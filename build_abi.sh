--- conflicted
+++ resolved
@@ -252,12 +252,8 @@
 abi_out_file=abi-${id}.xml
 ${ROOT_DIR}/build/abi/dump_abi                \
     --linux-tree ${DIST_DIR}                  \
-<<<<<<< HEAD
-    --out-file ${DIST_DIR}/${abi_out_file}
-=======
     --out-file ${DIST_DIR}/${abi_out_file}    \
     $KMI_SYMBOL_LIST_FLAG
->>>>>>> c59edebf
 
 # sanitize the abi.xml by removing any occurences of the kernel path
 effective_kernel_dir=$(readlink -f ${ROOT_DIR}/${KERNEL_DIR})
