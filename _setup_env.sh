--- conflicted
+++ resolved
@@ -43,16 +43,6 @@
 export OUT_DIR=$(readlink -m ${COMMON_OUT_DIR}/${KERNEL_DIR})
 export DIST_DIR=$(readlink -m ${DIST_DIR:-${COMMON_OUT_DIR}/dist})
 
-<<<<<<< HEAD
-if sh -c 'which repo && repo info dummy' >/dev/null 2>&1; then
-  # extract the repo branch name (e.g. common-android-mainline)
-  repo_branch=$(repo --color=never info -o dummy 2>/dev/null | grep -E "Manifest merge branch" |
-                                             sed "s|.*refs/heads/\(.*\)|\1|")
-  export KBUILD_BUILD_VERSION="1 repo:$repo_branch"
-fi
-
-=======
->>>>>>> 5b7c8bcc
 echo "========================================================"
 echo "= build config: ${ROOT_DIR}/${BUILD_CONFIG}"
 cat ${ROOT_DIR}/${BUILD_CONFIG}
