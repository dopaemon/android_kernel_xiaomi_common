--- conflicted
+++ resolved
@@ -1,11 +1,7 @@
 // SPDX-License-Identifier: GPL-2.0-only
 /*
  * Copyright (c) 2018-2021, The Linux Foundation. All rights reserved.
-<<<<<<< HEAD
- * Copyright (c) 2023-2024, Qualcomm Innovation Center, Inc. All rights reserved.
-=======
  * Copyright (c) 2023-2025, Qualcomm Innovation Center, Inc. All rights reserved.
->>>>>>> 40f75f71
  */
 
 #include <asm/memory.h>
@@ -579,11 +575,7 @@
 		 * the packet from a shared queue, there is a possibility to get the
 		 * packet->size data corrupted of shared queue by mallicious FW.
 		 */
-<<<<<<< HEAD
-		*((u32 *) packet) = packet_size_in_words << 2;
-=======
 		*((u32 *) packet) = packet_size_in_bytes;
->>>>>>> 40f75f71
 	} else {
 		dprintk(CVP_WARN,
 			"BAD packet received, read_idx: %#x, pkt_size: %d\n",
