#!/usr/bin/env perl
# SPDX-License-Identifier: GPL-2.0

use warnings;
use strict;

## Copyright (c) 1998 Michael Zucchi, All Rights Reserved        ##
## Copyright (C) 2000, 1  Tim Waugh <twaugh@redhat.com>          ##
## Copyright (C) 2001  Simon Huggins                             ##
## Copyright (C) 2005-2012  Randy Dunlap                         ##
## Copyright (C) 2012  Dan Luedtke                               ##
## 								 ##
## #define enhancements by Armin Kuster <akuster@mvista.com>	 ##
## Copyright (c) 2000 MontaVista Software, Inc.			 ##
## 								 ##
## This software falls under the GNU General Public License.     ##
## Please read the COPYING file for more information             ##

# 18/01/2001 - 	Cleanups
# 		Functions prototyped as foo(void) same as foo()
# 		Stop eval'ing where we don't need to.
# -- huggie@earth.li

# 27/06/2001 -  Allowed whitespace after initial "/**" and
#               allowed comments before function declarations.
# -- Christian Kreibich <ck@whoop.org>

# Still to do:
# 	- add perldoc documentation
# 	- Look more closely at some of the scarier bits :)

# 26/05/2001 - 	Support for separate source and object trees.
#		Return error code.
# 		Keith Owens <kaos@ocs.com.au>

# 23/09/2001 - Added support for typedefs, structs, enums and unions
#              Support for Context section; can be terminated using empty line
#              Small fixes (like spaces vs. \s in regex)
# -- Tim Jansen <tim@tjansen.de>

# 25/07/2012 - Added support for HTML5
# -- Dan Luedtke <mail@danrl.de>

sub usage {
    my $message = <<"EOF";
Usage: $0 [OPTION ...] FILE ...

Read C language source or header FILEs, extract embedded documentation comments,
and print formatted documentation to standard output.

The documentation comments are identified by "/**" opening comment mark. See
Documentation/doc-guide/kernel-doc.rst for the documentation comment syntax.

Output format selection (mutually exclusive):
  -man			Output troff manual page format. This is the default.
  -rst			Output reStructuredText format.
  -none			Do not output documentation, only warnings.

Output format selection modifier (affects only ReST output):

  -sphinx-version	Use the ReST C domain dialect compatible with an
			specific Sphinx Version.
			If not specified, kernel-doc will auto-detect using
			the sphinx-build version found on PATH.

Output selection (mutually exclusive):
  -export		Only output documentation for symbols that have been
			exported using EXPORT_SYMBOL() or EXPORT_SYMBOL_GPL()
                        in any input FILE or -export-file FILE.
  -internal		Only output documentation for symbols that have NOT been
			exported using EXPORT_SYMBOL() or EXPORT_SYMBOL_GPL()
                        in any input FILE or -export-file FILE.
  -function NAME	Only output documentation for the given function(s)
			or DOC: section title(s). All other functions and DOC:
			sections are ignored. May be specified multiple times.
  -nosymbol NAME	Exclude the specified symbols from the output
		        documentation. May be specified multiple times.

Output selection modifiers:
  -no-doc-sections	Do not output DOC: sections.
  -enable-lineno        Enable output of #define LINENO lines. Only works with
                        reStructuredText format.
  -export-file FILE     Specify an additional FILE in which to look for
                        EXPORT_SYMBOL() and EXPORT_SYMBOL_GPL(). To be used with
                        -export or -internal. May be specified multiple times.

Other parameters:
  -v			Verbose output, more warnings and other information.
  -h			Print this help.
  -Werror		Treat warnings as errors.

EOF
    print $message;
    exit 1;
}

#
# format of comments.
# In the following table, (...)? signifies optional structure.
#                         (...)* signifies 0 or more structure elements
# /**
#  * function_name(:)? (- short description)?
# (* @parameterx: (description of parameter x)?)*
# (* a blank line)?
#  * (Description:)? (Description of function)?
#  * (section header: (section description)? )*
#  (*)?*/
#
# So .. the trivial example would be:
#
# /**
#  * my_function
#  */
#
# If the Description: header tag is omitted, then there must be a blank line
# after the last parameter specification.
# e.g.
# /**
#  * my_function - does my stuff
#  * @my_arg: its mine damnit
#  *
#  * Does my stuff explained.
#  */
#
#  or, could also use:
# /**
#  * my_function - does my stuff
#  * @my_arg: its mine damnit
#  * Description: Does my stuff explained.
#  */
# etc.
#
# Besides functions you can also write documentation for structs, unions,
# enums and typedefs. Instead of the function name you must write the name
# of the declaration;  the struct/union/enum/typedef must always precede
# the name. Nesting of declarations is not supported.
# Use the argument mechanism to document members or constants.
# e.g.
# /**
#  * struct my_struct - short description
#  * @a: first member
#  * @b: second member
#  *
#  * Longer description
#  */
# struct my_struct {
#     int a;
#     int b;
# /* private: */
#     int c;
# };
#
# All descriptions can be multiline, except the short function description.
#
# For really longs structs, you can also describe arguments inside the
# body of the struct.
# eg.
# /**
#  * struct my_struct - short description
#  * @a: first member
#  * @b: second member
#  *
#  * Longer description
#  */
# struct my_struct {
#     int a;
#     int b;
#     /**
#      * @c: This is longer description of C
#      *
#      * You can use paragraphs to describe arguments
#      * using this method.
#      */
#     int c;
# };
#
# This should be use only for struct/enum members.
#
# You can also add additional sections. When documenting kernel functions you
# should document the "Context:" of the function, e.g. whether the functions
# can be called form interrupts. Unlike other sections you can end it with an
# empty line.
# A non-void function should have a "Return:" section describing the return
# value(s).
# Example-sections should contain the string EXAMPLE so that they are marked
# appropriately in DocBook.
#
# Example:
# /**
#  * user_function - function that can only be called in user context
#  * @a: some argument
#  * Context: !in_interrupt()
#  *
#  * Some description
#  * Example:
#  *    user_function(22);
#  */
# ...
#
#
# All descriptive text is further processed, scanning for the following special
# patterns, which are highlighted appropriately.
#
# 'funcname()' - function
# '$ENVVAR' - environmental variable
# '&struct_name' - name of a structure (up to two words including 'struct')
# '&struct_name.member' - name of a structure member
# '@parameter' - name of a parameter
# '%CONST' - name of a constant.
# '``LITERAL``' - literal string without any spaces on it.

## init lots of data

my $errors = 0;
my $warnings = 0;
my $anon_struct_union = 0;

# match expressions used to find embedded type information
my $type_constant = '\b``([^\`]+)``\b';
my $type_constant2 = '\%([-_\w]+)';
my $type_func = '(\w+)\(\)';
my $type_param = '\@(\w*((\.\w+)|(->\w+))*(\.\.\.)?)';
my $type_param_ref = '([\!]?)\@(\w*((\.\w+)|(->\w+))*(\.\.\.)?)';
my $type_fp_param = '\@(\w+)\(\)';  # Special RST handling for func ptr params
my $type_fp_param2 = '\@(\w+->\S+)\(\)';  # Special RST handling for structs with func ptr params
my $type_env = '(\$\w+)';
my $type_enum = '\&(enum\s*([_\w]+))';
my $type_struct = '\&(struct\s*([_\w]+))';
my $type_typedef = '\&(typedef\s*([_\w]+))';
my $type_union = '\&(union\s*([_\w]+))';
my $type_member = '\&([_\w]+)(\.|->)([_\w]+)';
my $type_fallback = '\&([_\w]+)';
my $type_member_func = $type_member . '\(\)';

# Output conversion substitutions.
#  One for each output format

# these are pretty rough
my @highlights_man = (
                      [$type_constant, "\$1"],
                      [$type_constant2, "\$1"],
                      [$type_func, "\\\\fB\$1\\\\fP"],
                      [$type_enum, "\\\\fI\$1\\\\fP"],
                      [$type_struct, "\\\\fI\$1\\\\fP"],
                      [$type_typedef, "\\\\fI\$1\\\\fP"],
                      [$type_union, "\\\\fI\$1\\\\fP"],
                      [$type_param, "\\\\fI\$1\\\\fP"],
                      [$type_param_ref, "\\\\fI\$1\$2\\\\fP"],
                      [$type_member, "\\\\fI\$1\$2\$3\\\\fP"],
                      [$type_fallback, "\\\\fI\$1\\\\fP"]
		     );
my $blankline_man = "";

# rst-mode
my @highlights_rst = (
                       [$type_constant, "``\$1``"],
                       [$type_constant2, "``\$1``"],
                       # Note: need to escape () to avoid func matching later
                       [$type_member_func, "\\:c\\:type\\:`\$1\$2\$3\\\\(\\\\) <\$1>`"],
                       [$type_member, "\\:c\\:type\\:`\$1\$2\$3 <\$1>`"],
		       [$type_fp_param, "**\$1\\\\(\\\\)**"],
		       [$type_fp_param2, "**\$1\\\\(\\\\)**"],
                       [$type_func, "\$1()"],
                       [$type_enum, "\\:c\\:type\\:`\$1 <\$2>`"],
                       [$type_struct, "\\:c\\:type\\:`\$1 <\$2>`"],
                       [$type_typedef, "\\:c\\:type\\:`\$1 <\$2>`"],
                       [$type_union, "\\:c\\:type\\:`\$1 <\$2>`"],
                       # in rst this can refer to any type
                       [$type_fallback, "\\:c\\:type\\:`\$1`"],
                       [$type_param_ref, "**\$1\$2**"]
		      );
my $blankline_rst = "\n";

# read arguments
if ($#ARGV == -1) {
    usage();
}

my $kernelversion;
my ($sphinx_major, $sphinx_minor, $sphinx_patch);

my $dohighlight = "";

my $verbose = 0;
my $Werror = 0;
my $output_mode = "rst";
my $output_preformatted = 0;
my $no_doc_sections = 0;
my $enable_lineno = 0;
my @highlights = @highlights_rst;
my $blankline = $blankline_rst;
my $modulename = "Kernel API";

use constant {
    OUTPUT_ALL          => 0, # output all symbols and doc sections
    OUTPUT_INCLUDE      => 1, # output only specified symbols
    OUTPUT_EXPORTED     => 2, # output exported symbols
    OUTPUT_INTERNAL     => 3, # output non-exported symbols
};
my $output_selection = OUTPUT_ALL;
my $show_not_found = 0;	# No longer used

my @export_file_list;

my @build_time;
if (defined($ENV{'KBUILD_BUILD_TIMESTAMP'}) &&
    (my $seconds = `date -d"${ENV{'KBUILD_BUILD_TIMESTAMP'}}" +%s`) ne '') {
    @build_time = gmtime($seconds);
} else {
    @build_time = localtime;
}

my $man_date = ('January', 'February', 'March', 'April', 'May', 'June',
		'July', 'August', 'September', 'October',
		'November', 'December')[$build_time[4]] .
  " " . ($build_time[5]+1900);

# Essentially these are globals.
# They probably want to be tidied up, made more localised or something.
# CAVEAT EMPTOR!  Some of the others I localised may not want to be, which
# could cause "use of undefined value" or other bugs.
my ($function, %function_table, %parametertypes, $declaration_purpose);
my %nosymbol_table = ();
my $declaration_start_line;
my ($type, $declaration_name, $return_type);
my ($newsection, $newcontents, $prototype, $brcount, %source_map);

if (defined($ENV{'KBUILD_VERBOSE'})) {
	$verbose = "$ENV{'KBUILD_VERBOSE'}";
}

if (defined($ENV{'KDOC_WERROR'})) {
	$Werror = "$ENV{'KDOC_WERROR'}";
}

if (defined($ENV{'KCFLAGS'})) {
	my $kcflags = "$ENV{'KCFLAGS'}";

	if ($kcflags =~ /Werror/) {
		$Werror = 1;
	}
}

# Generated docbook code is inserted in a template at a point where
# docbook v3.1 requires a non-zero sequence of RefEntry's; see:
# https://www.oasis-open.org/docbook/documentation/reference/html/refentry.html
# We keep track of number of generated entries and generate a dummy
# if needs be to ensure the expanded template can be postprocessed
# into html.
my $section_counter = 0;

my $lineprefix="";

# Parser states
use constant {
    STATE_NORMAL        => 0,        # normal code
    STATE_NAME          => 1,        # looking for function name
    STATE_BODY_MAYBE    => 2,        # body - or maybe more description
    STATE_BODY          => 3,        # the body of the comment
    STATE_BODY_WITH_BLANK_LINE => 4, # the body, which has a blank line
    STATE_PROTO         => 5,        # scanning prototype
    STATE_DOCBLOCK      => 6,        # documentation block
    STATE_INLINE        => 7,        # gathering doc outside main block
};
my $state;
my $in_doc_sect;
my $leading_space;

# Inline documentation state
use constant {
    STATE_INLINE_NA     => 0, # not applicable ($state != STATE_INLINE)
    STATE_INLINE_NAME   => 1, # looking for member name (@foo:)
    STATE_INLINE_TEXT   => 2, # looking for member documentation
    STATE_INLINE_END    => 3, # done
    STATE_INLINE_ERROR  => 4, # error - Comment without header was found.
                              # Spit a warning as it's not
                              # proper kernel-doc and ignore the rest.
};
my $inline_doc_state;

#declaration types: can be
# 'function', 'struct', 'union', 'enum', 'typedef'
my $decl_type;

my $doc_start = '^/\*\*\s*$'; # Allow whitespace at end of comment start.
my $doc_end = '\*/';
my $doc_com = '\s*\*\s*';
my $doc_com_body = '\s*\* ?';
my $doc_decl = $doc_com . '(\w+)';
# @params and a strictly limited set of supported section names
my $doc_sect = $doc_com .
    '\s*(\@[.\w]+|\@\.\.\.|description|context|returns?|notes?|examples?)\s*:(.*)';
my $doc_content = $doc_com_body . '(.*)';
my $doc_block = $doc_com . 'DOC:\s*(.*)?';
my $doc_inline_start = '^\s*/\*\*\s*$';
my $doc_inline_sect = '\s*\*\s*(@\s*[\w][\w\.]*\s*):(.*)';
my $doc_inline_end = '^\s*\*/\s*$';
my $doc_inline_oneline = '^\s*/\*\*\s*(@[\w\s]+):\s*(.*)\s*\*/\s*$';
my $export_symbol = '^\s*EXPORT_SYMBOL(_GPL)?\s*\(\s*(\w+)\s*\)\s*;';

my %parameterdescs;
my %parameterdesc_start_lines;
my @parameterlist;
my %sections;
my @sectionlist;
my %section_start_lines;
my $sectcheck;
my $struct_actual;

my $contents = "";
my $new_start_line = 0;

# the canonical section names. see also $doc_sect above.
my $section_default = "Description";	# default section
my $section_intro = "Introduction";
my $section = $section_default;
my $section_context = "Context";
my $section_return = "Return";

my $undescribed = "-- undescribed --";

reset_state();

while ($ARGV[0] =~ m/^--?(.*)/) {
    my $cmd = $1;
    shift @ARGV;
    if ($cmd eq "man") {
	$output_mode = "man";
	@highlights = @highlights_man;
	$blankline = $blankline_man;
    } elsif ($cmd eq "rst") {
	$output_mode = "rst";
	@highlights = @highlights_rst;
	$blankline = $blankline_rst;
    } elsif ($cmd eq "none") {
	$output_mode = "none";
    } elsif ($cmd eq "module") { # not needed for XML, inherits from calling document
	$modulename = shift @ARGV;
    } elsif ($cmd eq "function") { # to only output specific functions
	$output_selection = OUTPUT_INCLUDE;
	$function = shift @ARGV;
	$function_table{$function} = 1;
    } elsif ($cmd eq "nosymbol") { # Exclude specific symbols
	my $symbol = shift @ARGV;
	$nosymbol_table{$symbol} = 1;
    } elsif ($cmd eq "export") { # only exported symbols
	$output_selection = OUTPUT_EXPORTED;
	%function_table = ();
    } elsif ($cmd eq "internal") { # only non-exported symbols
	$output_selection = OUTPUT_INTERNAL;
	%function_table = ();
    } elsif ($cmd eq "export-file") {
	my $file = shift @ARGV;
	push(@export_file_list, $file);
    } elsif ($cmd eq "v") {
	$verbose = 1;
    } elsif ($cmd eq "Werror") {
	$Werror = 1;
    } elsif (($cmd eq "h") || ($cmd eq "help")) {
	usage();
    } elsif ($cmd eq 'no-doc-sections') {
	    $no_doc_sections = 1;
    } elsif ($cmd eq 'enable-lineno') {
	    $enable_lineno = 1;
    } elsif ($cmd eq 'show-not-found') {
	$show_not_found = 1;  # A no-op but don't fail
    } elsif ($cmd eq "sphinx-version") {
	my $ver_string = shift @ARGV;
	if ($ver_string =~ m/^(\d+)(\.\d+)?(\.\d+)?/) {
	    $sphinx_major = $1;
	    if (defined($2)) {
		$sphinx_minor = substr($2,1);
	    } else {
		$sphinx_minor = 0;
	    }
	    if (defined($3)) {
		$sphinx_patch = substr($3,1)
	    } else {
		$sphinx_patch = 0;
	    }
	} else {
	    die "Sphinx version should either major.minor or major.minor.patch format\n";
	}
    } else {
	# Unknown argument
        usage();
    }
}

# continue execution near EOF;

# The C domain dialect changed on Sphinx 3. So, we need to check the
# version in order to produce the right tags.
sub findprog($)
{
	foreach(split(/:/, $ENV{PATH})) {
		return "$_/$_[0]" if(-x "$_/$_[0]");
	}
}

sub get_sphinx_version()
{
	my $ver;

	my $cmd = "sphinx-build";
	if (!findprog($cmd)) {
		my $cmd = "sphinx-build3";
		if (!findprog($cmd)) {
			$sphinx_major = 1;
			$sphinx_minor = 2;
			$sphinx_patch = 0;
			printf STDERR "Warning: Sphinx version not found. Using default (Sphinx version %d.%d.%d)\n",
			       $sphinx_major, $sphinx_minor, $sphinx_patch;
			return;
		}
	}

	open IN, "$cmd --version 2>&1 |";
	while (<IN>) {
		if (m/^\s*sphinx-build\s+([\d]+)\.([\d\.]+)(\+\/[\da-f]+)?$/) {
			$sphinx_major = $1;
			$sphinx_minor = $2;
			$sphinx_patch = $3;
			last;
		}
		# Sphinx 1.2.x uses a different format
		if (m/^\s*Sphinx.*\s+([\d]+)\.([\d\.]+)$/) {
			$sphinx_major = $1;
			$sphinx_minor = $2;
			$sphinx_patch = $3;
			last;
		}
	}
	close IN;
}

# get kernel version from env
sub get_kernel_version() {
    my $version = 'unknown kernel version';

    if (defined($ENV{'KERNELVERSION'})) {
	$version = $ENV{'KERNELVERSION'};
    }
    return $version;
}

#
sub print_lineno {
    my $lineno = shift;
    if ($enable_lineno && defined($lineno)) {
        print "#define LINENO " . $lineno . "\n";
    }
}
##
# dumps section contents to arrays/hashes intended for that purpose.
#
sub dump_section {
    my $file = shift;
    my $name = shift;
    my $contents = join "\n", @_;

    if ($name =~ m/$type_param/) {
	$name = $1;
	$parameterdescs{$name} = $contents;
	$sectcheck = $sectcheck . $name . " ";
        $parameterdesc_start_lines{$name} = $new_start_line;
        $new_start_line = 0;
    } elsif ($name eq "@\.\.\.") {
	$name = "...";
	$parameterdescs{$name} = $contents;
	$sectcheck = $sectcheck . $name . " ";
        $parameterdesc_start_lines{$name} = $new_start_line;
        $new_start_line = 0;
    } else {
	if (defined($sections{$name}) && ($sections{$name} ne "")) {
	    # Only warn on user specified duplicate section names.
	    if ($name ne $section_default) {
		print STDERR "${file}:$.: warning: duplicate section name '$name'\n";
		++$warnings;
	    }
	    $sections{$name} .= $contents;
	} else {
	    $sections{$name} = $contents;
	    push @sectionlist, $name;
            $section_start_lines{$name} = $new_start_line;
            $new_start_line = 0;
	}
    }
}

##
# dump DOC: section after checking that it should go out
#
sub dump_doc_section {
    my $file = shift;
    my $name = shift;
    my $contents = join "\n", @_;

    if ($no_doc_sections) {
        return;
    }

    return if (defined($nosymbol_table{$name}));

    if (($output_selection == OUTPUT_ALL) ||
	(($output_selection == OUTPUT_INCLUDE) &&
	 defined($function_table{$name})))
    {
	dump_section($file, $name, $contents);
	output_blockhead({'sectionlist' => \@sectionlist,
			  'sections' => \%sections,
			  'module' => $modulename,
			  'content-only' => ($output_selection != OUTPUT_ALL), });
    }
}

##
# output function
#
# parameterdescs, a hash.
#  function => "function name"
#  parameterlist => @list of parameters
#  parameterdescs => %parameter descriptions
#  sectionlist => @list of sections
#  sections => %section descriptions
#

sub output_highlight {
    my $contents = join "\n",@_;
    my $line;

#   DEBUG
#   if (!defined $contents) {
#	use Carp;
#	confess "output_highlight got called with no args?\n";
#   }

#   print STDERR "contents b4:$contents\n";
    eval $dohighlight;
    die $@ if $@;
#   print STDERR "contents af:$contents\n";

    foreach $line (split "\n", $contents) {
	if (! $output_preformatted) {
	    $line =~ s/^\s*//;
	}
	if ($line eq ""){
	    if (! $output_preformatted) {
		print $lineprefix, $blankline;
	    }
	} else {
	    if ($output_mode eq "man" && substr($line, 0, 1) eq ".") {
		print "\\&$line";
	    } else {
		print $lineprefix, $line;
	    }
	}
	print "\n";
    }
}

##
# output function in man
sub output_function_man(%) {
    my %args = %{$_[0]};
    my ($parameter, $section);
    my $count;

    print ".TH \"$args{'function'}\" 9 \"$args{'function'}\" \"$man_date\" \"Kernel Hacker's Manual\" LINUX\n";

    print ".SH NAME\n";
    print $args{'function'} . " \\- " . $args{'purpose'} . "\n";

    print ".SH SYNOPSIS\n";
    if ($args{'functiontype'} ne "") {
	print ".B \"" . $args{'functiontype'} . "\" " . $args{'function'} . "\n";
    } else {
	print ".B \"" . $args{'function'} . "\n";
    }
    $count = 0;
    my $parenth = "(";
    my $post = ",";
    foreach my $parameter (@{$args{'parameterlist'}}) {
	if ($count == $#{$args{'parameterlist'}}) {
	    $post = ");";
	}
	$type = $args{'parametertypes'}{$parameter};
	if ($type =~ m/([^\(]*\(\*)\s*\)\s*\(([^\)]*)\)/) {
	    # pointer-to-function
	    print ".BI \"" . $parenth . $1 . "\" " . " \") (" . $2 . ")" . $post . "\"\n";
	} else {
	    $type =~ s/([^\*])$/$1 /;
	    print ".BI \"" . $parenth . $type . "\" " . " \"" . $post . "\"\n";
	}
	$count++;
	$parenth = "";
    }

    print ".SH ARGUMENTS\n";
    foreach $parameter (@{$args{'parameterlist'}}) {
	my $parameter_name = $parameter;
	$parameter_name =~ s/\[.*//;

	print ".IP \"" . $parameter . "\" 12\n";
	output_highlight($args{'parameterdescs'}{$parameter_name});
    }
    foreach $section (@{$args{'sectionlist'}}) {
	print ".SH \"", uc $section, "\"\n";
	output_highlight($args{'sections'}{$section});
    }
}

##
# output enum in man
sub output_enum_man(%) {
    my %args = %{$_[0]};
    my ($parameter, $section);
    my $count;

    print ".TH \"$args{'module'}\" 9 \"enum $args{'enum'}\" \"$man_date\" \"API Manual\" LINUX\n";

    print ".SH NAME\n";
    print "enum " . $args{'enum'} . " \\- " . $args{'purpose'} . "\n";

    print ".SH SYNOPSIS\n";
    print "enum " . $args{'enum'} . " {\n";
    $count = 0;
    foreach my $parameter (@{$args{'parameterlist'}}) {
	print ".br\n.BI \"    $parameter\"\n";
	if ($count == $#{$args{'parameterlist'}}) {
	    print "\n};\n";
	    last;
	}
	else {
	    print ", \n.br\n";
	}
	$count++;
    }

    print ".SH Constants\n";
    foreach $parameter (@{$args{'parameterlist'}}) {
	my $parameter_name = $parameter;
	$parameter_name =~ s/\[.*//;

	print ".IP \"" . $parameter . "\" 12\n";
	output_highlight($args{'parameterdescs'}{$parameter_name});
    }
    foreach $section (@{$args{'sectionlist'}}) {
	print ".SH \"$section\"\n";
	output_highlight($args{'sections'}{$section});
    }
}

##
# output struct in man
sub output_struct_man(%) {
    my %args = %{$_[0]};
    my ($parameter, $section);

    print ".TH \"$args{'module'}\" 9 \"" . $args{'type'} . " " . $args{'struct'} . "\" \"$man_date\" \"API Manual\" LINUX\n";

    print ".SH NAME\n";
    print $args{'type'} . " " . $args{'struct'} . " \\- " . $args{'purpose'} . "\n";

    my $declaration = $args{'definition'};
    $declaration =~ s/\t/  /g;
    $declaration =~ s/\n/"\n.br\n.BI \"/g;
    print ".SH SYNOPSIS\n";
    print $args{'type'} . " " . $args{'struct'} . " {\n.br\n";
    print ".BI \"$declaration\n};\n.br\n\n";

    print ".SH Members\n";
    foreach $parameter (@{$args{'parameterlist'}}) {
	($parameter =~ /^#/) && next;

	my $parameter_name = $parameter;
	$parameter_name =~ s/\[.*//;

	($args{'parameterdescs'}{$parameter_name} ne $undescribed) || next;
	print ".IP \"" . $parameter . "\" 12\n";
	output_highlight($args{'parameterdescs'}{$parameter_name});
    }
    foreach $section (@{$args{'sectionlist'}}) {
	print ".SH \"$section\"\n";
	output_highlight($args{'sections'}{$section});
    }
}

##
# output typedef in man
sub output_typedef_man(%) {
    my %args = %{$_[0]};
    my ($parameter, $section);

    print ".TH \"$args{'module'}\" 9 \"$args{'typedef'}\" \"$man_date\" \"API Manual\" LINUX\n";

    print ".SH NAME\n";
    print "typedef " . $args{'typedef'} . " \\- " . $args{'purpose'} . "\n";

    foreach $section (@{$args{'sectionlist'}}) {
	print ".SH \"$section\"\n";
	output_highlight($args{'sections'}{$section});
    }
}

sub output_blockhead_man(%) {
    my %args = %{$_[0]};
    my ($parameter, $section);
    my $count;

    print ".TH \"$args{'module'}\" 9 \"$args{'module'}\" \"$man_date\" \"API Manual\" LINUX\n";

    foreach $section (@{$args{'sectionlist'}}) {
	print ".SH \"$section\"\n";
	output_highlight($args{'sections'}{$section});
    }
}

##
# output in restructured text
#

#
# This could use some work; it's used to output the DOC: sections, and
# starts by putting out the name of the doc section itself, but that tends
# to duplicate a header already in the template file.
#
sub output_blockhead_rst(%) {
    my %args = %{$_[0]};
    my ($parameter, $section);

    foreach $section (@{$args{'sectionlist'}}) {
	next if (defined($nosymbol_table{$section}));

	if ($output_selection != OUTPUT_INCLUDE) {
	    print "**$section**\n\n";
	}
        print_lineno($section_start_lines{$section});
	output_highlight_rst($args{'sections'}{$section});
	print "\n";
    }
}

#
# Apply the RST highlights to a sub-block of text.
#
sub highlight_block($) {
    # The dohighlight kludge requires the text be called $contents
    my $contents = shift;
    eval $dohighlight;
    die $@ if $@;
    return $contents;
}

#
# Regexes used only here.
#
my $sphinx_literal = '^[^.].*::$';
my $sphinx_cblock = '^\.\.\ +code-block::';

sub output_highlight_rst {
    my $input = join "\n",@_;
    my $output = "";
    my $line;
    my $in_literal = 0;
    my $litprefix;
    my $block = "";

    foreach $line (split "\n",$input) {
	#
	# If we're in a literal block, see if we should drop out
	# of it.  Otherwise pass the line straight through unmunged.
	#
	if ($in_literal) {
	    if (! ($line =~ /^\s*$/)) {
		#
		# If this is the first non-blank line in a literal
		# block we need to figure out what the proper indent is.
		#
		if ($litprefix eq "") {
		    $line =~ /^(\s*)/;
		    $litprefix = '^' . $1;
		    $output .= $line . "\n";
		} elsif (! ($line =~ /$litprefix/)) {
		    $in_literal = 0;
		} else {
		    $output .= $line . "\n";
		}
	    } else {
		$output .= $line . "\n";
	    }
	}
	#
	# Not in a literal block (or just dropped out)
	#
	if (! $in_literal) {
	    $block .= $line . "\n";
	    if (($line =~ /$sphinx_literal/) || ($line =~ /$sphinx_cblock/)) {
		$in_literal = 1;
		$litprefix = "";
		$output .= highlight_block($block);
		$block = ""
	    }
	}
    }

    if ($block) {
	$output .= highlight_block($block);
    }
    foreach $line (split "\n", $output) {
	print $lineprefix . $line . "\n";
    }
}

sub output_function_rst(%) {
    my %args = %{$_[0]};
    my ($parameter, $section);
    my $oldprefix = $lineprefix;
    my $start = "";
    my $is_macro = 0;

    if ($sphinx_major < 3) {
	if ($args{'typedef'}) {
	    print ".. c:type:: ". $args{'function'} . "\n\n";
	    print_lineno($declaration_start_line);
	    print "   **Typedef**: ";
	    $lineprefix = "";
	    output_highlight_rst($args{'purpose'});
	    $start = "\n\n**Syntax**\n\n  ``";
	    $is_macro = 1;
	} else {
	    print ".. c:function:: ";
	}
    } else {
	if ($args{'typedef'} || $args{'functiontype'} eq "") {
	    $is_macro = 1;
	    print ".. c:macro:: ". $args{'function'} . "\n\n";
	} else {
	    print ".. c:function:: ";
	}

	if ($args{'typedef'}) {
	    print_lineno($declaration_start_line);
	    print "   **Typedef**: ";
	    $lineprefix = "";
	    output_highlight_rst($args{'purpose'});
	    $start = "\n\n**Syntax**\n\n  ``";
	} else {
	    print "``" if ($is_macro);
	}
    }
    if ($args{'functiontype'} ne "") {
	$start .= $args{'functiontype'} . " " . $args{'function'} . " (";
    } else {
	$start .= $args{'function'} . " (";
    }
    print $start;

    my $count = 0;
    foreach my $parameter (@{$args{'parameterlist'}}) {
	if ($count ne 0) {
	    print ", ";
	}
	$count++;
	$type = $args{'parametertypes'}{$parameter};

	if ($type =~ m/([^\(]*\(\*)\s*\)\s*\(([^\)]*)\)/) {
	    # pointer-to-function
	    print $1 . $parameter . ") (" . $2 . ")";
	} else {
	    print $type;
	}
    }
    if ($is_macro) {
	print ")``\n\n";
    } else {
	print ")\n\n";
    }
    if (!$args{'typedef'}) {
	print_lineno($declaration_start_line);
	$lineprefix = "   ";
	output_highlight_rst($args{'purpose'});
	print "\n";
    }

    print "**Parameters**\n\n";
    $lineprefix = "  ";
    foreach $parameter (@{$args{'parameterlist'}}) {
	my $parameter_name = $parameter;
	$parameter_name =~ s/\[.*//;
	$type = $args{'parametertypes'}{$parameter};

	if ($type ne "") {
	    print "``$type``\n";
	} else {
	    print "``$parameter``\n";
	}

        print_lineno($parameterdesc_start_lines{$parameter_name});

	if (defined($args{'parameterdescs'}{$parameter_name}) &&
	    $args{'parameterdescs'}{$parameter_name} ne $undescribed) {
	    output_highlight_rst($args{'parameterdescs'}{$parameter_name});
	} else {
	    print "  *undescribed*\n";
	}
	print "\n";
    }

    $lineprefix = $oldprefix;
    output_section_rst(@_);
}

sub output_section_rst(%) {
    my %args = %{$_[0]};
    my $section;
    my $oldprefix = $lineprefix;
    $lineprefix = "";

    foreach $section (@{$args{'sectionlist'}}) {
	print "**$section**\n\n";
        print_lineno($section_start_lines{$section});
	output_highlight_rst($args{'sections'}{$section});
	print "\n";
    }
    print "\n";
    $lineprefix = $oldprefix;
}

sub output_enum_rst(%) {
    my %args = %{$_[0]};
    my ($parameter);
    my $oldprefix = $lineprefix;
    my $count;

    if ($sphinx_major < 3) {
	my $name = "enum " . $args{'enum'};
	print "\n\n.. c:type:: " . $name . "\n\n";
    } else {
	my $name = $args{'enum'};
	print "\n\n.. c:enum:: " . $name . "\n\n";
    }
    print_lineno($declaration_start_line);
    $lineprefix = "   ";
    output_highlight_rst($args{'purpose'});
    print "\n";

    print "**Constants**\n\n";
    $lineprefix = "  ";
    foreach $parameter (@{$args{'parameterlist'}}) {
	print "``$parameter``\n";
	if ($args{'parameterdescs'}{$parameter} ne $undescribed) {
	    output_highlight_rst($args{'parameterdescs'}{$parameter});
	} else {
	    print "  *undescribed*\n";
	}
	print "\n";
    }

    $lineprefix = $oldprefix;
    output_section_rst(@_);
}

sub output_typedef_rst(%) {
    my %args = %{$_[0]};
    my ($parameter);
    my $oldprefix = $lineprefix;
    my $name;

    if ($sphinx_major < 3) {
	$name = "typedef " . $args{'typedef'};
    } else {
	$name = $args{'typedef'};
    }
    print "\n\n.. c:type:: " . $name . "\n\n";
    print_lineno($declaration_start_line);
    $lineprefix = "   ";
    output_highlight_rst($args{'purpose'});
    print "\n";

    $lineprefix = $oldprefix;
    output_section_rst(@_);
}

sub output_struct_rst(%) {
    my %args = %{$_[0]};
    my ($parameter);
    my $oldprefix = $lineprefix;

    if ($sphinx_major < 3) {
	my $name = $args{'type'} . " " . $args{'struct'};
	print "\n\n.. c:type:: " . $name . "\n\n";
    } else {
	my $name = $args{'struct'};
	if ($args{'type'} eq 'union') {
	    print "\n\n.. c:union:: " . $name . "\n\n";
	} else {
	    print "\n\n.. c:struct:: " . $name . "\n\n";
	}
    }
    print_lineno($declaration_start_line);
    $lineprefix = "   ";
    output_highlight_rst($args{'purpose'});
    print "\n";

    print "**Definition**\n\n";
    print "::\n\n";
    my $declaration = $args{'definition'};
    $declaration =~ s/\t/  /g;
    print "  " . $args{'type'} . " " . $args{'struct'} . " {\n$declaration  };\n\n";

    print "**Members**\n\n";
    $lineprefix = "  ";
    foreach $parameter (@{$args{'parameterlist'}}) {
	($parameter =~ /^#/) && next;

	my $parameter_name = $parameter;
	$parameter_name =~ s/\[.*//;

	($args{'parameterdescs'}{$parameter_name} ne $undescribed) || next;
	$type = $args{'parametertypes'}{$parameter};
        print_lineno($parameterdesc_start_lines{$parameter_name});
	print "``" . $parameter . "``\n";
	output_highlight_rst($args{'parameterdescs'}{$parameter_name});
	print "\n";
    }
    print "\n";

    $lineprefix = $oldprefix;
    output_section_rst(@_);
}

## none mode output functions

sub output_function_none(%) {
}

sub output_enum_none(%) {
}

sub output_typedef_none(%) {
}

sub output_struct_none(%) {
}

sub output_blockhead_none(%) {
}

##
# generic output function for all types (function, struct/union, typedef, enum);
# calls the generated, variable output_ function name based on
# functype and output_mode
sub output_declaration {
    no strict 'refs';
    my $name = shift;
    my $functype = shift;
    my $func = "output_${functype}_$output_mode";

    return if (defined($nosymbol_table{$name}));

    if (($output_selection == OUTPUT_ALL) ||
	(($output_selection == OUTPUT_INCLUDE ||
	  $output_selection == OUTPUT_EXPORTED) &&
	 defined($function_table{$name})) ||
	($output_selection == OUTPUT_INTERNAL &&
	 !($functype eq "function" && defined($function_table{$name}))))
    {
	&$func(@_);
	$section_counter++;
    }
}

##
# generic output function - calls the right one based on current output mode.
sub output_blockhead {
    no strict 'refs';
    my $func = "output_blockhead_" . $output_mode;
    &$func(@_);
    $section_counter++;
}

##
# takes a declaration (struct, union, enum, typedef) and
# invokes the right handler. NOT called for functions.
sub dump_declaration($$) {
    no strict 'refs';
    my ($prototype, $file) = @_;
    my $func = "dump_" . $decl_type;
    &$func(@_);
}

sub dump_union($$) {
    dump_struct(@_);
}

sub dump_struct($$) {
    my $x = shift;
    my $file = shift;

    if ($x =~ /(struct|union)\s+(\w+)\s*\{(.*)\}(\s*(__packed|__aligned|____cacheline_aligned_in_smp|____cacheline_aligned|__attribute__\s*\(\([a-z0-9,_\s\(\)]*\)\)))*/) {
	my $decl_type = $1;
	$declaration_name = $2;
	my $members = $3;

	# ignore members marked private:
	$members =~ s/\/\*\s*private:.*?\/\*\s*public:.*?\*\///gosi;
	$members =~ s/\/\*\s*private:.*//gosi;
	# strip comments:
	$members =~ s/\/\*.*?\*\///gos;
	# strip attributes
	$members =~ s/\s*__attribute__\s*\(\([a-z0-9,_\*\s\(\)]*\)\)/ /gi;
	$members =~ s/\s*__aligned\s*\([^;]*\)/ /gos;
	$members =~ s/\s*__packed\s*/ /gos;
	$members =~ s/\s*CRYPTO_MINALIGN_ATTR/ /gos;
	$members =~ s/\s*____cacheline_aligned_in_smp/ /gos;
	$members =~ s/\s*____cacheline_aligned/ /gos;
	# unwrap struct_group():
	# - first eat non-declaration parameters and rewrite for final match
	# - then remove macro, outer parens, and trailing semicolon
	$members =~ s/\bstruct_group\s*\(([^,]*,)/STRUCT_GROUP(/gos;
	$members =~ s/\bstruct_group_(attr|tagged)\s*\(([^,]*,){2}/STRUCT_GROUP(/gos;
	$members =~ s/\b__struct_group\s*\(([^,]*,){3}/STRUCT_GROUP(/gos;
	$members =~ s/\bSTRUCT_GROUP(\(((?:(?>[^)(]+)|(?1))*)\))[^;]*;/$2/gos;

	# replace DECLARE_BITMAP
	$members =~ s/__ETHTOOL_DECLARE_LINK_MODE_MASK\s*\(([^\)]+)\)/DECLARE_BITMAP($1, __ETHTOOL_LINK_MODE_MASK_NBITS)/gos;
	$members =~ s/DECLARE_BITMAP\s*\(([^,)]+),\s*([^,)]+)\)/unsigned long $1\[BITS_TO_LONGS($2)\]/gos;
	# replace DECLARE_HASHTABLE
	$members =~ s/DECLARE_HASHTABLE\s*\(([^,)]+),\s*([^,)]+)\)/unsigned long $1\[1 << (($2) - 1)\]/gos;
	# replace DECLARE_KFIFO
	$members =~ s/DECLARE_KFIFO\s*\(([^,)]+),\s*([^,)]+),\s*([^,)]+)\)/$2 \*$1/gos;
	# replace DECLARE_KFIFO_PTR
	$members =~ s/DECLARE_KFIFO_PTR\s*\(([^,)]+),\s*([^,)]+)\)/$2 \*$1/gos;
	# replace DECLARE_FLEX_ARRAY
<<<<<<< HEAD
	$members =~ s/(?:__)?DECLARE_FLEX_ARRAY\s*\($args,\s*$args\)/$1 $2\[\]/gos;
=======
	$members =~ s/(?:__)?DECLARE_FLEX_ARRAY\s*\(([^,)]+),\s*([^,)]+)\)/$1 $2\[\]/gos;
>>>>>>> fbfa9d59
	my $declaration = $members;

	# Split nested struct/union elements as newer ones
	while ($members =~ m/(struct|union)([^\{\};]+)\{([^\{\}]*)\}([^\{\}\;]*)\;/) {
		my $newmember;
		my $maintype = $1;
		my $ids = $4;
		my $content = $3;
		foreach my $id(split /,/, $ids) {
			$newmember .= "$maintype $id; ";

			$id =~ s/[:\[].*//;
			$id =~ s/^\s*\**(\S+)\s*/$1/;
			foreach my $arg (split /;/, $content) {
				next if ($arg =~ m/^\s*$/);
				if ($arg =~ m/^([^\(]+\(\*?\s*)([\w\.]*)(\s*\).*)/) {
					# pointer-to-function
					my $type = $1;
					my $name = $2;
					my $extra = $3;
					next if (!$name);
					if ($id =~ m/^\s*$/) {
						# anonymous struct/union
						$newmember .= "$type$name$extra; ";
					} else {
						$newmember .= "$type$id.$name$extra; ";
					}
				} else {
					my $type;
					my $names;
					$arg =~ s/^\s+//;
					$arg =~ s/\s+$//;
					# Handle bitmaps
					$arg =~ s/:\s*\d+\s*//g;
					# Handle arrays
					$arg =~ s/\[.*\]//g;
					# The type may have multiple words,
					# and multiple IDs can be defined, like:
					#	const struct foo, *bar, foobar
					# So, we remove spaces when parsing the
					# names, in order to match just names
					# and commas for the names
					$arg =~ s/\s*,\s*/,/g;
					if ($arg =~ m/(.*)\s+([\S+,]+)/) {
						$type = $1;
						$names = $2;
					} else {
						$newmember .= "$arg; ";
						next;
					}
					foreach my $name (split /,/, $names) {
						$name =~ s/^\s*\**(\S+)\s*/$1/;
						next if (($name =~ m/^\s*$/));
						if ($id =~ m/^\s*$/) {
							# anonymous struct/union
							$newmember .= "$type $name; ";
						} else {
							$newmember .= "$type $id.$name; ";
						}
					}
				}
			}
		}
		$members =~ s/(struct|union)([^\{\};]+)\{([^\{\}]*)\}([^\{\}\;]*)\;/$newmember/;
	}

	# Ignore other nested elements, like enums
	$members =~ s/(\{[^\{\}]*\})//g;

	create_parameterlist($members, ';', $file, $declaration_name);
	check_sections($file, $declaration_name, $decl_type, $sectcheck, $struct_actual);

	# Adjust declaration for better display
	$declaration =~ s/([\{;])/$1\n/g;
	$declaration =~ s/\}\s+;/};/g;
	# Better handle inlined enums
	do {} while ($declaration =~ s/(enum\s+\{[^\}]+),([^\n])/$1,\n$2/);

	my @def_args = split /\n/, $declaration;
	my $level = 1;
	$declaration = "";
	foreach my $clause (@def_args) {
		$clause =~ s/^\s+//;
		$clause =~ s/\s+$//;
		$clause =~ s/\s+/ /;
		next if (!$clause);
		$level-- if ($clause =~ m/(\})/ && $level > 1);
		if (!($clause =~ m/^\s*#/)) {
			$declaration .= "\t" x $level;
		}
		$declaration .= "\t" . $clause . "\n";
		$level++ if ($clause =~ m/(\{)/ && !($clause =~m/\}/));
	}
	output_declaration($declaration_name,
			   'struct',
			   {'struct' => $declaration_name,
			    'module' => $modulename,
			    'definition' => $declaration,
			    'parameterlist' => \@parameterlist,
			    'parameterdescs' => \%parameterdescs,
			    'parametertypes' => \%parametertypes,
			    'sectionlist' => \@sectionlist,
			    'sections' => \%sections,
			    'purpose' => $declaration_purpose,
			    'type' => $decl_type
			   });
    }
    else {
	print STDERR "${file}:$.: error: Cannot parse struct or union!\n";
	++$errors;
    }
}


sub show_warnings($$) {
	my $functype = shift;
	my $name = shift;

	return 0 if (defined($nosymbol_table{$name}));

	return 1 if ($output_selection == OUTPUT_ALL);

	if ($output_selection == OUTPUT_EXPORTED) {
		if (defined($function_table{$name})) {
			return 1;
		} else {
			return 0;
		}
	}
        if ($output_selection == OUTPUT_INTERNAL) {
		if (!($functype eq "function" && defined($function_table{$name}))) {
			return 1;
		} else {
			return 0;
		}
	}
	if ($output_selection == OUTPUT_INCLUDE) {
		if (defined($function_table{$name})) {
			return 1;
		} else {
			return 0;
		}
	}
	die("Please add the new output type at show_warnings()");
}

sub dump_enum($$) {
    my $x = shift;
    my $file = shift;
    my $members;


    $x =~ s@/\*.*?\*/@@gos;	# strip comments.
    # strip #define macros inside enums
    $x =~ s@#\s*((define|ifdef)\s+|endif)[^;]*;@@gos;

    if ($x =~ /typedef\s+enum\s*\{(.*)\}\s*(\w*)\s*;/) {
	$declaration_name = $2;
	$members = $1;
    } elsif ($x =~ /enum\s+(\w*)\s*\{(.*)\}/) {
	$declaration_name = $1;
	$members = $2;
    }

    if ($members) {
	my %_members;

	$members =~ s/\s+$//;

	foreach my $arg (split ',', $members) {
	    $arg =~ s/^\s*(\w+).*/$1/;
	    push @parameterlist, $arg;
	    if (!$parameterdescs{$arg}) {
		$parameterdescs{$arg} = $undescribed;
	        if (show_warnings("enum", $declaration_name)) {
			print STDERR "${file}:$.: warning: Enum value '$arg' not described in enum '$declaration_name'\n";
		}
	    }
	    $_members{$arg} = 1;
	}

	while (my ($k, $v) = each %parameterdescs) {
	    if (!exists($_members{$k})) {
	        if (show_warnings("enum", $declaration_name)) {
		     print STDERR "${file}:$.: warning: Excess enum value '$k' description in '$declaration_name'\n";
		}
	    }
        }

	output_declaration($declaration_name,
			   'enum',
			   {'enum' => $declaration_name,
			    'module' => $modulename,
			    'parameterlist' => \@parameterlist,
			    'parameterdescs' => \%parameterdescs,
			    'sectionlist' => \@sectionlist,
			    'sections' => \%sections,
			    'purpose' => $declaration_purpose
			   });
    } else {
	print STDERR "${file}:$.: error: Cannot parse enum!\n";
	++$errors;
    }
}

my $typedef_type = qr { ((?:\s+[\w\*]+\b){1,8})\s* }x;
my $typedef_ident = qr { \*?\s*(\w\S+)\s* }x;
my $typedef_args = qr { \s*\((.*)\); }x;

my $typedef1 = qr { typedef$typedef_type\($typedef_ident\)$typedef_args }x;
my $typedef2 = qr { typedef$typedef_type$typedef_ident$typedef_args }x;

sub dump_typedef($$) {
    my $x = shift;
    my $file = shift;

    $x =~ s@/\*.*?\*/@@gos;	# strip comments.

    # Parse function typedef prototypes
    if ($x =~ $typedef1 || $x =~ $typedef2) {
	$return_type = $1;
	$declaration_name = $2;
	my $args = $3;
	$return_type =~ s/^\s+//;

	create_parameterlist($args, ',', $file, $declaration_name);

	output_declaration($declaration_name,
			   'function',
			   {'function' => $declaration_name,
			    'typedef' => 1,
			    'module' => $modulename,
			    'functiontype' => $return_type,
			    'parameterlist' => \@parameterlist,
			    'parameterdescs' => \%parameterdescs,
			    'parametertypes' => \%parametertypes,
			    'sectionlist' => \@sectionlist,
			    'sections' => \%sections,
			    'purpose' => $declaration_purpose
			   });
	return;
    }

    while (($x =~ /\(*.\)\s*;$/) || ($x =~ /\[*.\]\s*;$/)) {
	$x =~ s/\(*.\)\s*;$/;/;
	$x =~ s/\[*.\]\s*;$/;/;
    }

    if ($x =~ /typedef.*\s+(\w+)\s*;/) {
	$declaration_name = $1;

	output_declaration($declaration_name,
			   'typedef',
			   {'typedef' => $declaration_name,
			    'module' => $modulename,
			    'sectionlist' => \@sectionlist,
			    'sections' => \%sections,
			    'purpose' => $declaration_purpose
			   });
    }
    else {
	print STDERR "${file}:$.: error: Cannot parse typedef!\n";
	++$errors;
    }
}

sub save_struct_actual($) {
    my $actual = shift;

    # strip all spaces from the actual param so that it looks like one string item
    $actual =~ s/\s*//g;
    $struct_actual = $struct_actual . $actual . " ";
}

sub create_parameterlist($$$$) {
    my $args = shift;
    my $splitter = shift;
    my $file = shift;
    my $declaration_name = shift;
    my $type;
    my $param;

    # temporarily replace commas inside function pointer definition
    while ($args =~ /(\([^\),]+),/) {
	$args =~ s/(\([^\),]+),/$1#/g;
    }

    foreach my $arg (split($splitter, $args)) {
	# strip comments
	$arg =~ s/\/\*.*\*\///;
	# strip leading/trailing spaces
	$arg =~ s/^\s*//;
	$arg =~ s/\s*$//;
	$arg =~ s/\s+/ /;

	if ($arg =~ /^#/) {
	    # Treat preprocessor directive as a typeless variable just to fill
	    # corresponding data structures "correctly". Catch it later in
	    # output_* subs.
	    push_parameter($arg, "", "", $file);
	} elsif ($arg =~ m/\(.+\)\s*\(/) {
	    # pointer-to-function
	    $arg =~ tr/#/,/;
	    $arg =~ m/[^\(]+\(\*?\s*([\w\.]*)\s*\)/;
	    $param = $1;
	    $type = $arg;
	    $type =~ s/([^\(]+\(\*?)\s*$param/$1/;
	    save_struct_actual($param);
	    push_parameter($param, $type, $arg, $file, $declaration_name);
	} elsif ($arg) {
	    $arg =~ s/\s*:\s*/:/g;
	    $arg =~ s/\s*\[/\[/g;

	    my @args = split('\s*,\s*', $arg);
	    if ($args[0] =~ m/\*/) {
		$args[0] =~ s/(\*+)\s*/ $1/;
	    }

	    my @first_arg;
	    if ($args[0] =~ /^(.*\s+)(.*?\[.*\].*)$/) {
		    shift @args;
		    push(@first_arg, split('\s+', $1));
		    push(@first_arg, $2);
	    } else {
		    @first_arg = split('\s+', shift @args);
	    }

	    unshift(@args, pop @first_arg);
	    $type = join " ", @first_arg;

	    foreach $param (@args) {
		if ($param =~ m/^(\*+)\s*(.*)/) {
		    save_struct_actual($2);

		    push_parameter($2, "$type $1", $arg, $file, $declaration_name);
		}
		elsif ($param =~ m/(.*?):(\d+)/) {
		    if ($type ne "") { # skip unnamed bit-fields
			save_struct_actual($1);
			push_parameter($1, "$type:$2", $arg, $file, $declaration_name)
		    }
		}
		else {
		    save_struct_actual($param);
		    push_parameter($param, $type, $arg, $file, $declaration_name);
		}
	    }
	}
    }
}

sub push_parameter($$$$$) {
	my $param = shift;
	my $type = shift;
	my $org_arg = shift;
	my $file = shift;
	my $declaration_name = shift;

	if (($anon_struct_union == 1) && ($type eq "") &&
	    ($param eq "}")) {
		return;		# ignore the ending }; from anon. struct/union
	}

	$anon_struct_union = 0;
	$param =~ s/[\[\)].*//;

	if ($type eq "" && $param =~ /\.\.\.$/)
	{
	    if (!$param =~ /\w\.\.\.$/) {
	      # handles unnamed variable parameters
	      $param = "...";
	    }
	    elsif ($param =~ /\w\.\.\.$/) {
	      # for named variable parameters of the form `x...`, remove the dots
	      $param =~ s/\.\.\.$//;
	    }
	    if (!defined $parameterdescs{$param} || $parameterdescs{$param} eq "") {
		$parameterdescs{$param} = "variable arguments";
	    }
	}
	elsif ($type eq "" && ($param eq "" or $param eq "void"))
	{
	    $param="void";
	    $parameterdescs{void} = "no arguments";
	}
	elsif ($type eq "" && ($param eq "struct" or $param eq "union"))
	# handle unnamed (anonymous) union or struct:
	{
		$type = $param;
		$param = "{unnamed_" . $param . "}";
		$parameterdescs{$param} = "anonymous\n";
		$anon_struct_union = 1;
	}

	# warn if parameter has no description
	# (but ignore ones starting with # as these are not parameters
	# but inline preprocessor statements);
	# Note: It will also ignore void params and unnamed structs/unions
	if (!defined $parameterdescs{$param} && $param !~ /^#/) {
		$parameterdescs{$param} = $undescribed;

	        if (show_warnings($type, $declaration_name) && $param !~ /\./) {
			print STDERR
			      "${file}:$.: warning: Function parameter or member '$param' not described in '$declaration_name'\n";
			++$warnings;
		}
	}

	# strip spaces from $param so that it is one continuous string
	# on @parameterlist;
	# this fixes a problem where check_sections() cannot find
	# a parameter like "addr[6 + 2]" because it actually appears
	# as "addr[6", "+", "2]" on the parameter list;
	# but it's better to maintain the param string unchanged for output,
	# so just weaken the string compare in check_sections() to ignore
	# "[blah" in a parameter string;
	###$param =~ s/\s*//g;
	push @parameterlist, $param;
	$org_arg =~ s/\s\s+/ /g;
	$parametertypes{$param} = $org_arg;
}

sub check_sections($$$$$) {
	my ($file, $decl_name, $decl_type, $sectcheck, $prmscheck) = @_;
	my @sects = split ' ', $sectcheck;
	my @prms = split ' ', $prmscheck;
	my $err;
	my ($px, $sx);
	my $prm_clean;		# strip trailing "[array size]" and/or beginning "*"

	foreach $sx (0 .. $#sects) {
		$err = 1;
		foreach $px (0 .. $#prms) {
			$prm_clean = $prms[$px];
			$prm_clean =~ s/\[.*\]//;
			$prm_clean =~ s/__attribute__\s*\(\([a-z,_\*\s\(\)]*\)\)//i;
			# ignore array size in a parameter string;
			# however, the original param string may contain
			# spaces, e.g.:  addr[6 + 2]
			# and this appears in @prms as "addr[6" since the
			# parameter list is split at spaces;
			# hence just ignore "[..." for the sections check;
			$prm_clean =~ s/\[.*//;

			##$prm_clean =~ s/^\**//;
			if ($prm_clean eq $sects[$sx]) {
				$err = 0;
				last;
			}
		}
		if ($err) {
			if ($decl_type eq "function") {
				print STDERR "${file}:$.: warning: " .
					"Excess function parameter " .
					"'$sects[$sx]' " .
					"description in '$decl_name'\n";
				++$warnings;
			}
		}
	}
}

##
# Checks the section describing the return value of a function.
sub check_return_section {
        my $file = shift;
        my $declaration_name = shift;
        my $return_type = shift;

        # Ignore an empty return type (It's a macro)
        # Ignore functions with a "void" return type. (But don't ignore "void *")
        if (($return_type eq "") || ($return_type =~ /void\s*\w*\s*$/)) {
                return;
        }

        if (!defined($sections{$section_return}) ||
            $sections{$section_return} eq "") {
                print STDERR "${file}:$.: warning: " .
                        "No description found for return value of " .
                        "'$declaration_name'\n";
                ++$warnings;
        }
}

##
# takes a function prototype and the name of the current file being
# processed and spits out all the details stored in the global
# arrays/hashes.
sub dump_function($$) {
    my $prototype = shift;
    my $file = shift;
    my $noret = 0;

    print_lineno($new_start_line);

    $prototype =~ s/^static +//;
    $prototype =~ s/^extern +//;
    $prototype =~ s/^asmlinkage +//;
    $prototype =~ s/^inline +//;
    $prototype =~ s/^__inline__ +//;
    $prototype =~ s/^__inline +//;
    $prototype =~ s/^__always_inline +//;
    $prototype =~ s/^noinline +//;
    $prototype =~ s/__init +//;
    $prototype =~ s/__init_or_module +//;
    $prototype =~ s/__meminit +//;
    $prototype =~ s/__must_check +//;
    $prototype =~ s/__weak +//;
    $prototype =~ s/__sched +//;
    $prototype =~ s/__printf\s*\(\s*\d*\s*,\s*\d*\s*\) +//;
    my $define = $prototype =~ s/^#\s*define\s+//; #ak added
    $prototype =~ s/__attribute__\s*\(\(
            (?:
                 [\w\s]++          # attribute name
                 (?:\([^)]*+\))?   # attribute arguments
                 \s*+,?            # optional comma at the end
            )+
          \)\)\s+//x;

    # Yes, this truly is vile.  We are looking for:
    # 1. Return type (may be nothing if we're looking at a macro)
    # 2. Function name
    # 3. Function parameters.
    #
    # All the while we have to watch out for function pointer parameters
    # (which IIRC is what the two sections are for), C types (these
    # regexps don't even start to express all the possibilities), and
    # so on.
    #
    # If you mess with these regexps, it's a good idea to check that
    # the following functions' documentation still comes out right:
    # - parport_register_device (function pointer parameters)
    # - atomic_set (macro)
    # - pci_match_device, __copy_to_user (long return type)

    if ($define && $prototype =~ m/^()([a-zA-Z0-9_~:]+)\s+/) {
        # This is an object-like macro, it has no return type and no parameter
        # list.
        # Function-like macros are not allowed to have spaces between
        # declaration_name and opening parenthesis (notice the \s+).
        $return_type = $1;
        $declaration_name = $2;
        $noret = 1;
    } elsif ($prototype =~ m/^()([a-zA-Z0-9_~:]+)\s*\(([^\(]*)\)/ ||
	$prototype =~ m/^(\w+)\s+([a-zA-Z0-9_~:]+)\s*\(([^\(]*)\)/ ||
	$prototype =~ m/^(\w+\s*\*+)\s*([a-zA-Z0-9_~:]+)\s*\(([^\(]*)\)/ ||
	$prototype =~ m/^(\w+\s+\w+)\s+([a-zA-Z0-9_~:]+)\s*\(([^\(]*)\)/ ||
	$prototype =~ m/^(\w+\s+\w+\s*\*+)\s*([a-zA-Z0-9_~:]+)\s*\(([^\(]*)\)/ ||
	$prototype =~ m/^(\w+\s+\w+\s+\w+)\s+([a-zA-Z0-9_~:]+)\s*\(([^\(]*)\)/ ||
	$prototype =~ m/^(\w+\s+\w+\s+\w+\s*\*+)\s*([a-zA-Z0-9_~:]+)\s*\(([^\(]*)\)/ ||
	$prototype =~ m/^()([a-zA-Z0-9_~:]+)\s*\(([^\{]*)\)/ ||
	$prototype =~ m/^(\w+)\s+([a-zA-Z0-9_~:]+)\s*\(([^\{]*)\)/ ||
	$prototype =~ m/^(\w+\s*\*+)\s*([a-zA-Z0-9_~:]+)\s*\(([^\{]*)\)/ ||
	$prototype =~ m/^(\w+\s+\w+)\s+([a-zA-Z0-9_~:]+)\s*\(([^\{]*)\)/ ||
	$prototype =~ m/^(\w+\s+\w+\s*\*+)\s*([a-zA-Z0-9_~:]+)\s*\(([^\{]*)\)/ ||
	$prototype =~ m/^(\w+\s+\w+\s+\w+)\s+([a-zA-Z0-9_~:]+)\s*\(([^\{]*)\)/ ||
	$prototype =~ m/^(\w+\s+\w+\s+\w+\s*\*+)\s*([a-zA-Z0-9_~:]+)\s*\(([^\{]*)\)/ ||
	$prototype =~ m/^(\w+\s+\w+\s+\w+\s+\w+)\s+([a-zA-Z0-9_~:]+)\s*\(([^\{]*)\)/ ||
	$prototype =~ m/^(\w+\s+\w+\s+\w+\s+\w+\s*\*+)\s*([a-zA-Z0-9_~:]+)\s*\(([^\{]*)\)/ ||
	$prototype =~ m/^(\w+\s+\w+\s*\*+\s*\w+\s*\*+\s*)\s*([a-zA-Z0-9_~:]+)\s*\(([^\{]*)\)/)  {
	$return_type = $1;
	$declaration_name = $2;
	my $args = $3;

	create_parameterlist($args, ',', $file, $declaration_name);
    } else {
	print STDERR "${file}:$.: warning: cannot understand function prototype: '$prototype'\n";
	return;
    }

    my $prms = join " ", @parameterlist;
    check_sections($file, $declaration_name, "function", $sectcheck, $prms);

    # This check emits a lot of warnings at the moment, because many
    # functions don't have a 'Return' doc section. So until the number
    # of warnings goes sufficiently down, the check is only performed in
    # verbose mode.
    # TODO: always perform the check.
    if ($verbose && !$noret) {
	    check_return_section($file, $declaration_name, $return_type);
    }

    # The function parser can be called with a typedef parameter.
    # Handle it.
    if ($return_type =~ /typedef/) {
	output_declaration($declaration_name,
			   'function',
			   {'function' => $declaration_name,
			    'typedef' => 1,
			    'module' => $modulename,
			    'functiontype' => $return_type,
			    'parameterlist' => \@parameterlist,
			    'parameterdescs' => \%parameterdescs,
			    'parametertypes' => \%parametertypes,
			    'sectionlist' => \@sectionlist,
			    'sections' => \%sections,
			    'purpose' => $declaration_purpose
			   });
    } else {
	output_declaration($declaration_name,
			   'function',
			   {'function' => $declaration_name,
			    'module' => $modulename,
			    'functiontype' => $return_type,
			    'parameterlist' => \@parameterlist,
			    'parameterdescs' => \%parameterdescs,
			    'parametertypes' => \%parametertypes,
			    'sectionlist' => \@sectionlist,
			    'sections' => \%sections,
			    'purpose' => $declaration_purpose
			   });
    }
}

sub reset_state {
    $function = "";
    %parameterdescs = ();
    %parametertypes = ();
    @parameterlist = ();
    %sections = ();
    @sectionlist = ();
    $sectcheck = "";
    $struct_actual = "";
    $prototype = "";

    $state = STATE_NORMAL;
    $inline_doc_state = STATE_INLINE_NA;
}

sub tracepoint_munge($) {
	my $file = shift;
	my $tracepointname = 0;
	my $tracepointargs = 0;

	if ($prototype =~ m/TRACE_EVENT\((.*?),/) {
		$tracepointname = $1;
	}
	if ($prototype =~ m/DEFINE_SINGLE_EVENT\((.*?),/) {
		$tracepointname = $1;
	}
	if ($prototype =~ m/DEFINE_EVENT\((.*?),(.*?),/) {
		$tracepointname = $2;
	}
	$tracepointname =~ s/^\s+//; #strip leading whitespace
	if ($prototype =~ m/TP_PROTO\((.*?)\)/) {
		$tracepointargs = $1;
	}
	if (($tracepointname eq 0) || ($tracepointargs eq 0)) {
		print STDERR "${file}:$.: warning: Unrecognized tracepoint format: \n".
			     "$prototype\n";
	} else {
		$prototype = "static inline void trace_$tracepointname($tracepointargs)";
	}
}

sub syscall_munge() {
	my $void = 0;

	$prototype =~ s@[\r\n]+@ @gos; # strip newlines/CR's
##	if ($prototype =~ m/SYSCALL_DEFINE0\s*\(\s*(a-zA-Z0-9_)*\s*\)/) {
	if ($prototype =~ m/SYSCALL_DEFINE0/) {
		$void = 1;
##		$prototype = "long sys_$1(void)";
	}

	$prototype =~ s/SYSCALL_DEFINE.*\(/long sys_/; # fix return type & func name
	if ($prototype =~ m/long (sys_.*?),/) {
		$prototype =~ s/,/\(/;
	} elsif ($void) {
		$prototype =~ s/\)/\(void\)/;
	}

	# now delete all of the odd-number commas in $prototype
	# so that arg types & arg names don't have a comma between them
	my $count = 0;
	my $len = length($prototype);
	if ($void) {
		$len = 0;	# skip the for-loop
	}
	for (my $ix = 0; $ix < $len; $ix++) {
		if (substr($prototype, $ix, 1) eq ',') {
			$count++;
			if ($count % 2 == 1) {
				substr($prototype, $ix, 1) = ' ';
			}
		}
	}
}

sub process_proto_function($$) {
    my $x = shift;
    my $file = shift;

    $x =~ s@\/\/.*$@@gos; # strip C99-style comments to end of line

    if ($x =~ m#\s*/\*\s+MACDOC\s*#io || ($x =~ /^#/ && $x !~ /^#\s*define/)) {
	# do nothing
    }
    elsif ($x =~ /([^\{]*)/) {
	$prototype .= $1;
    }

    if (($x =~ /\{/) || ($x =~ /\#\s*define/) || ($x =~ /;/)) {
	$prototype =~ s@/\*.*?\*/@@gos;	# strip comments.
	$prototype =~ s@[\r\n]+@ @gos; # strip newlines/cr's.
	$prototype =~ s@^\s+@@gos; # strip leading spaces

	 # Handle prototypes for function pointers like:
	 # int (*pcs_config)(struct foo)
	$prototype =~ s@^(\S+\s+)\(\s*\*(\S+)\)@$1$2@gos;

	if ($prototype =~ /SYSCALL_DEFINE/) {
		syscall_munge();
	}
	if ($prototype =~ /TRACE_EVENT/ || $prototype =~ /DEFINE_EVENT/ ||
	    $prototype =~ /DEFINE_SINGLE_EVENT/)
	{
		tracepoint_munge($file);
	}
	dump_function($prototype, $file);
	reset_state();
    }
}

sub process_proto_type($$) {
    my $x = shift;
    my $file = shift;

    $x =~ s@[\r\n]+@ @gos; # strip newlines/cr's.
    $x =~ s@^\s+@@gos; # strip leading spaces
    $x =~ s@\s+$@@gos; # strip trailing spaces
    $x =~ s@\/\/.*$@@gos; # strip C99-style comments to end of line

    if ($x =~ /^#/) {
	# To distinguish preprocessor directive from regular declaration later.
	$x .= ";";
    }

    while (1) {
	if ( $x =~ /([^\{\};]*)([\{\};])(.*)/ ) {
            if( length $prototype ) {
                $prototype .= " "
            }
	    $prototype .= $1 . $2;
	    ($2 eq '{') && $brcount++;
	    ($2 eq '}') && $brcount--;
	    if (($2 eq ';') && ($brcount == 0)) {
		dump_declaration($prototype, $file);
		reset_state();
		last;
	    }
	    $x = $3;
	} else {
	    $prototype .= $x;
	    last;
	}
    }
}


sub map_filename($) {
    my $file;
    my ($orig_file) = @_;

    if (defined($ENV{'SRCTREE'})) {
	$file = "$ENV{'SRCTREE'}" . "/" . $orig_file;
    } else {
	$file = $orig_file;
    }

    if (defined($source_map{$file})) {
	$file = $source_map{$file};
    }

    return $file;
}

sub process_export_file($) {
    my ($orig_file) = @_;
    my $file = map_filename($orig_file);

    if (!open(IN,"<$file")) {
	print STDERR "Error: Cannot open file $file\n";
	++$errors;
	return;
    }

    while (<IN>) {
	if (/$export_symbol/) {
	    next if (defined($nosymbol_table{$2}));
	    $function_table{$2} = 1;
	}
    }

    close(IN);
}

#
# Parsers for the various processing states.
#
# STATE_NORMAL: looking for the /** to begin everything.
#
sub process_normal() {
    if (/$doc_start/o) {
	$state = STATE_NAME;	# next line is always the function name
	$in_doc_sect = 0;
	$declaration_start_line = $. + 1;
    }
}

#
# STATE_NAME: Looking for the "name - description" line
#
sub process_name($$) {
    my $file = shift;
    my $identifier;
    my $descr;

    if (/$doc_block/o) {
	$state = STATE_DOCBLOCK;
	$contents = "";
	$new_start_line = $.;

	if ( $1 eq "" ) {
	    $section = $section_intro;
	} else {
	    $section = $1;
	}
    }
    elsif (/$doc_decl/o) {
	$identifier = $1;
	if (/\s*([\w\s]+?)(\(\))?\s*-/) {
	    $identifier = $1;
	}

	$state = STATE_BODY;
	# if there's no @param blocks need to set up default section
	# here
	$contents = "";
	$section = $section_default;
	$new_start_line = $. + 1;
	if (/-(.*)/) {
	    # strip leading/trailing/multiple spaces
	    $descr= $1;
	    $descr =~ s/^\s*//;
	    $descr =~ s/\s*$//;
	    $descr =~ s/\s+/ /g;
	    $declaration_purpose = $descr;
	    $state = STATE_BODY_MAYBE;
	} else {
	    $declaration_purpose = "";
	}

	if (($declaration_purpose eq "") && $verbose) {
	    print STDERR "${file}:$.: warning: missing initial short description on line:\n";
	    print STDERR $_;
	    ++$warnings;
	}

	if ($identifier =~ m/^struct\b/) {
	    $decl_type = 'struct';
	} elsif ($identifier =~ m/^union\b/) {
	    $decl_type = 'union';
	} elsif ($identifier =~ m/^enum\b/) {
	    $decl_type = 'enum';
	} elsif ($identifier =~ m/^typedef\b/) {
	    $decl_type = 'typedef';
	} else {
	    $decl_type = 'function';
	}

	if ($verbose) {
	    print STDERR "${file}:$.: info: Scanning doc for $identifier\n";
	}
    } else {
	print STDERR "${file}:$.: warning: Cannot understand $_ on line $.",
	    " - I thought it was a doc line\n";
	++$warnings;
	$state = STATE_NORMAL;
    }
}


#
# STATE_BODY and STATE_BODY_MAYBE: the bulk of a kerneldoc comment.
#
sub process_body($$) {
    my $file = shift;

    # Until all named variable macro parameters are
    # documented using the bare name (`x`) rather than with
    # dots (`x...`), strip the dots:
    if ($section =~ /\w\.\.\.$/) {
	$section =~ s/\.\.\.$//;

	if ($verbose) {
	    print STDERR "${file}:$.: warning: Variable macro arguments should be documented without dots\n";
	    ++$warnings;
	}
    }

    if ($state == STATE_BODY_WITH_BLANK_LINE && /^\s*\*\s?\S/) {
	dump_section($file, $section, $contents);
	$section = $section_default;
	$new_start_line = $.;
	$contents = "";
    }

    if (/$doc_sect/i) { # case insensitive for supported section names
	$newsection = $1;
	$newcontents = $2;

	# map the supported section names to the canonical names
	if ($newsection =~ m/^description$/i) {
	    $newsection = $section_default;
	} elsif ($newsection =~ m/^context$/i) {
	    $newsection = $section_context;
	} elsif ($newsection =~ m/^returns?$/i) {
	    $newsection = $section_return;
	} elsif ($newsection =~ m/^\@return$/) {
	    # special: @return is a section, not a param description
	    $newsection = $section_return;
	}

	if (($contents ne "") && ($contents ne "\n")) {
	    if (!$in_doc_sect && $verbose) {
		print STDERR "${file}:$.: warning: contents before sections\n";
		++$warnings;
	    }
	    dump_section($file, $section, $contents);
	    $section = $section_default;
	}

	$in_doc_sect = 1;
	$state = STATE_BODY;
	$contents = $newcontents;
	$new_start_line = $.;
	while (substr($contents, 0, 1) eq " ") {
	    $contents = substr($contents, 1);
	}
	if ($contents ne "") {
	    $contents .= "\n";
	}
	$section = $newsection;
	$leading_space = undef;
    } elsif (/$doc_end/) {
	if (($contents ne "") && ($contents ne "\n")) {
	    dump_section($file, $section, $contents);
	    $section = $section_default;
	    $contents = "";
	}
	# look for doc_com + <text> + doc_end:
	if ($_ =~ m'\s*\*\s*[a-zA-Z_0-9:\.]+\*/') {
	    print STDERR "${file}:$.: warning: suspicious ending line: $_";
	    ++$warnings;
	}

	$prototype = "";
	$state = STATE_PROTO;
	$brcount = 0;
        $new_start_line = $. + 1;
    } elsif (/$doc_content/) {
	if ($1 eq "") {
	    if ($section eq $section_context) {
		dump_section($file, $section, $contents);
		$section = $section_default;
		$contents = "";
		$new_start_line = $.;
		$state = STATE_BODY;
	    } else {
		if ($section ne $section_default) {
		    $state = STATE_BODY_WITH_BLANK_LINE;
		} else {
		    $state = STATE_BODY;
		}
		$contents .= "\n";
	    }
	} elsif ($state == STATE_BODY_MAYBE) {
	    # Continued declaration purpose
	    chomp($declaration_purpose);
	    $declaration_purpose .= " " . $1;
	    $declaration_purpose =~ s/\s+/ /g;
	} else {
	    my $cont = $1;
	    if ($section =~ m/^@/ || $section eq $section_context) {
		if (!defined $leading_space) {
		    if ($cont =~ m/^(\s+)/) {
			$leading_space = $1;
		    } else {
			$leading_space = "";
		    }
		}
		$cont =~ s/^$leading_space//;
	    }
	    $contents .= $cont . "\n";
	}
    } else {
	# i dont know - bad line?  ignore.
	print STDERR "${file}:$.: warning: bad line: $_";
	++$warnings;
    }
}


#
# STATE_PROTO: reading a function/whatever prototype.
#
sub process_proto($$) {
    my $file = shift;

    if (/$doc_inline_oneline/) {
	$section = $1;
	$contents = $2;
	if ($contents ne "") {
	    $contents .= "\n";
	    dump_section($file, $section, $contents);
	    $section = $section_default;
	    $contents = "";
	}
    } elsif (/$doc_inline_start/) {
	$state = STATE_INLINE;
	$inline_doc_state = STATE_INLINE_NAME;
    } elsif ($decl_type eq 'function') {
	process_proto_function($_, $file);
    } else {
	process_proto_type($_, $file);
    }
}

#
# STATE_DOCBLOCK: within a DOC: block.
#
sub process_docblock($$) {
    my $file = shift;

    if (/$doc_end/) {
	dump_doc_section($file, $section, $contents);
	$section = $section_default;
	$contents = "";
	$function = "";
	%parameterdescs = ();
	%parametertypes = ();
	@parameterlist = ();
	%sections = ();
	@sectionlist = ();
	$prototype = "";
	$state = STATE_NORMAL;
    } elsif (/$doc_content/) {
	if ( $1 eq "" )	{
	    $contents .= $blankline;
	} else {
	    $contents .= $1 . "\n";
	}
    }
}

#
# STATE_INLINE: docbook comments within a prototype.
#
sub process_inline($$) {
    my $file = shift;

    # First line (state 1) needs to be a @parameter
    if ($inline_doc_state == STATE_INLINE_NAME && /$doc_inline_sect/o) {
	$section = $1;
	$contents = $2;
	$new_start_line = $.;
	if ($contents ne "") {
	    while (substr($contents, 0, 1) eq " ") {
		$contents = substr($contents, 1);
	    }
	    $contents .= "\n";
	}
	$inline_doc_state = STATE_INLINE_TEXT;
	# Documentation block end */
    } elsif (/$doc_inline_end/) {
	if (($contents ne "") && ($contents ne "\n")) {
	    dump_section($file, $section, $contents);
	    $section = $section_default;
	    $contents = "";
	}
	$state = STATE_PROTO;
	$inline_doc_state = STATE_INLINE_NA;
	# Regular text
    } elsif (/$doc_content/) {
	if ($inline_doc_state == STATE_INLINE_TEXT) {
	    $contents .= $1 . "\n";
	    # nuke leading blank lines
	    if ($contents =~ /^\s*$/) {
		$contents = "";
	    }
	} elsif ($inline_doc_state == STATE_INLINE_NAME) {
	    $inline_doc_state = STATE_INLINE_ERROR;
	    print STDERR "${file}:$.: warning: ";
	    print STDERR "Incorrect use of kernel-doc format: $_";
	    ++$warnings;
	}
    }
}


sub process_file($) {
    my $file;
    my $initial_section_counter = $section_counter;
    my ($orig_file) = @_;

    $file = map_filename($orig_file);

    if (!open(IN_FILE,"<$file")) {
	print STDERR "Error: Cannot open file $file\n";
	++$errors;
	return;
    }

    $. = 1;

    $section_counter = 0;
    while (<IN_FILE>) {
	while (s/\\\s*$//) {
	    $_ .= <IN_FILE>;
	}
	# Replace tabs by spaces
        while ($_ =~ s/\t+/' ' x (length($&) * 8 - length($`) % 8)/e) {};
	# Hand this line to the appropriate state handler
	if ($state == STATE_NORMAL) {
	    process_normal();
	} elsif ($state == STATE_NAME) {
	    process_name($file, $_);
	} elsif ($state == STATE_BODY || $state == STATE_BODY_MAYBE ||
		 $state == STATE_BODY_WITH_BLANK_LINE) {
	    process_body($file, $_);
	} elsif ($state == STATE_INLINE) { # scanning for inline parameters
	    process_inline($file, $_);
	} elsif ($state == STATE_PROTO) {
	    process_proto($file, $_);
	} elsif ($state == STATE_DOCBLOCK) {
	    process_docblock($file, $_);
	}
    }

    # Make sure we got something interesting.
    if ($initial_section_counter == $section_counter && $
	output_mode ne "none") {
	if ($output_selection == OUTPUT_INCLUDE) {
	    print STDERR "${file}:1: warning: '$_' not found\n"
		for keys %function_table;
	}
	else {
	    print STDERR "${file}:1: warning: no structured comments found\n";
	}
    }
    close IN_FILE;
}


if ($output_mode eq "rst") {
	get_sphinx_version() if (!$sphinx_major);
}

$kernelversion = get_kernel_version();

# generate a sequence of code that will splice in highlighting information
# using the s// operator.
for (my $k = 0; $k < @highlights; $k++) {
    my $pattern = $highlights[$k][0];
    my $result = $highlights[$k][1];
#   print STDERR "scanning pattern:$pattern, highlight:($result)\n";
    $dohighlight .=  "\$contents =~ s:$pattern:$result:gs;\n";
}

# Read the file that maps relative names to absolute names for
# separate source and object directories and for shadow trees.
if (open(SOURCE_MAP, "<.tmp_filelist.txt")) {
	my ($relname, $absname);
	while(<SOURCE_MAP>) {
		chop();
		($relname, $absname) = (split())[0..1];
		$relname =~ s:^/+::;
		$source_map{$relname} = $absname;
	}
	close(SOURCE_MAP);
}

if ($output_selection == OUTPUT_EXPORTED ||
    $output_selection == OUTPUT_INTERNAL) {

    push(@export_file_list, @ARGV);

    foreach (@export_file_list) {
	chomp;
	process_export_file($_);
    }
}

foreach (@ARGV) {
    chomp;
    process_file($_);
}
if ($verbose && $errors) {
  print STDERR "$errors errors\n";
}
if ($verbose && $warnings) {
  print STDERR "$warnings warnings\n";
}

if ($Werror && $warnings) {
    print STDERR "$warnings warnings as Errors\n";
    exit($warnings);
} else {
    exit($output_mode eq "none" ? 0 : $errors)
}<|MERGE_RESOLUTION|>--- conflicted
+++ resolved
@@ -1233,11 +1233,7 @@
 	# replace DECLARE_KFIFO_PTR
 	$members =~ s/DECLARE_KFIFO_PTR\s*\(([^,)]+),\s*([^,)]+)\)/$2 \*$1/gos;
 	# replace DECLARE_FLEX_ARRAY
-<<<<<<< HEAD
-	$members =~ s/(?:__)?DECLARE_FLEX_ARRAY\s*\($args,\s*$args\)/$1 $2\[\]/gos;
-=======
 	$members =~ s/(?:__)?DECLARE_FLEX_ARRAY\s*\(([^,)]+),\s*([^,)]+)\)/$1 $2\[\]/gos;
->>>>>>> fbfa9d59
 	my $declaration = $members;
 
 	# Split nested struct/union elements as newer ones
