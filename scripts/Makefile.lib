--- conflicted
+++ resolved
@@ -228,13 +228,9 @@
 
 ld_flags       = $(KBUILD_LDFLAGS) $(ldflags-y) $(LDFLAGS_$(@F))
 
-<<<<<<< HEAD
-DTC_INCLUDE    := $(srctree)/scripts/dtc/include-prefixes $(KBUILD_DTC_INCLUDE)
-=======
 # ANDROID: Allow DTC_INCLUDE to be set by the BUILD_CONFIG. This allows one to
 # compile an out-of-tree device tree.
-DTC_INCLUDE    += $(srctree)/scripts/dtc/include-prefixes
->>>>>>> dc9419f6
+DTC_INCLUDE    += $(srctree)/scripts/dtc/include-prefixes $(KBUILD_DTC_INCLUDE)
 
 dtc_cpp_flags  = -Wp,-MMD,$(depfile).pre.tmp -nostdinc                    \
 		 $(addprefix -I,$(DTC_INCLUDE))                          \
