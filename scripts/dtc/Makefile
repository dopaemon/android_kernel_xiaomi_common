# SPDX-License-Identifier: GPL-2.0
# scripts/dtc makefile

<<<<<<< HEAD
hostprogs		:= dtc
always-$(CONFIG_DTC)	:= $(hostprogs)
=======
hostprogs			:= dtc
always-$(CONFIG_DTC)		+= $(hostprogs)
always-$(CHECK_DT_BINDING)	+= $(hostprogs)
>>>>>>> 04d5ce62

dtc-objs	:= dtc.o flattree.o fstree.o data.o livetree.o treesource.o \
		   srcpos.o checks.o util.o
dtc-objs	+= dtc-lexer.lex.o dtc-parser.tab.o

# Source files need to get at the userspace version of libfdt_env.h to compile
HOST_EXTRACFLAGS := -I $(srctree)/$(src)/libfdt

ifeq ($(shell pkg-config --exists yaml-0.1 2>/dev/null && echo yes),)
ifneq ($(CHECK_DT_BINDING)$(CHECK_DTBS),)
$(error dtc needs libyaml for DT schema validation support. \
	Install the necessary libyaml development package.)
endif
HOST_EXTRACFLAGS += -DNO_YAML
else
dtc-objs	+= yamltree.o
HOSTLDLIBS_dtc	:= $(shell pkg-config yaml-0.1 --libs)
endif

# Generated files need one more search path to include headers in source tree
HOSTCFLAGS_dtc-lexer.lex.o := -I $(srctree)/$(src)
HOSTCFLAGS_dtc-parser.tab.o := -I $(srctree)/$(src)

# dependencies on generated files need to be listed explicitly
$(obj)/dtc-lexer.lex.o: $(obj)/dtc-parser.tab.h<|MERGE_RESOLUTION|>--- conflicted
+++ resolved
@@ -1,14 +1,9 @@
 # SPDX-License-Identifier: GPL-2.0
 # scripts/dtc makefile
 
-<<<<<<< HEAD
-hostprogs		:= dtc
-always-$(CONFIG_DTC)	:= $(hostprogs)
-=======
 hostprogs			:= dtc
 always-$(CONFIG_DTC)		+= $(hostprogs)
 always-$(CHECK_DT_BINDING)	+= $(hostprogs)
->>>>>>> 04d5ce62
 
 dtc-objs	:= dtc.o flattree.o fstree.o data.o livetree.o treesource.o \
 		   srcpos.o checks.o util.o
