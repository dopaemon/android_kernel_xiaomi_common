--- conflicted
+++ resolved
@@ -1101,13 +1101,8 @@
 		.name	= "virtio-mmio",
 		.of_match_table	= virtio_mmio_match,
 		.acpi_match_table = ACPI_PTR(virtio_mmio_acpi_match),
-<<<<<<< HEAD
-#ifndef CONFIG_VIRTIO_MMIO_SWIOTLB
+#if IS_ENABLED(CONFIG_PM_SLEEP) && !IS_ENABLED(CONFIG_VIRTIO_MMIO_SWIOTLB)
 		.pm = &virtio_mmio_pm_ops,
-=======
-#ifdef CONFIG_PM_SLEEP
-		.pm	= &virtio_mmio_pm_ops,
->>>>>>> 3593700c
 #endif
 	},
 };
