# SPDX-License-Identifier: GPL-2.0-only
#
# Misc strange devices
#

menu "Misc devices"

config SENSORS_LIS3LV02D
	tristate
	depends on INPUT

config AD525X_DPOT
	tristate "Analog Devices Digital Potentiometers"
	depends on (I2C || SPI) && SYSFS
	help
	  If you say yes here, you get support for the Analog Devices
	  AD5258, AD5259, AD5251, AD5252, AD5253, AD5254, AD5255
	  AD5160, AD5161, AD5162, AD5165, AD5200, AD5201, AD5203,
	  AD5204, AD5206, AD5207, AD5231, AD5232, AD5233, AD5235,
	  AD5260, AD5262, AD5263, AD5290, AD5291, AD5292, AD5293,
	  AD7376, AD8400, AD8402, AD8403, ADN2850, AD5241, AD5242,
	  AD5243, AD5245, AD5246, AD5247, AD5248, AD5280, AD5282,
	  ADN2860, AD5273, AD5171, AD5170, AD5172, AD5173, AD5270,
	  AD5271, AD5272, AD5274
	  digital potentiometer chips.

	  See Documentation/misc-devices/ad525x_dpot.rst for the
	  userspace interface.

	  This driver can also be built as a module.  If so, the module
	  will be called ad525x_dpot.

config AD525X_DPOT_I2C
	tristate "support I2C bus connection"
	depends on AD525X_DPOT && I2C
	help
	  Say Y here if you have a digital potentiometers hooked to an I2C bus.

	  To compile this driver as a module, choose M here: the
	  module will be called ad525x_dpot-i2c.

config AD525X_DPOT_SPI
	tristate "support SPI bus connection"
	depends on AD525X_DPOT && SPI_MASTER
	help
	  Say Y here if you have a digital potentiometers hooked to an SPI bus.

	  If unsure, say N (but it's safe to say "Y").

	  To compile this driver as a module, choose M here: the
	  module will be called ad525x_dpot-spi.

config ATMEL_TCLIB
	bool "Atmel AT32/AT91 Timer/Counter Library"
	depends on ARCH_AT91
	help
	  Select this if you want a library to allocate the Timer/Counter
	  blocks found on many Atmel processors.  This facilitates using
	  these blocks by different drivers despite processor differences.

config DUMMY_IRQ
	tristate "Dummy IRQ handler"
	help
	  This module accepts a single 'irq' parameter, which it should register for.
	  The sole purpose of this module is to help with debugging of systems on
	  which spurious IRQs would happen on disabled IRQ vector.

config IBM_ASM
	tristate "Device driver for IBM RSA service processor"
	depends on X86 && PCI && INPUT
	depends on SERIAL_8250 || SERIAL_8250=n
	help
	  This option enables device driver support for in-band access to the
	  IBM RSA (Condor) service processor in eServer xSeries systems.
	  The ibmasm device driver allows user space application to access
	  ASM (Advanced Systems Management) functions on the service
	  processor. The driver is meant to be used in conjunction with
	  a user space API.
	  The ibmasm driver also enables the OS to use the UART on the
	  service processor board as a regular serial port. To make use of
	  this feature serial driver support (CONFIG_SERIAL_8250) must be
	  enabled.

	  WARNING: This software may not be supported or function
	  correctly on your IBM server. Please consult the IBM ServerProven
	  website <https://www-03.ibm.com/systems/info/x86servers/serverproven/compat/us/>
	  for information on the specific driver level and support statement
	  for your IBM server.

config IBMVMC
	tristate "IBM Virtual Management Channel support"
	depends on PPC_PSERIES
	help
	  This is the IBM POWER Virtual Management Channel

	  This driver is to be used for the POWER Virtual
	  Management Channel virtual adapter on the PowerVM
	  platform. It provides both request/response and
	  async message support through the /dev/ibmvmc node.

	  To compile this driver as a module, choose M here: the
	  module will be called ibmvmc.

config PHANTOM
	tristate "Sensable PHANToM (PCI)"
	depends on PCI
	help
	  Say Y here if you want to build a driver for Sensable PHANToM device.

	  This driver is only for PCI PHANToMs.

	  If you choose to build module, its name will be phantom. If unsure,
	  say N here.

config INTEL_MID_PTI
	tristate "Parallel Trace Interface for MIPI P1149.7 cJTAG standard"
	depends on PCI && TTY && (X86_INTEL_MID || COMPILE_TEST)
	help
	  The PTI (Parallel Trace Interface) driver directs
	  trace data routed from various parts in the system out
	  through an Intel Penwell PTI port and out of the mobile
	  device for analysis with a debugging tool (Lauterbach or Fido).

	  You should select this driver if the target kernel is meant for
	  an Intel Atom (non-netbook) mobile device containing a MIPI
	  P1149.7 standard implementation.

config TIFM_CORE
	tristate "TI Flash Media interface support"
	depends on PCI
	help
	  If you want support for Texas Instruments(R) Flash Media adapters
	  you should select this option and then also choose an appropriate
	  host adapter, such as 'TI Flash Media PCI74xx/PCI76xx host adapter
	  support', if you have a TI PCI74xx compatible card reader, for
	  example.
	  You will also have to select some flash card format drivers. MMC/SD
	  cards are supported via 'MMC/SD Card support: TI Flash Media MMC/SD
	  Interface support (MMC_TIFM_SD)'.

	  To compile this driver as a module, choose M here: the module will
	  be called tifm_core.

config TIFM_7XX1
	tristate "TI Flash Media PCI74xx/PCI76xx host adapter support"
	depends on PCI && TIFM_CORE
	default TIFM_CORE
	help
	  This option enables support for Texas Instruments(R) PCI74xx and
	  PCI76xx families of Flash Media adapters, found in many laptops.
	  To make actual use of the device, you will have to select some
	  flash card format drivers, as outlined in the TIFM_CORE Help.

	  To compile this driver as a module, choose M here: the module will
	  be called tifm_7xx1.

config ICS932S401
	tristate "Integrated Circuits ICS932S401"
	depends on I2C
	help
	  If you say yes here you get support for the Integrated Circuits
	  ICS932S401 clock control chips.

	  This driver can also be built as a module. If so, the module
	  will be called ics932s401.

config ATMEL_SSC
	tristate "Device driver for Atmel SSC peripheral"
	depends on HAS_IOMEM && (ARCH_AT91 || COMPILE_TEST)
	help
	  This option enables device driver support for Atmel Synchronized
	  Serial Communication peripheral (SSC).

	  The SSC peripheral supports a wide variety of serial frame based
	  communications, i.e. I2S, SPI, etc.

	  If unsure, say N.

config ENCLOSURE_SERVICES
	tristate "Enclosure Services"
	help
	  Provides support for intelligent enclosures (bays which
	  contain storage devices).  You also need either a host
	  driver (SCSI/ATA) which supports enclosures
	  or a SCSI enclosure device (SES) to use these services.

config SGI_XP
	tristate "Support communication between SGI SSIs"
	depends on NET
	depends on (IA64_SGI_UV || X86_UV) && SMP
	depends on X86_64 || BROKEN
	select SGI_GRU if X86_64 && SMP
	help
	  An SGI machine can be divided into multiple Single System
	  Images which act independently of each other and have
	  hardware based memory protection from the others.  Enabling
	  this feature will allow for direct communication between SSIs
	  based on a network adapter and DMA messaging.

config CS5535_MFGPT
	tristate "CS5535/CS5536 Geode Multi-Function General Purpose Timer (MFGPT) support"
	depends on MFD_CS5535
	help
	  This driver provides access to MFGPT functionality for other
	  drivers that need timers.  MFGPTs are available in the CS5535 and
	  CS5536 companion chips that are found in AMD Geode and several
	  other platforms.  They have a better resolution and max interval
	  than the generic PIT, and are suitable for use as high-res timers.
	  You probably don't want to enable this manually; other drivers that
	  make use of it should enable it.

config CS5535_MFGPT_DEFAULT_IRQ
	int
	depends on CS5535_MFGPT
	default 7
	help
	  MFGPTs on the CS5535 require an interrupt.  The selected IRQ
	  can be overridden as a module option as well as by driver that
	  use the cs5535_mfgpt_ API; however, different architectures might
	  want to use a different IRQ by default.  This is here for
	  architectures to set as necessary.

config CS5535_CLOCK_EVENT_SRC
	tristate "CS5535/CS5536 high-res timer (MFGPT) events"
	depends on GENERIC_CLOCKEVENTS && CS5535_MFGPT
	help
	  This driver provides a clock event source based on the MFGPT
	  timer(s) in the CS5535 and CS5536 companion chips.
	  MFGPTs have a better resolution and max interval than the
	  generic PIT, and are suitable for use as high-res timers.

config HP_ILO
	tristate "Channel interface driver for the HP iLO processor"
	depends on PCI
	help
	  The channel interface driver allows applications to communicate
	  with iLO management processors present on HP ProLiant servers.
	  Upon loading, the driver creates /dev/hpilo/dXccbN files, which
	  can be used to gather data from the management processor, via
	  read and write system calls.

	  To compile this driver as a module, choose M here: the
	  module will be called hpilo.

config QCOM_COINCELL
	tristate "Qualcomm coincell charger support"
	depends on MFD_SPMI_PMIC || COMPILE_TEST
	help
	  This driver supports the coincell block found inside of
	  Qualcomm PMICs.  The coincell charger provides a means to
	  charge a coincell battery or backup capacitor which is used
	  to maintain PMIC register and RTC state in the absence of
	  external power.

config QCOM_FASTRPC
	tristate "Qualcomm FastRPC"
	depends on ARCH_QCOM || COMPILE_TEST
	depends on RPMSG
	select DMA_SHARED_BUFFER
	help
	  Provides a communication mechanism that allows for clients to
	  make remote method invocations across processor boundary to
	  applications DSP processor. Say M if you want to enable this
	  module.

config SGI_GRU
	tristate "SGI GRU driver"
	depends on X86_UV && SMP
	select MMU_NOTIFIER
	help
	The GRU is a hardware resource located in the system chipset. The GRU
	contains memory that can be mmapped into the user address space. This memory is
	used to communicate with the GRU to perform functions such as load/store,
	scatter/gather, bcopy, AMOs, etc.  The GRU is directly accessed by user
	instructions using user virtual addresses. GRU instructions (ex., bcopy) use
	user virtual addresses for operands.

	If you are not running on a SGI UV system, say N.

config SGI_GRU_DEBUG
	bool  "SGI GRU driver debug"
	depends on SGI_GRU
	help
	This option enables additional debugging code for the SGI GRU driver.
	If you are unsure, say N.

config APDS9802ALS
	tristate "Medfield Avago APDS9802 ALS Sensor module"
	depends on I2C
	help
	  If you say yes here you get support for the ALS APDS9802 ambient
	  light sensor.

	  This driver can also be built as a module.  If so, the module
	  will be called apds9802als.

config ISL29003
	tristate "Intersil ISL29003 ambient light sensor"
	depends on I2C && SYSFS
	help
	  If you say yes here you get support for the Intersil ISL29003
	  ambient light sensor.

	  This driver can also be built as a module.  If so, the module
	  will be called isl29003.

config ISL29020
	tristate "Intersil ISL29020 ambient light sensor"
	depends on I2C
	help
	  If you say yes here you get support for the Intersil ISL29020
	  ambient light sensor.

	  This driver can also be built as a module.  If so, the module
	  will be called isl29020.

config SENSORS_TSL2550
	tristate "Taos TSL2550 ambient light sensor"
	depends on I2C && SYSFS
	help
	  If you say yes here you get support for the Taos TSL2550
	  ambient light sensor.

	  This driver can also be built as a module.  If so, the module
	  will be called tsl2550.

config SENSORS_BH1770
	 tristate "BH1770GLC / SFH7770 combined ALS - Proximity sensor"
	 depends on I2C
	help
	   Say Y here if you want to build a driver for BH1770GLC (ROHM) or
	   SFH7770 (Osram) combined ambient light and proximity sensor chip.

	   To compile this driver as a module, choose M here: the
	   module will be called bh1770glc. If unsure, say N here.

config SENSORS_APDS990X
	 tristate "APDS990X combined als and proximity sensors"
	 depends on I2C
	help
	   Say Y here if you want to build a driver for Avago APDS990x
	   combined ambient light and proximity sensor chip.

	   To compile this driver as a module, choose M here: the
	   module will be called apds990x. If unsure, say N here.

config HMC6352
	tristate "Honeywell HMC6352 compass"
	depends on I2C
	help
	  This driver provides support for the Honeywell HMC6352 compass,
	  providing configuration and heading data via sysfs.

config DS1682
	tristate "Dallas DS1682 Total Elapsed Time Recorder with Alarm"
	depends on I2C
	help
	  If you say yes here you get support for Dallas Semiconductor
	  DS1682 Total Elapsed Time Recorder.

	  This driver can also be built as a module.  If so, the module
	  will be called ds1682.

config VMWARE_BALLOON
	tristate "VMware Balloon Driver"
	depends on VMWARE_VMCI && X86 && HYPERVISOR_GUEST
	select MEMORY_BALLOON
	help
	  This is VMware physical memory management driver which acts
	  like a "balloon" that can be inflated to reclaim physical pages
	  by reserving them in the guest and invalidating them in the
	  monitor, freeing up the underlying machine pages so they can
	  be allocated to other guests. The balloon can also be deflated
	  to allow the guest to use more physical memory.

	  If unsure, say N.

	  To compile this driver as a module, choose M here: the
	  module will be called vmw_balloon.

config PCH_PHUB
	tristate "Intel EG20T PCH/LAPIS Semicon IOH(ML7213/ML7223/ML7831) PHUB"
	select GENERIC_NET_UTILS
	depends on PCI && (X86_32 || MIPS || COMPILE_TEST)
	help
	  This driver is for PCH(Platform controller Hub) PHUB(Packet Hub) of
	  Intel Topcliff which is an IOH(Input/Output Hub) for x86 embedded
	  processor. The Topcliff has MAC address and Option ROM data in SROM.
	  This driver can access MAC address and Option ROM data in SROM.

	  This driver also can be used for LAPIS Semiconductor's IOH,
	  ML7213/ML7223/ML7831.
	  ML7213 which is for IVI(In-Vehicle Infotainment) use.
	  ML7223 IOH is for MP(Media Phone) use.
	  ML7831 IOH is for general purpose use.
	  ML7213/ML7223/ML7831 is companion chip for Intel Atom E6xx series.
	  ML7213/ML7223/ML7831 is completely compatible for Intel EG20T PCH.

	  To compile this driver as a module, choose M here: the module will
	  be called pch_phub.

config LATTICE_ECP3_CONFIG
	tristate "Lattice ECP3 FPGA bitstream configuration via SPI"
	depends on SPI && SYSFS
	select FW_LOADER
	default	n
	help
	  This option enables support for bitstream configuration (programming
	  or loading) of the Lattice ECP3 FPGA family via SPI.

	  If unsure, say N.

config SRAM
	bool "Generic on-chip SRAM driver"
	depends on HAS_IOMEM
	select GENERIC_ALLOCATOR
	select SRAM_EXEC if ARM
	help
	  This driver allows you to declare a memory region to be managed by
	  the genalloc API. It is supposed to be used for small on-chip SRAM
	  areas found on many SoCs.

config SRAM_EXEC
	bool

config PCI_ENDPOINT_TEST
	depends on PCI
	select CRC32
	tristate "PCI Endpoint Test driver"
	help
	   Enable this configuration option to enable the host side test driver
	   for PCI Endpoint.

config XILINX_SDFEC
	tristate "Xilinx SDFEC 16"
	depends on HAS_IOMEM
	help
	  This option enables support for the Xilinx SDFEC (Soft Decision
	  Forward Error Correction) driver. This enables a char driver
	  for the SDFEC.

	  You may select this driver if your design instantiates the
	  SDFEC(16nm) hardened block. To compile this as a module choose M.

	  If unsure, say N.

config MISC_RTSX
	tristate
	default MISC_RTSX_PCI || MISC_RTSX_USB

config UID_SYS_STATS
	bool "Per-UID statistics"
	depends on PROFILING && TASK_XACCT && TASK_IO_ACCOUNTING
	help
	  Per UID based cpu time statistics exported to /proc/uid_cputime
	  Per UID based io statistics exported to /proc/uid_io
	  Per UID based procstat control in /proc/uid_procstat

config UID_SYS_STATS_DEBUG
	bool "Per-TASK statistics"
	depends on UID_SYS_STATS
	default n
	help
	  Per TASK based io statistics exported to /proc/uid_io

config PVPANIC
	tristate "pvpanic device support"
	depends on HAS_IOMEM && (ACPI || OF)
	help
	  This driver provides support for the pvpanic device.  pvpanic is
	  a paravirtualized device provided by QEMU; it lets a virtual machine
	  (guest) communicate panic events to the host.

<<<<<<< HEAD
config QSEECOM
        tristate "QTI Secure Execution Communicator driver"
        help
          Provides a communication interface between userspace and
          QTI Secure Execution Environment (QSEE) using Secure Channel
          Manager (SCM) interface. It exposes APIs for both userspace and
          kernel clients.

config HDCP_QSEECOM
        tristate "QTI High-Bandwidth Digital Content Protection Module"
        depends on QSEECOM
        help
          This module implements HDCP 2.2 features over external interfaces
          such as the DisplayPort interface. It exposes APIs for the interface
          driver to communicate with QTI Secure Execution Environment (QSEE)
          via the QSEECOM Driver and also communicates with the Receiver via
          APIs exposed by the interface driver.

config WIGIG_SENSING_SPI
	tristate "Sensing over 60GHz using wil6210 / SPI bus"
	depends on SPI && WIL6210
	default n
	help
	  This module adds support for various sensing use cases, like gesture
	  detection, face recognition, proximity detection and more. The sensor
	  operates over 60GHz frequency band, using low power SPI interface.
	  The output of the driver is CIRs (Channel Impulse Response) which
	  must be processed in user space in order to get meaningful results.
=======
config HISI_HIKEY_USB
	tristate "USB GPIO Hub on HiSilicon Hikey 960/970 Platform"
	depends on (OF && GPIOLIB) || COMPILE_TEST
	depends on USB_ROLE_SWITCH
	help
	  If you say yes here this adds support for the on-board USB GPIO hub
	  found on HiKey 960/970 boards, which is necessary to support
	  switching between the dual-role USB-C port and the USB-A host ports
	  using only one USB controller.
>>>>>>> 561eb836

source "drivers/misc/c2port/Kconfig"
source "drivers/misc/eeprom/Kconfig"
source "drivers/misc/cb710/Kconfig"
source "drivers/misc/ti-st/Kconfig"
source "drivers/misc/lis3lv02d/Kconfig"
source "drivers/misc/altera-stapl/Kconfig"
source "drivers/misc/mei/Kconfig"
source "drivers/misc/vmw_vmci/Kconfig"
source "drivers/misc/genwqe/Kconfig"
source "drivers/misc/echo/Kconfig"
source "drivers/misc/cxl/Kconfig"
source "drivers/misc/ocxl/Kconfig"
source "drivers/misc/cardreader/Kconfig"
source "drivers/misc/habanalabs/Kconfig"
source "drivers/misc/uacce/Kconfig"
endmenu<|MERGE_RESOLUTION|>--- conflicted
+++ resolved
@@ -471,7 +471,6 @@
 	  a paravirtualized device provided by QEMU; it lets a virtual machine
 	  (guest) communicate panic events to the host.
 
-<<<<<<< HEAD
 config QSEECOM
         tristate "QTI Secure Execution Communicator driver"
         help
@@ -500,7 +499,7 @@
 	  operates over 60GHz frequency band, using low power SPI interface.
 	  The output of the driver is CIRs (Channel Impulse Response) which
 	  must be processed in user space in order to get meaningful results.
-=======
+
 config HISI_HIKEY_USB
 	tristate "USB GPIO Hub on HiSilicon Hikey 960/970 Platform"
 	depends on (OF && GPIOLIB) || COMPILE_TEST
@@ -510,7 +509,6 @@
 	  found on HiKey 960/970 boards, which is necessary to support
 	  switching between the dual-role USB-C port and the USB-A host ports
 	  using only one USB controller.
->>>>>>> 561eb836
 
 source "drivers/misc/c2port/Kconfig"
 source "drivers/misc/eeprom/Kconfig"
