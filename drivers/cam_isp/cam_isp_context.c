--- conflicted
+++ resolved
@@ -961,16 +961,11 @@
 	CAM_DBG(CAM_ISP,
 		"Free req id: %lld, ctx_idx: %u, link: 0x%x",
 		req->request_id, ctx->ctx_id, ctx->link_hdl);
-<<<<<<< HEAD
-	cam_mem_put_kref(kmd_cmd_buff_info->handle);
-
-=======
 	if (req->packet) {
 		cam_mem_put_kref(kmd_cmd_buff_info->handle);
 		cam_common_mem_free(req->packet);
 		req->packet = NULL;
 	}
->>>>>>> 555b05b9
 	list_add_tail(&req->list, &ctx->free_req_list);
 }
 
