--- conflicted
+++ resolved
@@ -1850,11 +1850,7 @@
 {
 	struct rpmsg_device *rpdev = to_rpmsg_device(dev);
 
-<<<<<<< HEAD
-=======
-	channel->rpdev = NULL;
 	kfree(rpdev->driver_override);
->>>>>>> 3724c716
 	kfree(rpdev);
 }
 
