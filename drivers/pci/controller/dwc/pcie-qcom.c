// SPDX-License-Identifier: GPL-2.0
/*
 * Qualcomm PCIe root complex driver
 *
 * Copyright (c) 2014-2015, The Linux Foundation. All rights reserved.
 * Copyright 2015 Linaro Limited.
 *
 * Author: Stanimir Varbanov <svarbanov@mm-sol.com>
 */

#include <linux/clk.h>
#include <linux/delay.h>
#include <linux/gpio/consumer.h>
#include <linux/interrupt.h>
#include <linux/io.h>
#include <linux/iopoll.h>
#include <linux/kernel.h>
#include <linux/init.h>
#include <linux/of_device.h>
#include <linux/of_gpio.h>
#include <linux/pci.h>
#include <linux/pm_runtime.h>
#include <linux/platform_device.h>
#include <linux/phy/phy.h>
#include <linux/regulator/consumer.h>
#include <linux/reset.h>
#include <linux/slab.h>
#include <linux/types.h>

#include "pcie-designware.h"

#define PCIE20_PARF_SYS_CTRL			0x00
#define MST_WAKEUP_EN				BIT(13)
#define SLV_WAKEUP_EN				BIT(12)
#define MSTR_ACLK_CGC_DIS			BIT(10)
#define SLV_ACLK_CGC_DIS			BIT(9)
#define CORE_CLK_CGC_DIS			BIT(6)
#define AUX_PWR_DET				BIT(4)
#define L23_CLK_RMV_DIS				BIT(2)
#define L1_CLK_RMV_DIS				BIT(1)

#define PCIE20_COMMAND_STATUS			0x04
#define CMD_BME_VAL				0x4
#define PCIE20_DEVICE_CONTROL2_STATUS2		0x98
#define PCIE_CAP_CPL_TIMEOUT_DISABLE		0x10

#define PCIE20_PARF_PHY_CTRL			0x40
#define PCIE20_PARF_PHY_REFCLK			0x4C
#define PCIE20_PARF_DBI_BASE_ADDR		0x168
#define PCIE20_PARF_SLV_ADDR_SPACE_SIZE		0x16C
#define PCIE20_PARF_MHI_CLOCK_RESET_CTRL	0x174
#define PCIE20_PARF_AXI_MSTR_WR_ADDR_HALT	0x178
#define PCIE20_PARF_AXI_MSTR_WR_ADDR_HALT_V2	0x1A8
#define PCIE20_PARF_LTSSM			0x1B0
#define PCIE20_PARF_SID_OFFSET			0x234
#define PCIE20_PARF_BDF_TRANSLATE_CFG		0x24C
#define PCIE20_PARF_DEVICE_TYPE			0x1000

#define PCIE20_ELBI_SYS_CTRL			0x04
#define PCIE20_ELBI_SYS_CTRL_LT_ENABLE		BIT(0)

#define PCIE20_AXI_MSTR_RESP_COMP_CTRL0		0x818
#define CFG_REMOTE_RD_REQ_BRIDGE_SIZE_2K	0x4
#define CFG_REMOTE_RD_REQ_BRIDGE_SIZE_4K	0x5
#define PCIE20_AXI_MSTR_RESP_COMP_CTRL1		0x81c
#define CFG_BRIDGE_SB_INIT			BIT(0)

#define PCIE20_CAP				0x70
#define PCIE20_CAP_LINK_CAPABILITIES		(PCIE20_CAP + 0xC)
#define PCIE20_CAP_ACTIVE_STATE_LINK_PM_SUPPORT	(BIT(10) | BIT(11))
#define PCIE20_CAP_LINK_1			(PCIE20_CAP + 0x14)
#define PCIE_CAP_LINK1_VAL			0x2FD7F

#define PCIE20_PARF_Q2A_FLUSH			0x1AC

#define PCIE20_MISC_CONTROL_1_REG		0x8BC
#define DBI_RO_WR_EN				1

#define PERST_DELAY_US				1000

#define PCIE20_v3_PARF_SLV_ADDR_SPACE_SIZE	0x358
#define SLV_ADDR_SPACE_SZ			0x10000000

#define DEVICE_TYPE_RC				0x4

#define QCOM_PCIE_2_1_0_MAX_SUPPLY	3
struct qcom_pcie_resources_2_1_0 {
	struct clk *iface_clk;
	struct clk *core_clk;
	struct clk *phy_clk;
	struct reset_control *pci_reset;
	struct reset_control *axi_reset;
	struct reset_control *ahb_reset;
	struct reset_control *por_reset;
	struct reset_control *phy_reset;
	struct regulator_bulk_data supplies[QCOM_PCIE_2_1_0_MAX_SUPPLY];
};

struct qcom_pcie_resources_1_0_0 {
	struct clk *iface;
	struct clk *aux;
	struct clk *master_bus;
	struct clk *slave_bus;
	struct reset_control *core;
	struct regulator *vdda;
};

#define QCOM_PCIE_2_3_2_MAX_SUPPLY	2
struct qcom_pcie_resources_2_3_2 {
	struct clk *aux_clk;
	struct clk *master_clk;
	struct clk *slave_clk;
	struct clk *cfg_clk;
	struct clk *pipe_clk;
	struct regulator_bulk_data supplies[QCOM_PCIE_2_3_2_MAX_SUPPLY];
};

#define QCOM_PCIE_2_4_0_MAX_CLOCKS	4
struct qcom_pcie_resources_2_4_0 {
	struct clk_bulk_data clks[QCOM_PCIE_2_4_0_MAX_CLOCKS];
	int num_clks;
	struct reset_control *axi_m_reset;
	struct reset_control *axi_s_reset;
	struct reset_control *pipe_reset;
	struct reset_control *axi_m_vmid_reset;
	struct reset_control *axi_s_xpu_reset;
	struct reset_control *parf_reset;
	struct reset_control *phy_reset;
	struct reset_control *axi_m_sticky_reset;
	struct reset_control *pipe_sticky_reset;
	struct reset_control *pwr_reset;
	struct reset_control *ahb_reset;
	struct reset_control *phy_ahb_reset;
};

struct qcom_pcie_resources_2_3_3 {
	struct clk *iface;
	struct clk *axi_m_clk;
	struct clk *axi_s_clk;
	struct clk *ahb_clk;
	struct clk *aux_clk;
	struct reset_control *rst[7];
};

struct qcom_pcie_resources_2_7_0 {
	struct clk_bulk_data clks[6];
	struct regulator_bulk_data supplies[2];
	struct reset_control *pci_reset;
	struct clk *pipe_clk;
};

union qcom_pcie_resources {
	struct qcom_pcie_resources_1_0_0 v1_0_0;
	struct qcom_pcie_resources_2_1_0 v2_1_0;
	struct qcom_pcie_resources_2_3_2 v2_3_2;
	struct qcom_pcie_resources_2_3_3 v2_3_3;
	struct qcom_pcie_resources_2_4_0 v2_4_0;
	struct qcom_pcie_resources_2_7_0 v2_7_0;
};

struct qcom_pcie;

struct qcom_pcie_ops {
	int (*get_resources)(struct qcom_pcie *pcie);
	int (*init)(struct qcom_pcie *pcie);
	int (*post_init)(struct qcom_pcie *pcie);
	void (*deinit)(struct qcom_pcie *pcie);
	void (*post_deinit)(struct qcom_pcie *pcie);
	void (*ltssm_enable)(struct qcom_pcie *pcie);
};

struct qcom_pcie {
	struct dw_pcie *pci;
	void __iomem *parf;			/* DT parf */
	void __iomem *elbi;			/* DT elbi */
	union qcom_pcie_resources res;
	struct phy *phy;
	struct gpio_desc *reset;
	const struct qcom_pcie_ops *ops;
};

#define to_qcom_pcie(x)		dev_get_drvdata((x)->dev)

static void qcom_ep_reset_assert(struct qcom_pcie *pcie)
{
	gpiod_set_value_cansleep(pcie->reset, 1);
	usleep_range(PERST_DELAY_US, PERST_DELAY_US + 500);
}

static void qcom_ep_reset_deassert(struct qcom_pcie *pcie)
{
	/* Ensure that PERST has been asserted for at least 100 ms */
	msleep(100);
	gpiod_set_value_cansleep(pcie->reset, 0);
	usleep_range(PERST_DELAY_US, PERST_DELAY_US + 500);
}

static int qcom_pcie_establish_link(struct qcom_pcie *pcie)
{
	struct dw_pcie *pci = pcie->pci;

	if (dw_pcie_link_up(pci))
		return 0;

	/* Enable Link Training state machine */
	if (pcie->ops->ltssm_enable)
		pcie->ops->ltssm_enable(pcie);

	return dw_pcie_wait_for_link(pci);
}

static void qcom_pcie_2_1_0_ltssm_enable(struct qcom_pcie *pcie)
{
	u32 val;

	/* enable link training */
	val = readl(pcie->elbi + PCIE20_ELBI_SYS_CTRL);
	val |= PCIE20_ELBI_SYS_CTRL_LT_ENABLE;
	writel(val, pcie->elbi + PCIE20_ELBI_SYS_CTRL);
}

static int qcom_pcie_get_resources_2_1_0(struct qcom_pcie *pcie)
{
	struct qcom_pcie_resources_2_1_0 *res = &pcie->res.v2_1_0;
	struct dw_pcie *pci = pcie->pci;
	struct device *dev = pci->dev;
	int ret;

	res->supplies[0].supply = "vdda";
	res->supplies[1].supply = "vdda_phy";
	res->supplies[2].supply = "vdda_refclk";
	ret = devm_regulator_bulk_get(dev, ARRAY_SIZE(res->supplies),
				      res->supplies);
	if (ret)
		return ret;

	res->iface_clk = devm_clk_get(dev, "iface");
	if (IS_ERR(res->iface_clk))
		return PTR_ERR(res->iface_clk);

	res->core_clk = devm_clk_get(dev, "core");
	if (IS_ERR(res->core_clk))
		return PTR_ERR(res->core_clk);

	res->phy_clk = devm_clk_get(dev, "phy");
	if (IS_ERR(res->phy_clk))
		return PTR_ERR(res->phy_clk);

	res->pci_reset = devm_reset_control_get_exclusive(dev, "pci");
	if (IS_ERR(res->pci_reset))
		return PTR_ERR(res->pci_reset);

	res->axi_reset = devm_reset_control_get_exclusive(dev, "axi");
	if (IS_ERR(res->axi_reset))
		return PTR_ERR(res->axi_reset);

	res->ahb_reset = devm_reset_control_get_exclusive(dev, "ahb");
	if (IS_ERR(res->ahb_reset))
		return PTR_ERR(res->ahb_reset);

	res->por_reset = devm_reset_control_get_exclusive(dev, "por");
	if (IS_ERR(res->por_reset))
		return PTR_ERR(res->por_reset);

	res->phy_reset = devm_reset_control_get_exclusive(dev, "phy");
	return PTR_ERR_OR_ZERO(res->phy_reset);
}

static void qcom_pcie_deinit_2_1_0(struct qcom_pcie *pcie)
{
	struct qcom_pcie_resources_2_1_0 *res = &pcie->res.v2_1_0;

	reset_control_assert(res->pci_reset);
	reset_control_assert(res->axi_reset);
	reset_control_assert(res->ahb_reset);
	reset_control_assert(res->por_reset);
	reset_control_assert(res->pci_reset);
	clk_disable_unprepare(res->iface_clk);
	clk_disable_unprepare(res->core_clk);
	clk_disable_unprepare(res->phy_clk);
	regulator_bulk_disable(ARRAY_SIZE(res->supplies), res->supplies);
}

static int qcom_pcie_init_2_1_0(struct qcom_pcie *pcie)
{
	struct qcom_pcie_resources_2_1_0 *res = &pcie->res.v2_1_0;
	struct dw_pcie *pci = pcie->pci;
	struct device *dev = pci->dev;
	u32 val;
	int ret;

	ret = regulator_bulk_enable(ARRAY_SIZE(res->supplies), res->supplies);
	if (ret < 0) {
		dev_err(dev, "cannot enable regulators\n");
		return ret;
	}

	ret = reset_control_assert(res->ahb_reset);
	if (ret) {
		dev_err(dev, "cannot assert ahb reset\n");
		goto err_assert_ahb;
	}

	ret = clk_prepare_enable(res->iface_clk);
	if (ret) {
		dev_err(dev, "cannot prepare/enable iface clock\n");
		goto err_assert_ahb;
	}

	ret = clk_prepare_enable(res->phy_clk);
	if (ret) {
		dev_err(dev, "cannot prepare/enable phy clock\n");
		goto err_clk_phy;
	}

	ret = clk_prepare_enable(res->core_clk);
	if (ret) {
		dev_err(dev, "cannot prepare/enable core clock\n");
		goto err_clk_core;
	}

	ret = reset_control_deassert(res->ahb_reset);
	if (ret) {
		dev_err(dev, "cannot deassert ahb reset\n");
		goto err_deassert_ahb;
	}

	/* enable PCIe clocks and resets */
	val = readl(pcie->parf + PCIE20_PARF_PHY_CTRL);
	val &= ~BIT(0);
	writel(val, pcie->parf + PCIE20_PARF_PHY_CTRL);

	/* enable external reference clock */
	val = readl(pcie->parf + PCIE20_PARF_PHY_REFCLK);
	val |= BIT(16);
	writel(val, pcie->parf + PCIE20_PARF_PHY_REFCLK);

	ret = reset_control_deassert(res->phy_reset);
	if (ret) {
		dev_err(dev, "cannot deassert phy reset\n");
		return ret;
	}

	ret = reset_control_deassert(res->pci_reset);
	if (ret) {
		dev_err(dev, "cannot deassert pci reset\n");
		return ret;
	}

	ret = reset_control_deassert(res->por_reset);
	if (ret) {
		dev_err(dev, "cannot deassert por reset\n");
		return ret;
	}

	ret = reset_control_deassert(res->axi_reset);
	if (ret) {
		dev_err(dev, "cannot deassert axi reset\n");
		return ret;
	}

	/* wait for clock acquisition */
	usleep_range(1000, 1500);


	/* Set the Max TLP size to 2K, instead of using default of 4K */
	writel(CFG_REMOTE_RD_REQ_BRIDGE_SIZE_2K,
	       pci->dbi_base + PCIE20_AXI_MSTR_RESP_COMP_CTRL0);
	writel(CFG_BRIDGE_SB_INIT,
	       pci->dbi_base + PCIE20_AXI_MSTR_RESP_COMP_CTRL1);

	return 0;

err_deassert_ahb:
	clk_disable_unprepare(res->core_clk);
err_clk_core:
	clk_disable_unprepare(res->phy_clk);
err_clk_phy:
	clk_disable_unprepare(res->iface_clk);
err_assert_ahb:
	regulator_bulk_disable(ARRAY_SIZE(res->supplies), res->supplies);

	return ret;
}

static int qcom_pcie_get_resources_1_0_0(struct qcom_pcie *pcie)
{
	struct qcom_pcie_resources_1_0_0 *res = &pcie->res.v1_0_0;
	struct dw_pcie *pci = pcie->pci;
	struct device *dev = pci->dev;

	res->vdda = devm_regulator_get(dev, "vdda");
	if (IS_ERR(res->vdda))
		return PTR_ERR(res->vdda);

	res->iface = devm_clk_get(dev, "iface");
	if (IS_ERR(res->iface))
		return PTR_ERR(res->iface);

	res->aux = devm_clk_get(dev, "aux");
	if (IS_ERR(res->aux))
		return PTR_ERR(res->aux);

	res->master_bus = devm_clk_get(dev, "master_bus");
	if (IS_ERR(res->master_bus))
		return PTR_ERR(res->master_bus);

	res->slave_bus = devm_clk_get(dev, "slave_bus");
	if (IS_ERR(res->slave_bus))
		return PTR_ERR(res->slave_bus);

	res->core = devm_reset_control_get_exclusive(dev, "core");
	return PTR_ERR_OR_ZERO(res->core);
}

static void qcom_pcie_deinit_1_0_0(struct qcom_pcie *pcie)
{
	struct qcom_pcie_resources_1_0_0 *res = &pcie->res.v1_0_0;

	reset_control_assert(res->core);
	clk_disable_unprepare(res->slave_bus);
	clk_disable_unprepare(res->master_bus);
	clk_disable_unprepare(res->iface);
	clk_disable_unprepare(res->aux);
	regulator_disable(res->vdda);
}

static int qcom_pcie_init_1_0_0(struct qcom_pcie *pcie)
{
	struct qcom_pcie_resources_1_0_0 *res = &pcie->res.v1_0_0;
	struct dw_pcie *pci = pcie->pci;
	struct device *dev = pci->dev;
	int ret;

	ret = reset_control_deassert(res->core);
	if (ret) {
		dev_err(dev, "cannot deassert core reset\n");
		return ret;
	}

	ret = clk_prepare_enable(res->aux);
	if (ret) {
		dev_err(dev, "cannot prepare/enable aux clock\n");
		goto err_res;
	}

	ret = clk_prepare_enable(res->iface);
	if (ret) {
		dev_err(dev, "cannot prepare/enable iface clock\n");
		goto err_aux;
	}

	ret = clk_prepare_enable(res->master_bus);
	if (ret) {
		dev_err(dev, "cannot prepare/enable master_bus clock\n");
		goto err_iface;
	}

	ret = clk_prepare_enable(res->slave_bus);
	if (ret) {
		dev_err(dev, "cannot prepare/enable slave_bus clock\n");
		goto err_master;
	}

	ret = regulator_enable(res->vdda);
	if (ret) {
		dev_err(dev, "cannot enable vdda regulator\n");
		goto err_slave;
	}

	/* change DBI base address */
	writel(0, pcie->parf + PCIE20_PARF_DBI_BASE_ADDR);

	if (IS_ENABLED(CONFIG_PCI_MSI)) {
		u32 val = readl(pcie->parf + PCIE20_PARF_AXI_MSTR_WR_ADDR_HALT);

		val |= BIT(31);
		writel(val, pcie->parf + PCIE20_PARF_AXI_MSTR_WR_ADDR_HALT);
	}

	return 0;
err_slave:
	clk_disable_unprepare(res->slave_bus);
err_master:
	clk_disable_unprepare(res->master_bus);
err_iface:
	clk_disable_unprepare(res->iface);
err_aux:
	clk_disable_unprepare(res->aux);
err_res:
	reset_control_assert(res->core);

	return ret;
}

static void qcom_pcie_2_3_2_ltssm_enable(struct qcom_pcie *pcie)
{
	u32 val;

	/* enable link training */
	val = readl(pcie->parf + PCIE20_PARF_LTSSM);
	val |= BIT(8);
	writel(val, pcie->parf + PCIE20_PARF_LTSSM);
}

static int qcom_pcie_get_resources_2_3_2(struct qcom_pcie *pcie)
{
	struct qcom_pcie_resources_2_3_2 *res = &pcie->res.v2_3_2;
	struct dw_pcie *pci = pcie->pci;
	struct device *dev = pci->dev;
	int ret;

	res->supplies[0].supply = "vdda";
	res->supplies[1].supply = "vddpe-3v3";
	ret = devm_regulator_bulk_get(dev, ARRAY_SIZE(res->supplies),
				      res->supplies);
	if (ret)
		return ret;

	res->aux_clk = devm_clk_get(dev, "aux");
	if (IS_ERR(res->aux_clk))
		return PTR_ERR(res->aux_clk);

	res->cfg_clk = devm_clk_get(dev, "cfg");
	if (IS_ERR(res->cfg_clk))
		return PTR_ERR(res->cfg_clk);

	res->master_clk = devm_clk_get(dev, "bus_master");
	if (IS_ERR(res->master_clk))
		return PTR_ERR(res->master_clk);

	res->slave_clk = devm_clk_get(dev, "bus_slave");
	if (IS_ERR(res->slave_clk))
		return PTR_ERR(res->slave_clk);

	res->pipe_clk = devm_clk_get(dev, "pipe");
	return PTR_ERR_OR_ZERO(res->pipe_clk);
}

static void qcom_pcie_deinit_2_3_2(struct qcom_pcie *pcie)
{
	struct qcom_pcie_resources_2_3_2 *res = &pcie->res.v2_3_2;

	clk_disable_unprepare(res->slave_clk);
	clk_disable_unprepare(res->master_clk);
	clk_disable_unprepare(res->cfg_clk);
	clk_disable_unprepare(res->aux_clk);

	regulator_bulk_disable(ARRAY_SIZE(res->supplies), res->supplies);
}

static void qcom_pcie_post_deinit_2_3_2(struct qcom_pcie *pcie)
{
	struct qcom_pcie_resources_2_3_2 *res = &pcie->res.v2_3_2;

	clk_disable_unprepare(res->pipe_clk);
}

static int qcom_pcie_init_2_3_2(struct qcom_pcie *pcie)
{
	struct qcom_pcie_resources_2_3_2 *res = &pcie->res.v2_3_2;
	struct dw_pcie *pci = pcie->pci;
	struct device *dev = pci->dev;
	u32 val;
	int ret;

	ret = regulator_bulk_enable(ARRAY_SIZE(res->supplies), res->supplies);
	if (ret < 0) {
		dev_err(dev, "cannot enable regulators\n");
		return ret;
	}

	ret = clk_prepare_enable(res->aux_clk);
	if (ret) {
		dev_err(dev, "cannot prepare/enable aux clock\n");
		goto err_aux_clk;
	}

	ret = clk_prepare_enable(res->cfg_clk);
	if (ret) {
		dev_err(dev, "cannot prepare/enable cfg clock\n");
		goto err_cfg_clk;
	}

	ret = clk_prepare_enable(res->master_clk);
	if (ret) {
		dev_err(dev, "cannot prepare/enable master clock\n");
		goto err_master_clk;
	}

	ret = clk_prepare_enable(res->slave_clk);
	if (ret) {
		dev_err(dev, "cannot prepare/enable slave clock\n");
		goto err_slave_clk;
	}

	/* enable PCIe clocks and resets */
	val = readl(pcie->parf + PCIE20_PARF_PHY_CTRL);
	val &= ~BIT(0);
	writel(val, pcie->parf + PCIE20_PARF_PHY_CTRL);

	/* change DBI base address */
	writel(0, pcie->parf + PCIE20_PARF_DBI_BASE_ADDR);

	/* MAC PHY_POWERDOWN MUX DISABLE  */
	val = readl(pcie->parf + PCIE20_PARF_SYS_CTRL);
	val &= ~BIT(29);
	writel(val, pcie->parf + PCIE20_PARF_SYS_CTRL);

	val = readl(pcie->parf + PCIE20_PARF_MHI_CLOCK_RESET_CTRL);
	val |= BIT(4);
	writel(val, pcie->parf + PCIE20_PARF_MHI_CLOCK_RESET_CTRL);

	val = readl(pcie->parf + PCIE20_PARF_AXI_MSTR_WR_ADDR_HALT_V2);
	val |= BIT(31);
	writel(val, pcie->parf + PCIE20_PARF_AXI_MSTR_WR_ADDR_HALT_V2);

	return 0;

err_slave_clk:
	clk_disable_unprepare(res->master_clk);
err_master_clk:
	clk_disable_unprepare(res->cfg_clk);
err_cfg_clk:
	clk_disable_unprepare(res->aux_clk);

err_aux_clk:
	regulator_bulk_disable(ARRAY_SIZE(res->supplies), res->supplies);

	return ret;
}

static int qcom_pcie_post_init_2_3_2(struct qcom_pcie *pcie)
{
	struct qcom_pcie_resources_2_3_2 *res = &pcie->res.v2_3_2;
	struct dw_pcie *pci = pcie->pci;
	struct device *dev = pci->dev;
	int ret;

	ret = clk_prepare_enable(res->pipe_clk);
	if (ret) {
		dev_err(dev, "cannot prepare/enable pipe clock\n");
		return ret;
	}

	return 0;
}

static int qcom_pcie_get_resources_2_4_0(struct qcom_pcie *pcie)
{
	struct qcom_pcie_resources_2_4_0 *res = &pcie->res.v2_4_0;
	struct dw_pcie *pci = pcie->pci;
	struct device *dev = pci->dev;
	bool is_ipq = of_device_is_compatible(dev->of_node, "qcom,pcie-ipq4019");
	int ret;

	res->clks[0].id = "aux";
	res->clks[1].id = "master_bus";
	res->clks[2].id = "slave_bus";
	res->clks[3].id = "iface";

	/* qcom,pcie-ipq4019 is defined without "iface" */
	res->num_clks = is_ipq ? 3 : 4;

	ret = devm_clk_bulk_get(dev, res->num_clks, res->clks);
	if (ret < 0)
		return ret;

	res->axi_m_reset = devm_reset_control_get_exclusive(dev, "axi_m");
	if (IS_ERR(res->axi_m_reset))
		return PTR_ERR(res->axi_m_reset);

	res->axi_s_reset = devm_reset_control_get_exclusive(dev, "axi_s");
	if (IS_ERR(res->axi_s_reset))
		return PTR_ERR(res->axi_s_reset);

	if (is_ipq) {
		/*
		 * These resources relates to the PHY or are secure clocks, but
		 * are controlled here for IPQ4019
		 */
		res->pipe_reset = devm_reset_control_get_exclusive(dev, "pipe");
		if (IS_ERR(res->pipe_reset))
			return PTR_ERR(res->pipe_reset);

		res->axi_m_vmid_reset = devm_reset_control_get_exclusive(dev,
									 "axi_m_vmid");
		if (IS_ERR(res->axi_m_vmid_reset))
			return PTR_ERR(res->axi_m_vmid_reset);

		res->axi_s_xpu_reset = devm_reset_control_get_exclusive(dev,
									"axi_s_xpu");
		if (IS_ERR(res->axi_s_xpu_reset))
			return PTR_ERR(res->axi_s_xpu_reset);

		res->parf_reset = devm_reset_control_get_exclusive(dev, "parf");
		if (IS_ERR(res->parf_reset))
			return PTR_ERR(res->parf_reset);

		res->phy_reset = devm_reset_control_get_exclusive(dev, "phy");
		if (IS_ERR(res->phy_reset))
			return PTR_ERR(res->phy_reset);
	}

	res->axi_m_sticky_reset = devm_reset_control_get_exclusive(dev,
								   "axi_m_sticky");
	if (IS_ERR(res->axi_m_sticky_reset))
		return PTR_ERR(res->axi_m_sticky_reset);

	res->pipe_sticky_reset = devm_reset_control_get_exclusive(dev,
								  "pipe_sticky");
	if (IS_ERR(res->pipe_sticky_reset))
		return PTR_ERR(res->pipe_sticky_reset);

	res->pwr_reset = devm_reset_control_get_exclusive(dev, "pwr");
	if (IS_ERR(res->pwr_reset))
		return PTR_ERR(res->pwr_reset);

	res->ahb_reset = devm_reset_control_get_exclusive(dev, "ahb");
	if (IS_ERR(res->ahb_reset))
		return PTR_ERR(res->ahb_reset);

	if (is_ipq) {
		res->phy_ahb_reset = devm_reset_control_get_exclusive(dev, "phy_ahb");
		if (IS_ERR(res->phy_ahb_reset))
			return PTR_ERR(res->phy_ahb_reset);
	}

	return 0;
}

static void qcom_pcie_deinit_2_4_0(struct qcom_pcie *pcie)
{
	struct qcom_pcie_resources_2_4_0 *res = &pcie->res.v2_4_0;

	reset_control_assert(res->axi_m_reset);
	reset_control_assert(res->axi_s_reset);
	reset_control_assert(res->pipe_reset);
	reset_control_assert(res->pipe_sticky_reset);
	reset_control_assert(res->phy_reset);
	reset_control_assert(res->phy_ahb_reset);
	reset_control_assert(res->axi_m_sticky_reset);
	reset_control_assert(res->pwr_reset);
	reset_control_assert(res->ahb_reset);
	clk_bulk_disable_unprepare(res->num_clks, res->clks);
}

static int qcom_pcie_init_2_4_0(struct qcom_pcie *pcie)
{
	struct qcom_pcie_resources_2_4_0 *res = &pcie->res.v2_4_0;
	struct dw_pcie *pci = pcie->pci;
	struct device *dev = pci->dev;
	u32 val;
	int ret;

	ret = reset_control_assert(res->axi_m_reset);
	if (ret) {
		dev_err(dev, "cannot assert axi master reset\n");
		return ret;
	}

	ret = reset_control_assert(res->axi_s_reset);
	if (ret) {
		dev_err(dev, "cannot assert axi slave reset\n");
		return ret;
	}

	usleep_range(10000, 12000);

	ret = reset_control_assert(res->pipe_reset);
	if (ret) {
		dev_err(dev, "cannot assert pipe reset\n");
		return ret;
	}

	ret = reset_control_assert(res->pipe_sticky_reset);
	if (ret) {
		dev_err(dev, "cannot assert pipe sticky reset\n");
		return ret;
	}

	ret = reset_control_assert(res->phy_reset);
	if (ret) {
		dev_err(dev, "cannot assert phy reset\n");
		return ret;
	}

	ret = reset_control_assert(res->phy_ahb_reset);
	if (ret) {
		dev_err(dev, "cannot assert phy ahb reset\n");
		return ret;
	}

	usleep_range(10000, 12000);

	ret = reset_control_assert(res->axi_m_sticky_reset);
	if (ret) {
		dev_err(dev, "cannot assert axi master sticky reset\n");
		return ret;
	}

	ret = reset_control_assert(res->pwr_reset);
	if (ret) {
		dev_err(dev, "cannot assert power reset\n");
		return ret;
	}

	ret = reset_control_assert(res->ahb_reset);
	if (ret) {
		dev_err(dev, "cannot assert ahb reset\n");
		return ret;
	}

	usleep_range(10000, 12000);

	ret = reset_control_deassert(res->phy_ahb_reset);
	if (ret) {
		dev_err(dev, "cannot deassert phy ahb reset\n");
		return ret;
	}

	ret = reset_control_deassert(res->phy_reset);
	if (ret) {
		dev_err(dev, "cannot deassert phy reset\n");
		goto err_rst_phy;
	}

	ret = reset_control_deassert(res->pipe_reset);
	if (ret) {
		dev_err(dev, "cannot deassert pipe reset\n");
		goto err_rst_pipe;
	}

	ret = reset_control_deassert(res->pipe_sticky_reset);
	if (ret) {
		dev_err(dev, "cannot deassert pipe sticky reset\n");
		goto err_rst_pipe_sticky;
	}

	usleep_range(10000, 12000);

	ret = reset_control_deassert(res->axi_m_reset);
	if (ret) {
		dev_err(dev, "cannot deassert axi master reset\n");
		goto err_rst_axi_m;
	}

	ret = reset_control_deassert(res->axi_m_sticky_reset);
	if (ret) {
		dev_err(dev, "cannot deassert axi master sticky reset\n");
		goto err_rst_axi_m_sticky;
	}

	ret = reset_control_deassert(res->axi_s_reset);
	if (ret) {
		dev_err(dev, "cannot deassert axi slave reset\n");
		goto err_rst_axi_s;
	}

	ret = reset_control_deassert(res->pwr_reset);
	if (ret) {
		dev_err(dev, "cannot deassert power reset\n");
		goto err_rst_pwr;
	}

	ret = reset_control_deassert(res->ahb_reset);
	if (ret) {
		dev_err(dev, "cannot deassert ahb reset\n");
		goto err_rst_ahb;
	}

	usleep_range(10000, 12000);

	ret = clk_bulk_prepare_enable(res->num_clks, res->clks);
	if (ret)
		goto err_clks;

	/* enable PCIe clocks and resets */
	val = readl(pcie->parf + PCIE20_PARF_PHY_CTRL);
	val &= ~BIT(0);
	writel(val, pcie->parf + PCIE20_PARF_PHY_CTRL);

	/* change DBI base address */
	writel(0, pcie->parf + PCIE20_PARF_DBI_BASE_ADDR);

	/* MAC PHY_POWERDOWN MUX DISABLE  */
	val = readl(pcie->parf + PCIE20_PARF_SYS_CTRL);
	val &= ~BIT(29);
	writel(val, pcie->parf + PCIE20_PARF_SYS_CTRL);

	val = readl(pcie->parf + PCIE20_PARF_MHI_CLOCK_RESET_CTRL);
	val |= BIT(4);
	writel(val, pcie->parf + PCIE20_PARF_MHI_CLOCK_RESET_CTRL);

	val = readl(pcie->parf + PCIE20_PARF_AXI_MSTR_WR_ADDR_HALT_V2);
	val |= BIT(31);
	writel(val, pcie->parf + PCIE20_PARF_AXI_MSTR_WR_ADDR_HALT_V2);

	return 0;

err_clks:
	reset_control_assert(res->ahb_reset);
err_rst_ahb:
	reset_control_assert(res->pwr_reset);
err_rst_pwr:
	reset_control_assert(res->axi_s_reset);
err_rst_axi_s:
	reset_control_assert(res->axi_m_sticky_reset);
err_rst_axi_m_sticky:
	reset_control_assert(res->axi_m_reset);
err_rst_axi_m:
	reset_control_assert(res->pipe_sticky_reset);
err_rst_pipe_sticky:
	reset_control_assert(res->pipe_reset);
err_rst_pipe:
	reset_control_assert(res->phy_reset);
err_rst_phy:
	reset_control_assert(res->phy_ahb_reset);
	return ret;
}

static int qcom_pcie_get_resources_2_3_3(struct qcom_pcie *pcie)
{
	struct qcom_pcie_resources_2_3_3 *res = &pcie->res.v2_3_3;
	struct dw_pcie *pci = pcie->pci;
	struct device *dev = pci->dev;
	int i;
	const char *rst_names[] = { "axi_m", "axi_s", "pipe",
				    "axi_m_sticky", "sticky",
				    "ahb", "sleep", };

	res->iface = devm_clk_get(dev, "iface");
	if (IS_ERR(res->iface))
		return PTR_ERR(res->iface);

	res->axi_m_clk = devm_clk_get(dev, "axi_m");
	if (IS_ERR(res->axi_m_clk))
		return PTR_ERR(res->axi_m_clk);

	res->axi_s_clk = devm_clk_get(dev, "axi_s");
	if (IS_ERR(res->axi_s_clk))
		return PTR_ERR(res->axi_s_clk);

	res->ahb_clk = devm_clk_get(dev, "ahb");
	if (IS_ERR(res->ahb_clk))
		return PTR_ERR(res->ahb_clk);

	res->aux_clk = devm_clk_get(dev, "aux");
	if (IS_ERR(res->aux_clk))
		return PTR_ERR(res->aux_clk);

	for (i = 0; i < ARRAY_SIZE(rst_names); i++) {
		res->rst[i] = devm_reset_control_get(dev, rst_names[i]);
		if (IS_ERR(res->rst[i]))
			return PTR_ERR(res->rst[i]);
	}

	return 0;
}

static void qcom_pcie_deinit_2_3_3(struct qcom_pcie *pcie)
{
	struct qcom_pcie_resources_2_3_3 *res = &pcie->res.v2_3_3;

	clk_disable_unprepare(res->iface);
	clk_disable_unprepare(res->axi_m_clk);
	clk_disable_unprepare(res->axi_s_clk);
	clk_disable_unprepare(res->ahb_clk);
	clk_disable_unprepare(res->aux_clk);
}

static int qcom_pcie_init_2_3_3(struct qcom_pcie *pcie)
{
	struct qcom_pcie_resources_2_3_3 *res = &pcie->res.v2_3_3;
	struct dw_pcie *pci = pcie->pci;
	struct device *dev = pci->dev;
	int i, ret;
	u32 val;

	for (i = 0; i < ARRAY_SIZE(res->rst); i++) {
		ret = reset_control_assert(res->rst[i]);
		if (ret) {
			dev_err(dev, "reset #%d assert failed (%d)\n", i, ret);
			return ret;
		}
	}

	usleep_range(2000, 2500);

	for (i = 0; i < ARRAY_SIZE(res->rst); i++) {
		ret = reset_control_deassert(res->rst[i]);
		if (ret) {
			dev_err(dev, "reset #%d deassert failed (%d)\n", i,
				ret);
			return ret;
		}
	}

	/*
	 * Don't have a way to see if the reset has completed.
	 * Wait for some time.
	 */
	usleep_range(2000, 2500);

	ret = clk_prepare_enable(res->iface);
	if (ret) {
		dev_err(dev, "cannot prepare/enable core clock\n");
		goto err_clk_iface;
	}

	ret = clk_prepare_enable(res->axi_m_clk);
	if (ret) {
		dev_err(dev, "cannot prepare/enable core clock\n");
		goto err_clk_axi_m;
	}

	ret = clk_prepare_enable(res->axi_s_clk);
	if (ret) {
		dev_err(dev, "cannot prepare/enable axi slave clock\n");
		goto err_clk_axi_s;
	}

	ret = clk_prepare_enable(res->ahb_clk);
	if (ret) {
		dev_err(dev, "cannot prepare/enable ahb clock\n");
		goto err_clk_ahb;
	}

	ret = clk_prepare_enable(res->aux_clk);
	if (ret) {
		dev_err(dev, "cannot prepare/enable aux clock\n");
		goto err_clk_aux;
	}

	writel(SLV_ADDR_SPACE_SZ,
		pcie->parf + PCIE20_v3_PARF_SLV_ADDR_SPACE_SIZE);

	val = readl(pcie->parf + PCIE20_PARF_PHY_CTRL);
	val &= ~BIT(0);
	writel(val, pcie->parf + PCIE20_PARF_PHY_CTRL);

	writel(0, pcie->parf + PCIE20_PARF_DBI_BASE_ADDR);

	writel(MST_WAKEUP_EN | SLV_WAKEUP_EN | MSTR_ACLK_CGC_DIS
		| SLV_ACLK_CGC_DIS | CORE_CLK_CGC_DIS |
		AUX_PWR_DET | L23_CLK_RMV_DIS | L1_CLK_RMV_DIS,
		pcie->parf + PCIE20_PARF_SYS_CTRL);
	writel(0, pcie->parf + PCIE20_PARF_Q2A_FLUSH);

	writel(CMD_BME_VAL, pci->dbi_base + PCIE20_COMMAND_STATUS);
	writel(DBI_RO_WR_EN, pci->dbi_base + PCIE20_MISC_CONTROL_1_REG);
	writel(PCIE_CAP_LINK1_VAL, pci->dbi_base + PCIE20_CAP_LINK_1);

	val = readl(pci->dbi_base + PCIE20_CAP_LINK_CAPABILITIES);
	val &= ~PCIE20_CAP_ACTIVE_STATE_LINK_PM_SUPPORT;
	writel(val, pci->dbi_base + PCIE20_CAP_LINK_CAPABILITIES);

	writel(PCIE_CAP_CPL_TIMEOUT_DISABLE, pci->dbi_base +
		PCIE20_DEVICE_CONTROL2_STATUS2);

	return 0;

err_clk_aux:
	clk_disable_unprepare(res->ahb_clk);
err_clk_ahb:
	clk_disable_unprepare(res->axi_s_clk);
err_clk_axi_s:
	clk_disable_unprepare(res->axi_m_clk);
err_clk_axi_m:
	clk_disable_unprepare(res->iface);
err_clk_iface:
	/*
	 * Not checking for failure, will anyway return
	 * the original failure in 'ret'.
	 */
	for (i = 0; i < ARRAY_SIZE(res->rst); i++)
		reset_control_assert(res->rst[i]);

	return ret;
}

static int qcom_pcie_get_resources_2_7_0(struct qcom_pcie *pcie)
{
	struct qcom_pcie_resources_2_7_0 *res = &pcie->res.v2_7_0;
	struct dw_pcie *pci = pcie->pci;
	struct device *dev = pci->dev;
	int ret;

	res->pci_reset = devm_reset_control_get_exclusive(dev, "pci");
	if (IS_ERR(res->pci_reset))
		return PTR_ERR(res->pci_reset);

	res->supplies[0].supply = "vdda";
	res->supplies[1].supply = "vddpe-3v3";
	ret = devm_regulator_bulk_get(dev, ARRAY_SIZE(res->supplies),
				      res->supplies);
	if (ret)
		return ret;

	res->clks[0].id = "aux";
	res->clks[1].id = "cfg";
	res->clks[2].id = "bus_master";
	res->clks[3].id = "bus_slave";
	res->clks[4].id = "slave_q2a";
	res->clks[5].id = "tbu";

	ret = devm_clk_bulk_get(dev, ARRAY_SIZE(res->clks), res->clks);
	if (ret < 0)
		return ret;

	res->pipe_clk = devm_clk_get(dev, "pipe");
	return PTR_ERR_OR_ZERO(res->pipe_clk);
}

static int qcom_pcie_init_2_7_0(struct qcom_pcie *pcie)
{
	struct qcom_pcie_resources_2_7_0 *res = &pcie->res.v2_7_0;
	struct dw_pcie *pci = pcie->pci;
	struct device *dev = pci->dev;
	u32 val;
	int ret;

	ret = regulator_bulk_enable(ARRAY_SIZE(res->supplies), res->supplies);
	if (ret < 0) {
		dev_err(dev, "cannot enable regulators\n");
		return ret;
	}

	ret = clk_bulk_prepare_enable(ARRAY_SIZE(res->clks), res->clks);
	if (ret < 0)
		goto err_disable_regulators;

	ret = reset_control_assert(res->pci_reset);
	if (ret < 0) {
		dev_err(dev, "cannot deassert pci reset\n");
		goto err_disable_clocks;
	}

<<<<<<< HEAD
	usleep_range(1000, 1500);
=======
	msleep(10);
>>>>>>> 69e489fe

	ret = reset_control_deassert(res->pci_reset);
	if (ret < 0) {
		dev_err(dev, "cannot deassert pci reset\n");
<<<<<<< HEAD
		goto err_disable_clocks;
=======
		goto err_assert_resets;
>>>>>>> 69e489fe
	}

	ret = clk_prepare_enable(res->pipe_clk);
	if (ret) {
		dev_err(dev, "cannot prepare/enable pipe clock\n");
<<<<<<< HEAD
		goto err_disable_clocks;
=======
		goto err_assert_resets;
>>>>>>> 69e489fe
	}

	/* configure PCIe to RC mode */
	writel(DEVICE_TYPE_RC, pcie->parf + PCIE20_PARF_DEVICE_TYPE);

	/* enable PCIe clocks and resets */
	val = readl(pcie->parf + PCIE20_PARF_PHY_CTRL);
	val &= ~BIT(0);
	writel(val, pcie->parf + PCIE20_PARF_PHY_CTRL);

	/* change DBI base address */
	writel(0, pcie->parf + PCIE20_PARF_DBI_BASE_ADDR);

	/* MAC PHY_POWERDOWN MUX DISABLE  */
	val = readl(pcie->parf + PCIE20_PARF_SYS_CTRL);
	val &= ~BIT(29);
	writel(val, pcie->parf + PCIE20_PARF_SYS_CTRL);

	val = readl(pcie->parf + PCIE20_PARF_MHI_CLOCK_RESET_CTRL);
	val |= BIT(4);
	writel(val, pcie->parf + PCIE20_PARF_MHI_CLOCK_RESET_CTRL);

	if (IS_ENABLED(CONFIG_PCI_MSI)) {
		val = readl(pcie->parf + PCIE20_PARF_AXI_MSTR_WR_ADDR_HALT);
		val |= BIT(31);
		writel(val, pcie->parf + PCIE20_PARF_AXI_MSTR_WR_ADDR_HALT);
	}

	return 0;
<<<<<<< HEAD
=======
err_assert_resets:
	reset_control_assert(res->pci_reset);
>>>>>>> 69e489fe
err_disable_clocks:
	clk_bulk_disable_unprepare(ARRAY_SIZE(res->clks), res->clks);
err_disable_regulators:
	regulator_bulk_disable(ARRAY_SIZE(res->supplies), res->supplies);

	return ret;
}

static void qcom_pcie_deinit_2_7_0(struct qcom_pcie *pcie)
{
	struct qcom_pcie_resources_2_7_0 *res = &pcie->res.v2_7_0;

	clk_bulk_disable_unprepare(ARRAY_SIZE(res->clks), res->clks);
	regulator_bulk_disable(ARRAY_SIZE(res->supplies), res->supplies);
}

static int qcom_pcie_post_init_2_7_0(struct qcom_pcie *pcie)
{
	struct qcom_pcie_resources_2_7_0 *res = &pcie->res.v2_7_0;

	return clk_prepare_enable(res->pipe_clk);
}

static void qcom_pcie_post_deinit_2_7_0(struct qcom_pcie *pcie)
{
	struct qcom_pcie_resources_2_7_0 *res = &pcie->res.v2_7_0;

	clk_disable_unprepare(res->pipe_clk);
}

static int qcom_pcie_link_up(struct dw_pcie *pci)
{
	u16 val = readw(pci->dbi_base + PCIE20_CAP + PCI_EXP_LNKSTA);

	return !!(val & PCI_EXP_LNKSTA_DLLLA);
}

static int qcom_pcie_host_init(struct pcie_port *pp)
{
	struct dw_pcie *pci = to_dw_pcie_from_pp(pp);
	struct qcom_pcie *pcie = to_qcom_pcie(pci);
	int ret;

	qcom_ep_reset_assert(pcie);

	ret = pcie->ops->init(pcie);
	if (ret)
		return ret;

	ret = phy_power_on(pcie->phy);
	if (ret)
		goto err_deinit;

	if (pcie->ops->post_init) {
		ret = pcie->ops->post_init(pcie);
		if (ret)
			goto err_disable_phy;
	}

	dw_pcie_setup_rc(pp);

	if (IS_ENABLED(CONFIG_PCI_MSI))
		dw_pcie_msi_init(pp);

	qcom_ep_reset_deassert(pcie);

	ret = qcom_pcie_establish_link(pcie);
	if (ret)
		goto err;

	return 0;
err:
	qcom_ep_reset_assert(pcie);
	if (pcie->ops->post_deinit)
		pcie->ops->post_deinit(pcie);
err_disable_phy:
	phy_power_off(pcie->phy);
err_deinit:
	pcie->ops->deinit(pcie);

	return ret;
}

static const struct dw_pcie_host_ops qcom_pcie_dw_ops = {
	.host_init = qcom_pcie_host_init,
};

/* Qcom IP rev.: 2.1.0	Synopsys IP rev.: 4.01a */
static const struct qcom_pcie_ops ops_2_1_0 = {
	.get_resources = qcom_pcie_get_resources_2_1_0,
	.init = qcom_pcie_init_2_1_0,
	.deinit = qcom_pcie_deinit_2_1_0,
	.ltssm_enable = qcom_pcie_2_1_0_ltssm_enable,
};

/* Qcom IP rev.: 1.0.0	Synopsys IP rev.: 4.11a */
static const struct qcom_pcie_ops ops_1_0_0 = {
	.get_resources = qcom_pcie_get_resources_1_0_0,
	.init = qcom_pcie_init_1_0_0,
	.deinit = qcom_pcie_deinit_1_0_0,
	.ltssm_enable = qcom_pcie_2_1_0_ltssm_enable,
};

/* Qcom IP rev.: 2.3.2	Synopsys IP rev.: 4.21a */
static const struct qcom_pcie_ops ops_2_3_2 = {
	.get_resources = qcom_pcie_get_resources_2_3_2,
	.init = qcom_pcie_init_2_3_2,
	.post_init = qcom_pcie_post_init_2_3_2,
	.deinit = qcom_pcie_deinit_2_3_2,
	.post_deinit = qcom_pcie_post_deinit_2_3_2,
	.ltssm_enable = qcom_pcie_2_3_2_ltssm_enable,
};

/* Qcom IP rev.: 2.4.0	Synopsys IP rev.: 4.20a */
static const struct qcom_pcie_ops ops_2_4_0 = {
	.get_resources = qcom_pcie_get_resources_2_4_0,
	.init = qcom_pcie_init_2_4_0,
	.deinit = qcom_pcie_deinit_2_4_0,
	.ltssm_enable = qcom_pcie_2_3_2_ltssm_enable,
};

/* Qcom IP rev.: 2.3.3	Synopsys IP rev.: 4.30a */
static const struct qcom_pcie_ops ops_2_3_3 = {
	.get_resources = qcom_pcie_get_resources_2_3_3,
	.init = qcom_pcie_init_2_3_3,
	.deinit = qcom_pcie_deinit_2_3_3,
	.ltssm_enable = qcom_pcie_2_3_2_ltssm_enable,
};

/* Qcom IP rev.: 2.7.0	Synopsys IP rev.: 4.30a */
static const struct qcom_pcie_ops ops_2_7_0 = {
	.get_resources = qcom_pcie_get_resources_2_7_0,
	.init = qcom_pcie_init_2_7_0,
	.deinit = qcom_pcie_deinit_2_7_0,
	.ltssm_enable = qcom_pcie_2_3_2_ltssm_enable,
	.post_init = qcom_pcie_post_init_2_7_0,
	.post_deinit = qcom_pcie_post_deinit_2_7_0,
};

static const struct dw_pcie_ops dw_pcie_ops = {
	.link_up = qcom_pcie_link_up,
};

static int qcom_pcie_probe(struct platform_device *pdev)
{
	struct device *dev = &pdev->dev;
	struct resource *res;
	struct pcie_port *pp;
	struct dw_pcie *pci;
	struct qcom_pcie *pcie;
	int ret;

	pcie = devm_kzalloc(dev, sizeof(*pcie), GFP_KERNEL);
	if (!pcie)
		return -ENOMEM;

	pci = devm_kzalloc(dev, sizeof(*pci), GFP_KERNEL);
	if (!pci)
		return -ENOMEM;

	pm_runtime_enable(dev);
	ret = pm_runtime_get_sync(dev);
	if (ret < 0) {
		pm_runtime_disable(dev);
		return ret;
	}

	pci->dev = dev;
	pci->ops = &dw_pcie_ops;
	pp = &pci->pp;

	pcie->pci = pci;

	pcie->ops = of_device_get_match_data(dev);

	pcie->reset = devm_gpiod_get_optional(dev, "perst", GPIOD_OUT_HIGH);
	if (IS_ERR(pcie->reset)) {
		ret = PTR_ERR(pcie->reset);
		goto err_pm_runtime_put;
	}

	res = platform_get_resource_byname(pdev, IORESOURCE_MEM, "parf");
	pcie->parf = devm_ioremap_resource(dev, res);
	if (IS_ERR(pcie->parf)) {
		ret = PTR_ERR(pcie->parf);
		goto err_pm_runtime_put;
	}

	res = platform_get_resource_byname(pdev, IORESOURCE_MEM, "dbi");
	pci->dbi_base = devm_pci_remap_cfg_resource(dev, res);
	if (IS_ERR(pci->dbi_base)) {
		ret = PTR_ERR(pci->dbi_base);
		goto err_pm_runtime_put;
	}

	res = platform_get_resource_byname(pdev, IORESOURCE_MEM, "elbi");
	pcie->elbi = devm_ioremap_resource(dev, res);
	if (IS_ERR(pcie->elbi)) {
		ret = PTR_ERR(pcie->elbi);
		goto err_pm_runtime_put;
	}

	pcie->phy = devm_phy_optional_get(dev, "pciephy");
	if (IS_ERR(pcie->phy)) {
		ret = PTR_ERR(pcie->phy);
		goto err_pm_runtime_put;
	}

	ret = pcie->ops->get_resources(pcie);
	if (ret)
		goto err_pm_runtime_put;

	pp->ops = &qcom_pcie_dw_ops;

	if (IS_ENABLED(CONFIG_PCI_MSI)) {
		pp->msi_irq = platform_get_irq_byname(pdev, "msi");
		if (pp->msi_irq < 0) {
			ret = pp->msi_irq;
			goto err_pm_runtime_put;
		}
	}

	ret = phy_init(pcie->phy);
	if (ret) {
		pm_runtime_disable(&pdev->dev);
		goto err_pm_runtime_put;
	}

	platform_set_drvdata(pdev, pcie);

	ret = dw_pcie_host_init(pp);
	if (ret) {
		dev_err(dev, "cannot initialize host\n");
		pm_runtime_disable(&pdev->dev);
		goto err_pm_runtime_put;
	}

	return 0;

err_pm_runtime_put:
	pm_runtime_put(dev);
	pm_runtime_disable(dev);

	return ret;
}

static const struct of_device_id qcom_pcie_match[] = {
	{ .compatible = "qcom,pcie-apq8084", .data = &ops_1_0_0 },
	{ .compatible = "qcom,pcie-ipq8064", .data = &ops_2_1_0 },
	{ .compatible = "qcom,pcie-apq8064", .data = &ops_2_1_0 },
	{ .compatible = "qcom,pcie-msm8996", .data = &ops_2_3_2 },
	{ .compatible = "qcom,pcie-ipq8074", .data = &ops_2_3_3 },
	{ .compatible = "qcom,pcie-ipq4019", .data = &ops_2_4_0 },
	{ .compatible = "qcom,pcie-qcs404", .data = &ops_2_4_0 },
	{ .compatible = "qcom,pcie-sdm845", .data = &ops_2_7_0 },
	{ }
};

static void qcom_fixup_class(struct pci_dev *dev)
{
	dev->class = PCI_CLASS_BRIDGE_PCI << 8;
}
DECLARE_PCI_FIXUP_EARLY(PCI_VENDOR_ID_QCOM, PCIE_DEVICE_ID_QCOM_PCIE20, qcom_fixup_class);
DECLARE_PCI_FIXUP_EARLY(PCI_VENDOR_ID_QCOM, PCIE_DEVICE_ID_QCOM_PCIE30, qcom_fixup_class);

static struct platform_driver qcom_pcie_driver = {
	.probe = qcom_pcie_probe,
	.driver = {
		.name = "qcom-pcie",
		.suppress_bind_attrs = true,
		.of_match_table = qcom_pcie_match,
	},
};
builtin_platform_driver(qcom_pcie_driver);<|MERGE_RESOLUTION|>--- conflicted
+++ resolved
@@ -1136,30 +1136,18 @@
 		goto err_disable_clocks;
 	}
 
-<<<<<<< HEAD
-	usleep_range(1000, 1500);
-=======
 	msleep(10);
->>>>>>> 69e489fe
 
 	ret = reset_control_deassert(res->pci_reset);
 	if (ret < 0) {
 		dev_err(dev, "cannot deassert pci reset\n");
-<<<<<<< HEAD
-		goto err_disable_clocks;
-=======
 		goto err_assert_resets;
->>>>>>> 69e489fe
 	}
 
 	ret = clk_prepare_enable(res->pipe_clk);
 	if (ret) {
 		dev_err(dev, "cannot prepare/enable pipe clock\n");
-<<<<<<< HEAD
-		goto err_disable_clocks;
-=======
 		goto err_assert_resets;
->>>>>>> 69e489fe
 	}
 
 	/* configure PCIe to RC mode */
@@ -1189,11 +1177,8 @@
 	}
 
 	return 0;
-<<<<<<< HEAD
-=======
 err_assert_resets:
 	reset_control_assert(res->pci_reset);
->>>>>>> 69e489fe
 err_disable_clocks:
 	clk_bulk_disable_unprepare(ARRAY_SIZE(res->clks), res->clks);
 err_disable_regulators:
