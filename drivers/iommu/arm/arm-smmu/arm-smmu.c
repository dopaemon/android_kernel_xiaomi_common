// SPDX-License-Identifier: GPL-2.0-only
/*
 * IOMMU API for ARM architected SMMU implementations.
 *
 * Copyright (C) 2013 ARM Limited
 *
 * Author: Will Deacon <will.deacon@arm.com>
 *
 * This driver currently supports:
 *	- SMMUv1 and v2 implementations
 *	- Stream-matching and stream-indexing
 *	- v7/v8 long-descriptor format
 *	- Non-secure access to the SMMU
 *	- Context fault reporting
 *	- Extended Stream ID (16 bit)
 *
 * Copyright (c) 2022, Qualcomm Innovation Center, Inc. All rights reserved.
 */

#define pr_fmt(fmt) "arm-smmu: " fmt

#include <linux/acpi.h>
#include <linux/acpi_iort.h>
#include <linux/bitfield.h>
#include <linux/delay.h>
#include <linux/device.h>
#include <linux/dma-iommu.h>
#include <linux/dma-mapping.h>
#include <linux/dma-mapping-fast.h>
#include <linux/dma-map-ops.h>
#include <linux/err.h>
#include <linux/interrupt.h>
#include <linux/io.h>
#include <linux/iopoll.h>
#include <linux/module.h>
#include <linux/of.h>
#include <linux/of_address.h>
#include <linux/of_device.h>
#include <linux/of_iommu.h>
#include <linux/pci.h>
#include <linux/platform_device.h>
#include <linux/pm_runtime.h>
#include <linux/ratelimit.h>
#include <linux/slab.h>
#include <soc/qcom/secure_buffer.h>
#include <linux/of_platform.h>
#include <linux/irq.h>
#include <linux/wait.h>

#include <linux/amba/bus.h>
#include <linux/fsl/mc.h>

#include "arm-smmu.h"
#include "../../iommu-logger.h"
#include "../../qcom-dma-iommu-generic.h"
#include <linux/qcom-iommu-util.h>
#include <linux/qcom-io-pgtable.h>

#define CREATE_TRACE_POINTS
#include "arm-smmu-trace.h"

/*
 * Apparently, some Qualcomm arm64 platforms which appear to expose their SMMU
 * global register space are still, in fact, using a hypervisor to mediate it
 * by trapping and emulating register accesses. Sadly, some deployed versions
 * of said trapping code have bugs wherein they go horribly wrong for stores
 * using r31 (i.e. XZR/WZR) as the source register.
 */
#define QCOM_DUMMY_VAL -1

#define ARM_MMU500_ACR_CACHE_LOCK	(1 << 26)

#define ARM_SMMU_IMPL_DEF1(smmu) \
	((smmu)->base + (6 * (1 << (smmu)->pgshift)))

#define MSI_IOVA_BASE			0x8000000
#define MSI_IOVA_LENGTH			0x100000

static int force_stage;
module_param(force_stage, int, S_IRUGO);
MODULE_PARM_DESC(force_stage,
	"Force SMMU mappings to be installed at a particular stage of translation. A value of '1' or '2' forces the corresponding stage. All other values are ignored (i.e. no stage is forced). Note that selecting a specific stage will disable support for nested translation.");
static bool disable_bypass =
	IS_ENABLED(CONFIG_ARM_SMMU_DISABLE_BYPASS_BY_DEFAULT);
module_param(disable_bypass, bool, S_IRUGO);
MODULE_PARM_DESC(disable_bypass,
	"Disable bypass streams such that incoming transactions from devices that are not attached to an iommu domain will report an abort back to the device and will not be allowed to pass through the SMMU.");

#define s2cr_init_val (struct arm_smmu_s2cr){				\
	.type = disable_bypass ? S2CR_TYPE_FAULT : S2CR_TYPE_BYPASS,	\
}

#define INVALID_CBNDX			0xff
#define INVALID_ASID			0xffff
/*
 * In V7L and V8L with TTBCR2.AS == 0, ASID is 8 bits.
 * V8L 16 with TTBCR2.AS == 1 (16 bit ASID) isn't supported yet.
 */
#define MAX_ASID			0xff

#define ARM_SMMU_CB_ASID(smmu, cfg)		((cfg)->asid)
#define ARM_SMMU_CB_VMID(smmu, cfg) ((u16)(smmu)->cavium_id_base + \
							(cfg)->cbndx + 1)

struct arm_smmu_pte_info {
	void *virt_addr;
	size_t size;
	struct list_head entry;
};

struct arm_smmu_secure_pool_chunk {
	void *addr;
	size_t size;
	struct list_head list;
};

static bool using_legacy_binding, using_generic_binding;

struct arm_smmu_option_prop {
	u32 opt;
	const char *prop;
};

static struct arm_smmu_option_prop arm_smmu_options[] = {
	{ ARM_SMMU_OPT_FATAL_ASF, "qcom,fatal-asf" },
	{ ARM_SMMU_OPT_3LVL_TABLES, "qcom,use-3-lvl-tables" },
	{ ARM_SMMU_OPT_NO_ASID_RETENTION, "qcom,no-asid-retention" },
	{ ARM_SMMU_OPT_DISABLE_ATOS, "qcom,disable-atos" },
	{ ARM_SMMU_OPT_CONTEXT_FAULT_RETRY, "qcom,context-fault-retry" },
	{ 0, NULL},
};

static phys_addr_t arm_smmu_iova_to_phys(struct iommu_domain *domain,
					dma_addr_t iova);
static phys_addr_t arm_smmu_iova_to_phys_hard(struct iommu_domain *domain,
				struct qcom_iommu_atos_txn *txn);
static void arm_smmu_destroy_domain_context(struct iommu_domain *domain);

static int arm_smmu_assign_table(struct arm_smmu_domain *smmu_domain);
static void arm_smmu_unassign_table(struct arm_smmu_domain *smmu_domain);

static int arm_smmu_enable_s1_translations(struct arm_smmu_domain *smmu_domain);

static int arm_smmu_setup_default_domain(struct device *dev,
				struct iommu_domain *domain);
static int __arm_smmu_domain_set_attr(struct iommu_domain *domain,
				    enum iommu_attr attr, void *data);
static int arm_smmu_domain_get_attr(struct iommu_domain *domain,
				    enum iommu_attr attr, void *data);
static void arm_smmu_free_pgtable(void *cookie, void *virt, int order, bool deferred_free);
static void __arm_smmu_flush_iotlb_all(struct iommu_domain *domain, bool force);

static inline int arm_smmu_rpm_get(struct arm_smmu_device *smmu)
{
	if (pm_runtime_enabled(smmu->dev))
		return pm_runtime_resume_and_get(smmu->dev);

	return 0;
}

static inline void arm_smmu_rpm_put(struct arm_smmu_device *smmu)
{
	if (pm_runtime_enabled(smmu->dev)) {
		pm_runtime_mark_last_busy(smmu->dev);
		pm_runtime_put_autosuspend(smmu->dev);
	}
}

static struct arm_smmu_domain *to_smmu_domain(struct iommu_domain *dom)
{
	return container_of(dom, struct arm_smmu_domain, domain);
}

static struct arm_smmu_domain *cb_cfg_to_smmu_domain(struct arm_smmu_cfg *cfg)
{
	return container_of(cfg, struct arm_smmu_domain, cfg);
}

static void parse_driver_options(struct arm_smmu_device *smmu)
{
	int i = 0;

	do {
		if (of_property_read_bool(smmu->dev->of_node,
						arm_smmu_options[i].prop)) {
			smmu->options |= arm_smmu_options[i].opt;
			dev_dbg(smmu->dev, "option %s\n",
				arm_smmu_options[i].prop);
		}
	} while (arm_smmu_options[++i].opt);
}

static bool is_iommu_pt_coherent(struct arm_smmu_domain *smmu_domain)
{
	if (test_bit(DOMAIN_ATTR_PAGE_TABLE_FORCE_COHERENT,
		     smmu_domain->attributes))
		return true;
	else if (smmu_domain->smmu && smmu_domain->smmu->dev)
		return dev_is_dma_coherent(smmu_domain->smmu->dev);
	else
		return false;
}

static bool arm_smmu_has_secure_vmid(struct arm_smmu_domain *smmu_domain)
{
	return (smmu_domain->secure_vmid != VMID_INVAL);
}

static void arm_smmu_secure_domain_lock(struct arm_smmu_domain *smmu_domain)
{
	if (arm_smmu_has_secure_vmid(smmu_domain))
		mutex_lock(&smmu_domain->assign_lock);
}

static void arm_smmu_secure_domain_unlock(struct arm_smmu_domain *smmu_domain)
{
	if (arm_smmu_has_secure_vmid(smmu_domain))
		mutex_unlock(&smmu_domain->assign_lock);
}

#ifdef CONFIG_ARM_SMMU_SELFTEST

static int selftest;
module_param_named(selftest, selftest, int, 0644);
static int irq_count;

struct arm_smmu_cf_selftest_data {
	struct arm_smmu_device *smmu;
	int cbndx;
};

static DECLARE_WAIT_QUEUE_HEAD(wait_int);
static irqreturn_t arm_smmu_cf_selftest(int irq, void *data)
{
	u32 fsr;
	struct irq_data *irq_data = irq_get_irq_data(irq);
	struct arm_smmu_cf_selftest_data *cb_data = data;
	struct arm_smmu_device *smmu = cb_data->smmu;
	int idx = cb_data->cbndx;
	unsigned long hwirq = ULONG_MAX;

	fsr = arm_smmu_cb_read(smmu, idx, ARM_SMMU_CB_FSR);

	irq_count++;
	if (irq_data)
		hwirq = irq_data->hwirq;
	pr_info("Interrupt (irq:%d hwirq:%ld) received, fsr:0x%x\n",
				irq, hwirq, fsr);

	arm_smmu_cb_write(smmu, idx, ARM_SMMU_CB_FSR, fsr);

	wake_up(&wait_int);
	return IRQ_HANDLED;
}

static void arm_smmu_interrupt_selftest(struct arm_smmu_device *smmu)
{
	int cb;
	int cb_count = 0;
	struct arm_smmu_cf_selftest_data *cb_data;

	if (!selftest)
		return;

	cb = smmu->num_s2_context_banks;

	if (smmu->version < ARM_SMMU_V2)
		return;

	cb_data = kmalloc(sizeof(*cb_data), GFP_KERNEL);
	if (!cb_data)
		return;
	cb_data->smmu = smmu;

	for_each_clear_bit_from(cb, smmu->context_map,
				smmu->num_context_banks) {
		int irq;
		int ret;
		u32 reg;
		u32 reg_orig;
		int irq_cnt;

		irq = smmu->irqs[smmu->num_global_irqs + cb];
		cb_data->cbndx = cb;

		ret = devm_request_threaded_irq(smmu->dev, irq, NULL,
				arm_smmu_cf_selftest,
				IRQF_ONESHOT | IRQF_SHARED,
				"arm-smmu-context-fault", cb_data);
		if (ret < 0) {
			dev_err(smmu->dev,
				"Failed to request cntx IRQ %d (%u)\n",
				cb, irq);
			continue;
		}

		cb_count++;
		irq_cnt = irq_count;

		reg_orig = arm_smmu_cb_read(smmu, cb, ARM_SMMU_CB_SCTLR);
		reg = reg_orig | ARM_SMMU_SCTLR_CFIE | ARM_SMMU_SCTLR_CFRE;

		arm_smmu_cb_write(smmu, cb, ARM_SMMU_CB_SCTLR, reg);
		dev_info(smmu->dev, "Testing cntx %d irq %d\n", cb, irq);

		/* Make sure ARM_SMMU_CB_SCTLR is configured */
		wmb();
		arm_smmu_cb_write(smmu, cb, ARM_SMMU_CB_FSRRESTORE,
				ARM_SMMU_FSR_TF);

		if (!wait_event_timeout(wait_int, (irq_count > irq_cnt),
					msecs_to_jiffies(1000))) {
			u32 fsr;

			fsr = arm_smmu_cb_read(smmu, cb, ARM_SMMU_CB_FSR);
			dev_info(smmu->dev, "timeout cb:%d, irq:%d, fsr:0x%x\n",
				 cb, irq_cnt, fsr);

			if (!fsr)
				dev_err(smmu->dev, "SCTLR  = 0x%08x\n",
					arm_smmu_cb_read(smmu, cb,
							 ARM_SMMU_CB_SCTLR));
		}

		/* Make sure ARM_SMMU_CB_FSRRESTORE is written to */
		wmb();
		arm_smmu_cb_write(smmu, cb, ARM_SMMU_CB_SCTLR, reg_orig);
		devm_free_irq(smmu->dev, irq, cb_data);
	}

	kfree(cb_data);
	dev_info(smmu->dev,
			"Interrupt selftest completed...\n");
	dev_info(smmu->dev,
			"Tested %d contexts, received %d interrupts\n",
			cb_count, irq_count);
	WARN_ON(cb_count != irq_count);
	irq_count = 0;
}
#else
static void arm_smmu_interrupt_selftest(struct arm_smmu_device *smmu)
{
}
#endif

static struct platform_driver arm_smmu_driver;
static struct qcom_iommu_ops arm_smmu_ops;

#ifdef CONFIG_ARM_SMMU_LEGACY_DT_BINDINGS
static int arm_smmu_bus_init(struct iommu_ops *ops);

static struct device_node *dev_get_dev_node(struct device *dev)
{
	if (dev_is_pci(dev)) {
		struct pci_bus *bus = to_pci_dev(dev)->bus;

		while (!pci_is_root_bus(bus))
			bus = bus->parent;
		return of_node_get(bus->bridge->parent->of_node);
	}

	return of_node_get(dev->of_node);
}

static int __arm_smmu_get_pci_sid(struct pci_dev *pdev, u16 alias, void *data)
{
	*((__be32 *)data) = cpu_to_be32(alias);
	return 0; /* Continue walking */
}

static int __find_legacy_master_phandle(struct device *dev, void *data)
{
	struct of_phandle_iterator *it = *(void **)data;
	struct device_node *np = it->node;
	int err;

	of_for_each_phandle(it, err, dev->of_node, "mmu-masters",
			    "#stream-id-cells", -1)
		if (it->node == np) {
			*(void **)data = dev;
			return 1;
		}
	it->node = np;
	return err == -ENOENT ? 0 : err;
}

static int arm_smmu_register_legacy_master(struct device *dev,
					   struct arm_smmu_device **smmu)
{
	struct device *smmu_dev;
	struct device_node *np;
	struct of_phandle_iterator it;
	void *data = &it;
	u32 *sids;
	__be32 pci_sid;
	int err = 0;

	memset(&it, 0, sizeof(it));
	np = dev_get_dev_node(dev);
	if (!np || !of_find_property(np, "#stream-id-cells", NULL)) {
		of_node_put(np);
		return -ENODEV;
	}

	it.node = np;
	err = driver_for_each_device(&arm_smmu_driver.driver, NULL, &data,
				     __find_legacy_master_phandle);
	smmu_dev = data;
	of_node_put(np);
	if (err == 0)
		return -ENODEV;
	if (err < 0)
		return err;

	if (dev_is_pci(dev)) {
		/* "mmu-masters" assumes Stream ID == Requester ID */
		pci_for_each_dma_alias(to_pci_dev(dev), __arm_smmu_get_pci_sid,
				       &pci_sid);
		it.cur = &pci_sid;
		it.cur_count = 1;
	}

	err = iommu_fwspec_init(dev, &smmu_dev->of_node->fwnode,
				&arm_smmu_ops.iommu_ops);
	if (err)
		return err;

	sids = kcalloc(it.cur_count, sizeof(*sids), GFP_KERNEL);
	if (!sids)
		return -ENOMEM;

	*smmu = dev_get_drvdata(smmu_dev);
	of_phandle_iterator_args(&it, sids, it.cur_count);
	err = iommu_fwspec_add_ids(dev, sids, it.cur_count);
	kfree(sids);
	return err;
}

/*
 * With the legacy DT binding in play, we have no guarantees about
 * probe order, but then we're also not doing default domains, so we can
 * delay setting bus ops until we're sure every possible SMMU is ready,
 * and that way ensure that no probe_device() calls get missed.
 */
static int arm_smmu_legacy_bus_init(void)
{
	if (using_legacy_binding)
		return arm_smmu_bus_init(&arm_smmu_ops.iommu_ops);
	return 0;
}
device_initcall_sync(arm_smmu_legacy_bus_init);
#else
static int arm_smmu_register_legacy_master(struct device *dev,
					   struct arm_smmu_device **smmu)
{
	return -ENODEV;
}
#endif /* CONFIG_ARM_SMMU_LEGACY_DT_BINDINGS */

int __arm_smmu_alloc_cb(unsigned long *map, int start, int end,
			struct device *dev, struct arm_smmu_domain *smmu_domain)
{
	struct iommu_fwspec *fwspec = dev_iommu_fwspec_get(dev);
	struct arm_smmu_master_cfg *cfg = dev_iommu_priv_get(dev);
	struct arm_smmu_device *smmu = cfg->smmu;
	int idx;
	int i;

	for_each_cfg_sme(cfg, fwspec, i, idx) {
		if (smmu->s2crs[idx].pinned)
			return smmu->s2crs[idx].cbndx;
	}

	return __arm_smmu_alloc_bitmap(map, start, end);
}

static void __arm_smmu_free_bitmap(unsigned long *map, int idx)
{
	clear_bit(idx, map);
}

/* Wait for any pending TLB invalidations to complete */
static int __arm_smmu_tlb_sync(struct arm_smmu_device *smmu, int page,
				int sync, int status)
{
	unsigned int inc, delay;
	u32 reg;

	/*
	 * Allowing an unbounded number of sync requests to be submitted when a
	 * TBU is not processing sync requests can cause a TBU's command queue
	 * to fill up. Once the queue is full, subsequent sync requests can
	 * stall the CPU indefinitely. Avoid this by gating subsequent sync
	 * requests after the first sync timeout on an SMMU.
	 */
	if (IS_ENABLED(CONFIG_IOMMU_TLBSYNC_DEBUG) &&
	    test_bit(0, &smmu->sync_timed_out))
		return -EINVAL;

	arm_smmu_writel(smmu, page, sync, QCOM_DUMMY_VAL);
	for (delay = 1, inc = 1; delay < TLB_LOOP_TIMEOUT; delay += inc) {
		reg = arm_smmu_readl(smmu, page, status);
		if (!(reg & ARM_SMMU_sTLBGSTATUS_GSACTIVE))
			return 0;

		cpu_relax();
		udelay(inc);
		if (inc < TLB_LOOP_INC_MAX)
			inc *= 2;
	}

	if (IS_ENABLED(CONFIG_IOMMU_TLBSYNC_DEBUG) &&
	    test_and_set_bit_lock(0, &smmu->sync_timed_out))
		goto out;

	trace_tlbsync_timeout(smmu->dev);
	if (smmu->impl && smmu->impl->tlb_sync_timeout)
		smmu->impl->tlb_sync_timeout(smmu);
out:
	return -EINVAL;
}

static void arm_smmu_tlb_sync_global(struct arm_smmu_device *smmu)
{
	unsigned long flags;

	spin_lock_irqsave(&smmu->global_sync_lock, flags);
	if (__arm_smmu_tlb_sync(smmu, ARM_SMMU_GR0, ARM_SMMU_GR0_sTLBGSYNC,
				ARM_SMMU_GR0_sTLBGSTATUS))
		dev_err_ratelimited(smmu->dev,
				    "TLB global sync failed!\n");
	spin_unlock_irqrestore(&smmu->global_sync_lock, flags);
}

static void arm_smmu_tlb_sync_context(struct arm_smmu_domain *smmu_domain)
{
	struct arm_smmu_device *smmu = smmu_domain->smmu;
	int idx = smmu_domain->cfg.cbndx;
	unsigned long flags;

	spin_lock_irqsave(&smmu_domain->sync_lock, flags);
	if (__arm_smmu_tlb_sync(smmu, ARM_SMMU_CB(smmu, idx),
				ARM_SMMU_CB_TLBSYNC, ARM_SMMU_CB_TLBSTATUS))
		dev_err_ratelimited(smmu->dev,
				"TLB sync on cb%d failed for device %s\n",
				smmu_domain->cfg.cbndx,
				dev_name(smmu_domain->dev));
	spin_unlock_irqrestore(&smmu_domain->sync_lock, flags);
}

static void arm_smmu_tlb_inv_context_s1(void *cookie)
{
	struct arm_smmu_domain *smmu_domain = cookie;
	/*
	 * The TLBI write may be relaxed, so ensure that PTEs cleared by the
	 * current CPU are visible beforehand.
	 */
	wmb();
	trace_tlbi_start(smmu_domain);
	arm_smmu_cb_write(smmu_domain->smmu, smmu_domain->cfg.cbndx,
			  ARM_SMMU_CB_S1_TLBIASID, smmu_domain->cfg.asid);
	arm_smmu_tlb_sync_context(smmu_domain);
	trace_tlbi_end(smmu_domain);
}

static void arm_smmu_tlb_inv_context_s2(void *cookie)
{
	struct arm_smmu_domain *smmu_domain = cookie;
	struct arm_smmu_device *smmu = smmu_domain->smmu;

	/* See above */
	wmb();
	arm_smmu_gr0_write(smmu, ARM_SMMU_GR0_TLBIVMID, smmu_domain->cfg.vmid);
	arm_smmu_tlb_sync_global(smmu);
}

static void arm_smmu_tlb_inv_range_s1(unsigned long iova, size_t size,
				      size_t granule, void *cookie, int reg)
{
	struct arm_smmu_domain *smmu_domain = cookie;
	struct arm_smmu_device *smmu = smmu_domain->smmu;
	struct arm_smmu_cfg *cfg = &smmu_domain->cfg;
	int idx = cfg->cbndx;

	if (smmu->features & ARM_SMMU_FEAT_COHERENT_WALK)
		wmb();

	if (cfg->fmt != ARM_SMMU_CTX_FMT_AARCH64) {
		iova = (iova >> 12) << 12;
		iova |= cfg->asid;
		do {
			arm_smmu_cb_write(smmu, idx, reg, iova);
			iova += granule;
		} while (size -= granule);
	} else {
		iova >>= 12;
		iova |= (u64)cfg->asid << 48;
		do {
			arm_smmu_cb_writeq(smmu, idx, reg, iova);
			iova += granule >> 12;
		} while (size -= granule);
	}
}

static void arm_smmu_tlb_inv_range_s2(unsigned long iova, size_t size,
				      size_t granule, void *cookie, int reg)
{
	struct arm_smmu_domain *smmu_domain = cookie;
	struct arm_smmu_device *smmu = smmu_domain->smmu;
	int idx = smmu_domain->cfg.cbndx;

	if (smmu->features & ARM_SMMU_FEAT_COHERENT_WALK)
		wmb();

	iova >>= 12;
	do {
		if (smmu_domain->cfg.fmt == ARM_SMMU_CTX_FMT_AARCH64)
			arm_smmu_cb_writeq(smmu, idx, reg, iova);
		else
			arm_smmu_cb_write(smmu, idx, reg, iova);
		iova += granule >> 12;
	} while (size -= granule);
}

static void arm_smmu_tlb_inv_walk_s1(unsigned long iova, size_t size,
				     size_t granule, void *cookie)
{
	arm_smmu_tlb_inv_range_s1(iova, size, granule, cookie,
				  ARM_SMMU_CB_S1_TLBIVA);
	arm_smmu_tlb_sync_context(cookie);
}

static void arm_smmu_tlb_add_page_s1(struct iommu_iotlb_gather *gather,
				     unsigned long iova, size_t granule,
				     void *cookie)
{
	arm_smmu_tlb_inv_range_s1(iova, granule, granule, cookie,
				  ARM_SMMU_CB_S1_TLBIVAL);
}

static void arm_smmu_tlb_inv_walk_s2(unsigned long iova, size_t size,
				     size_t granule, void *cookie)
{
	arm_smmu_tlb_inv_range_s2(iova, size, granule, cookie,
				  ARM_SMMU_CB_S2_TLBIIPAS2);
	arm_smmu_tlb_sync_context(cookie);
}

static void arm_smmu_tlb_add_page_s2(struct iommu_iotlb_gather *gather,
				     unsigned long iova, size_t granule,
				     void *cookie)
{
	arm_smmu_tlb_inv_range_s2(iova, granule, granule, cookie,
				  ARM_SMMU_CB_S2_TLBIIPAS2L);
}

static void arm_smmu_tlb_inv_walk_s2_v1(unsigned long iova, size_t size,
					size_t granule, void *cookie)
{
	arm_smmu_tlb_inv_context_s2(cookie);
}
/*
 * On MMU-401 at least, the cost of firing off multiple TLBIVMIDs appears
 * almost negligible, but the benefit of getting the first one in as far ahead
 * of the sync as possible is significant, hence we don't just make this a
 * no-op and call arm_smmu_tlb_inv_context_s2() from .iotlb_sync as you might
 * think.
 */
static void arm_smmu_tlb_add_page_s2_v1(struct iommu_iotlb_gather *gather,
					unsigned long iova, size_t granule,
					void *cookie)
{
	struct arm_smmu_domain *smmu_domain = cookie;
	struct arm_smmu_device *smmu = smmu_domain->smmu;

	if (smmu->features & ARM_SMMU_FEAT_COHERENT_WALK)
		wmb();

	arm_smmu_gr0_write(smmu, ARM_SMMU_GR0_TLBIVMID, smmu_domain->cfg.vmid);
}

static const struct iommu_flush_ops arm_smmu_s1_tlb_ops = {
	.tlb_flush_all	= arm_smmu_tlb_inv_context_s1,
	.tlb_flush_walk	= arm_smmu_tlb_inv_walk_s1,
	.tlb_add_page	= arm_smmu_tlb_add_page_s1,
};

static const struct iommu_flush_ops arm_smmu_s2_tlb_ops_v2 = {
	.tlb_flush_all	= arm_smmu_tlb_inv_context_s2,
	.tlb_flush_walk	= arm_smmu_tlb_inv_walk_s2,
	.tlb_add_page	= arm_smmu_tlb_add_page_s2,
};

static const struct iommu_flush_ops arm_smmu_s2_tlb_ops_v1 = {
	.tlb_flush_all	= arm_smmu_tlb_inv_context_s2,
	.tlb_flush_walk	= arm_smmu_tlb_inv_walk_s2_v1,
	.tlb_add_page	= arm_smmu_tlb_add_page_s2_v1,
};

static void print_fault_regs(struct arm_smmu_domain *smmu_domain,
		struct arm_smmu_device *smmu, int idx)
{
	u32 fsr, fsynr0, fsynr1, cbfrsynra;
	unsigned long iova;
	struct arm_smmu_cfg *cfg = smmu->cbs[idx].cfg;
	bool stage1 = cfg->cbar != CBAR_TYPE_S2_TRANS;

	fsr = arm_smmu_cb_read(smmu, idx, ARM_SMMU_CB_FSR);
	fsynr0 = arm_smmu_cb_read(smmu, idx, ARM_SMMU_CB_FSYNR0);
	fsynr1 = arm_smmu_cb_read(smmu, idx, ARM_SMMU_CB_FSYNR1);
	iova = arm_smmu_cb_readq(smmu, idx, ARM_SMMU_CB_FAR);
	cbfrsynra = arm_smmu_gr1_read(smmu, ARM_SMMU_GR1_CBFRSYNRA(idx));

	dev_err(smmu->dev, "Unhandled arm-smmu context fault from %s!\n",
		dev_name(smmu_domain->dev));
	dev_err(smmu->dev, "FAR    = 0x%016lx\n",
		iova);
	dev_err(smmu->dev, "PAR    = 0x%pK\n",
		(void *) arm_smmu_cb_readq(smmu, idx, ARM_SMMU_CB_PAR));

	dev_err(smmu->dev,
		"FSR    = 0x%08x [%s%s%s%s%s%s%s%s%s%s]\n",
		fsr,
		(fsr & ARM_SMMU_FSR_TF) ?  (fsynr0 & ARM_SMMU_FSYNR0_WNR ?
				 "TF W " : "TF R ") : "",
		(fsr & ARM_SMMU_FSR_AFF) ? "AFF " : "",
		(fsr & ARM_SMMU_FSR_PF) ? (fsynr0 & ARM_SMMU_FSYNR0_WNR ?
				"PF W " : "PF R ") : "",
		(fsr & ARM_SMMU_FSR_EF) ? "EF " : "",
		(fsr & ARM_SMMU_FSR_TLBMCF) ? "TLBMCF " : "",
		(fsr & ARM_SMMU_FSR_TLBLKF) ? "TLBLKF " : "",
		(fsr & ARM_SMMU_FSR_ASF) ? "ASF " : "",
		(fsr & ARM_SMMU_FSR_UUT) ? "UUT " : "",
		(fsr & ARM_SMMU_FSR_SS) ? "SS " : "",
		(fsr & ARM_SMMU_FSR_MULTI) ? "MULTI " : "");

	dev_err(smmu->dev, "FSYNR0    = 0x%x\n", fsynr0);
	dev_err(smmu->dev, "FSYNR1    = 0x%x\n", fsynr1);
	dev_err(smmu->dev, "context bank#    = 0x%x\n", idx);

	if (cfg->fmt == ARM_SMMU_CTX_FMT_AARCH32_S) {
		dev_err(smmu->dev, "TTBR0  = 0x%pK\n",
			(void *) (unsigned long)
			arm_smmu_cb_read(smmu, idx, ARM_SMMU_CB_TTBR0));
		dev_err(smmu->dev, "TTBR1  = 0x%pK\n",
			(void *) (unsigned long)
			arm_smmu_cb_read(smmu, idx, ARM_SMMU_CB_TTBR1));
	} else {
		dev_err(smmu->dev, "TTBR0  = 0x%pK\n",
			(void *) arm_smmu_cb_readq(smmu, idx,
						   ARM_SMMU_CB_TTBR0));
		if (stage1)
			dev_err(smmu->dev, "TTBR1  = 0x%pK\n",
				(void *) arm_smmu_cb_readq(smmu, idx,
							   ARM_SMMU_CB_TTBR1));
	}

	dev_err(smmu->dev, "SCTLR  = 0x%08x ACTLR  = 0x%08x\n",
	       arm_smmu_cb_read(smmu, idx, ARM_SMMU_CB_SCTLR),
	       arm_smmu_cb_read(smmu, idx, ARM_SMMU_CB_ACTLR));
	dev_err(smmu->dev, "CBAR  = 0x%08x\n",
		arm_smmu_gr1_read(smmu, ARM_SMMU_GR1_CBAR(idx)));
	dev_err(smmu->dev, "MAIR0   = 0x%08x MAIR1   = 0x%08x\n",
	       arm_smmu_cb_read(smmu, idx, ARM_SMMU_CB_S1_MAIR0),
	       arm_smmu_cb_read(smmu, idx, ARM_SMMU_CB_S1_MAIR1));

	dev_err(smmu->dev, "SID = 0x%x\n",
		cbfrsynra & CBFRSYNRA_SID_MASK);
	dev_err(smmu->dev, "Client info: BID=0x%lx, PID=0x%lx, MID=0x%lx\n",
		FIELD_GET(ARM_SMMU_FSYNR1_BID, fsynr1),
		FIELD_GET(ARM_SMMU_FSYNR1_PID, fsynr1),
		FIELD_GET(ARM_SMMU_FSYNR1_MID, fsynr1));
}

/*
 * Iommu HW has generated a fault. If HW and SW states are in sync,
 * then a SW page table walk should yield 0.
 *
 * WARNING!!! This check is racy!!!!
 * For a faulting address x, the dma layer mapping may map address x
 * into the iommu page table in parallel to the fault handler running.
 * This is frequently seen due to dma-iommu's address reuse policy.
 * Thus, arm_smmu_iova_to_phys() returning nonzero is not necessarily
 * indicative of an issue.
 */
static void arm_smmu_verify_fault(struct arm_smmu_domain *smmu_domain,
	struct arm_smmu_device *smmu, int idx)
{
	u32 fsynr, cbfrsynra;
	unsigned long iova;
	struct iommu_domain *domain = &smmu_domain->domain;
	phys_addr_t phys_soft;
	phys_addr_t phys_stimu, phys_hard_priv, phys_stimu_post_tlbiall;
	unsigned long flags = 0;
	struct qcom_iommu_atos_txn txn = {0};

	fsynr = arm_smmu_cb_read(smmu, idx, ARM_SMMU_CB_FSYNR0);
	iova = arm_smmu_cb_readq(smmu, idx, ARM_SMMU_CB_FAR);
	cbfrsynra = arm_smmu_gr1_read(smmu, ARM_SMMU_GR1_CBFRSYNRA(idx));

	phys_soft = arm_smmu_iova_to_phys(domain, iova);
	dev_err(smmu->dev, "soft iova-to-phys=%pa\n", &phys_soft);

	/* Get the transaction type */
	if (fsynr & ARM_SMMU_FSYNR0_WNR)
		flags |= IOMMU_TRANS_WRITE;
	if (fsynr & ARM_SMMU_FSYNR0_PNU)
		flags |= IOMMU_TRANS_PRIV;
	if (fsynr & ARM_SMMU_FSYNR0_IND)
		flags |= IOMMU_TRANS_INST;

	txn.addr = iova;
	txn.flags = flags;
	txn.id = cbfrsynra & CBFRSYNRA_SID_MASK;

	/* Now replicate the faulty transaction */
	phys_stimu = arm_smmu_iova_to_phys_hard(domain, &txn);

	/*
	 * If the replicated transaction fails, it could be due to legitimate
	 * unmapped access (translation fault) or stale TLB with insufficient
	 * privileges (permission fault). Try ATOS operation with full access
	 * privileges to rule out stale entry with insufficient privileges case.
	 */
	if (!phys_stimu) {
		txn.flags = QCOM_IOMMU_ATOS_TRANS_DEFAULT |
				QCOM_IOMMU_ATOS_TRANS_PRIV;
		phys_hard_priv = arm_smmu_iova_to_phys_hard(domain, &txn);
	}

	/* Now replicate the faulty transaction post tlbiall */
	iommu_flush_iotlb_all(domain);
	txn.flags = flags;
	phys_stimu_post_tlbiall = arm_smmu_iova_to_phys_hard(domain, &txn);

	if (!phys_stimu && phys_hard_priv) {
		dev_err(smmu->dev,
			"ATOS results differed across access privileges...\n"
			"Before: %pa After: %pa\n",
			&phys_stimu, &phys_hard_priv);
	}

	if (phys_stimu != phys_stimu_post_tlbiall) {
		dev_err(smmu->dev,
			"ATOS results differed across TLBIALL...\n"
			"Before: %pa After: %pa\n", &phys_stimu,
						&phys_stimu_post_tlbiall);
	}

	dev_err(smmu->dev, "hard iova-to-phys (ATOS)=%pa\n",
		phys_stimu ? &phys_stimu : &phys_stimu_post_tlbiall);
}

static int report_iommu_fault_helper(struct arm_smmu_domain *smmu_domain,
	struct arm_smmu_device *smmu, int idx)
{
	u32 fsr, fsynr;
	unsigned long iova;
	int flags;

	fsr = arm_smmu_cb_read(smmu, idx, ARM_SMMU_CB_FSR);
	fsynr = arm_smmu_cb_read(smmu, idx, ARM_SMMU_CB_FSYNR0);
	iova = arm_smmu_cb_readq(smmu, idx, ARM_SMMU_CB_FAR);

	flags = fsynr & ARM_SMMU_FSYNR0_WNR ?
		IOMMU_FAULT_WRITE : IOMMU_FAULT_READ;
	if (fsr & ARM_SMMU_FSR_TF)
		flags |= IOMMU_FAULT_TRANSLATION;
	if (fsr & ARM_SMMU_FSR_PF)
		flags |= IOMMU_FAULT_PERMISSION;
	if (fsr & ARM_SMMU_FSR_EF)
		flags |= IOMMU_FAULT_EXTERNAL;
	if (fsr & ARM_SMMU_FSR_SS)
		flags |= IOMMU_FAULT_TRANSACTION_STALLED;


	return report_iommu_fault(&smmu_domain->domain,
				 smmu->dev, iova, flags);
}

static int arm_smmu_get_fault_ids(struct iommu_domain *domain,
			struct qcom_iommu_fault_ids *f_ids)
{
	struct arm_smmu_domain *smmu_domain;
	struct arm_smmu_device *smmu;
	u32 fsr, fsynr1;
	int idx, ret;

	if (!domain || !f_ids)
		return -EINVAL;

	smmu_domain = to_smmu_domain(domain);
	smmu = smmu_domain->smmu;
	idx = smmu_domain->cfg.cbndx;

	ret = arm_smmu_rpm_get(smmu);
	if (ret < 0)
		return ret;

	fsr = arm_smmu_cb_read(smmu, idx, ARM_SMMU_CB_FSR);

	if (!(fsr & ARM_SMMU_FSR_FAULT)) {
		arm_smmu_rpm_put(smmu);
		return -EINVAL;
	}

	fsynr1 = arm_smmu_cb_read(smmu, idx, ARM_SMMU_CB_FSYNR1);
	arm_smmu_rpm_put(smmu);

	f_ids->bid = FIELD_GET(ARM_SMMU_FSYNR1_BID, fsynr1);
	f_ids->pid = FIELD_GET(ARM_SMMU_FSYNR1_PID, fsynr1);
	f_ids->mid = FIELD_GET(ARM_SMMU_FSYNR1_MID, fsynr1);

	return 0;
}

#ifdef CONFIG_ARM_SMMU_CONTEXT_FAULT_RETRY
/*
 * Retry faulting address after tlb invalidate.
 * Applicable to:  Waipio
 */
static irqreturn_t arm_smmu_context_fault_retry(struct arm_smmu_domain *smmu_domain)
{
	struct arm_smmu_device *smmu = smmu_domain->smmu;
	int idx = smmu_domain->cfg.cbndx;
	u64 iova;
	u32 fsr;

	if (!(smmu->options & ARM_SMMU_OPT_CONTEXT_FAULT_RETRY) ||
	    (test_bit(DOMAIN_ATTR_FAULT_MODEL_NO_STALL, smmu_domain->attributes)))
		return IRQ_NONE;

	iova = arm_smmu_cb_readq(smmu, idx, ARM_SMMU_CB_FAR);
	fsr = arm_smmu_cb_read(smmu, idx, ARM_SMMU_CB_FSR);

	if (iova != smmu_domain->prev_fault_address ||
			!smmu_domain->fault_retry_counter) {
		smmu_domain->prev_fault_address = iova;
		smmu_domain->fault_retry_counter++;
		arm_smmu_tlb_inv_context_s1(smmu_domain);
		arm_smmu_cb_write(smmu, idx, ARM_SMMU_CB_FSR, fsr);
		/*
		 * Barrier required to ensure that the FSR is cleared
		 * before resuming SMMU operation
		 */
		wmb();
		arm_smmu_cb_write(smmu, idx, ARM_SMMU_CB_RESUME,
					ARM_SMMU_RESUME_RESUME);
		return IRQ_HANDLED;
	}

	return IRQ_NONE;
}
#else
static irqreturn_t arm_smmu_context_fault_retry(struct arm_smmu_domain *smmu_domain)
{
	return IRQ_NONE;
}
#endif

static irqreturn_t arm_smmu_context_fault(int irq, void *dev)
{
	u32 fsr;
	int ret;
	struct iommu_domain *domain = dev;
	struct arm_smmu_domain *smmu_domain = to_smmu_domain(domain);
	struct arm_smmu_device *smmu = smmu_domain->smmu;
	int idx = smmu_domain->cfg.cbndx;
	static DEFINE_RATELIMIT_STATE(_rs,
				      DEFAULT_RATELIMIT_INTERVAL,
				      DEFAULT_RATELIMIT_BURST);

	ret = arm_smmu_rpm_get(smmu);
	if (ret < 0)
		return IRQ_NONE;

	fsr = arm_smmu_cb_read(smmu, idx, ARM_SMMU_CB_FSR);
	if (!(fsr & ARM_SMMU_FSR_FAULT)) {
		ret = IRQ_NONE;
		goto out_power_off;
	}

	if ((smmu->options & ARM_SMMU_OPT_FATAL_ASF) &&
			(fsr & ARM_SMMU_FSR_ASF)) {
		dev_err(smmu->dev,
			"Took an address size fault.  Refusing to recover.\n");
		BUG();
	}

	ret = arm_smmu_context_fault_retry(smmu_domain);
	if (ret == IRQ_HANDLED)
		goto out_power_off;

	/*
	 * If the fault helper returns -ENOSYS, then no client fault helper was
	 * registered. In that case, print the default report.
	 *
	 * If the client returns -EBUSY, do not clear FSR and do not RESUME
	 * if stalled. This is required to keep the IOMMU client stalled on
	 * the outstanding fault. This gives the client a chance to take any
	 * debug action and then terminate the stalled transaction.
	 * So, the sequence in case of stall on fault should be:
	 * 1) Do not clear FSR or write to RESUME here
	 * 2) Client takes any debug action
	 * 3) Client terminates the stalled transaction and resumes the IOMMU
	 * 4) Client clears FSR. The FSR should only be cleared after 3) and
	 *    not before so that the fault remains outstanding. This ensures
	 *    SCTLR.HUPCF has the desired effect if subsequent transactions also
	 *    need to be terminated.
	 */
	ret = report_iommu_fault_helper(smmu_domain, smmu, idx);
	if (ret == -ENOSYS) {
		if (__ratelimit(&_rs)) {
			print_fault_regs(smmu_domain, smmu, idx);
			arm_smmu_verify_fault(smmu_domain, smmu, idx);
		}
		BUG_ON(!test_bit(DOMAIN_ATTR_NON_FATAL_FAULTS, smmu_domain->attributes));
	}
	if (ret != -EBUSY) {
		arm_smmu_cb_write(smmu, idx, ARM_SMMU_CB_FSR, fsr);

		/*
		 * Barrier required to ensure that the FSR is cleared
		 * before resuming SMMU operation
		 */
		wmb();

		if (fsr & ARM_SMMU_FSR_SS)
			arm_smmu_cb_write(smmu, idx, ARM_SMMU_CB_RESUME,
				  ARM_SMMU_RESUME_TERMINATE);
	}

	ret = IRQ_HANDLED;
out_power_off:
	arm_smmu_rpm_put(smmu);
	return ret;
}

static irqreturn_t arm_smmu_global_fault(int irq, void *dev)
{
	u32 gfsr, gfsynr0, gfsynr1, gfsynr2;
	struct arm_smmu_device *smmu = dev;
	static DEFINE_RATELIMIT_STATE(rs, DEFAULT_RATELIMIT_INTERVAL,
				      DEFAULT_RATELIMIT_BURST);
	int ret;

	ret = arm_smmu_rpm_get(smmu);
	if (ret < 0)
		return IRQ_NONE;

	gfsr = arm_smmu_gr0_read(smmu, ARM_SMMU_GR0_sGFSR);
	gfsynr0 = arm_smmu_gr0_read(smmu, ARM_SMMU_GR0_sGFSYNR0);
	gfsynr1 = arm_smmu_gr0_read(smmu, ARM_SMMU_GR0_sGFSYNR1);
	gfsynr2 = arm_smmu_gr0_read(smmu, ARM_SMMU_GR0_sGFSYNR2);

	if (!gfsr) {
		arm_smmu_rpm_put(smmu);
		return IRQ_NONE;
	}

	if (__ratelimit(&rs)) {
		if (IS_ENABLED(CONFIG_ARM_SMMU_DISABLE_BYPASS_BY_DEFAULT) &&
		    (gfsr & ARM_SMMU_sGFSR_USF))
			dev_err(smmu->dev,
				"Blocked unknown Stream ID 0x%hx; boot with \"arm-smmu.disable_bypass=0\" to allow, but this may have security implications\n",
				(u16)gfsynr1);
		else
			dev_err(smmu->dev,
				"Unexpected global fault, this could be serious\n");
		dev_err(smmu->dev,
			"\tGFSR 0x%08x, GFSYNR0 0x%08x, GFSYNR1 0x%08x, GFSYNR2 0x%08x\n",
			gfsr, gfsynr0, gfsynr1, gfsynr2);
	}

	wmb();
	arm_smmu_gr0_write(smmu, ARM_SMMU_GR0_sGFSR, gfsr);
	arm_smmu_rpm_put(smmu);
	return IRQ_HANDLED;
}

static void arm_smmu_init_context_bank(struct arm_smmu_domain *smmu_domain,
				       struct io_pgtable_cfg *pgtbl_cfg)
{
	struct arm_smmu_cfg *cfg = &smmu_domain->cfg;
	struct arm_smmu_cb *cb = &smmu_domain->smmu->cbs[cfg->cbndx];
	bool stage1 = cfg->cbar != CBAR_TYPE_S2_TRANS;
	unsigned long *attributes = smmu_domain->attributes;

	cb->cfg = cfg;

	/* TCR */
	if (stage1) {
		if (cfg->fmt == ARM_SMMU_CTX_FMT_AARCH32_S) {
			cb->tcr[0] = pgtbl_cfg->arm_v7s_cfg.tcr;
		} else {
			cb->tcr[0] = arm_smmu_lpae_tcr(pgtbl_cfg);
			cb->tcr[1] = arm_smmu_lpae_tcr2(pgtbl_cfg);
			if (cfg->fmt == ARM_SMMU_CTX_FMT_AARCH64)
				cb->tcr[1] |= ARM_SMMU_TCR2_AS;
			else
				cb->tcr[0] |= ARM_SMMU_TCR_EAE;
		}
	} else {
		cb->tcr[0] = arm_smmu_lpae_vtcr(pgtbl_cfg);
	}

	/* TTBRs */
	if (stage1) {
		if (cfg->fmt == ARM_SMMU_CTX_FMT_AARCH32_S) {
			cb->ttbr[0] = pgtbl_cfg->arm_v7s_cfg.ttbr;
			cb->ttbr[1] = 0;
		} else {
			cb->ttbr[0] = FIELD_PREP(ARM_SMMU_TTBRn_ASID,
						 cfg->asid);
			cb->ttbr[1] = FIELD_PREP(ARM_SMMU_TTBRn_ASID,
						 cfg->asid);

			if (pgtbl_cfg->quirks & IO_PGTABLE_QUIRK_ARM_TTBR1)
				cb->ttbr[1] |= pgtbl_cfg->arm_lpae_s1_cfg.ttbr;
			else
				cb->ttbr[0] |= pgtbl_cfg->arm_lpae_s1_cfg.ttbr;
		}
	} else {
		cb->ttbr[0] = pgtbl_cfg->arm_lpae_s2_cfg.vttbr;
	}

	/* MAIRs (stage-1 only) */
	if (stage1) {
		if (cfg->fmt == ARM_SMMU_CTX_FMT_AARCH32_S) {
			cb->mair[0] = pgtbl_cfg->arm_v7s_cfg.prrr;
			cb->mair[1] = pgtbl_cfg->arm_v7s_cfg.nmrr;
		} else {
			cb->mair[0] = pgtbl_cfg->arm_lpae_s1_cfg.mair;
			cb->mair[1] = pgtbl_cfg->arm_lpae_s1_cfg.mair >> 32;
		}
	}

	memset(&cfg->sctlr, 0, sizeof(cfg->sctlr));
	/*
	 * Override cacheability, shareability, r/w allocation for
	 * clients who are io-coherent. Otherwise set NSH to force io-coherency
	 * to be disabled.
	 * These settings only take effect during bypass mode, when sctlr.M = 0
	 */
	if (of_dma_is_coherent(smmu_domain->dev->of_node)) {
		cfg->sctlr.wacfg = ARM_SMMU_SCTLR_WACFG_WA;
		cfg->sctlr.racfg = ARM_SMMU_SCTLR_RACFG_RA;
		cfg->sctlr.shcfg = ARM_SMMU_SCTLR_SHCFG_OSH;
		cfg->sctlr.mtcfg = 1;
		cfg->sctlr.memattr = ARM_SMMU_SCTLR_MEM_ATTR_OISH_WB_CACHE;
	} else {
		cfg->sctlr.shcfg = ARM_SMMU_SCTLR_SHCFG_NSH;
	}

	cfg->sctlr.cfre = !(test_bit(DOMAIN_ATTR_FAULT_MODEL_NO_CFRE, attributes));
	cfg->sctlr.cfcfg = !(test_bit(DOMAIN_ATTR_FAULT_MODEL_NO_STALL, attributes));
	cfg->sctlr.hupcf = test_bit(DOMAIN_ATTR_FAULT_MODEL_HUPCF, attributes);

	if ((!test_bit(DOMAIN_ATTR_S1_BYPASS, attributes) &&
	     !test_bit(DOMAIN_ATTR_EARLY_MAP, attributes)) || !stage1)
		cfg->sctlr.m = 1;

	cb->sctlr = arm_smmu_lpae_sctlr(cfg);
}

void arm_smmu_write_context_bank(struct arm_smmu_device *smmu, int idx)
{
	u32 reg;
	bool stage1;
	struct arm_smmu_cb *cb = &smmu->cbs[idx];
	struct arm_smmu_cfg *cfg = cb->cfg;

	/* Unassigned context banks only need disabling */
	if (!cfg) {
		arm_smmu_cb_write(smmu, idx, ARM_SMMU_CB_SCTLR, 0);
		return;
	}

	stage1 = cfg->cbar != CBAR_TYPE_S2_TRANS;

	/* CBA2R */
	if (smmu->version > ARM_SMMU_V1) {
		if (cfg->fmt == ARM_SMMU_CTX_FMT_AARCH64)
			reg = ARM_SMMU_CBA2R_VA64;
		else
			reg = 0;
		/* 16-bit VMIDs live in CBA2R */
		if (smmu->features & ARM_SMMU_FEAT_VMID16)
			reg |= FIELD_PREP(ARM_SMMU_CBA2R_VMID16, cfg->vmid);

		arm_smmu_gr1_write(smmu, ARM_SMMU_GR1_CBA2R(idx), reg);
	}

	/* CBAR */
	reg = FIELD_PREP(ARM_SMMU_CBAR_TYPE, cfg->cbar);
	if (smmu->version < ARM_SMMU_V2)
		reg |= FIELD_PREP(ARM_SMMU_CBAR_IRPTNDX, cfg->irptndx);

	/*
	 * Use the weakest shareability/memory types, so they are
	 * overridden by the ttbcr/pte.
	 */
	if (stage1) {
		reg |= FIELD_PREP(ARM_SMMU_CBAR_S1_BPSHCFG,
				  ARM_SMMU_CBAR_S1_BPSHCFG_NSH) |
		       FIELD_PREP(ARM_SMMU_CBAR_S1_MEMATTR,
				  ARM_SMMU_CBAR_S1_MEMATTR_WB);
	} else if (!(smmu->features & ARM_SMMU_FEAT_VMID16)) {
		/* 8-bit VMIDs live in CBAR */
		reg |= FIELD_PREP(ARM_SMMU_CBAR_VMID, cfg->vmid);
	}
	arm_smmu_gr1_write(smmu, ARM_SMMU_GR1_CBAR(idx), reg);

	/*
	 * TCR
	 * We must write this before the TTBRs, since it determines the
	 * access behaviour of some fields (in particular, ASID[15:8]).
	 */
	if (stage1 && smmu->version > ARM_SMMU_V1)
		arm_smmu_cb_write(smmu, idx, ARM_SMMU_CB_TCR2, cb->tcr[1]);
	arm_smmu_cb_write(smmu, idx, ARM_SMMU_CB_TCR, cb->tcr[0]);

	/* TTBRs */
	if (cfg->fmt == ARM_SMMU_CTX_FMT_AARCH32_S) {
		arm_smmu_cb_write(smmu, idx, ARM_SMMU_CB_CONTEXTIDR, cfg->asid);
		arm_smmu_cb_write(smmu, idx, ARM_SMMU_CB_TTBR0, cb->ttbr[0]);
		arm_smmu_cb_write(smmu, idx, ARM_SMMU_CB_TTBR1, cb->ttbr[1]);
	} else {
		arm_smmu_cb_writeq(smmu, idx, ARM_SMMU_CB_TTBR0, cb->ttbr[0]);
		if (stage1)
			arm_smmu_cb_writeq(smmu, idx, ARM_SMMU_CB_TTBR1,
					   cb->ttbr[1]);
	}

	/* MAIRs (stage-1 only) */
	if (stage1) {
		arm_smmu_cb_write(smmu, idx, ARM_SMMU_CB_S1_MAIR0, cb->mair[0]);
		arm_smmu_cb_write(smmu, idx, ARM_SMMU_CB_S1_MAIR1, cb->mair[1]);
	}

	/* SCTLR */
	arm_smmu_cb_write(smmu, idx, ARM_SMMU_CB_SCTLR, cb->sctlr);
}

/* This function assumes that the domain's init mutex is held */
static int arm_smmu_get_dma_cookie(struct device *dev,
				    struct arm_smmu_domain *smmu_domain,
				    struct io_pgtable_ops *pgtbl_ops)
{
	bool is_fast = test_bit(DOMAIN_ATTR_FAST, smmu_domain->attributes);
	struct iommu_domain *domain = &smmu_domain->domain;
	int ret;

	if (domain->type == IOMMU_DOMAIN_DMA)
		return iommu_get_dma_cookie(domain);
	else if (is_fast) {
		ret = fast_smmu_init_mapping(dev, domain, pgtbl_ops);
		if (ret)
			return ret;
	}

	return 0;
}

static void arm_smmu_put_dma_cookie(struct iommu_domain *domain)
{
	int is_fast = 0;

	iommu_domain_get_attr(domain, DOMAIN_ATTR_FAST, &is_fast);
	if (domain->type == IOMMU_DOMAIN_DMA)
		iommu_put_dma_cookie(domain);
	else if (is_fast)
		fast_smmu_put_dma_cookie(domain);
}

static unsigned long arm_smmu_domain_get_qcom_quirks(
			struct arm_smmu_domain *smmu_domain,
			struct arm_smmu_device *smmu)
{
	/* These TCR register options are mutually exclusive */
	if (is_iommu_pt_coherent(smmu_domain))
		return 0;
	if (test_bit(DOMAIN_ATTR_USE_UPSTREAM_HINT, smmu_domain->attributes))
		return IO_PGTABLE_QUIRK_QCOM_USE_UPSTREAM_HINT;
	if (test_bit(DOMAIN_ATTR_USE_LLC_NWA, smmu_domain->attributes))
		return IO_PGTABLE_QUIRK_QCOM_USE_LLC_NWA;

	return 0;
}

static int arm_smmu_secure_pool_add(struct arm_smmu_domain *smmu_domain,
				     void *addr, size_t size)
{
	struct arm_smmu_secure_pool_chunk *chunk;

	chunk = kmalloc(sizeof(*chunk), GFP_ATOMIC);
	if (!chunk)
		return -ENOMEM;

	chunk->addr = addr;
	chunk->size = size;
	memset(addr, 0, size);
	list_add(&chunk->list, &smmu_domain->secure_pool_list);

	return 0;
}

static void arm_smmu_unprepare_pgtable(void *cookie, void *addr, size_t size)
{
	struct arm_smmu_domain *smmu_domain = cookie;
	struct arm_smmu_pte_info *pte_info;

	if (!arm_smmu_has_secure_vmid(smmu_domain)) {
		WARN(1, "Invalid VMID is set !!\n");
		return;
	}

	pte_info = kzalloc(sizeof(struct arm_smmu_pte_info), GFP_ATOMIC);
	if (!pte_info)
		return;

	pte_info->virt_addr = addr;
	pte_info->size = size;
	list_add_tail(&pte_info->entry, &smmu_domain->unassign_list);
}

static int arm_smmu_prepare_pgtable(void *addr, void *cookie)
{
	struct arm_smmu_domain *smmu_domain = cookie;
	struct arm_smmu_pte_info *pte_info;

	if (!arm_smmu_has_secure_vmid(smmu_domain)) {
		WARN(1, "Invalid VMID is set !!\n");
		return -EINVAL;
	}

	pte_info = kzalloc(sizeof(struct arm_smmu_pte_info), GFP_ATOMIC);
	if (!pte_info)
		return -ENOMEM;
	pte_info->virt_addr = addr;
	list_add_tail(&pte_info->entry, &smmu_domain->pte_info_list);
	return 0;
}

static void arm_smmu_secure_pool_destroy(struct arm_smmu_domain *smmu_domain)
{
	struct arm_smmu_secure_pool_chunk *it, *i;

	list_for_each_entry_safe(it, i, &smmu_domain->secure_pool_list, list) {
		arm_smmu_unprepare_pgtable(smmu_domain, it->addr, it->size);
		/* pages will be freed later (after being unassigned) */
		list_del(&it->list);
		kfree(it);
	}
}

static void *arm_smmu_secure_pool_remove(struct arm_smmu_domain *smmu_domain,
					size_t size)
{
	struct arm_smmu_secure_pool_chunk *it;

	list_for_each_entry(it, &smmu_domain->secure_pool_list, list) {
		if (it->size == size) {
			void *addr = it->addr;

			list_del(&it->list);
			kfree(it);
			return addr;
		}
	}

	return NULL;
}

static void *arm_smmu_alloc_pgtable(void *cookie, gfp_t gfp_mask, int order)
{
	int ret;
	struct page *page;
	void *page_addr;
	size_t size = (1UL << order) * PAGE_SIZE;
	struct arm_smmu_domain *smmu_domain = cookie;

	if (!arm_smmu_has_secure_vmid(smmu_domain)) {
		page = alloc_pages(gfp_mask, order);
		if (!page)
			return NULL;

		return page_address(page);
	}

	page_addr = arm_smmu_secure_pool_remove(smmu_domain, size);
	if (page_addr)
		return page_addr;

	page = alloc_pages(gfp_mask, order);
	if (!page)
		return NULL;

	page_addr = page_address(page);
	ret = arm_smmu_prepare_pgtable(page_addr, cookie);
	if (ret) {
		free_pages((unsigned long)page_addr, order);
		return NULL;
	}

	return page_addr;
}

static void __arm_smmu_free_pgtable(struct arm_smmu_domain *smmu_domain, void *virt, int order)
{
	size_t size = (1UL << order) * PAGE_SIZE;

	if (!arm_smmu_has_secure_vmid(smmu_domain)) {
		free_pages((unsigned long)virt, order);
		return;
	}

	if (arm_smmu_secure_pool_add(smmu_domain, virt, size))
		arm_smmu_unprepare_pgtable(smmu_domain, virt, size);
}

static void arm_smmu_free_pgtable(void *cookie, void *virt, int order,
				bool deferred_free)
{
	struct arm_smmu_domain *smmu_domain = cookie;

	if (deferred_free) {
		unsigned long flags;
		struct page *page = virt_to_page(virt);

		spin_lock_irqsave(&smmu_domain->iotlb_gather_lock, flags);
		smmu_domain->deferred_flush = true;
		list_add(&page->lru, &smmu_domain->iotlb_gather_freelist);
		spin_unlock_irqrestore(&smmu_domain->iotlb_gather_lock, flags);
	} else {
		__arm_smmu_free_pgtable(smmu_domain, virt, order);
	}
}

static void arm_smmu_log_new_table(void *cookie, void *virt, unsigned long iova, size_t granule)
{
	struct arm_smmu_domain *smmu_domain = cookie;

	trace_iommu_pgtable_add(smmu_domain, iova, __pa(virt), granule);
}

static void arm_smmu_log_remove_table(void *cookie, void *virt, unsigned long iova, size_t granule)
{
	struct arm_smmu_domain *smmu_domain = cookie;

	trace_iommu_pgtable_remove(smmu_domain, iova, __pa(virt), granule);
}


static void arm_smmu_qcom_tlb_add_inv(void *cookie)
{
	struct arm_smmu_domain *smmu_domain = cookie;
	unsigned long flags;

	spin_lock_irqsave(&smmu_domain->iotlb_gather_lock, flags);
	smmu_domain->deferred_flush = true;
	spin_unlock_irqrestore(&smmu_domain->iotlb_gather_lock, flags);
}

static void arm_smmu_qcom_tlb_sync(void *cookie)
{
	struct arm_smmu_domain *smmu_domain = cookie;

	arm_smmu_rpm_get(smmu_domain->smmu);
	__arm_smmu_flush_iotlb_all(&smmu_domain->domain, false);
	arm_smmu_rpm_put(smmu_domain->smmu);
}

static const struct qcom_iommu_pgtable_ops arm_smmu_pgtable_ops = {
	.alloc = arm_smmu_alloc_pgtable,
	.free = arm_smmu_free_pgtable,
	.log_new_table = arm_smmu_log_new_table,
	.log_remove_table = arm_smmu_log_remove_table,
	.tlb_add_inv = arm_smmu_qcom_tlb_add_inv,
	.tlb_sync = arm_smmu_qcom_tlb_sync,
};

static int arm_smmu_alloc_context_bank(struct arm_smmu_domain *smmu_domain,
				       struct arm_smmu_device *smmu,
				       struct device *dev, unsigned int start)
{
	if (smmu->impl && smmu->impl->alloc_context_bank)
		return smmu->impl->alloc_context_bank(smmu_domain, smmu, dev, start);

	return __arm_smmu_alloc_cb(smmu->context_map, start, smmu->num_context_banks, dev,
				smmu_domain);
}

static int arm_smmu_init_domain_context(struct iommu_domain *domain,
					struct arm_smmu_device *smmu,
					struct device *dev)
{
	int irq, start, ret = 0;
	unsigned long ias, oas;
	struct io_pgtable_ops *pgtbl_ops;
	enum io_pgtable_fmt fmt;
	struct arm_smmu_domain *smmu_domain = to_smmu_domain(domain);
	struct arm_smmu_cfg *cfg = &smmu_domain->cfg;
	struct qcom_io_pgtable_info *pgtbl_info = &smmu_domain->pgtbl_info;
	struct io_pgtable_cfg *pgtbl_cfg = &pgtbl_info->cfg;
	irqreturn_t (*context_fault)(int irq, void *dev);
	struct io_pgtable *iop;

	mutex_lock(&smmu_domain->init_mutex);
	if (smmu_domain->smmu)
		goto out_unlock;

	smmu_domain->dev = dev;
	ret = arm_smmu_setup_default_domain(dev, domain);
	if (ret) {
		dev_err(dev, "%s: default domain setup failed\n",
			__func__);
		goto out_unlock;
	}

	if (domain->type == IOMMU_DOMAIN_IDENTITY) {
		smmu_domain->stage = ARM_SMMU_DOMAIN_BYPASS;
		smmu_domain->smmu = smmu;
		goto out_unlock;
	}

	/*
	 * Mapping the requested stage onto what we support is surprisingly
	 * complicated, mainly because the spec allows S1+S2 SMMUs without
	 * support for nested translation. That means we end up with the
	 * following table:
	 *
	 * Requested        Supported        Actual
	 *     S1               N              S1
	 *     S1             S1+S2            S1
	 *     S1               S2             S2
	 *     S1               S1             S1
	 *     N                N              N
	 *     N              S1+S2            S2
	 *     N                S2             S2
	 *     N                S1             S1
	 *
	 * Note that you can't actually request stage-2 mappings.
	 */
	if (!(smmu->features & ARM_SMMU_FEAT_TRANS_S1))
		smmu_domain->stage = ARM_SMMU_DOMAIN_S2;
	if (!(smmu->features & ARM_SMMU_FEAT_TRANS_S2))
		smmu_domain->stage = ARM_SMMU_DOMAIN_S1;

	/*
	 * Choosing a suitable context format is even more fiddly. Until we
	 * grow some way for the caller to express a preference, and/or move
	 * the decision into the io-pgtable code where it arguably belongs,
	 * just aim for the closest thing to the rest of the system, and hope
	 * that the hardware isn't esoteric enough that we can't assume AArch64
	 * support to be a superset of AArch32 support...
	 */
	if (smmu->features & ARM_SMMU_FEAT_FMT_AARCH32_L)
		cfg->fmt = ARM_SMMU_CTX_FMT_AARCH32_L;
	if (IS_ENABLED(CONFIG_IOMMU_IO_PGTABLE_ARMV7S) &&
	    !IS_ENABLED(CONFIG_64BIT) && !IS_ENABLED(CONFIG_ARM_LPAE) &&
	    (smmu->features & ARM_SMMU_FEAT_FMT_AARCH32_S) &&
	    (smmu_domain->stage == ARM_SMMU_DOMAIN_S1))
		cfg->fmt = ARM_SMMU_CTX_FMT_AARCH32_S;
	if ((IS_ENABLED(CONFIG_64BIT) || cfg->fmt == ARM_SMMU_CTX_FMT_NONE) &&
	    (smmu->features & (ARM_SMMU_FEAT_FMT_AARCH64_64K |
			       ARM_SMMU_FEAT_FMT_AARCH64_16K |
			       ARM_SMMU_FEAT_FMT_AARCH64_4K)))
		cfg->fmt = ARM_SMMU_CTX_FMT_AARCH64;

	if (cfg->fmt == ARM_SMMU_CTX_FMT_NONE) {
		ret = -EINVAL;
		goto out_unlock;
	}

	switch (smmu_domain->stage) {
	case ARM_SMMU_DOMAIN_S1:
		cfg->cbar = CBAR_TYPE_S1_TRANS_S2_BYPASS;
		start = smmu->num_s2_context_banks;
		ias = smmu->va_size;
		oas = smmu->ipa_size;
		if (cfg->fmt == ARM_SMMU_CTX_FMT_AARCH64) {
			fmt = QCOM_ARM_64_LPAE_S1;
			if (smmu->options & ARM_SMMU_OPT_3LVL_TABLES)
				ias = min(ias, 39UL);
		} else if (cfg->fmt == ARM_SMMU_CTX_FMT_AARCH32_L) {
			fmt = ARM_32_LPAE_S1;
			ias = min(ias, 32UL);
			oas = min(oas, 40UL);
		} else {
			fmt = ARM_V7S;
			ias = min(ias, 32UL);
			oas = min(oas, 32UL);
		}
		smmu_domain->flush_ops = &arm_smmu_s1_tlb_ops;
		break;
	case ARM_SMMU_DOMAIN_NESTED:
		/*
		 * We will likely want to change this if/when KVM gets
		 * involved.
		 */
	case ARM_SMMU_DOMAIN_S2:
		cfg->cbar = CBAR_TYPE_S2_TRANS;
		start = 0;
		ias = smmu->ipa_size;
		oas = smmu->pa_size;
		if (cfg->fmt == ARM_SMMU_CTX_FMT_AARCH64) {
			fmt = ARM_64_LPAE_S2;
		} else {
			fmt = ARM_32_LPAE_S2;
			ias = min(ias, 40UL);
			oas = min(oas, 40UL);
		}
		if (smmu->version == ARM_SMMU_V2)
			smmu_domain->flush_ops = &arm_smmu_s2_tlb_ops_v2;
		else
			smmu_domain->flush_ops = &arm_smmu_s2_tlb_ops_v1;
		break;
	default:
		ret = -EINVAL;
		goto out_unlock;
	}

	if (test_bit(DOMAIN_ATTR_FAST, smmu_domain->attributes)) {
		fmt = ARM_V8L_FAST;
		ret = qcom_iommu_get_fast_iova_range(dev,
					&pgtbl_info->iova_base,
					&pgtbl_info->iova_end);
		if (ret < 0)
			goto out_unlock;
	}

	ret = arm_smmu_alloc_context_bank(smmu_domain, smmu, dev, start);
	if (ret < 0) {
		goto out_unlock;
	}

	smmu_domain->smmu = smmu;

	cfg->cbndx = ret;
	if (smmu->version < ARM_SMMU_V2) {
		cfg->irptndx = atomic_inc_return(&smmu->irptndx);
		cfg->irptndx %= smmu->num_context_irqs;
	} else {
		cfg->irptndx = cfg->cbndx;
	}

	if (smmu_domain->stage == ARM_SMMU_DOMAIN_S2)
		cfg->vmid = cfg->cbndx + 1;
	else
		cfg->asid = cfg->cbndx;

	pgtbl_info->iommu_pgtbl_ops = &arm_smmu_pgtable_ops;
	pgtbl_info->cfg = (struct io_pgtable_cfg) {
		.pgsize_bitmap	= smmu->pgsize_bitmap,
		.ias		= ias,
		.oas		= oas,
		.coherent_walk	= is_iommu_pt_coherent(smmu_domain),
		.tlb		= smmu_domain->flush_ops,
		.iommu_dev	= smmu->dev,
	};

	if (smmu->impl && smmu->impl->init_context) {
		ret = smmu->impl->init_context(smmu_domain,
					       pgtbl_cfg,
					       dev);
		if (ret)
			goto out_clear_smmu;
	}

	if (smmu_domain->non_strict)
		pgtbl_cfg->quirks |= IO_PGTABLE_QUIRK_NON_STRICT;
	pgtbl_cfg->quirks |= arm_smmu_domain_get_qcom_quirks(smmu_domain, smmu);

	pgtbl_ops = qcom_alloc_io_pgtable_ops(fmt, pgtbl_info, smmu_domain);
	if (!pgtbl_ops) {
		ret = -ENOMEM;
		goto out_clear_smmu;
	}

	smmu_domain->pgtbl_fmt = fmt;
	/* Update the domain's page sizes to reflect the page table format */
	domain->pgsize_bitmap = pgtbl_cfg->pgsize_bitmap;

	if (pgtbl_cfg->quirks & IO_PGTABLE_QUIRK_ARM_TTBR1) {
		domain->geometry.aperture_start = ~0UL << ias;
		domain->geometry.aperture_end = ~0UL;
	} else {
		domain->geometry.aperture_end = (1UL << ias) - 1;
	}

	domain->geometry.force_aperture = true;

	/* Initialise the context bank with our page table cfg */
	arm_smmu_init_context_bank(smmu_domain, pgtbl_cfg);
	if (smmu->impl && smmu->impl->init_context_bank)
		smmu->impl->init_context_bank(smmu_domain, dev);
	arm_smmu_write_context_bank(smmu, cfg->cbndx);

	/*
	 * Request context fault interrupt. Do this last to avoid the
	 * handler seeing a half-initialised domain state.
	 */
	irq = smmu->irqs[smmu->num_global_irqs + cfg->irptndx];

	if (smmu->impl && smmu->impl->context_fault)
		context_fault = smmu->impl->context_fault;
	else
		context_fault = arm_smmu_context_fault;

	ret = devm_request_threaded_irq(smmu->dev, irq, NULL,
			context_fault, IRQF_ONESHOT | IRQF_SHARED,
			"arm-smmu-context-fault", domain);
	if (ret < 0) {
		dev_err(smmu->dev, "failed to request context IRQ %d (%u)\n",
			cfg->irptndx, irq);
		cfg->irptndx = ARM_SMMU_INVALID_IRPTNDX;
	}

	/*
	 * assign any page table memory that might have been allocated
	 * during alloc_io_pgtable_ops
	 */
	arm_smmu_secure_domain_lock(smmu_domain);
	ret = arm_smmu_assign_table(smmu_domain);
	arm_smmu_secure_domain_unlock(smmu_domain);
	if (ret) {
		dev_err(dev, "Failed to hyp-assign page table memory\n");
		goto out_clear_smmu;
	}

	iop = container_of(pgtbl_ops, struct io_pgtable, ops);
	ret = iommu_logger_register(&smmu_domain->logger, domain,
				    smmu_domain->dev, iop);
	if (ret) {
		dev_err(dev, "Log registration failed\n");
		goto out_clear_smmu;
	}

	ret = arm_smmu_get_dma_cookie(dev, smmu_domain, pgtbl_ops);
	if (ret)
		goto out_logger;

	/*
	 * Matches with call to arm_smmu_rpm_put in
	 * arm_smmu_destroy_domain_context.
	 */
	if (test_bit(DOMAIN_ATTR_ATOMIC, smmu_domain->attributes)) {
		smmu_domain->rpm_always_on = true;
		/* During device shutdown, if non atomic client is doing the register
		 * space access, it experiencing the unclocked access error becaue of
		 * force suspend from the device remove path, to avoid such case
		 * adding smmu atomic refcount, to know is there any atomic client or
		 * not, if there is no atomic client it will skip the force suspend and
		 * power off.
		 */
		smmu->atomic_pwr_refcount++;
		arm_smmu_rpm_get(smmu);
	}

	mutex_unlock(&smmu_domain->init_mutex);

	/* Publish page table ops for map/unmap */
	smmu_domain->pgtbl_ops = pgtbl_ops;
	return 0;

out_logger:
	iommu_logger_unregister(smmu_domain->logger);
	smmu_domain->logger = NULL;
out_clear_smmu:
	arm_smmu_destroy_domain_context(domain);
	smmu_domain->smmu = NULL;
out_unlock:
	mutex_unlock(&smmu_domain->init_mutex);
	return ret;
}

static void arm_smmu_domain_reinit(struct arm_smmu_domain *smmu_domain)
{
	smmu_domain->cfg.irptndx = ARM_SMMU_INVALID_IRPTNDX;
	smmu_domain->cfg.cbndx = INVALID_CBNDX;
	smmu_domain->secure_vmid = VMID_INVAL;
}

static void arm_smmu_destroy_domain_context(struct iommu_domain *domain)
{
	struct arm_smmu_domain *smmu_domain = to_smmu_domain(domain);
	struct arm_smmu_device *smmu = smmu_domain->smmu;
	struct arm_smmu_cfg *cfg = &smmu_domain->cfg;
	int irq;
	int ret, i;
	bool pinned = false;

	if (!smmu || domain->type == IOMMU_DOMAIN_IDENTITY)
		return;

	ret = arm_smmu_rpm_get(smmu);
	if (ret < 0)
		return;

	/*
	 * Matches with call to arm_smmu_rpm_get in
	 * arm_smmu_init_domain_contxt.
	 */
	if (smmu_domain->rpm_always_on) {
		smmu->atomic_pwr_refcount--;
		arm_smmu_rpm_put(smmu);
	}

	/*
	 * Disable the context bank and free the page tables before freeing
	 * it.
	 */
	smmu->cbs[cfg->cbndx].cfg = NULL;
	arm_smmu_write_context_bank(smmu, cfg->cbndx);

	if (cfg->irptndx != ARM_SMMU_INVALID_IRPTNDX) {
		irq = smmu->irqs[smmu->num_global_irqs + cfg->irptndx];
		devm_free_irq(smmu->dev, irq, domain);
	}

	qcom_free_io_pgtable_ops(smmu_domain->pgtbl_ops);
	arm_smmu_secure_domain_lock(smmu_domain);
	arm_smmu_secure_pool_destroy(smmu_domain);
	arm_smmu_unassign_table(smmu_domain);
	arm_smmu_secure_domain_unlock(smmu_domain);

	for (i = 0; i < smmu->num_mapping_groups; i++)
		if ((cfg->cbndx == smmu->s2crs[i].cbndx) &&
		    (smmu->s2crs[i].pinned)) {
			pinned = true;
		}

	if (!pinned)
		__arm_smmu_free_bitmap(smmu->context_map, cfg->cbndx);

	arm_smmu_rpm_put(smmu);
	arm_smmu_domain_reinit(smmu_domain);
}

static struct iommu_domain *arm_smmu_domain_alloc(unsigned type)
{
	struct arm_smmu_domain *smmu_domain;

	if (type != IOMMU_DOMAIN_UNMANAGED &&
	    type != IOMMU_DOMAIN_DMA &&
	    type != IOMMU_DOMAIN_IDENTITY)
		return NULL;
	/*
	 * Allocate the domain and initialise some of its data structures.
	 * We can't really do anything meaningful until we've added a
	 * master.
	 */
	smmu_domain = kzalloc(sizeof(*smmu_domain), GFP_KERNEL);
	if (!smmu_domain)
		return NULL;

	mutex_init(&smmu_domain->init_mutex);
	spin_lock_init(&smmu_domain->cb_lock);
	spin_lock_init(&smmu_domain->sync_lock);
	INIT_LIST_HEAD(&smmu_domain->pte_info_list);
	INIT_LIST_HEAD(&smmu_domain->unassign_list);
	mutex_init(&smmu_domain->assign_lock);
	INIT_LIST_HEAD(&smmu_domain->secure_pool_list);
	spin_lock_init(&smmu_domain->iotlb_gather_lock);
	INIT_LIST_HEAD(&smmu_domain->iotlb_gather_freelist);
	arm_smmu_domain_reinit(smmu_domain);

	return &smmu_domain->domain;
}

static void arm_smmu_domain_free(struct iommu_domain *domain)
{
	struct arm_smmu_domain *smmu_domain = to_smmu_domain(domain);

	/*
	 * Free the domain resources. We assume that all devices have
	 * already been detached.
	 */
	arm_smmu_put_dma_cookie(domain);
	arm_smmu_destroy_domain_context(domain);
	iommu_logger_unregister(smmu_domain->logger);
	kfree(smmu_domain);
}

static void arm_smmu_write_smr(struct arm_smmu_device *smmu, int idx)
{
	struct arm_smmu_smr *smr = smmu->smrs + idx;
	u32 reg = FIELD_PREP(ARM_SMMU_SMR_ID, smr->id) |
		  FIELD_PREP(ARM_SMMU_SMR_MASK, smr->mask);

	if (!(smmu->features & ARM_SMMU_FEAT_EXIDS) && smr->valid) {
		reg |= ARM_SMMU_SMR_VALID;
		smr->state = SMR_PROGRAMMED;
	} else {
		smr->state = SMR_INVALID;
	}
	arm_smmu_gr0_write(smmu, ARM_SMMU_GR0_SMR(idx), reg);
}


static void arm_smmu_write_s2cr(struct arm_smmu_device *smmu, int idx)
{
	struct arm_smmu_s2cr *s2cr = smmu->s2crs + idx;
	u32 reg;

	if (smmu->impl && smmu->impl->write_s2cr) {
		smmu->impl->write_s2cr(smmu, idx);
		return;
	}

	reg = FIELD_PREP(ARM_SMMU_S2CR_TYPE, s2cr->type) |
	      FIELD_PREP(ARM_SMMU_S2CR_CBNDX, s2cr->cbndx) |
	      FIELD_PREP(ARM_SMMU_S2CR_PRIVCFG, s2cr->privcfg) |
	      FIELD_PREP(ARM_SMMU_S2CR_SHCFG, ARM_SMMU_S2CR_SHCFG_NSH);

	if (smmu->features & ARM_SMMU_FEAT_EXIDS && smmu->smrs &&
	    smmu->smrs[idx].valid)
		reg |= ARM_SMMU_S2CR_EXIDVALID;
	arm_smmu_gr0_write(smmu, ARM_SMMU_GR0_S2CR(idx), reg);
}

static void arm_smmu_write_sme(struct arm_smmu_device *smmu, int idx)
{
	arm_smmu_write_s2cr(smmu, idx);
	if (smmu->smrs)
		arm_smmu_write_smr(smmu, idx);
}

/*
 * The width of SMR's mask field depends on sCR0_EXIDENABLE, so this function
 * should be called after sCR0 is written.
 */
static void arm_smmu_test_smr_masks(struct arm_smmu_device *smmu)
{
	u32 smr;
	int i;

	if (!smmu->smrs)
		return;
	/*
	 * If we've had to accommodate firmware memory regions, we may
	 * have live SMRs by now; tread carefully...
	 *
	 * Somewhat perversely, not having a free SMR for this test implies we
	 * can get away without it anyway, as we'll only be able to 'allocate'
	 * these SMRs for the ID/mask values we're already trusting to be OK.
	 */
	for (i = 0; i < smmu->num_mapping_groups; i++)
		if (!smmu->smrs[i].valid)
			goto smr_ok;
	return;
smr_ok:
	/*
	 * SMR.ID bits may not be preserved if the corresponding MASK
	 * bits are set, so check each one separately. We can reject
	 * masters later if they try to claim IDs outside these masks.
	 */
	smr = FIELD_PREP(ARM_SMMU_SMR_ID, smmu->streamid_mask);
	arm_smmu_gr0_write(smmu, ARM_SMMU_GR0_SMR(i), smr);
	smr = arm_smmu_gr0_read(smmu, ARM_SMMU_GR0_SMR(i));
	smmu->streamid_mask = FIELD_GET(ARM_SMMU_SMR_ID, smr);

	smr = FIELD_PREP(ARM_SMMU_SMR_MASK, smmu->streamid_mask);
	arm_smmu_gr0_write(smmu, ARM_SMMU_GR0_SMR(i), smr);
	smr = arm_smmu_gr0_read(smmu, ARM_SMMU_GR0_SMR(i));
	smmu->smr_mask_mask = FIELD_GET(ARM_SMMU_SMR_MASK, smr);
}

static int arm_smmu_find_sme(struct arm_smmu_device *smmu, u16 id, u16 mask)
{
	struct arm_smmu_smr *smrs = smmu->smrs;
	int i, free_idx = -ENOSPC;

	/* Stream indexing is blissfully easy */
	if (!smrs)
		return id;

	/* Validating SMRs is... less so */
	for (i = 0; i < smmu->num_mapping_groups; ++i) {
		if (!smrs[i].valid) {
			/*
			 * Note the first free entry we come across, which
			 * we'll claim in the end if nothing else matches.
			 */
			if (free_idx < 0)
				free_idx = i;
			continue;
		}
		/*
		 * If the new entry is _entirely_ matched by an existing entry,
		 * then reuse that, with the guarantee that there also cannot
		 * be any subsequent conflicting entries. In normal use we'd
		 * expect simply identical entries for this case, but there's
		 * no harm in accommodating the generalisation.
		 */
		if ((mask & smrs[i].mask) == mask &&
		    !((id ^ smrs[i].id) & ~smrs[i].mask))
			return i;
		/*
		 * If the new entry has any other overlap with an existing one,
		 * though, then there always exists at least one stream ID
		 * which would cause a conflict, and we can't allow that risk.
		 */
		if (!((id ^ smrs[i].id) & ~(smrs[i].mask | mask)))
			return -EINVAL;
	}

	return free_idx;
}

static bool arm_smmu_free_sme(struct arm_smmu_device *smmu, int idx)
{
	bool pinned = smmu->s2crs[idx].pinned;
	u8 cbndx = smmu->s2crs[idx].cbndx;

	if (--smmu->s2crs[idx].count)
		return false;

	smmu->s2crs[idx] = s2cr_init_val;
	if (pinned) {
		smmu->s2crs[idx].pinned = true;
		smmu->s2crs[idx].cbndx = cbndx;
	} else if (smmu->smrs) {
		smmu->smrs[idx].valid = false;
	}

	return true;
}

static int arm_smmu_master_alloc_smes(struct device *dev)
{
	struct iommu_fwspec *fwspec = dev_iommu_fwspec_get(dev);
	struct arm_smmu_master_cfg *cfg = dev_iommu_priv_get(dev);
	struct arm_smmu_device *smmu = cfg->smmu;
	struct arm_smmu_smr *smrs = smmu->smrs;
	int i, idx, ret;

	mutex_lock(&smmu->iommu_group_mutex);
	mutex_lock(&smmu->stream_map_mutex);
	/* Figure out a viable stream map entry allocation */
	for_each_cfg_sme(cfg, fwspec, i, idx) {
		u16 sid = FIELD_GET(ARM_SMMU_SMR_ID, fwspec->ids[i]);
		u16 mask = FIELD_GET(ARM_SMMU_SMR_MASK, fwspec->ids[i]);

		if (idx != INVALID_SMENDX) {
			ret = -EEXIST;
			goto sme_err;
		}

		ret = arm_smmu_find_sme(smmu, sid, mask);
		if (ret < 0)
			goto sme_err;

		idx = ret;
		if (smrs && smmu->s2crs[idx].count == 0) {
			smrs[idx].id = sid;
			smrs[idx].mask = mask;
			smrs[idx].valid = true;
			smrs[idx].state = SMR_ALLOCATED;
		}
		smmu->s2crs[idx].count++;
		cfg->smendx[i] = (s16)idx;
	}
	mutex_unlock(&smmu->stream_map_mutex);

	/* It worked! Now, poke the actual hardware */
	for_each_cfg_sme(cfg, fwspec, i, idx) {
		arm_smmu_write_sme(smmu, idx);
	}

	mutex_unlock(&smmu->iommu_group_mutex);
	return 0;

sme_err:
	while (i--) {
		arm_smmu_free_sme(smmu, cfg->smendx[i]);
		cfg->smendx[i] = INVALID_SMENDX;
	}
	mutex_unlock(&smmu->stream_map_mutex);
	mutex_unlock(&smmu->iommu_group_mutex);
	return ret;
}

static void arm_smmu_master_free_smes(struct arm_smmu_master_cfg *cfg,
				      struct iommu_fwspec *fwspec)
{
	struct arm_smmu_device *smmu = cfg->smmu;
	int i, idx;

	mutex_lock(&smmu->stream_map_mutex);
	for_each_cfg_sme(cfg, fwspec, i, idx) {
		if (arm_smmu_free_sme(smmu, idx))
			arm_smmu_write_sme(smmu, idx);
		cfg->smendx[i] = INVALID_SMENDX;
	}
	mutex_unlock(&smmu->stream_map_mutex);
}

static int arm_smmu_domain_add_master(struct arm_smmu_domain *smmu_domain,
				      struct arm_smmu_master_cfg *cfg,
				      struct iommu_fwspec *fwspec)
{
	struct arm_smmu_device *smmu = smmu_domain->smmu;
	struct arm_smmu_s2cr *s2cr = smmu->s2crs;
	u8 cbndx = smmu_domain->cfg.cbndx;
	enum arm_smmu_s2cr_type type;
	int i, idx;

	if (smmu_domain->stage == ARM_SMMU_DOMAIN_BYPASS)
		type = S2CR_TYPE_BYPASS;
	else
		type = S2CR_TYPE_TRANS;

	mutex_lock(&smmu->stream_map_mutex);
	for_each_cfg_sme(cfg, fwspec, i, idx) {
		if (type == s2cr[idx].type && cbndx == s2cr[idx].cbndx)
			continue;

		/* Don't bypasss pinned streams; leave them as they are */
		if (type == S2CR_TYPE_BYPASS && s2cr[idx].pinned)
			continue;

		s2cr[idx].type = type;
		s2cr[idx].privcfg = S2CR_PRIVCFG_DEFAULT;
		s2cr[idx].cbndx = cbndx;
		arm_smmu_write_s2cr(smmu, idx);
	}
	mutex_unlock(&smmu->stream_map_mutex);

	return 0;
}

static int arm_smmu_assign_table(struct arm_smmu_domain *smmu_domain)
{
	int ret = 0;
	int dest_vmids[2] = {VMID_HLOS, smmu_domain->secure_vmid};
	int dest_perms[2] = {PERM_READ | PERM_WRITE, PERM_READ};
	int source_vmid = VMID_HLOS;
	struct arm_smmu_pte_info *pte_info, *temp;

	if (!arm_smmu_has_secure_vmid(smmu_domain))
		return ret;

	list_for_each_entry(pte_info, &smmu_domain->pte_info_list, entry) {
		ret = hyp_assign_phys(virt_to_phys(pte_info->virt_addr),
				      PAGE_SIZE, &source_vmid, 1,
				      dest_vmids, dest_perms, 2);
		if (WARN_ON(ret))
			break;
	}

	list_for_each_entry_safe(pte_info, temp, &smmu_domain->pte_info_list,
								entry) {
		list_del(&pte_info->entry);
		kfree(pte_info);
	}
	return ret;
}

static void arm_smmu_unassign_table(struct arm_smmu_domain *smmu_domain)
{
	int ret;
	int dest_vmids = VMID_HLOS;
	int dest_perms = PERM_READ | PERM_WRITE | PERM_EXEC;
	int source_vmlist[2] = {VMID_HLOS, smmu_domain->secure_vmid};
	struct arm_smmu_pte_info *pte_info, *temp;

	if (!arm_smmu_has_secure_vmid(smmu_domain))
		return;

	list_for_each_entry(pte_info, &smmu_domain->unassign_list, entry) {
		ret = hyp_assign_phys(virt_to_phys(pte_info->virt_addr),
				      PAGE_SIZE, source_vmlist, 2,
				      &dest_vmids, &dest_perms, 1);
		if (WARN_ON(ret))
			break;
		free_pages((unsigned long)pte_info->virt_addr,
			   get_order(pte_info->size));
	}

	list_for_each_entry_safe(pte_info, temp, &smmu_domain->unassign_list,
				 entry) {
		list_del(&pte_info->entry);
		kfree(pte_info);
	}
}

static struct device_node *arm_iommu_get_of_node(struct device *dev)
{
	struct device_node *np;

	if (!dev->of_node)
		return NULL;

	np = of_parse_phandle(dev->of_node, "qcom,iommu-group", 0);
	return np ? np : dev->of_node;
}

static int arm_smmu_setup_default_domain(struct device *dev,
					 struct iommu_domain *domain)
{
	struct device_node *np;
	int ret;
	const char *str;
	int attr = 1;
	u32 val;

	np = arm_iommu_get_of_node(dev);
	if (!np)
		return 0;

	ret = of_property_read_string(np, "qcom,iommu-dma", &str);
	if (ret)
		str = "default";

	if (!strcmp(str, "bypass")) {
		__arm_smmu_domain_set_attr(
			domain, DOMAIN_ATTR_S1_BYPASS, &attr);
	/*
	 * Fallback to the upstream dma-allocator if fastmap is not enabled.
	 * "fastmap" implies "atomic" due to it not calling arm_smmu_rpm_get()
	 * in its map/unmap functions. Its clients may or may not actually
	 * use iommu apis from atomic context.
	 */
	} else if (!strcmp(str, "fastmap")) {
		__arm_smmu_domain_set_attr(
			domain, DOMAIN_ATTR_ATOMIC, &attr);
		if (IS_ENABLED(CONFIG_IOMMU_IO_PGTABLE_FAST))
			__arm_smmu_domain_set_attr(
				domain, DOMAIN_ATTR_FAST, &attr);
	} else if (!strcmp(str, "atomic")) {
		__arm_smmu_domain_set_attr(
			domain, DOMAIN_ATTR_ATOMIC, &attr);
	} else if (!strcmp(str, "disabled")) {
		/* DT properties only intended for use by default-domains */
		return 0;
	}

	/*
	 * default value:
	 * Stall-on-fault
	 * faults trigger kernel panic
	 * return abort
	 */
	if (of_property_match_string(np, "qcom,iommu-faults",
				     "stall-disable") >= 0)
		__arm_smmu_domain_set_attr(domain,
			DOMAIN_ATTR_FAULT_MODEL_NO_STALL, &attr);

	if (of_property_match_string(np, "qcom,iommu-faults", "no-CFRE") >= 0)
		__arm_smmu_domain_set_attr(
			domain, DOMAIN_ATTR_FAULT_MODEL_NO_CFRE, &attr);

	if (of_property_match_string(np, "qcom,iommu-faults", "HUPCF") >= 0)
		__arm_smmu_domain_set_attr(domain,
					   DOMAIN_ATTR_FAULT_MODEL_HUPCF,
					   &attr);

	if (of_property_match_string(np, "qcom,iommu-faults", "non-fatal") >= 0)
		__arm_smmu_domain_set_attr(domain,
			DOMAIN_ATTR_NON_FATAL_FAULTS, &attr);

	/* Default value: disabled */
	ret = of_property_read_u32(np, "qcom,iommu-vmid", &val);
	if (!ret) {
		__arm_smmu_domain_set_attr(
			domain, DOMAIN_ATTR_SECURE_VMID, &val);
	}

	/* Default value: disabled */
	ret = of_property_read_string(np, "qcom,iommu-pagetable", &str);
	if (ret)
		str = "disabled";
	if (!strcmp(str, "coherent"))
		__arm_smmu_domain_set_attr(domain,
			DOMAIN_ATTR_PAGE_TABLE_FORCE_COHERENT, &attr);
	else if (!strcmp(str, "LLC"))
		__arm_smmu_domain_set_attr(domain,
			DOMAIN_ATTR_USE_UPSTREAM_HINT, &attr);
	else if (!strcmp(str, "LLC_NWA"))
		__arm_smmu_domain_set_attr(domain,
			DOMAIN_ATTR_USE_LLC_NWA, &attr);


	/* Default value: disabled */
	if (of_property_read_bool(np, "qcom,iommu-earlymap"))
		__arm_smmu_domain_set_attr(domain,
			DOMAIN_ATTR_EARLY_MAP, &attr);
	return 0;
}

struct lookup_iommu_group_data {
	struct device_node *np;
	struct iommu_group *group;
};

/* This isn't a "fast lookup" since its N^2, but probably good enough */
static int __bus_lookup_iommu_group(struct device *dev, void *priv)
{
	struct lookup_iommu_group_data *data = priv;
	struct device_node *np;
	struct iommu_group *group;

	group = iommu_group_get(dev);
	if (!group)
		return 0;

	np = of_parse_phandle(dev->of_node, "qcom,iommu-group", 0);
	if (np != data->np) {
		iommu_group_put(group);
		return 0;
	}

	data->group = group;
	return 1;
}

static struct iommu_group *of_get_device_group(struct device *dev)
{
	struct lookup_iommu_group_data data = {
		.np = NULL,
		.group = NULL,
	};
	struct iommu_group *group;
	int ret;

	data.np = of_parse_phandle(dev->of_node, "qcom,iommu-group", 0);
	if (!data.np)
		return NULL;

	ret = bus_for_each_dev(&platform_bus_type, NULL, &data,
				__bus_lookup_iommu_group);
	if (ret > 0)
		return data.group;

#ifdef CONFIG_PCI
	ret = bus_for_each_dev(&pci_bus_type, NULL, &data,
				__bus_lookup_iommu_group);
	if (ret > 0)
		return data.group;
#endif

	group = generic_device_group(dev);
	if (IS_ERR(group))
		return NULL;
	return group;
}

static int arm_smmu_attach_dev(struct iommu_domain *domain, struct device *dev)
{
	struct arm_smmu_domain *smmu_domain = to_smmu_domain(domain);
	struct iommu_fwspec *fwspec = dev_iommu_fwspec_get(dev);
	struct arm_smmu_master_cfg *cfg;
	struct arm_smmu_device *smmu;
	int ret;

	if (!fwspec || fwspec->ops != &arm_smmu_ops.iommu_ops) {
		dev_err(dev, "cannot attach to SMMU, is it on the same bus?\n");
		return -ENXIO;
	}

	/*
	 * FIXME: The arch/arm DMA API code tries to attach devices to its own
	 * domains between of_xlate() and probe_device() - we have no way to cope
	 * with that, so until ARM gets converted to rely on groups and default
	 * domains, just say no (but more politely than by dereferencing NULL).
	 * This should be at least a WARN_ON once that's sorted.
	 */
	cfg = dev_iommu_priv_get(dev);
	if (!cfg)
		return -ENODEV;

	smmu = cfg->smmu;

	ret = arm_smmu_rpm_get(smmu);
	if (ret < 0)
		return ret;

	/* Ensure that the domain is finalised */
	ret = arm_smmu_init_domain_context(domain, smmu, dev);
	if (ret < 0)
		goto out_power_off;

	/*
	 * Sanity check the domain. We don't support domains across
	 * different SMMUs.
	 */
	if (smmu_domain->smmu != smmu) {
		dev_err(dev,
			"cannot attach to SMMU %s whilst already attached to domain on SMMU %s\n",
			dev_name(smmu_domain->smmu->dev), dev_name(smmu->dev));
		ret = -EINVAL;
		goto out_power_off;
	}

	/* Looks ok, so add the device to the domain */
	ret = arm_smmu_domain_add_master(smmu_domain, cfg, fwspec);

	/*
	 * Setup an autosuspend delay to avoid bouncing runpm state.
	 * Otherwise, if a driver for a suspended consumer device
	 * unmaps buffers, it will runpm resume/suspend for each one.
	 *
	 * For example, when used by a GPU device, when an application
	 * or game exits, it can trigger unmapping 100s or 1000s of
	 * buffers.  With a runpm cycle for each buffer, that adds up
	 * to 5-10sec worth of reprogramming the context bank, while
	 * the system appears to be locked up to the user.
	 */
	pm_runtime_set_autosuspend_delay(smmu->dev, 20);
	pm_runtime_use_autosuspend(smmu->dev);

out_power_off:
		arm_smmu_rpm_put(smmu);

	return ret;
}

static gfp_t arm_smmu_domain_gfp_flags(struct arm_smmu_domain *smmu_domain)
{
	/*
	 * The dma layer always uses GFP_ATOMIC, which isn't indicative of
	 * the actual client needs.
	 */
	if (test_bit(DOMAIN_ATTR_ATOMIC, smmu_domain->attributes))
		return GFP_ATOMIC;

	return GFP_KERNEL;
}

static int arm_smmu_map_pages(struct iommu_domain *domain, unsigned long iova,
			      phys_addr_t paddr, size_t pgsize, size_t pgcount,
			      int prot, gfp_t gfp, size_t *mapped)
{
	int ret;
	struct arm_smmu_domain *smmu_domain = to_smmu_domain(domain);
	struct io_pgtable_ops *ops = to_smmu_domain(domain)->pgtbl_ops;
	struct arm_smmu_device *smmu = smmu_domain->smmu;

	if (!ops)
		return -ENODEV;

	ret = arm_smmu_rpm_get(smmu);
	if (ret < 0)
		return ret;

	gfp = arm_smmu_domain_gfp_flags(smmu_domain);
	arm_smmu_secure_domain_lock(smmu_domain);
	ret = ops->map_pages(ops, iova, paddr, pgsize, pgcount, prot, gfp, mapped);

	if (ret)
		goto out;

	ret = arm_smmu_assign_table(smmu_domain);

out:
	arm_smmu_secure_domain_unlock(smmu_domain);
	arm_smmu_rpm_put(smmu);
	if (!ret)
		trace_map_pages(smmu_domain, iova, pgsize, pgcount);

	return ret;
}

static int arm_smmu_map_sg(struct iommu_domain *domain, unsigned long iova,
			   struct scatterlist *sg, unsigned int nents, int prot,
			   gfp_t gfp, size_t *mapped)
{
	int ret;
	struct arm_smmu_domain *smmu_domain = to_smmu_domain(domain);
	struct io_pgtable_ops *ops = to_smmu_domain(domain)->pgtbl_ops;
	struct arm_smmu_device *smmu = smmu_domain->smmu;

	if (!ops)
		return -ENODEV;

	ret = arm_smmu_rpm_get(smmu);
	if (ret < 0)
		return ret;

	gfp = arm_smmu_domain_gfp_flags(smmu_domain);
	arm_smmu_secure_domain_lock(smmu_domain);
	ret = ops->map_sg(ops, iova, sg, nents, prot, gfp, mapped);

	if (ret)
		goto out;

	ret = arm_smmu_assign_table(smmu_domain);

out:
	arm_smmu_secure_domain_unlock(smmu_domain);
	arm_smmu_rpm_put(smmu);
	if (!ret)
		trace_map_sg(smmu_domain, iova, sg, nents);

	return ret;
}

static size_t arm_smmu_unmap_pages(struct iommu_domain *domain, unsigned long iova,
				   size_t pgsize, size_t pgcount,
				   struct iommu_iotlb_gather *gather)
{
	size_t ret;
	struct arm_smmu_domain *smmu_domain = to_smmu_domain(domain);
	struct io_pgtable_ops *ops = smmu_domain->pgtbl_ops;

	if (!ops)
		return 0;

	arm_smmu_secure_domain_lock(smmu_domain);

	ret = ops->unmap_pages(ops, iova, pgsize, pgcount, gather);

	/*
	 * While splitting up block mappings, we might allocate page table
	 * memory during unmap, so the vmids needs to be assigned to the
	 * memory here as well.
	 */
	arm_smmu_assign_table(smmu_domain);
	/* Also unassign any pages that were free'd during unmap */
	arm_smmu_unassign_table(smmu_domain);
	arm_smmu_secure_domain_unlock(smmu_domain);

	if (ret)
		trace_unmap_pages(smmu_domain, iova, pgsize, pgcount);
	return ret;
}

static void arm_smmu_flush_iotlb_all(struct iommu_domain *domain)
{
	struct arm_smmu_domain *smmu_domain = to_smmu_domain(domain);
	struct arm_smmu_device *smmu = smmu_domain->smmu;

	if (smmu_domain->flush_ops) {
		arm_smmu_rpm_get(smmu);
		/* Secure pages may be freed to the secure pool after TLB maintenance. */
		arm_smmu_secure_domain_lock(smmu_domain);
		__arm_smmu_flush_iotlb_all(domain, true);
		arm_smmu_secure_domain_unlock(smmu_domain);
		arm_smmu_rpm_put(smmu);
	}
}

/*
 * Caller must call arm_smmu_rpm_get(). Secure context banks must also hold
 * arm_smmu_secure_domain_lock.
 */
static void __arm_smmu_flush_iotlb_all(struct iommu_domain *domain, bool force)
{
	struct arm_smmu_domain *smmu_domain = to_smmu_domain(domain);
	LIST_HEAD(list);
	struct page *page, *tmp;
	unsigned long flags;

	spin_lock_irqsave(&smmu_domain->iotlb_gather_lock, flags);
	/*
	 * iommu_flush_iotlb_all currently has 2 users which do not set
	 * deferred_flush through qcom_iommu_pgtable_ops->tlb_add_inv
	 * 1) GPU - old implementation uses upstream io-pgtable-arm.c
	 * 2) fastmap
	 * once these users have gone away, force parameter can be removed.
	 */
	if (!force && !smmu_domain->deferred_flush) {
		spin_unlock_irqrestore(&smmu_domain->iotlb_gather_lock, flags);
		return;
	}

	smmu_domain->flush_ops->tlb_flush_all(smmu_domain);

	list_splice_init(&smmu_domain->iotlb_gather_freelist, &list);
	smmu_domain->deferred_flush = false;

	list_for_each_entry_safe(page, tmp, &list, lru) {
		list_del(&page->lru);
		__arm_smmu_free_pgtable(smmu_domain, page_address(page), 0);
	}

	spin_unlock_irqrestore(&smmu_domain->iotlb_gather_lock, flags);
}

static void arm_smmu_iotlb_sync(struct iommu_domain *domain,
				struct iommu_iotlb_gather *gather)
{
	struct arm_smmu_domain *smmu_domain = to_smmu_domain(domain);
	struct arm_smmu_device *smmu = smmu_domain->smmu;

	if (!smmu)
		return;

	arm_smmu_flush_iotlb_all(domain);
}

static phys_addr_t __arm_smmu_iova_to_phys_hard(struct iommu_domain *domain,
					      dma_addr_t iova)
{
	struct arm_smmu_domain *smmu_domain = to_smmu_domain(domain);
	struct arm_smmu_device *smmu = smmu_domain->smmu;
	struct arm_smmu_cfg *cfg = &smmu_domain->cfg;
	struct io_pgtable_ops *ops = smmu_domain->pgtbl_ops;
	struct device *dev = smmu->dev;
	void __iomem *reg;
	u32 tmp;
	u64 phys;
	unsigned long va, flags;
	int idx  = cfg->cbndx;
	phys_addr_t addr = 0;

	spin_lock_irqsave(&smmu_domain->cb_lock, flags);
	va = iova & ~0xfffUL;
	if (cfg->fmt == ARM_SMMU_CTX_FMT_AARCH64)
		arm_smmu_cb_writeq(smmu, idx, ARM_SMMU_CB_ATS1PR, va);
	else
		arm_smmu_cb_write(smmu, idx, ARM_SMMU_CB_ATS1PR, va);

	reg = arm_smmu_page(smmu, ARM_SMMU_CB(smmu, idx)) + ARM_SMMU_CB_ATSR;
	if (readl_poll_timeout_atomic(reg,tmp,
				      !(tmp & ARM_SMMU_ATSR_ACTIVE), 5, 50)) {
		spin_unlock_irqrestore(&smmu_domain->cb_lock, flags);
		phys = ops->iova_to_phys(ops, iova);
		dev_err(dev,

			"iova to phys timed out on %pad. Falling back to software table walk.\n",
			&iova);
		arm_smmu_rpm_put(smmu);
		return ops->iova_to_phys(ops, iova);
	}

	phys = arm_smmu_cb_readq(smmu, idx, ARM_SMMU_CB_PAR);
	spin_unlock_irqrestore(&smmu_domain->cb_lock, flags);
	if (phys & ARM_SMMU_CB_PAR_F) {
		dev_err(dev, "translation fault!\n");
		dev_err(dev, "PAR = 0x%llx\n", phys);
		goto out;
	}

	addr = (phys & GENMASK_ULL(39, 12)) | (iova & 0xfff);
out:

	return addr;
}

static phys_addr_t arm_smmu_iova_to_phys(struct iommu_domain *domain,
					dma_addr_t iova)
{
	struct arm_smmu_domain *smmu_domain = to_smmu_domain(domain);
	struct io_pgtable_ops *ops = smmu_domain->pgtbl_ops;
	struct arm_smmu_device *smmu = smmu_domain->smmu;
	phys_addr_t phys;

	if (domain->type == IOMMU_DOMAIN_IDENTITY)
		return iova;

	if (!ops)
		return 0;

	if (smmu_domain->smmu->features & ARM_SMMU_FEAT_TRANS_OPS &&
	    smmu_domain->stage == ARM_SMMU_DOMAIN_S1) {
		if (arm_smmu_rpm_get(smmu) < 0)
			return 0;
		phys = __arm_smmu_iova_to_phys_hard(domain, iova);

		arm_smmu_rpm_put(smmu);

		return phys;
	}

	return ops->iova_to_phys(ops, iova);
}

/*
 * This function can sleep, and cannot be called from atomic context. Will
 * power on register block if required. This restriction does not apply to the
 * original iova_to_phys() op.
 */
static phys_addr_t arm_smmu_iova_to_phys_hard(struct iommu_domain *domain,
				    struct qcom_iommu_atos_txn *txn)
{
	phys_addr_t ret = 0;

	struct arm_smmu_domain *smmu_domain = to_smmu_domain(domain);
	struct arm_smmu_device *smmu = smmu_domain->smmu;

	if (smmu->options & ARM_SMMU_OPT_DISABLE_ATOS)
		return 0;

	if (arm_smmu_rpm_get(smmu) < 0)
		return 0;

	if (smmu->impl && smmu->impl->iova_to_phys_hard) {
		ret = smmu->impl->iova_to_phys_hard(smmu_domain, txn);
		goto out;
	}

	if (smmu_domain->smmu->features & ARM_SMMU_FEAT_TRANS_OPS &&
			smmu_domain->stage == ARM_SMMU_DOMAIN_S1)
		ret = __arm_smmu_iova_to_phys_hard(domain, txn->addr);


out:
	arm_smmu_rpm_put(smmu);

	return ret;
}

static bool arm_smmu_capable(enum iommu_cap cap)
{
	switch (cap) {
	case IOMMU_CAP_CACHE_COHERENCY:
		/*
		 * Return true here as the SMMU can always send out coherent
		 * requests.
		 */
		return true;
	case IOMMU_CAP_NOEXEC:
		return true;
	default:
		return false;
	}
}

static
struct arm_smmu_device *arm_smmu_get_by_fwnode(struct fwnode_handle *fwnode)
{
	struct device *dev = driver_find_device_by_fwnode(&arm_smmu_driver.driver,
							  fwnode);
	put_device(dev);
	return dev ? dev_get_drvdata(dev) : NULL;
}

static struct iommu_device * arm_smmu_probe_device(struct device *dev)
{
	struct arm_smmu_device *smmu = NULL;
	struct arm_smmu_master_cfg *cfg;
	struct iommu_fwspec *fwspec = dev_iommu_fwspec_get(dev);
	int i, ret;

	if (using_legacy_binding) {
		ret = arm_smmu_register_legacy_master(dev, &smmu);

		/*
		 * If dev->iommu_fwspec is initally NULL, arm_smmu_register_legacy_master()
		 * will allocate/initialise a new one. Thus we need to update fwspec for
		 * later use.
		 */
		fwspec = dev_iommu_fwspec_get(dev);
		if (ret)
			goto out_free;
	} else if (fwspec && fwspec->ops == &arm_smmu_ops.iommu_ops) {
		smmu = arm_smmu_get_by_fwnode(fwspec->iommu_fwnode);
<<<<<<< HEAD

		/*
		 * Defer probe if the relevant SMMU instance hasn't finished
		 * probing yet. This is a fragile hack and we'd ideally
		 * avoid this race in the core code. Until that's ironed
		 * out, however, this is the most pragmatic option on the
		 * table.
		 */
		if (!smmu)
			return ERR_PTR(dev_err_probe(dev, -EPROBE_DEFER,
						"smmu dev has not bound yet\n"));
=======
		if (!smmu)
			return ERR_PTR(-ENODEV);
>>>>>>> 698e0607
	} else {
		return ERR_PTR(-ENODEV);
	}

	ret = -EINVAL;
	for (i = 0; i < fwspec->num_ids; i++) {
		u16 sid = FIELD_GET(ARM_SMMU_SMR_ID, fwspec->ids[i]);
		u16 mask = FIELD_GET(ARM_SMMU_SMR_MASK, fwspec->ids[i]);

		if (sid & ~smmu->streamid_mask) {
			dev_err(dev, "stream ID 0x%x out of range for SMMU (0x%x)\n",
				sid, smmu->streamid_mask);
			goto out_free;
		}
		if (mask & ~smmu->smr_mask_mask) {
			dev_err(dev, "SMR mask 0x%x out of range for SMMU (0x%x)\n",
				mask, smmu->smr_mask_mask);
			goto out_free;
		}
	}

	ret = -ENOMEM;
	cfg = kzalloc(offsetof(struct arm_smmu_master_cfg, smendx[i]),
		      GFP_KERNEL);
	if (!cfg)
		goto out_free;

	cfg->smmu = smmu;
	dev_iommu_priv_set(dev, cfg);
	while (i--)
		cfg->smendx[i] = INVALID_SMENDX;

	ret = arm_smmu_rpm_get(smmu);
	if (ret < 0)
		goto out_cfg_free;

	ret = arm_smmu_master_alloc_smes(dev);
	arm_smmu_rpm_put(smmu);

	if (ret)
		goto out_cfg_free;

	device_link_add(dev, smmu->dev,
			DL_FLAG_PM_RUNTIME | DL_FLAG_AUTOREMOVE_SUPPLIER);

	return &smmu->iommu;

out_cfg_free:
	kfree(cfg);
out_free:
	iommu_fwspec_free(dev);
	return ERR_PTR(ret);
}

static void arm_smmu_release_device(struct device *dev)
{
	struct iommu_fwspec *fwspec = dev_iommu_fwspec_get(dev);
	struct arm_smmu_master_cfg *cfg;
	struct arm_smmu_device *smmu;
	int ret;

	if (!fwspec || fwspec->ops != &arm_smmu_ops.iommu_ops)
		return;

	if (!dev_iommu_priv_get(dev))
		goto priv_err;

	cfg  = dev_iommu_priv_get(dev);
	smmu = cfg->smmu;

	ret = arm_smmu_rpm_get(smmu);
	if (ret < 0)
		return;

	arm_smmu_master_free_smes(cfg, fwspec);

	arm_smmu_rpm_put(smmu);

	dev_iommu_priv_set(dev, NULL);
	kfree(cfg);
priv_err:
	iommu_fwspec_free(dev);
}

static struct iommu_group *arm_smmu_device_group(struct device *dev)
{
	struct arm_smmu_master_cfg *cfg = dev_iommu_priv_get(dev);
	struct iommu_fwspec *fwspec = dev_iommu_fwspec_get(dev);
	struct arm_smmu_device *smmu = cfg->smmu;
	struct iommu_group *group = NULL;
	int i, idx;

	group = of_get_device_group(dev);
	if (group)
		goto finish;

	for_each_cfg_sme(cfg, fwspec, i, idx) {
		if (group && smmu->s2crs[idx].group &&
		    group != smmu->s2crs[idx].group) {
			dev_err(dev, "ID:%x IDX:%x is already in a group!\n",
				fwspec->ids[i], idx);
			return ERR_PTR(-EINVAL);
		}

		group = smmu->s2crs[idx].group;
	}

	if (group)
		iommu_group_ref_get(group);
	else {
		if (dev_is_pci(dev))
			group = pci_device_group(dev);
		else if (dev_is_fsl_mc(dev))
			group = fsl_mc_device_group(dev);
		else
			group = generic_device_group(dev);

		if (IS_ERR(group))
			return NULL;
	}
finish:
	if (!IS_ERR(group) && smmu->impl && smmu->impl->device_group &&
	    smmu->impl->device_group(dev, group)) {
		iommu_group_put(group);
		return ERR_PTR(-EINVAL);
	}

	/* Remember group for faster lookups */
	if (!IS_ERR(group))
		for_each_cfg_sme(cfg, fwspec, i, idx)
			smmu->s2crs[idx].group = group;

	return group;
}

static int arm_smmu_domain_get_attr(struct iommu_domain *domain,
				    enum iommu_attr attr, void *data)
{
	struct arm_smmu_domain *smmu_domain = to_smmu_domain(domain);
	int ret = 0;
	unsigned long iommu_attr = (unsigned long)attr;

	mutex_lock(&smmu_domain->init_mutex);
	switch (iommu_attr) {
	case DOMAIN_ATTR_NESTING:
		*(int *)data = (smmu_domain->stage == ARM_SMMU_DOMAIN_NESTED);
		ret = 0;
		break;
	case DOMAIN_ATTR_DMA_USE_FLUSH_QUEUE:
		*(int *)data = smmu_domain->non_strict;
		ret = 0;
		break;
	case DOMAIN_ATTR_CONTEXT_BANK:
		/* context bank index isn't valid until we are attached */
		if (smmu_domain->smmu == NULL) {
			ret = -ENODEV;
			break;
		}
		*((unsigned int *) data) = smmu_domain->cfg.cbndx;
		ret = 0;
		break;
	case DOMAIN_ATTR_NON_FATAL_FAULTS:
		*((int *)data) = test_bit(DOMAIN_ATTR_NON_FATAL_FAULTS,
					  smmu_domain->attributes);
		ret = 0;
		break;
	case DOMAIN_ATTR_S1_BYPASS:
		*((int *)data) = test_bit(DOMAIN_ATTR_S1_BYPASS,
					  smmu_domain->attributes);
		ret = 0;
		break;
	case DOMAIN_ATTR_SECURE_VMID:
		*((int *)data) = smmu_domain->secure_vmid;
		ret = 0;
		break;
	case DOMAIN_ATTR_PGTBL_INFO: {
		struct iommu_pgtbl_info *info = data;

		if (!test_bit(DOMAIN_ATTR_FAST, smmu_domain->attributes)) {
			ret = -ENODEV;
			break;
		}
		info->ops = smmu_domain->pgtbl_ops;
		ret = 0;
		break;
	}
	case DOMAIN_ATTR_FAST:
		*((int *)data) = test_bit(DOMAIN_ATTR_FAST,
					  smmu_domain->attributes);
		ret = 0;
		break;
	case DOMAIN_ATTR_USE_UPSTREAM_HINT:
		*((int *)data) = test_bit(DOMAIN_ATTR_USE_UPSTREAM_HINT,
					  smmu_domain->attributes);
		ret = 0;
		break;
	case DOMAIN_ATTR_USE_LLC_NWA:
		*((int *)data) = test_bit(DOMAIN_ATTR_USE_LLC_NWA,
					  smmu_domain->attributes);
		ret = 0;
		break;
	case DOMAIN_ATTR_EARLY_MAP:
		*((int *)data) = test_bit(DOMAIN_ATTR_EARLY_MAP,
					  smmu_domain->attributes);
		ret = 0;
		break;
	case DOMAIN_ATTR_PAGE_TABLE_IS_COHERENT:
		if (!smmu_domain->smmu) {
			ret = -ENODEV;
			break;
		}
		*((int *)data) = is_iommu_pt_coherent(smmu_domain);
		ret = 0;
		break;
	case DOMAIN_ATTR_PAGE_TABLE_FORCE_COHERENT:
		*((int *)data) = test_bit(DOMAIN_ATTR_PAGE_TABLE_FORCE_COHERENT,
					  smmu_domain->attributes);
		ret = 0;
		break;
	case DOMAIN_ATTR_FAULT_MODEL_NO_CFRE:
	case DOMAIN_ATTR_FAULT_MODEL_NO_STALL:
	case DOMAIN_ATTR_FAULT_MODEL_HUPCF:
		*((int *)data) = test_bit(attr, smmu_domain->attributes);
		ret = 0;
		break;
	default:
		ret = -ENODEV;
		break;
	}
	mutex_unlock(&smmu_domain->init_mutex);
	return ret;
}

static int __arm_smmu_domain_set_attr2(struct iommu_domain *domain,
				    enum iommu_attr attr, void *data);
static int __arm_smmu_domain_set_attr(struct iommu_domain *domain,
				    enum iommu_attr attr, void *data)
{
	int ret = 0;
	struct arm_smmu_domain *smmu_domain = to_smmu_domain(domain);
	unsigned long iommu_attr = (unsigned long)attr;

	switch (iommu_attr) {
	case DOMAIN_ATTR_NESTING:
		if (smmu_domain->smmu) {
			ret = -EPERM;
			goto out;
		}

		if (*(int *)data)
			smmu_domain->stage = ARM_SMMU_DOMAIN_NESTED;
		else
			smmu_domain->stage = ARM_SMMU_DOMAIN_S1;

		break;
	case DOMAIN_ATTR_DMA_USE_FLUSH_QUEUE:
		smmu_domain->non_strict = *(int *)data;
		break;
	case DOMAIN_ATTR_NON_FATAL_FAULTS: {
		u32 non_fatal_faults = *((int *)data);

		if (non_fatal_faults)
			set_bit(DOMAIN_ATTR_NON_FATAL_FAULTS,
				smmu_domain->attributes);
		else
			clear_bit(DOMAIN_ATTR_NON_FATAL_FAULTS,
				  smmu_domain->attributes);
		ret = 0;
		break;
	}
	case DOMAIN_ATTR_S1_BYPASS: {
		int bypass = *((int *)data);

		/* bypass can't be changed while attached */
		if (smmu_domain->smmu != NULL) {
			ret = -EBUSY;
			break;
		}
		if (bypass)
			set_bit(DOMAIN_ATTR_S1_BYPASS, smmu_domain->attributes);
		else
			clear_bit(DOMAIN_ATTR_S1_BYPASS,
				  smmu_domain->attributes);

		ret = 0;
		break;
	}
	case DOMAIN_ATTR_ATOMIC:
	{
		int atomic_ctx = *((int *)data);

		/* can't be changed while attached */
		if (smmu_domain->smmu != NULL) {
			ret = -EBUSY;
			break;
		}
		if (atomic_ctx)
			set_bit(DOMAIN_ATTR_ATOMIC, smmu_domain->attributes);
		else
			clear_bit(DOMAIN_ATTR_ATOMIC, smmu_domain->attributes);
		break;
	}
	case DOMAIN_ATTR_SECURE_VMID:
		/* can't be changed while attached */
		if (smmu_domain->smmu != NULL) {
			ret = -EBUSY;
			break;
		}

		if (smmu_domain->secure_vmid != VMID_INVAL) {
			ret = -ENODEV;
			WARN(1, "secure vmid already set!");
			break;
		}
		smmu_domain->secure_vmid = *((int *)data);
		break;
		/*
		 * fast_smmu_unmap_page() and fast_smmu_alloc_iova() both
		 * expect that the bus/clock/regulator are already on. Thus also
		 * force DOMAIN_ATTR_ATOMIC to bet set.
		 */
	case DOMAIN_ATTR_FAST:
		/* can't be changed while attached */
		if (smmu_domain->smmu != NULL) {
			ret = -EBUSY;
			break;
		}

		if (*((int *)data)) {
			if (IS_ENABLED(CONFIG_IOMMU_IO_PGTABLE_FAST)) {
				set_bit(DOMAIN_ATTR_FAST,
					smmu_domain->attributes);
				set_bit(DOMAIN_ATTR_ATOMIC,
					smmu_domain->attributes);
				ret = 0;
			} else {
				ret = -ENOTSUPP;
			}
		}
		break;
	default:
		ret = __arm_smmu_domain_set_attr2(domain, attr, data);
	}
out:
	return ret;
}

/* yeee-haw */
static int __arm_smmu_domain_set_attr2(struct iommu_domain *domain,
				    enum iommu_attr attr, void *data)
{
	struct arm_smmu_domain *smmu_domain = to_smmu_domain(domain);
	int ret = 0;
	unsigned long iommu_attr = (unsigned long)attr;

	switch (iommu_attr) {
	case DOMAIN_ATTR_USE_UPSTREAM_HINT:
	case DOMAIN_ATTR_USE_LLC_NWA:
		/* can't be changed while attached */
		if (smmu_domain->smmu != NULL) {
			ret = -EBUSY;
		} else if (*((int *)data)) {
			set_bit(attr, smmu_domain->attributes);
			ret = 0;
		}
		break;
	case DOMAIN_ATTR_EARLY_MAP: {
		int early_map = *((int *)data);

		ret = 0;
		if (early_map) {
			set_bit(DOMAIN_ATTR_EARLY_MAP, smmu_domain->attributes);
		} else {
			if (smmu_domain->smmu)
				ret = arm_smmu_enable_s1_translations(
								smmu_domain);

			if (!ret)
				clear_bit(DOMAIN_ATTR_EARLY_MAP,
					  smmu_domain->attributes);
		}
		break;
	}
	case DOMAIN_ATTR_FAULT_MODEL_NO_CFRE:
	case DOMAIN_ATTR_FAULT_MODEL_NO_STALL:
	case DOMAIN_ATTR_FAULT_MODEL_HUPCF:
		if (*((int *)data))
			set_bit(attr, smmu_domain->attributes);
		ret = 0;
		break;
	case DOMAIN_ATTR_PAGE_TABLE_FORCE_COHERENT: {
		int force_coherent = *((int *)data);

		if (smmu_domain->smmu != NULL) {
			dev_err(smmu_domain->smmu->dev,
			  "cannot change force coherent attribute while attached\n");
			ret = -EBUSY;
		} else if (force_coherent) {
			set_bit(DOMAIN_ATTR_PAGE_TABLE_FORCE_COHERENT,
				smmu_domain->attributes);
			ret = 0;
		} else {
			clear_bit(DOMAIN_ATTR_PAGE_TABLE_FORCE_COHERENT,
				  smmu_domain->attributes);
			ret = 0;
		}
		break;
	}
	default:
		ret = -ENODEV;
	}

	return ret;
}

static int arm_smmu_domain_set_attr(struct iommu_domain *domain,
				    enum iommu_attr attr, void *data)
{
	struct arm_smmu_domain *smmu_domain = to_smmu_domain(domain);
	int ret;

	mutex_lock(&smmu_domain->init_mutex);
	ret = __arm_smmu_domain_set_attr(domain, attr, data);
	mutex_unlock(&smmu_domain->init_mutex);

	return ret;
}
static int arm_smmu_of_xlate(struct device *dev, struct of_phandle_args *args)
{
	u32 mask, fwid = 0;

	if (args->args_count > 0)
		fwid |= FIELD_PREP(ARM_SMMU_SMR_ID, args->args[0]);

	if (args->args_count > 1)
		fwid |= FIELD_PREP(ARM_SMMU_SMR_MASK, args->args[1]);
	else if (!of_property_read_u32(args->np, "stream-match-mask", &mask))
		fwid |= FIELD_PREP(ARM_SMMU_SMR_MASK, mask);

	return iommu_fwspec_add_ids(dev, &fwid, 1);
}

static void arm_smmu_get_resv_regions(struct device *dev,
				      struct list_head *head)
{
	struct iommu_resv_region *region;
	int prot = IOMMU_WRITE | IOMMU_NOEXEC | IOMMU_MMIO;

	region = iommu_alloc_resv_region(MSI_IOVA_BASE, MSI_IOVA_LENGTH,
					 prot, IOMMU_RESV_SW_MSI);
	if (!region)
		return;

	list_add_tail(&region->list, head);

	iommu_dma_get_resv_regions(dev, head);

	qcom_iommu_generate_resv_regions(dev, head);
}

static int arm_smmu_def_domain_type(struct device *dev)
{
	struct arm_smmu_master_cfg *cfg = dev_iommu_priv_get(dev);
	const struct arm_smmu_impl *impl;

	if (!cfg)
		return 0;

	impl = cfg->smmu->impl;
	if (impl && impl->def_domain_type)
		return impl->def_domain_type(dev);

	return 0;
}

static int arm_smmu_enable_s1_translations(struct arm_smmu_domain *smmu_domain)
{
	struct arm_smmu_cfg *cfg = &smmu_domain->cfg;
	struct arm_smmu_device *smmu = smmu_domain->smmu;
	int idx = cfg->cbndx;
	struct arm_smmu_cb *cb = &smmu->cbs[idx];
	int ret;

	ret = arm_smmu_rpm_get(smmu);
	if (ret < 0)
		return ret;

	cfg->sctlr.m = 1;
	cb->sctlr = arm_smmu_lpae_sctlr(cfg);

	arm_smmu_cb_write(smmu, idx, ARM_SMMU_CB_SCTLR, cb->sctlr);
	arm_smmu_rpm_put(smmu);
	return ret;
}

static int __arm_smmu_sid_switch(struct device *dev, void *data)
{
	struct iommu_fwspec *fwspec = dev_iommu_fwspec_get(dev);
	struct arm_smmu_master_cfg *cfg = dev_iommu_priv_get(dev);
	struct arm_smmu_device *smmu;
	enum sid_switch_direction dir = (typeof(dir))data;
	int i, idx;

	if (!fwspec || !cfg)
		return 0;

	smmu = cfg->smmu;

	arm_smmu_rpm_get(smmu);
	for_each_cfg_sme(cfg, fwspec, i, idx) {
		if (dir == SID_RELEASE) {
			arm_smmu_gr0_write(smmu, ARM_SMMU_GR0_SMR(idx), 0);
			arm_smmu_gr0_write(smmu, ARM_SMMU_GR0_S2CR(idx), 0);
			/* Update smr structure to inline with actual operation */
			smmu->smrs[idx].state = SMR_ALLOCATED;
		} else {
			arm_smmu_write_sme(smmu, idx);
		}
	}
	 /* Add barrier to ensure that the SMR register writes is completed. */
	wmb();
	arm_smmu_rpm_put(smmu);
	return 0;
}

/*
 * Some devices support operation with different levels of security. In some
 * modes, HLOS is no longer responsible for managing the S1 translations for
 * a device. Unfortunately, the device may still use the same set of SIDS, so
 * to prevent a potential stream-match conflict fault, HLOS needs to remove
 * the SIDs fromits SMRs. Enforcement of this policy is implemented through
 * virtualization of the SMR/S2CR regigisters.
 */
static int arm_smmu_sid_switch(struct device *dev,
			       enum sid_switch_direction dir)
{
	struct iommu_group *group;
	int ret;

	group = iommu_group_get(dev);
	ret = iommu_group_for_each_dev(group, (void *)dir,
			__arm_smmu_sid_switch);
	iommu_group_put(group);

	return ret;
}

static int arm_smmu_get_asid_nr(struct iommu_domain *domain)
{
	struct arm_smmu_domain *smmu_domain = to_smmu_domain(domain);
	int ret;

	mutex_lock(&smmu_domain->init_mutex);
	if (!smmu_domain->smmu)
		ret = -EINVAL;
	else
		ret = smmu_domain->cfg.asid;
	mutex_unlock(&smmu_domain->init_mutex);
	return ret;
}

static struct qcom_iommu_ops arm_smmu_ops = {
	.iova_to_phys_hard = arm_smmu_iova_to_phys_hard,
	.sid_switch		= arm_smmu_sid_switch,
	.get_fault_ids		= arm_smmu_get_fault_ids,
	.get_asid_nr		= arm_smmu_get_asid_nr,

	.iommu_ops = {
		.capable		= arm_smmu_capable,
		.domain_alloc		= arm_smmu_domain_alloc,
		.domain_free		= arm_smmu_domain_free,
		.attach_dev		= arm_smmu_attach_dev,
		.map_pages		= arm_smmu_map_pages,
		.map_sg			= arm_smmu_map_sg,
		.unmap_pages		= arm_smmu_unmap_pages,
		.flush_iotlb_all	= arm_smmu_flush_iotlb_all,
		.iotlb_sync		= arm_smmu_iotlb_sync,
		.iova_to_phys		= arm_smmu_iova_to_phys,
		.probe_device		= arm_smmu_probe_device,
		.release_device		= arm_smmu_release_device,
		.device_group		= arm_smmu_device_group,
		.domain_get_attr	= arm_smmu_domain_get_attr,
		.domain_set_attr	= arm_smmu_domain_set_attr,
		.of_xlate		= arm_smmu_of_xlate,
		.get_resv_regions	= arm_smmu_get_resv_regions,
		.put_resv_regions	= generic_iommu_put_resv_regions,
		.def_domain_type	= arm_smmu_def_domain_type,
		.pgsize_bitmap		= -1UL, /* Restricted during device attach */
	}
};

static void arm_smmu_device_reset(struct arm_smmu_device *smmu)
{
	int i;
	u32 reg;

	/* clear global FSR */
	reg = arm_smmu_gr0_read(smmu, ARM_SMMU_GR0_sGFSR);
	arm_smmu_gr0_write(smmu, ARM_SMMU_GR0_sGFSR, reg);

	/*
	 * Reset stream mapping groups: Initial values mark all SMRn as
	 * invalid and all S2CRn as bypass unless overridden.
	 */
	for (i = 0; i < smmu->num_mapping_groups; ++i)
		arm_smmu_write_sme(smmu, i);

	/* Make sure all context banks are disabled and clear CB_FSR  */
	for (i = 0; i < smmu->num_context_banks; ++i) {
		arm_smmu_write_context_bank(smmu, i);
		arm_smmu_cb_write(smmu, i, ARM_SMMU_CB_FSR, ARM_SMMU_FSR_FAULT);
	}

	/* Invalidate the TLB, just in case */
	arm_smmu_gr0_write(smmu, ARM_SMMU_GR0_TLBIALLH, QCOM_DUMMY_VAL);
	arm_smmu_gr0_write(smmu, ARM_SMMU_GR0_TLBIALLNSNH, QCOM_DUMMY_VAL);

	reg = arm_smmu_gr0_read(smmu, ARM_SMMU_GR0_sCR0);

	/* Enable fault reporting */
	reg |= (ARM_SMMU_sCR0_GFRE | ARM_SMMU_sCR0_GFIE |
		ARM_SMMU_sCR0_GCFGFRE | ARM_SMMU_sCR0_GCFGFIE);

	/* Disable TLB broadcasting. */
	reg |= (ARM_SMMU_sCR0_VMIDPNE | ARM_SMMU_sCR0_PTM);

	/* Enable client access, handling unmatched streams as appropriate */
	reg &= ~ARM_SMMU_sCR0_CLIENTPD;
	if (disable_bypass)
		reg |= ARM_SMMU_sCR0_USFCFG;
	else
		reg &= ~ARM_SMMU_sCR0_USFCFG;

	/* Disable forced broadcasting */
	reg &= ~ARM_SMMU_sCR0_FB;

	/* Don't upgrade barriers */
	reg &= ~(ARM_SMMU_sCR0_BSU);

	if (smmu->features & ARM_SMMU_FEAT_VMID16)
		reg |= ARM_SMMU_sCR0_VMID16EN;

	if (smmu->features & ARM_SMMU_FEAT_EXIDS)
		reg |= ARM_SMMU_sCR0_EXIDENABLE;

	/* Force bypass transaction to be Non-Shareable & not io-coherent */
	reg &= ~ARM_SMMU_sCR0_SHCFG;
	reg |= FIELD_PREP(ARM_SMMU_sCR0_SHCFG, ARM_SMMU_sCR0_SHCFG_NSH);

	if (smmu->impl && smmu->impl->reset)
		smmu->impl->reset(smmu);

	/* Push the button */
	arm_smmu_tlb_sync_global(smmu);
	wmb();
	arm_smmu_gr0_write(smmu, ARM_SMMU_GR0_sCR0, reg);
}

static int arm_smmu_id_size_to_bits(int size)
{
	switch (size) {
	case 0:
		return 32;
	case 1:
		return 36;
	case 2:
		return 40;
	case 3:
		return 42;
	case 4:
		return 44;
	case 5:
	default:
		return 48;
	}
}

static int arm_smmu_handoff_cbs(struct arm_smmu_device *smmu)
{
	u32 i, smr, s2cr;
	u32 index;
	struct arm_smmu_smr	smrs;
	struct arm_smmu_smr	*handoff_smrs;
	int num_handoff_smrs;
	const __be32 *cell;

	cell = of_get_property(smmu->dev->of_node, "qcom,handoff-smrs", NULL);
	if (!cell)
		return 0;

	num_handoff_smrs = of_property_count_elems_of_size(smmu->dev->of_node,
					"qcom,handoff-smrs", sizeof(u32) * 2);
	if (num_handoff_smrs < 0)
		return 0;

	handoff_smrs = kcalloc(num_handoff_smrs, sizeof(*handoff_smrs),
			       GFP_KERNEL);
	if (!handoff_smrs)
		return -ENOMEM;

	for (i = 0; i < num_handoff_smrs; i++) {
		handoff_smrs[i].id = of_read_number(cell++, 1);
		handoff_smrs[i].mask = of_read_number(cell++, 1);
		handoff_smrs[i].valid = true;
	}


	for (i = 0; i < smmu->num_mapping_groups; ++i) {

		smr = arm_smmu_gr0_read(smmu, ARM_SMMU_GR0_SMR(i));

		if (smmu->features & ARM_SMMU_FEAT_EXIDS) {
			s2cr = arm_smmu_gr0_read(smmu, ARM_SMMU_GR0_S2CR(i));
			smrs.valid = FIELD_GET(ARM_SMMU_S2CR_EXIDVALID, s2cr);
			if (!smrs.valid)
				continue;

			smrs.id = FIELD_GET(ARM_SMMU_SMR_ID, smr);
			smrs.mask = FIELD_GET(ARM_SMMU_SMR_MASK, smr);
			smrs.state = SMR_PROGRAMMED;

		} else {
			smrs.valid = FIELD_GET(ARM_SMMU_SMR_VALID, smr);
			if (!smrs.valid)
				continue;

			smrs.id = FIELD_GET(ARM_SMMU_SMR_ID, smr);
			/*
			 * The SMR mask covers bits 30:16 when extended stream
			 * matching is not enabled.
			 */
			smrs.mask = FIELD_GET(ARM_SMMU_SMR_MASK,
					      smr & ~ARM_SMMU_SMR_VALID);
			smrs.state = SMR_PROGRAMMED;
		}

		for (index = 0; index < num_handoff_smrs; index++) {

			if (!handoff_smrs[index].valid)
				continue;

			if ((handoff_smrs[index].mask & smrs.mask) == handoff_smrs[index].mask &&
			    !((handoff_smrs[index].id ^ smrs.id) & ~smrs.mask)) {

				dev_dbg(smmu->dev,
					"handoff-smrs match idx %d, id, 0x%x, mask 0x%x\n",
					i, smrs.id, smrs.mask);

				s2cr = arm_smmu_gr0_read(smmu, ARM_SMMU_GR0_S2CR(i));

				smmu->smrs[i] = smrs;

				smmu->s2crs[i].group = NULL;
				smmu->s2crs[i].count = 0;
				smmu->s2crs[i].type = FIELD_GET(ARM_SMMU_S2CR_TYPE, s2cr);
				smmu->s2crs[i].privcfg = FIELD_GET(ARM_SMMU_S2CR_PRIVCFG, s2cr);
				smmu->s2crs[i].cbndx = FIELD_GET(ARM_SMMU_S2CR_CBNDX, s2cr);

				smmu->s2crs[i].pinned = true;
				bitmap_set(smmu->context_map, smmu->s2crs[i].cbndx, 1);
				handoff_smrs[index].valid = false;

				break;

			} else {
				dev_dbg(smmu->dev,
					"handoff-smrs no match idx %d, id, 0x%x, mask 0x%x\n",
					i, smrs.id, smrs.mask);
			}
		}
	}

	kfree(handoff_smrs);

	return 0;
}

static int arm_smmu_parse_impl_def_registers(struct arm_smmu_device *smmu)
{
	struct device *dev = smmu->dev;
	int i, ntuples, ret;
	u32 *tuples;
	struct arm_smmu_impl_def_reg *regs, *regit;

	if (!of_find_property(dev->of_node, "attach-impl-defs", &ntuples))
		return 0;

	ntuples /= sizeof(u32);
	if (ntuples % 2) {
		dev_err(dev,
			"Invalid number of attach-impl-defs registers: %d\n",
			ntuples);
		return -EINVAL;
	}

	regs = devm_kmalloc(
		dev, sizeof(*smmu->impl_def_attach_registers) * ntuples,
		GFP_KERNEL);
	if (!regs)
		return -ENOMEM;

	tuples = devm_kmalloc(dev, sizeof(u32) * ntuples * 2, GFP_KERNEL);
	if (!tuples)
		return -ENOMEM;

	ret = of_property_read_u32_array(dev->of_node, "attach-impl-defs",
					tuples, ntuples);
	if (ret)
		return ret;

	for (i = 0, regit = regs; i < ntuples; i += 2, ++regit) {
		regit->offset = tuples[i];
		regit->value = tuples[i + 1];
	}

	devm_kfree(dev, tuples);

	smmu->impl_def_attach_registers = regs;
	smmu->num_impl_def_attach_registers = ntuples / 2;

	return 0;
}

static int arm_smmu_device_cfg_probe(struct arm_smmu_device *smmu)
{
	unsigned int size;
	u32 id;
	bool cttw_reg, cttw_fw = smmu->features & ARM_SMMU_FEAT_COHERENT_WALK;
	int i, ret;
	unsigned int num_mapping_groups_override = 0;
	unsigned int num_context_banks_override = 0;

	dev_dbg(smmu->dev, "probing hardware configuration...\n");
	dev_dbg(smmu->dev, "SMMUv%d with:\n",
			smmu->version == ARM_SMMU_V2 ? 2 : 1);

	/* ID0 */
	id = arm_smmu_gr0_read(smmu, ARM_SMMU_GR0_ID0);

	/* Restrict available stages based on module parameter */
	if (force_stage == 1)
		id &= ~(ARM_SMMU_ID0_S2TS | ARM_SMMU_ID0_NTS);
	else if (force_stage == 2)
		id &= ~(ARM_SMMU_ID0_S1TS | ARM_SMMU_ID0_NTS);

	if (id & ARM_SMMU_ID0_S1TS) {
		smmu->features |= ARM_SMMU_FEAT_TRANS_S1;
		dev_dbg(smmu->dev, "\tstage 1 translation\n");
	}

	if (id & ARM_SMMU_ID0_S2TS) {
		smmu->features |= ARM_SMMU_FEAT_TRANS_S2;
		dev_dbg(smmu->dev, "\tstage 2 translation\n");
	}

	if (id & ARM_SMMU_ID0_NTS) {
		smmu->features |= ARM_SMMU_FEAT_TRANS_NESTED;
		dev_dbg(smmu->dev, "\tnested translation\n");
	}

	if (!(smmu->features &
		(ARM_SMMU_FEAT_TRANS_S1 | ARM_SMMU_FEAT_TRANS_S2))) {
		dev_err(smmu->dev, "\tno translation support!\n");
		return -ENODEV;
	}

	if ((id & ARM_SMMU_ID0_S1TS) &&
	    ((smmu->version < ARM_SMMU_V2) || !(id & ARM_SMMU_ID0_ATOSNS))) {
		smmu->features |= ARM_SMMU_FEAT_TRANS_OPS;
		dev_dbg(smmu->dev, "\taddress translation ops\n");
	}

	/*
	 * In order for DMA API calls to work properly, we must defer to what
	 * the FW says about coherency, regardless of what the hardware claims.
	 * Fortunately, this also opens up a workaround for systems where the
	 * ID register value has ended up configured incorrectly.
	 */
	cttw_reg = !!(id & ARM_SMMU_ID0_CTTW);
	if (cttw_fw || cttw_reg)
		dev_notice(smmu->dev, "\t%scoherent table walk\n",
			   cttw_fw ? "" : "non-");
	if (cttw_fw != cttw_reg)
		dev_notice(smmu->dev,
			   "\t(IDR0.CTTW overridden by FW configuration)\n");

	/* Max. number of entries we have for stream matching/indexing */
	if (smmu->version == ARM_SMMU_V2 && id & ARM_SMMU_ID0_EXIDS) {
		smmu->features |= ARM_SMMU_FEAT_EXIDS;
		size = 1 << 16;
	} else {
		size = 1 << FIELD_GET(ARM_SMMU_ID0_NUMSIDB, id);
	}
	smmu->streamid_mask = size - 1;
	if (id & ARM_SMMU_ID0_SMS) {
		smmu->features |= ARM_SMMU_FEAT_STREAM_MATCH;
		size = FIELD_GET(ARM_SMMU_ID0_NUMSMRG, id);
		if (size == 0) {
			dev_err(smmu->dev,
				"stream-matching supported, but no SMRs present!\n");
			return -ENODEV;
		}

		/* Zero-initialised to mark as invalid */
		smmu->smrs = devm_kcalloc(smmu->dev, size, sizeof(*smmu->smrs),
					  GFP_KERNEL);
		if (!smmu->smrs)
			return -ENOMEM;

		dev_notice(smmu->dev,
			   "\tstream matching with %u register groups", size);
	}
	/* s2cr->type == 0 means translation, so initialise explicitly */
	smmu->s2crs = devm_kmalloc_array(smmu->dev, size, sizeof(*smmu->s2crs),
					 GFP_KERNEL);
	if (!smmu->s2crs)
		return -ENOMEM;
	for (i = 0; i < size; i++)
		smmu->s2crs[i] = s2cr_init_val;

	ret = of_property_read_u32(smmu->dev->of_node, "qcom,num-smr-override",
		&num_mapping_groups_override);
	if (!ret && size > num_mapping_groups_override) {
		dev_dbg(smmu->dev, "%d mapping groups overridden to %d\n",
			size, num_mapping_groups_override);

		size = min(size, num_mapping_groups_override);
	}

	smmu->num_mapping_groups = size;
	mutex_init(&smmu->stream_map_mutex);
	mutex_init(&smmu->iommu_group_mutex);
	spin_lock_init(&smmu->global_sync_lock);

	if (smmu->version < ARM_SMMU_V2 ||
	    !(id & ARM_SMMU_ID0_PTFS_NO_AARCH32)) {
		smmu->features |= ARM_SMMU_FEAT_FMT_AARCH32_L;
		if (!(id & ARM_SMMU_ID0_PTFS_NO_AARCH32S))
			smmu->features |= ARM_SMMU_FEAT_FMT_AARCH32_S;
	}

	/* ID1 */
	id = arm_smmu_gr0_read(smmu, ARM_SMMU_GR0_ID1);
	smmu->pgshift = (id & ARM_SMMU_ID1_PAGESIZE) ? 16 : 12;

	/* Check for size mismatch of SMMU address space from mapped region */
	size = 1 << (FIELD_GET(ARM_SMMU_ID1_NUMPAGENDXB, id) + 1);
	if (smmu->numpage != 2 * size << smmu->pgshift)
		dev_warn(smmu->dev,
			"SMMU address space size (0x%x) differs from mapped region size (0x%x)!\n",
			2 * size << smmu->pgshift, smmu->numpage);
	/* Now properly encode NUMPAGE to subsequently derive SMMU_CB_BASE */
	smmu->numpage = size;

	smmu->num_s2_context_banks = FIELD_GET(ARM_SMMU_ID1_NUMS2CB, id);
	smmu->num_context_banks = FIELD_GET(ARM_SMMU_ID1_NUMCB, id);

	ret = of_property_read_u32(smmu->dev->of_node,
		"qcom,num-context-banks-override",
		&num_context_banks_override);

	if (!ret && smmu->num_context_banks > num_context_banks_override) {
		dev_dbg(smmu->dev, "%d context banks overridden to %d\n",
			smmu->num_context_banks,
			num_context_banks_override);

		smmu->num_context_banks = min(smmu->num_context_banks,
					num_context_banks_override);
	}

	if (smmu->num_s2_context_banks > smmu->num_context_banks) {
		dev_err(smmu->dev, "impossible number of S2 context banks!\n");
		return -ENODEV;
	}
	dev_dbg(smmu->dev, "\t%u context banks (%u stage-2 only)\n",
		   smmu->num_context_banks, smmu->num_s2_context_banks);
	smmu->cbs = devm_kcalloc(smmu->dev, smmu->num_context_banks,
				 sizeof(*smmu->cbs), GFP_KERNEL);
	if (!smmu->cbs)
		return -ENOMEM;

	/* ID2 */
	id = arm_smmu_gr0_read(smmu, ARM_SMMU_GR0_ID2);
	size = arm_smmu_id_size_to_bits(FIELD_GET(ARM_SMMU_ID2_IAS, id));
	smmu->ipa_size = size;

	/* The output mask is also applied for bypass */
	size = arm_smmu_id_size_to_bits(FIELD_GET(ARM_SMMU_ID2_OAS, id));
	smmu->pa_size = size;

	if (id & ARM_SMMU_ID2_VMID16)
		smmu->features |= ARM_SMMU_FEAT_VMID16;

	/*
	 * What the page table walker can address actually depends on which
	 * descriptor format is in use, but since a) we don't know that yet,
	 * and b) it can vary per context bank, this will have to do...
	 */
	if (dma_set_mask_and_coherent(smmu->dev, DMA_BIT_MASK(size)))
		dev_warn(smmu->dev,
			 "failed to set DMA mask for table walker\n");

	if (smmu->version < ARM_SMMU_V2) {
		smmu->va_size = smmu->ipa_size;
		if (smmu->version == ARM_SMMU_V1_64K)
			smmu->features |= ARM_SMMU_FEAT_FMT_AARCH64_64K;
	} else {
		size = FIELD_GET(ARM_SMMU_ID2_UBS, id);
		smmu->va_size = arm_smmu_id_size_to_bits(size);
		if (id & ARM_SMMU_ID2_PTFS_4K)
			smmu->features |= ARM_SMMU_FEAT_FMT_AARCH64_4K;
		if (id & ARM_SMMU_ID2_PTFS_16K)
			smmu->features |= ARM_SMMU_FEAT_FMT_AARCH64_16K;
		if (id & ARM_SMMU_ID2_PTFS_64K)
			smmu->features |= ARM_SMMU_FEAT_FMT_AARCH64_64K;
	}

	if (smmu->impl && smmu->impl->cfg_probe) {
		ret = smmu->impl->cfg_probe(smmu);
		if (ret)
			return ret;
	}

	/* Now we've corralled the various formats, what'll it do? */
	if (smmu->features & ARM_SMMU_FEAT_FMT_AARCH32_S)
		smmu->pgsize_bitmap |= SZ_4K | SZ_64K | SZ_1M | SZ_16M;
	if (smmu->features &
	    (ARM_SMMU_FEAT_FMT_AARCH32_L | ARM_SMMU_FEAT_FMT_AARCH64_4K))
		smmu->pgsize_bitmap |= SZ_4K | SZ_2M | SZ_1G;
	if (smmu->features & ARM_SMMU_FEAT_FMT_AARCH64_16K)
		smmu->pgsize_bitmap |= SZ_16K | SZ_32M;
	if (smmu->features & ARM_SMMU_FEAT_FMT_AARCH64_64K)
		smmu->pgsize_bitmap |= SZ_64K | SZ_512M;

	if (arm_smmu_ops.iommu_ops.pgsize_bitmap == -1UL)
		arm_smmu_ops.iommu_ops.pgsize_bitmap = smmu->pgsize_bitmap;
	else
		arm_smmu_ops.iommu_ops.pgsize_bitmap |= smmu->pgsize_bitmap;
	dev_dbg(smmu->dev, "\tSupported page sizes: 0x%08lx\n",
		   smmu->pgsize_bitmap);


	if (smmu->features & ARM_SMMU_FEAT_TRANS_S1)
		dev_dbg(smmu->dev, "\tStage-1: %lu-bit VA -> %lu-bit IPA\n",
			smmu->va_size, smmu->ipa_size);

	if (smmu->features & ARM_SMMU_FEAT_TRANS_S2)
		dev_dbg(smmu->dev, "\tStage-2: %lu-bit IPA -> %lu-bit PA\n",
			smmu->ipa_size, smmu->pa_size);

	return 0;
}

struct arm_smmu_match_data {
	enum arm_smmu_arch_version version;
	enum arm_smmu_implementation model;
};

#define ARM_SMMU_MATCH_DATA(name, ver, imp)	\
static const struct arm_smmu_match_data name = { .version = ver, .model = imp }

ARM_SMMU_MATCH_DATA(smmu_generic_v1, ARM_SMMU_V1, GENERIC_SMMU);
ARM_SMMU_MATCH_DATA(smmu_generic_v2, ARM_SMMU_V2, GENERIC_SMMU);
ARM_SMMU_MATCH_DATA(arm_mmu401, ARM_SMMU_V1_64K, GENERIC_SMMU);
ARM_SMMU_MATCH_DATA(arm_mmu500, ARM_SMMU_V2, ARM_MMU500);
ARM_SMMU_MATCH_DATA(cavium_smmuv2, ARM_SMMU_V2, CAVIUM_SMMUV2);
ARM_SMMU_MATCH_DATA(qcom_smmuv500, ARM_SMMU_V2, QCOM_SMMUV500);
ARM_SMMU_MATCH_DATA(qcom_smmuv2, ARM_SMMU_V2, QCOM_SMMUV2);

static const struct of_device_id arm_smmu_of_match[] = {
	{ .compatible = "arm,smmu-v1", .data = &smmu_generic_v1 },
	{ .compatible = "arm,smmu-v2", .data = &smmu_generic_v2 },
	{ .compatible = "qcom,qsmmu-v500", .data = &qcom_smmuv500 },
	{ .compatible = "arm,mmu-400", .data = &smmu_generic_v1 },
	{ .compatible = "arm,mmu-401", .data = &arm_mmu401 },
	{ .compatible = "arm,mmu-500", .data = &arm_mmu500 },
	{ .compatible = "cavium,smmu-v2", .data = &cavium_smmuv2 },
	{ .compatible = "nvidia,smmu-500", .data = &arm_mmu500 },
	{ .compatible = "qcom,smmu-v2", .data = &qcom_smmuv2 },
	{ },
};
MODULE_DEVICE_TABLE(of, arm_smmu_of_match);

#ifdef CONFIG_ACPI
static int acpi_smmu_get_data(u32 model, struct arm_smmu_device *smmu)
{
	int ret = 0;

	switch (model) {
	case ACPI_IORT_SMMU_V1:
	case ACPI_IORT_SMMU_CORELINK_MMU400:
		smmu->version = ARM_SMMU_V1;
		smmu->model = GENERIC_SMMU;
		break;
	case ACPI_IORT_SMMU_CORELINK_MMU401:
		smmu->version = ARM_SMMU_V1_64K;
		smmu->model = GENERIC_SMMU;
		break;
	case ACPI_IORT_SMMU_V2:
		smmu->version = ARM_SMMU_V2;
		smmu->model = GENERIC_SMMU;
		break;
	case ACPI_IORT_SMMU_CORELINK_MMU500:
		smmu->version = ARM_SMMU_V2;
		smmu->model = ARM_MMU500;
		break;
	case ACPI_IORT_SMMU_CAVIUM_THUNDERX:
		smmu->version = ARM_SMMU_V2;
		smmu->model = CAVIUM_SMMUV2;
		break;
	default:
		ret = -ENODEV;
	}

	return ret;
}

static int arm_smmu_device_acpi_probe(struct platform_device *pdev,
				      struct arm_smmu_device *smmu)
{
	struct device *dev = smmu->dev;
	struct acpi_iort_node *node =
		*(struct acpi_iort_node **)dev_get_platdata(dev);
	struct acpi_iort_smmu *iort_smmu;
	int ret;

	/* Retrieve SMMU1/2 specific data */
	iort_smmu = (struct acpi_iort_smmu *)node->node_data;

	ret = acpi_smmu_get_data(iort_smmu->model, smmu);
	if (ret < 0)
		return ret;

	/* Ignore the configuration access interrupt */
	smmu->num_global_irqs = 1;

	if (iort_smmu->flags & ACPI_IORT_SMMU_COHERENT_WALK)
		smmu->features |= ARM_SMMU_FEAT_COHERENT_WALK;

	return 0;
}
#else
static inline int arm_smmu_device_acpi_probe(struct platform_device *pdev,
					     struct arm_smmu_device *smmu)
{
	return -ENODEV;
}
#endif


static int arm_smmu_device_dt_probe(struct platform_device *pdev,
				    struct arm_smmu_device *smmu)
{
	const struct arm_smmu_match_data *data;
	struct device *dev = &pdev->dev;
	bool legacy_binding;

	if (of_property_read_u32(dev->of_node, "#global-interrupts",
				 &smmu->num_global_irqs)) {
		dev_err(dev, "missing #global-interrupts property\n");
		return -ENODEV;
	}

	data = of_device_get_match_data(dev);
	smmu->version = data->version;
	smmu->model = data->model;

	legacy_binding = of_find_property(dev->of_node, "mmu-masters", NULL);
	if (legacy_binding && !using_generic_binding) {
		if (!using_legacy_binding) {
			pr_notice("deprecated \"mmu-masters\" DT property in use; %s support unavailable\n",
				IS_ENABLED(CONFIG_ARM_SMMU_LEGACY_DT_BINDINGS) ?
				"DMA API" : "SMMU");
		}
		using_legacy_binding = true;
	} else if (!legacy_binding && !using_legacy_binding) {
		using_generic_binding = true;
	} else {
		dev_err(dev, "not probing due to mismatched DT properties\n");
		return -ENODEV;
	}

	if (of_dma_is_coherent(dev->of_node))
		smmu->features |= ARM_SMMU_FEAT_COHERENT_WALK;

	return 0;
}


static int arm_smmu_bus_init(struct iommu_ops *ops)
{
	int err;

	/* Oh, for a proper bus abstraction */
	if (!iommu_present(&platform_bus_type)) {
		err = bus_set_iommu(&platform_bus_type, ops);
		if (err)
			return err;
	}
#ifdef CONFIG_ARM_AMBA
	if (!iommu_present(&amba_bustype)) {
		err = bus_set_iommu(&amba_bustype, ops);
		if (err)
			goto err_reset_platform_ops;
	}
#endif
#ifdef CONFIG_PCI
	if (!iommu_present(&pci_bus_type)) {
		err = bus_set_iommu(&pci_bus_type, ops);
		if (err)
			goto err_reset_amba_ops;
	}
#endif
#ifdef CONFIG_FSL_MC_BUS
	if (!iommu_present(&fsl_mc_bus_type)) {
		err = bus_set_iommu(&fsl_mc_bus_type, ops);
		if (err)
			goto err_reset_pci_ops;
	}
#endif
	return 0;

err_reset_pci_ops: __maybe_unused;
#ifdef CONFIG_PCI
	bus_set_iommu(&pci_bus_type, NULL);
#endif
err_reset_amba_ops: __maybe_unused;
#ifdef CONFIG_ARM_AMBA
	bus_set_iommu(&amba_bustype, NULL);
#endif
err_reset_platform_ops: __maybe_unused;
	bus_set_iommu(&platform_bus_type, NULL);
	return err;
}

static int arm_smmu_device_probe(struct platform_device *pdev)
{
	struct resource *res;
	resource_size_t ioaddr;
	struct arm_smmu_device *smmu;
	struct device *dev = &pdev->dev;
	int num_irqs, i, err;
	irqreturn_t (*global_fault)(int irq, void *dev);

	/* We depend on this device for fastmap */
	if (!qcom_dma_iommu_is_ready())
		return -EPROBE_DEFER;

	smmu = devm_kzalloc(dev, sizeof(*smmu), GFP_KERNEL);
	if (!smmu)
		return -ENOMEM;
	smmu->dev = dev;

	if (dev->of_node)
		err = arm_smmu_device_dt_probe(pdev, smmu);
	else
		err = arm_smmu_device_acpi_probe(pdev, smmu);

	if (err)
		return err;

	smmu->base = devm_platform_get_and_ioremap_resource(pdev, 0, &res);
	if (IS_ERR(smmu->base))
		return PTR_ERR(smmu->base);
	ioaddr = res->start;
	/*
	 * The resource size should effectively match the value of SMMU_TOP;
	 * stash that temporarily until we know PAGESIZE to validate it with.
	 */
	smmu->numpage = resource_size(res);

	smmu = arm_smmu_impl_init(smmu);
	if (IS_ERR(smmu))
		return PTR_ERR(smmu);

	num_irqs = 0;
	while ((res = platform_get_resource(pdev, IORESOURCE_IRQ, num_irqs))) {
		num_irqs++;
		if (num_irqs > smmu->num_global_irqs)
			smmu->num_context_irqs++;
	}

	if (!smmu->num_context_irqs) {
		dev_err(dev, "found %d interrupts but expected at least %d\n",
			num_irqs, smmu->num_global_irqs + 1);
		return -ENODEV;
	}

	smmu->irqs = devm_kcalloc(dev, num_irqs, sizeof(*smmu->irqs),
				  GFP_KERNEL);
	if (!smmu->irqs) {
		dev_err(dev, "failed to allocate %d irqs\n", num_irqs);
		return -ENOMEM;
	}

	for (i = 0; i < num_irqs; ++i) {
		int irq = platform_get_irq(pdev, i);

		if (irq < 0) {
			dev_err(dev, "failed to get irq index %d\n", i);
			return -ENODEV;
		}
		smmu->irqs[i] = irq;
	}

	smmu->pwr = arm_smmu_init_power_resources(dev);
	if (IS_ERR(smmu->pwr))
		return PTR_ERR(smmu->pwr);

	/*
	 * We can't use arm_smmu_rpm_get() because pm-runtime isn't
	 * enabled yet.
	 */
	err = arm_smmu_power_on(smmu->pwr);
	if (err)
		return err;

	err = arm_smmu_device_cfg_probe(smmu);
	if (err)
		goto out_power_off;

	err = arm_smmu_parse_impl_def_registers(smmu);
	if (err)
		goto out_power_off;

	if (smmu->version == ARM_SMMU_V2) {
		if (smmu->num_context_banks > smmu->num_context_irqs) {
			dev_err(dev,
			      "found only %d context irq(s) but %d required\n",
			      smmu->num_context_irqs, smmu->num_context_banks);
			err = -ENODEV;
			goto out_power_off;
		}

		/* Ignore superfluous interrupts */
		smmu->num_context_irqs = smmu->num_context_banks;
	}

	if (smmu->impl && smmu->impl->global_fault)
		global_fault = smmu->impl->global_fault;
	else
		global_fault = arm_smmu_global_fault;

	for (i = 0; i < smmu->num_global_irqs; ++i) {
		err = devm_request_threaded_irq(smmu->dev, smmu->irqs[i],
				       NULL,
				       global_fault,
				       IRQF_ONESHOT | IRQF_SHARED,
				       "arm-smmu global fault",
				       smmu);
		if (err) {
			dev_err(dev, "failed to request global IRQ %d (%u)\n",
				i, smmu->irqs[i]);
			goto out_power_off;
		}
	}

	/* QCOM Additions */
	res = platform_get_resource(pdev, IORESOURCE_MEM, 0);
	smmu->phys_addr = res->start;
	parse_driver_options(smmu);
	err = arm_smmu_handoff_cbs(smmu);
	if (err)
		goto out_power_off;

	err = iommu_device_sysfs_add(&smmu->iommu, smmu->dev, NULL,
				     "smmu.%pa", &ioaddr);
	if (err) {
		dev_err(dev, "Failed to register iommu in sysfs\n");
		goto out_power_off;
	}

	iommu_device_set_ops(&smmu->iommu, &arm_smmu_ops.iommu_ops);
	iommu_device_set_fwnode(&smmu->iommu, dev->fwnode);

	err = iommu_device_register(&smmu->iommu);
	if (err) {
		dev_err(dev, "Failed to register iommu\n");
		goto out_power_off;
	}

	platform_set_drvdata(pdev, smmu);
	arm_smmu_device_reset(smmu);
	arm_smmu_test_smr_masks(smmu);
	arm_smmu_interrupt_selftest(smmu);

	/*
	 * We want to avoid touching dev->power.lock in fastpaths unless
	 * it's really going to do something useful - pm_runtime_enabled()
	 * can serve as an ideal proxy for that decision. So, conditionally
	 * enable pm_runtime.
	 */
	/*
	 * QCOM's nonupstream gdsc driver doesn't support pm_domains.
	 * So check for presence of gdsc instead.
	 */
	if (smmu->pwr->num_gdscs) {
		pm_runtime_set_active(dev);
		pm_runtime_enable(dev);
	}

	/*
	 * For ACPI and generic DT bindings, an SMMU will be probed before
	 * any device which might need it, so we want the bus ops in place
	 * ready to handle default domain setup as soon as any SMMU exists.
	 */
	if (!using_legacy_binding)
		return arm_smmu_bus_init(&arm_smmu_ops.iommu_ops);

	return 0;

out_power_off:
	arm_smmu_power_off(smmu, smmu->pwr);

	return err;
}

static int arm_smmu_device_remove(struct platform_device *pdev)
{
	struct arm_smmu_device *smmu = platform_get_drvdata(pdev);

	if (!smmu)
		return -ENODEV;

	if (!bitmap_empty(smmu->context_map, ARM_SMMU_MAX_CBS))
		dev_notice(&pdev->dev, "disabling translation\n");

	arm_smmu_bus_init(NULL);
	iommu_device_unregister(&smmu->iommu);
	iommu_device_sysfs_remove(&smmu->iommu);

	if (smmu->impl && smmu->impl->device_remove)
		smmu->impl->device_remove(smmu);

	arm_smmu_rpm_get(smmu);
	/* Turn the thing off */
	arm_smmu_gr0_write(smmu, ARM_SMMU_GR0_sCR0, ARM_SMMU_sCR0_CLIENTPD);
	arm_smmu_rpm_put(smmu);

	if (smmu->atomic_pwr_refcount > 0) {
		if (pm_runtime_enabled(smmu->dev))
			pm_runtime_force_suspend(smmu->dev);
		else
			arm_smmu_power_off(smmu, smmu->pwr);
	}

	return 0;
}

static void arm_smmu_device_shutdown(struct platform_device *pdev)
{
	arm_smmu_device_remove(pdev);
}

static int __maybe_unused arm_smmu_runtime_resume(struct device *dev)
{
	struct arm_smmu_device *smmu = dev_get_drvdata(dev);
	int ret;

	ret = arm_smmu_power_on(smmu->pwr);
	if (ret)
		return ret;

	return 0;
}

static int __maybe_unused arm_smmu_runtime_suspend(struct device *dev)
{
	struct arm_smmu_device *smmu = dev_get_drvdata(dev);

	arm_smmu_power_off(smmu, smmu->pwr);
	return 0;
}

static int __maybe_unused arm_smmu_pm_resume(struct device *dev)
{
	struct arm_smmu_device *smmu = dev_get_drvdata(dev);
	int ret;

	if (pm_runtime_suspended(dev))
		return 0;

	ret = arm_smmu_runtime_resume(dev);
	if (ret)
		return ret;

	/*
	 * QCOM HW supports register retention. So we really only need to
	 * re-program the registers for hibernation. Don't do this during
	 * runtime_resume to avoid latency.
	 */
	arm_smmu_device_reset(smmu);
	return 0;
}

static int __maybe_unused arm_smmu_pm_suspend(struct device *dev)
{
	if (pm_runtime_suspended(dev))
		return 0;

	return arm_smmu_runtime_suspend(dev);
}

static int arm_smmu_pm_prepare(struct device *dev)
{
	if (!of_device_is_compatible(dev->of_node, "qcom,adreno-smmu"))
		return 0;

	/*
	 * In case of GFX smmu, race between rpm_suspend and system suspend could
	 * cause a deadlock where cx vote is never put down causing timeout. So,
	 * abort system suspend here if dev->power.usage_count is 1 as this indicates
	 * rpm_suspend is in progress and prepare is the one incrementing this counter.
	 * Now rpm_suspend can continue and put down cx vote. System suspend will resume
	 * later and complete.
	 */
	if (pm_runtime_suspended(dev))
		return 0;

	return (atomic_read(&dev->power.usage_count) == 1) ? -EINPROGRESS : 0;
}

static int __maybe_unused arm_smmu_pm_restore_early(struct device *dev)
{
	struct arm_smmu_device *smmu = dev_get_drvdata(dev);
	struct arm_smmu_domain *smmu_domain;
	struct io_pgtable_ops *pgtbl_ops;
	struct io_pgtable_cfg *pgtbl_cfg;
	struct arm_smmu_cb *cb;
	int idx, ret;

	/*
	 * Restore the page tables for secure vmids as they are lost
	 * after hibernation in secure code context.
	 */
	for (idx = 0; idx < smmu->num_context_banks; idx++) {
		cb = &smmu->cbs[idx];
		if (!cb->cfg)
			continue;
		smmu_domain = cb_cfg_to_smmu_domain(cb->cfg);
		if (!arm_smmu_has_secure_vmid(smmu_domain))
			continue;
		pgtbl_cfg = &smmu_domain->pgtbl_info.cfg;
		pgtbl_ops = qcom_alloc_io_pgtable_ops(smmu_domain->pgtbl_fmt,
					&smmu_domain->pgtbl_info, smmu_domain);
		if (!pgtbl_ops) {
			dev_err(smmu->dev,
			"failed to allocate page tables	during pm restore for cxt %d %s\n",
				idx, dev_name(dev));
			return -ENOMEM;
		}
		smmu_domain->pgtbl_ops = pgtbl_ops;
		arm_smmu_init_context_bank(smmu_domain, pgtbl_cfg);

		arm_smmu_secure_domain_lock(smmu_domain);
		ret = arm_smmu_assign_table(smmu_domain);
		arm_smmu_secure_domain_unlock(smmu_domain);
		if (ret)
			dev_err(smmu->dev, "Failed to hyp-assign page table memory cxt:%d dev:%s\n",
					idx, dev_name(smmu_domain->dev));
	}
	arm_smmu_pm_resume(dev);
	ret = arm_smmu_runtime_suspend(dev);
	if (ret) {
		dev_err(dev, "Failed to suspend\n");
		return ret;
	}
	return 0;
}

static int __maybe_unused arm_smmu_pm_freeze_late(struct device *dev)
{
	struct arm_smmu_device *smmu = dev_get_drvdata(dev);
	struct arm_smmu_domain *smmu_domain;
	struct arm_smmu_cb *cb;
	int idx;

	for (idx = 0; idx < smmu->num_context_banks; idx++) {
		cb = &smmu->cbs[idx];
		if (cb && cb->cfg) {
			smmu_domain = cb_cfg_to_smmu_domain(cb->cfg);
			if (smmu_domain &&
				arm_smmu_has_secure_vmid(smmu_domain)) {
				qcom_free_io_pgtable_ops(smmu_domain->pgtbl_ops);

				arm_smmu_secure_domain_lock(smmu_domain);
				arm_smmu_secure_pool_destroy(smmu_domain);
				arm_smmu_unassign_table(smmu_domain);
				arm_smmu_secure_domain_unlock(smmu_domain);
			}
		}
	}
	return 0;
}

static const struct dev_pm_ops arm_smmu_pm_ops = {
	.prepare = arm_smmu_pm_prepare,
	SET_RUNTIME_PM_OPS(arm_smmu_runtime_suspend,
			   arm_smmu_runtime_resume, NULL)
	.suspend  = arm_smmu_pm_suspend,
	.resume   = arm_smmu_pm_resume,
	.thaw_early = arm_smmu_pm_restore_early,
	.freeze_late = arm_smmu_pm_freeze_late,
	.restore_early = arm_smmu_pm_restore_early,
};


static struct platform_driver arm_smmu_driver = {
	.driver	= {
		.name			= "arm-smmu",
		.of_match_table		= arm_smmu_of_match,
		.pm			= &arm_smmu_pm_ops,
		.suppress_bind_attrs    = true,
	},
	.probe	= arm_smmu_device_probe,
	.remove	= arm_smmu_device_remove,
	.shutdown = arm_smmu_device_shutdown,
};

static int __init arm_smmu_init(void)
{
	int ret;
	ktime_t cur;

	cur = ktime_get();
	ret = platform_driver_register(&qsmmuv500_tbu_driver);
	if (ret)
		return ret;

	ret = platform_driver_register(&arm_smmu_driver);
	if (ret) {
		platform_driver_unregister(&qsmmuv500_tbu_driver);
		return ret;
	}

	trace_smmu_init(ktime_us_delta(ktime_get(), cur));
	return ret;
}
subsys_initcall(arm_smmu_init);

static void __exit arm_smmu_exit(void)
{
	platform_driver_unregister(&arm_smmu_driver);
	platform_driver_unregister(&qsmmuv500_tbu_driver);
}
module_exit(arm_smmu_exit);

MODULE_DESCRIPTION("IOMMU API for ARM architected SMMU implementations");
MODULE_AUTHOR("Will Deacon <will@kernel.org>");
MODULE_LICENSE("GPL v2");<|MERGE_RESOLUTION|>--- conflicted
+++ resolved
@@ -2748,7 +2748,6 @@
 			goto out_free;
 	} else if (fwspec && fwspec->ops == &arm_smmu_ops.iommu_ops) {
 		smmu = arm_smmu_get_by_fwnode(fwspec->iommu_fwnode);
-<<<<<<< HEAD
 
 		/*
 		 * Defer probe if the relevant SMMU instance hasn't finished
@@ -2758,12 +2757,7 @@
 		 * table.
 		 */
 		if (!smmu)
-			return ERR_PTR(dev_err_probe(dev, -EPROBE_DEFER,
-						"smmu dev has not bound yet\n"));
-=======
-		if (!smmu)
 			return ERR_PTR(-ENODEV);
->>>>>>> 698e0607
 	} else {
 		return ERR_PTR(-ENODEV);
 	}
