--- conflicted
+++ resolved
@@ -2748,10 +2748,8 @@
 			goto out_free;
 	} else if (fwspec && fwspec->ops == &arm_smmu_ops.iommu_ops) {
 		smmu = arm_smmu_get_by_fwnode(fwspec->iommu_fwnode);
-<<<<<<< HEAD
 		if (!smmu)
 			return ERR_PTR(-ENODEV);
-=======
 
 		/*
 		 * Defer probe if the relevant SMMU instance hasn't finished
@@ -2763,7 +2761,6 @@
 		if (!smmu)
 			return ERR_PTR(dev_err_probe(dev, -EPROBE_DEFER,
 						"smmu dev has not bound yet\n"));
->>>>>>> a3032577
 	} else {
 		return ERR_PTR(-ENODEV);
 	}
