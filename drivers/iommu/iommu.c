--- conflicted
+++ resolved
@@ -1985,20 +1985,10 @@
 	while (unmapped < size) {
 		size_t left = size - unmapped;
 
-<<<<<<< HEAD
-		unmapped_page = ops->unmap(domain, iova, left);
+		unmapped_page = ops->unmap(domain, iova, left, iotlb_gather);
 		if (!unmapped_page)
 			break;
 
-		if (sync && ops->iotlb_range_add)
-			ops->iotlb_range_add(domain, iova, left);
-
-=======
-		unmapped_page = ops->unmap(domain, iova, pgsize, iotlb_gather);
-		if (!unmapped_page)
-			break;
-
->>>>>>> 935f8bc6
 		pr_debug("unmapped: iova 0x%lx size 0x%zx\n",
 			 iova, unmapped_page);
 
@@ -2006,14 +1996,7 @@
 		unmapped += unmapped_page;
 	}
 
-<<<<<<< HEAD
-	if (sync && ops->iotlb_sync)
-		ops->iotlb_sync(domain);
-
 	trace_unmap(to_msm_iommu_domain(domain), orig_iova, size, unmapped);
-=======
-	trace_unmap(orig_iova, size, unmapped);
->>>>>>> 935f8bc6
 	return unmapped;
 }
 
