/*
 * originally based on the dummy device.
 *
 * Copyright 1999, Thomas Davis, tadavis@lbl.gov.
 * Licensed under the GPL. Based on dummy.c, and eql.c devices.
 *
 * bonding.c: an Ethernet Bonding driver
 *
 * This is useful to talk to a Cisco EtherChannel compatible equipment:
 *	Cisco 5500
 *	Sun Trunking (Solaris)
 *	Alteon AceDirector Trunks
 *	Linux Bonding
 *	and probably many L2 switches ...
 *
 * How it works:
 *    ifconfig bond0 ipaddress netmask up
 *      will setup a network device, with an ip address.  No mac address
 *	will be assigned at this time.  The hw mac address will come from
 *	the first slave bonded to the channel.  All slaves will then use
 *	this hw mac address.
 *
 *    ifconfig bond0 down
 *         will release all slaves, marking them as down.
 *
 *    ifenslave bond0 eth0
 *	will attach eth0 to bond0 as a slave.  eth0 hw mac address will either
 *	a: be used as initial mac address
 *	b: if a hw mac address already is there, eth0's hw mac address
 *	   will then be set from bond0.
 *
 */

#include <linux/kernel.h>
#include <linux/module.h>
#include <linux/types.h>
#include <linux/fcntl.h>
#include <linux/interrupt.h>
#include <linux/ptrace.h>
#include <linux/ioport.h>
#include <linux/in.h>
#include <net/ip.h>
#include <linux/ip.h>
#include <linux/icmp.h>
#include <linux/icmpv6.h>
#include <linux/tcp.h>
#include <linux/udp.h>
#include <linux/slab.h>
#include <linux/string.h>
#include <linux/init.h>
#include <linux/timer.h>
#include <linux/socket.h>
#include <linux/ctype.h>
#include <linux/inet.h>
#include <linux/bitops.h>
#include <linux/io.h>
#include <asm/dma.h>
#include <linux/uaccess.h>
#include <linux/errno.h>
#include <linux/netdevice.h>
#include <linux/inetdevice.h>
#include <linux/igmp.h>
#include <linux/etherdevice.h>
#include <linux/skbuff.h>
#include <net/sock.h>
#include <linux/rtnetlink.h>
#include <linux/smp.h>
#include <linux/if_ether.h>
#include <net/arp.h>
#include <linux/mii.h>
#include <linux/ethtool.h>
#include <linux/if_vlan.h>
#include <linux/if_bonding.h>
#include <linux/jiffies.h>
#include <linux/preempt.h>
#include <net/route.h>
#include <net/net_namespace.h>
#include <net/netns/generic.h>
#include <net/pkt_sched.h>
#include <linux/rculist.h>
#include <net/flow_dissector.h>
#include <net/xfrm.h>
#include <net/bonding.h>
#include <net/bond_3ad.h>
#include <net/bond_alb.h>

#include "bonding_priv.h"

/*---------------------------- Module parameters ----------------------------*/

/* monitor all links that often (in milliseconds). <=0 disables monitoring */

static int max_bonds	= BOND_DEFAULT_MAX_BONDS;
static int tx_queues	= BOND_DEFAULT_TX_QUEUES;
static int num_peer_notif = 1;
static int miimon;
static int updelay;
static int downdelay;
static int use_carrier	= 1;
static char *mode;
static char *primary;
static char *primary_reselect;
static char *lacp_rate;
static int min_links;
static char *ad_select;
static char *xmit_hash_policy;
static int arp_interval;
static char *arp_ip_target[BOND_MAX_ARP_TARGETS];
static char *arp_validate;
static char *arp_all_targets;
static char *fail_over_mac;
static int all_slaves_active;
static struct bond_params bonding_defaults;
static int resend_igmp = BOND_DEFAULT_RESEND_IGMP;
static int packets_per_slave = 1;
static int lp_interval = BOND_ALB_DEFAULT_LP_INTERVAL;

module_param(max_bonds, int, 0);
MODULE_PARM_DESC(max_bonds, "Max number of bonded devices");
module_param(tx_queues, int, 0);
MODULE_PARM_DESC(tx_queues, "Max number of transmit queues (default = 16)");
module_param_named(num_grat_arp, num_peer_notif, int, 0644);
MODULE_PARM_DESC(num_grat_arp, "Number of peer notifications to send on "
			       "failover event (alias of num_unsol_na)");
module_param_named(num_unsol_na, num_peer_notif, int, 0644);
MODULE_PARM_DESC(num_unsol_na, "Number of peer notifications to send on "
			       "failover event (alias of num_grat_arp)");
module_param(miimon, int, 0);
MODULE_PARM_DESC(miimon, "Link check interval in milliseconds");
module_param(updelay, int, 0);
MODULE_PARM_DESC(updelay, "Delay before considering link up, in milliseconds");
module_param(downdelay, int, 0);
MODULE_PARM_DESC(downdelay, "Delay before considering link down, "
			    "in milliseconds");
module_param(use_carrier, int, 0);
MODULE_PARM_DESC(use_carrier, "Use netif_carrier_ok (vs MII ioctls) in miimon; "
			      "0 for off, 1 for on (default)");
module_param(mode, charp, 0);
MODULE_PARM_DESC(mode, "Mode of operation; 0 for balance-rr, "
		       "1 for active-backup, 2 for balance-xor, "
		       "3 for broadcast, 4 for 802.3ad, 5 for balance-tlb, "
		       "6 for balance-alb");
module_param(primary, charp, 0);
MODULE_PARM_DESC(primary, "Primary network device to use");
module_param(primary_reselect, charp, 0);
MODULE_PARM_DESC(primary_reselect, "Reselect primary slave "
				   "once it comes up; "
				   "0 for always (default), "
				   "1 for only if speed of primary is "
				   "better, "
				   "2 for only on active slave "
				   "failure");
module_param(lacp_rate, charp, 0);
MODULE_PARM_DESC(lacp_rate, "LACPDU tx rate to request from 802.3ad partner; "
			    "0 for slow, 1 for fast");
module_param(ad_select, charp, 0);
MODULE_PARM_DESC(ad_select, "802.3ad aggregation selection logic; "
			    "0 for stable (default), 1 for bandwidth, "
			    "2 for count");
module_param(min_links, int, 0);
MODULE_PARM_DESC(min_links, "Minimum number of available links before turning on carrier");

module_param(xmit_hash_policy, charp, 0);
MODULE_PARM_DESC(xmit_hash_policy, "balance-alb, balance-tlb, balance-xor, 802.3ad hashing method; "
				   "0 for layer 2 (default), 1 for layer 3+4, "
				   "2 for layer 2+3, 3 for encap layer 2+3, "
				   "4 for encap layer 3+4");
module_param(arp_interval, int, 0);
MODULE_PARM_DESC(arp_interval, "arp interval in milliseconds");
module_param_array(arp_ip_target, charp, NULL, 0);
MODULE_PARM_DESC(arp_ip_target, "arp targets in n.n.n.n form");
module_param(arp_validate, charp, 0);
MODULE_PARM_DESC(arp_validate, "validate src/dst of ARP probes; "
			       "0 for none (default), 1 for active, "
			       "2 for backup, 3 for all");
module_param(arp_all_targets, charp, 0);
MODULE_PARM_DESC(arp_all_targets, "fail on any/all arp targets timeout; 0 for any (default), 1 for all");
module_param(fail_over_mac, charp, 0);
MODULE_PARM_DESC(fail_over_mac, "For active-backup, do not set all slaves to "
				"the same MAC; 0 for none (default), "
				"1 for active, 2 for follow");
module_param(all_slaves_active, int, 0);
MODULE_PARM_DESC(all_slaves_active, "Keep all frames received on an interface "
				     "by setting active flag for all slaves; "
				     "0 for never (default), 1 for always.");
module_param(resend_igmp, int, 0);
MODULE_PARM_DESC(resend_igmp, "Number of IGMP membership reports to send on "
			      "link failure");
module_param(packets_per_slave, int, 0);
MODULE_PARM_DESC(packets_per_slave, "Packets to send per slave in balance-rr "
				    "mode; 0 for a random slave, 1 packet per "
				    "slave (default), >1 packets per slave.");
module_param(lp_interval, uint, 0);
MODULE_PARM_DESC(lp_interval, "The number of seconds between instances where "
			      "the bonding driver sends learning packets to "
			      "each slaves peer switch. The default is 1.");

/*----------------------------- Global variables ----------------------------*/

#ifdef CONFIG_NET_POLL_CONTROLLER
atomic_t netpoll_block_tx = ATOMIC_INIT(0);
#endif

unsigned int bond_net_id __read_mostly;

static const struct flow_dissector_key flow_keys_bonding_keys[] = {
	{
		.key_id = FLOW_DISSECTOR_KEY_CONTROL,
		.offset = offsetof(struct flow_keys, control),
	},
	{
		.key_id = FLOW_DISSECTOR_KEY_BASIC,
		.offset = offsetof(struct flow_keys, basic),
	},
	{
		.key_id = FLOW_DISSECTOR_KEY_IPV4_ADDRS,
		.offset = offsetof(struct flow_keys, addrs.v4addrs),
	},
	{
		.key_id = FLOW_DISSECTOR_KEY_IPV6_ADDRS,
		.offset = offsetof(struct flow_keys, addrs.v6addrs),
	},
	{
		.key_id = FLOW_DISSECTOR_KEY_TIPC,
		.offset = offsetof(struct flow_keys, addrs.tipckey),
	},
	{
		.key_id = FLOW_DISSECTOR_KEY_PORTS,
		.offset = offsetof(struct flow_keys, ports),
	},
	{
		.key_id = FLOW_DISSECTOR_KEY_ICMP,
		.offset = offsetof(struct flow_keys, icmp),
	},
	{
		.key_id = FLOW_DISSECTOR_KEY_VLAN,
		.offset = offsetof(struct flow_keys, vlan),
	},
	{
		.key_id = FLOW_DISSECTOR_KEY_FLOW_LABEL,
		.offset = offsetof(struct flow_keys, tags),
	},
	{
		.key_id = FLOW_DISSECTOR_KEY_GRE_KEYID,
		.offset = offsetof(struct flow_keys, keyid),
	},
};

static struct flow_dissector flow_keys_bonding __read_mostly;

/*-------------------------- Forward declarations ---------------------------*/

static int bond_init(struct net_device *bond_dev);
static void bond_uninit(struct net_device *bond_dev);
static void bond_get_stats(struct net_device *bond_dev,
			   struct rtnl_link_stats64 *stats);
static void bond_slave_arr_handler(struct work_struct *work);
static bool bond_time_in_interval(struct bonding *bond, unsigned long last_act,
				  int mod);
static void bond_netdev_notify_work(struct work_struct *work);

/*---------------------------- General routines -----------------------------*/

const char *bond_mode_name(int mode)
{
	static const char *names[] = {
		[BOND_MODE_ROUNDROBIN] = "load balancing (round-robin)",
		[BOND_MODE_ACTIVEBACKUP] = "fault-tolerance (active-backup)",
		[BOND_MODE_XOR] = "load balancing (xor)",
		[BOND_MODE_BROADCAST] = "fault-tolerance (broadcast)",
		[BOND_MODE_8023AD] = "IEEE 802.3ad Dynamic link aggregation",
		[BOND_MODE_TLB] = "transmit load balancing",
		[BOND_MODE_ALB] = "adaptive load balancing",
	};

	if (mode < BOND_MODE_ROUNDROBIN || mode > BOND_MODE_ALB)
		return "unknown";

	return names[mode];
}

/**
 * bond_dev_queue_xmit - Prepare skb for xmit.
 *
 * @bond: bond device that got this skb for tx.
 * @skb: hw accel VLAN tagged skb to transmit
 * @slave_dev: slave that is supposed to xmit this skbuff
 */
netdev_tx_t bond_dev_queue_xmit(struct bonding *bond, struct sk_buff *skb,
			struct net_device *slave_dev)
{
	skb->dev = slave_dev;

	BUILD_BUG_ON(sizeof(skb->queue_mapping) !=
		     sizeof(qdisc_skb_cb(skb)->slave_dev_queue_mapping));
	skb_set_queue_mapping(skb, qdisc_skb_cb(skb)->slave_dev_queue_mapping);

	if (unlikely(netpoll_tx_running(bond->dev)))
		return bond_netpoll_send_skb(bond_get_slave_by_dev(bond, slave_dev), skb);

	return dev_queue_xmit(skb);
}

/*---------------------------------- VLAN -----------------------------------*/

/* In the following 2 functions, bond_vlan_rx_add_vid and bond_vlan_rx_kill_vid,
 * We don't protect the slave list iteration with a lock because:
 * a. This operation is performed in IOCTL context,
 * b. The operation is protected by the RTNL semaphore in the 8021q code,
 * c. Holding a lock with BH disabled while directly calling a base driver
 *    entry point is generally a BAD idea.
 *
 * The design of synchronization/protection for this operation in the 8021q
 * module is good for one or more VLAN devices over a single physical device
 * and cannot be extended for a teaming solution like bonding, so there is a
 * potential race condition here where a net device from the vlan group might
 * be referenced (either by a base driver or the 8021q code) while it is being
 * removed from the system. However, it turns out we're not making matters
 * worse, and if it works for regular VLAN usage it will work here too.
*/

/**
 * bond_vlan_rx_add_vid - Propagates adding an id to slaves
 * @bond_dev: bonding net device that got called
 * @proto: network protocol ID
 * @vid: vlan id being added
 */
static int bond_vlan_rx_add_vid(struct net_device *bond_dev,
				__be16 proto, u16 vid)
{
	struct bonding *bond = netdev_priv(bond_dev);
	struct slave *slave, *rollback_slave;
	struct list_head *iter;
	int res;

	bond_for_each_slave(bond, slave, iter) {
		res = vlan_vid_add(slave->dev, proto, vid);
		if (res)
			goto unwind;
	}

	return 0;

unwind:
	/* unwind to the slave that failed */
	bond_for_each_slave(bond, rollback_slave, iter) {
		if (rollback_slave == slave)
			break;

		vlan_vid_del(rollback_slave->dev, proto, vid);
	}

	return res;
}

/**
 * bond_vlan_rx_kill_vid - Propagates deleting an id to slaves
 * @bond_dev: bonding net device that got called
 * @proto: network protocol ID
 * @vid: vlan id being removed
 */
static int bond_vlan_rx_kill_vid(struct net_device *bond_dev,
				 __be16 proto, u16 vid)
{
	struct bonding *bond = netdev_priv(bond_dev);
	struct list_head *iter;
	struct slave *slave;

	bond_for_each_slave(bond, slave, iter)
		vlan_vid_del(slave->dev, proto, vid);

	if (bond_is_lb(bond))
		bond_alb_clear_vlan(bond, vid);

	return 0;
}

/*---------------------------------- XFRM -----------------------------------*/

#ifdef CONFIG_XFRM_OFFLOAD
/**
 * bond_ipsec_add_sa - program device with a security association
 * @xs: pointer to transformer state struct
 **/
static int bond_ipsec_add_sa(struct xfrm_state *xs)
{
	struct net_device *bond_dev = xs->xso.dev;
	struct bond_ipsec *ipsec;
	struct bonding *bond;
	struct slave *slave;
	int err;

	if (!bond_dev)
		return -EINVAL;

	rcu_read_lock();
	bond = netdev_priv(bond_dev);
	slave = rcu_dereference(bond->curr_active_slave);
	if (!slave) {
		rcu_read_unlock();
		return -ENODEV;
	}

	if (!slave->dev->xfrmdev_ops ||
	    !slave->dev->xfrmdev_ops->xdo_dev_state_add ||
	    netif_is_bond_master(slave->dev)) {
		slave_warn(bond_dev, slave->dev, "Slave does not support ipsec offload\n");
		rcu_read_unlock();
		return -EINVAL;
	}

	ipsec = kmalloc(sizeof(*ipsec), GFP_ATOMIC);
	if (!ipsec) {
		rcu_read_unlock();
		return -ENOMEM;
	}
	xs->xso.real_dev = slave->dev;

	err = slave->dev->xfrmdev_ops->xdo_dev_state_add(xs);
	if (!err) {
		ipsec->xs = xs;
		INIT_LIST_HEAD(&ipsec->list);
		spin_lock_bh(&bond->ipsec_lock);
		list_add(&ipsec->list, &bond->ipsec_list);
		spin_unlock_bh(&bond->ipsec_lock);
	} else {
		kfree(ipsec);
	}
	rcu_read_unlock();
	return err;
}

static void bond_ipsec_add_sa_all(struct bonding *bond)
{
	struct net_device *bond_dev = bond->dev;
	struct bond_ipsec *ipsec;
	struct slave *slave;

	rcu_read_lock();
	slave = rcu_dereference(bond->curr_active_slave);
	if (!slave)
		goto out;

	if (!slave->dev->xfrmdev_ops ||
	    !slave->dev->xfrmdev_ops->xdo_dev_state_add ||
	    netif_is_bond_master(slave->dev)) {
		spin_lock_bh(&bond->ipsec_lock);
		if (!list_empty(&bond->ipsec_list))
			slave_warn(bond_dev, slave->dev,
				   "%s: no slave xdo_dev_state_add\n",
				   __func__);
		spin_unlock_bh(&bond->ipsec_lock);
		goto out;
	}

	spin_lock_bh(&bond->ipsec_lock);
	list_for_each_entry(ipsec, &bond->ipsec_list, list) {
		ipsec->xs->xso.real_dev = slave->dev;
		if (slave->dev->xfrmdev_ops->xdo_dev_state_add(ipsec->xs)) {
			slave_warn(bond_dev, slave->dev, "%s: failed to add SA\n", __func__);
			ipsec->xs->xso.real_dev = NULL;
		}
	}
	spin_unlock_bh(&bond->ipsec_lock);
out:
	rcu_read_unlock();
}

/**
 * bond_ipsec_del_sa - clear out this specific SA
 * @xs: pointer to transformer state struct
 **/
static void bond_ipsec_del_sa(struct xfrm_state *xs)
{
	struct net_device *bond_dev = xs->xso.dev;
	struct bond_ipsec *ipsec;
	struct bonding *bond;
	struct slave *slave;

	if (!bond_dev)
		return;

	rcu_read_lock();
	bond = netdev_priv(bond_dev);
	slave = rcu_dereference(bond->curr_active_slave);

	if (!slave)
		goto out;

	if (!xs->xso.real_dev)
		goto out;

	WARN_ON(xs->xso.real_dev != slave->dev);

	if (!slave->dev->xfrmdev_ops ||
	    !slave->dev->xfrmdev_ops->xdo_dev_state_delete ||
	    netif_is_bond_master(slave->dev)) {
		slave_warn(bond_dev, slave->dev, "%s: no slave xdo_dev_state_delete\n", __func__);
		goto out;
	}

	slave->dev->xfrmdev_ops->xdo_dev_state_delete(xs);
out:
	spin_lock_bh(&bond->ipsec_lock);
	list_for_each_entry(ipsec, &bond->ipsec_list, list) {
		if (ipsec->xs == xs) {
			list_del(&ipsec->list);
			kfree(ipsec);
			break;
		}
	}
	spin_unlock_bh(&bond->ipsec_lock);
	rcu_read_unlock();
}

static void bond_ipsec_del_sa_all(struct bonding *bond)
{
	struct net_device *bond_dev = bond->dev;
	struct bond_ipsec *ipsec;
	struct slave *slave;

	rcu_read_lock();
	slave = rcu_dereference(bond->curr_active_slave);
	if (!slave) {
		rcu_read_unlock();
		return;
	}

	spin_lock_bh(&bond->ipsec_lock);
	list_for_each_entry(ipsec, &bond->ipsec_list, list) {
		if (!ipsec->xs->xso.real_dev)
			continue;

		if (!slave->dev->xfrmdev_ops ||
		    !slave->dev->xfrmdev_ops->xdo_dev_state_delete ||
		    netif_is_bond_master(slave->dev)) {
			slave_warn(bond_dev, slave->dev,
				   "%s: no slave xdo_dev_state_delete\n",
				   __func__);
		} else {
			slave->dev->xfrmdev_ops->xdo_dev_state_delete(ipsec->xs);
		}
		ipsec->xs->xso.real_dev = NULL;
	}
	spin_unlock_bh(&bond->ipsec_lock);
	rcu_read_unlock();
}

/**
 * bond_ipsec_offload_ok - can this packet use the xfrm hw offload
 * @skb: current data packet
 * @xs: pointer to transformer state struct
 **/
static bool bond_ipsec_offload_ok(struct sk_buff *skb, struct xfrm_state *xs)
{
	struct net_device *bond_dev = xs->xso.dev;
	struct net_device *real_dev;
	struct slave *curr_active;
	struct bonding *bond;
	int err;

	bond = netdev_priv(bond_dev);
	rcu_read_lock();
	curr_active = rcu_dereference(bond->curr_active_slave);
	real_dev = curr_active->dev;

	if (BOND_MODE(bond) != BOND_MODE_ACTIVEBACKUP) {
		err = false;
		goto out;
	}

	if (!xs->xso.real_dev) {
		err = false;
		goto out;
	}

	if (!real_dev->xfrmdev_ops ||
	    !real_dev->xfrmdev_ops->xdo_dev_offload_ok ||
	    netif_is_bond_master(real_dev)) {
		err = false;
		goto out;
	}

	err = real_dev->xfrmdev_ops->xdo_dev_offload_ok(skb, xs);
out:
	rcu_read_unlock();
	return err;
}

static const struct xfrmdev_ops bond_xfrmdev_ops = {
	.xdo_dev_state_add = bond_ipsec_add_sa,
	.xdo_dev_state_delete = bond_ipsec_del_sa,
	.xdo_dev_offload_ok = bond_ipsec_offload_ok,
};
#endif /* CONFIG_XFRM_OFFLOAD */

/*------------------------------- Link status -------------------------------*/

/* Set the carrier state for the master according to the state of its
 * slaves.  If any slaves are up, the master is up.  In 802.3ad mode,
 * do special 802.3ad magic.
 *
 * Returns zero if carrier state does not change, nonzero if it does.
 */
int bond_set_carrier(struct bonding *bond)
{
	struct list_head *iter;
	struct slave *slave;

	if (!bond_has_slaves(bond))
		goto down;

	if (BOND_MODE(bond) == BOND_MODE_8023AD)
		return bond_3ad_set_carrier(bond);

	bond_for_each_slave(bond, slave, iter) {
		if (slave->link == BOND_LINK_UP) {
			if (!netif_carrier_ok(bond->dev)) {
				netif_carrier_on(bond->dev);
				return 1;
			}
			return 0;
		}
	}

down:
	if (netif_carrier_ok(bond->dev)) {
		netif_carrier_off(bond->dev);
		return 1;
	}
	return 0;
}

/* Get link speed and duplex from the slave's base driver
 * using ethtool. If for some reason the call fails or the
 * values are invalid, set speed and duplex to -1,
 * and return. Return 1 if speed or duplex settings are
 * UNKNOWN; 0 otherwise.
 */
static int bond_update_speed_duplex(struct slave *slave)
{
	struct net_device *slave_dev = slave->dev;
	struct ethtool_link_ksettings ecmd;
	int res;

	slave->speed = SPEED_UNKNOWN;
	slave->duplex = DUPLEX_UNKNOWN;

	res = __ethtool_get_link_ksettings(slave_dev, &ecmd);
	if (res < 0)
		return 1;
	if (ecmd.base.speed == 0 || ecmd.base.speed == ((__u32)-1))
		return 1;
	switch (ecmd.base.duplex) {
	case DUPLEX_FULL:
	case DUPLEX_HALF:
		break;
	default:
		return 1;
	}

	slave->speed = ecmd.base.speed;
	slave->duplex = ecmd.base.duplex;

	return 0;
}

const char *bond_slave_link_status(s8 link)
{
	switch (link) {
	case BOND_LINK_UP:
		return "up";
	case BOND_LINK_FAIL:
		return "going down";
	case BOND_LINK_DOWN:
		return "down";
	case BOND_LINK_BACK:
		return "going back";
	default:
		return "unknown";
	}
}

/* if <dev> supports MII link status reporting, check its link status.
 *
 * We either do MII/ETHTOOL ioctls, or check netif_carrier_ok(),
 * depending upon the setting of the use_carrier parameter.
 *
 * Return either BMSR_LSTATUS, meaning that the link is up (or we
 * can't tell and just pretend it is), or 0, meaning that the link is
 * down.
 *
 * If reporting is non-zero, instead of faking link up, return -1 if
 * both ETHTOOL and MII ioctls fail (meaning the device does not
 * support them).  If use_carrier is set, return whatever it says.
 * It'd be nice if there was a good way to tell if a driver supports
 * netif_carrier, but there really isn't.
 */
static int bond_check_dev_link(struct bonding *bond,
			       struct net_device *slave_dev, int reporting)
{
	const struct net_device_ops *slave_ops = slave_dev->netdev_ops;
	int (*ioctl)(struct net_device *, struct ifreq *, int);
	struct ifreq ifr;
	struct mii_ioctl_data *mii;

	if (!reporting && !netif_running(slave_dev))
		return 0;

	if (bond->params.use_carrier)
		return netif_carrier_ok(slave_dev) ? BMSR_LSTATUS : 0;

	/* Try to get link status using Ethtool first. */
	if (slave_dev->ethtool_ops->get_link)
		return slave_dev->ethtool_ops->get_link(slave_dev) ?
			BMSR_LSTATUS : 0;

	/* Ethtool can't be used, fallback to MII ioctls. */
	ioctl = slave_ops->ndo_do_ioctl;
	if (ioctl) {
		/* TODO: set pointer to correct ioctl on a per team member
		 *       bases to make this more efficient. that is, once
		 *       we determine the correct ioctl, we will always
		 *       call it and not the others for that team
		 *       member.
		 */

		/* We cannot assume that SIOCGMIIPHY will also read a
		 * register; not all network drivers (e.g., e100)
		 * support that.
		 */

		/* Yes, the mii is overlaid on the ifreq.ifr_ifru */
		strncpy(ifr.ifr_name, slave_dev->name, IFNAMSIZ);
		mii = if_mii(&ifr);
		if (ioctl(slave_dev, &ifr, SIOCGMIIPHY) == 0) {
			mii->reg_num = MII_BMSR;
			if (ioctl(slave_dev, &ifr, SIOCGMIIREG) == 0)
				return mii->val_out & BMSR_LSTATUS;
		}
	}

	/* If reporting, report that either there's no dev->do_ioctl,
	 * or both SIOCGMIIREG and get_link failed (meaning that we
	 * cannot report link status).  If not reporting, pretend
	 * we're ok.
	 */
	return reporting ? -1 : BMSR_LSTATUS;
}

/*----------------------------- Multicast list ------------------------------*/

/* Push the promiscuity flag down to appropriate slaves */
static int bond_set_promiscuity(struct bonding *bond, int inc)
{
	struct list_head *iter;
	int err = 0;

	if (bond_uses_primary(bond)) {
		struct slave *curr_active = rtnl_dereference(bond->curr_active_slave);

		if (curr_active)
			err = dev_set_promiscuity(curr_active->dev, inc);
	} else {
		struct slave *slave;

		bond_for_each_slave(bond, slave, iter) {
			err = dev_set_promiscuity(slave->dev, inc);
			if (err)
				return err;
		}
	}
	return err;
}

/* Push the allmulti flag down to all slaves */
static int bond_set_allmulti(struct bonding *bond, int inc)
{
	struct list_head *iter;
	int err = 0;

	if (bond_uses_primary(bond)) {
		struct slave *curr_active = rtnl_dereference(bond->curr_active_slave);

		if (curr_active)
			err = dev_set_allmulti(curr_active->dev, inc);
	} else {
		struct slave *slave;

		bond_for_each_slave(bond, slave, iter) {
			err = dev_set_allmulti(slave->dev, inc);
			if (err)
				return err;
		}
	}
	return err;
}

/* Retrieve the list of registered multicast addresses for the bonding
 * device and retransmit an IGMP JOIN request to the current active
 * slave.
 */
static void bond_resend_igmp_join_requests_delayed(struct work_struct *work)
{
	struct bonding *bond = container_of(work, struct bonding,
					    mcast_work.work);

	if (!rtnl_trylock()) {
		queue_delayed_work(bond->wq, &bond->mcast_work, 1);
		return;
	}
	call_netdevice_notifiers(NETDEV_RESEND_IGMP, bond->dev);

	if (bond->igmp_retrans > 1) {
		bond->igmp_retrans--;
		queue_delayed_work(bond->wq, &bond->mcast_work, HZ/5);
	}
	rtnl_unlock();
}

/* Flush bond's hardware addresses from slave */
static void bond_hw_addr_flush(struct net_device *bond_dev,
			       struct net_device *slave_dev)
{
	struct bonding *bond = netdev_priv(bond_dev);

	dev_uc_unsync(slave_dev, bond_dev);
	dev_mc_unsync(slave_dev, bond_dev);

	if (BOND_MODE(bond) == BOND_MODE_8023AD)
		dev_mc_del(slave_dev, lacpdu_mcast_addr);
}

/*--------------------------- Active slave change ---------------------------*/

/* Update the hardware address list and promisc/allmulti for the new and
 * old active slaves (if any).  Modes that are not using primary keep all
 * slaves up date at all times; only the modes that use primary need to call
 * this function to swap these settings during a failover.
 */
static void bond_hw_addr_swap(struct bonding *bond, struct slave *new_active,
			      struct slave *old_active)
{
	if (old_active) {
		if (bond->dev->flags & IFF_PROMISC)
			dev_set_promiscuity(old_active->dev, -1);

		if (bond->dev->flags & IFF_ALLMULTI)
			dev_set_allmulti(old_active->dev, -1);

		if (bond->dev->flags & IFF_UP)
			bond_hw_addr_flush(bond->dev, old_active->dev);
	}

	if (new_active) {
		/* FIXME: Signal errors upstream. */
		if (bond->dev->flags & IFF_PROMISC)
			dev_set_promiscuity(new_active->dev, 1);

		if (bond->dev->flags & IFF_ALLMULTI)
			dev_set_allmulti(new_active->dev, 1);

		if (bond->dev->flags & IFF_UP) {
			netif_addr_lock_bh(bond->dev);
			dev_uc_sync(new_active->dev, bond->dev);
			dev_mc_sync(new_active->dev, bond->dev);
			netif_addr_unlock_bh(bond->dev);
		}
	}
}

/**
 * bond_set_dev_addr - clone slave's address to bond
 * @bond_dev: bond net device
 * @slave_dev: slave net device
 *
 * Should be called with RTNL held.
 */
static int bond_set_dev_addr(struct net_device *bond_dev,
			     struct net_device *slave_dev)
{
	int err;

	slave_dbg(bond_dev, slave_dev, "bond_dev=%p slave_dev=%p slave_dev->addr_len=%d\n",
		  bond_dev, slave_dev, slave_dev->addr_len);
	err = dev_pre_changeaddr_notify(bond_dev, slave_dev->dev_addr, NULL);
	if (err)
		return err;

	memcpy(bond_dev->dev_addr, slave_dev->dev_addr, slave_dev->addr_len);
	bond_dev->addr_assign_type = NET_ADDR_STOLEN;
	call_netdevice_notifiers(NETDEV_CHANGEADDR, bond_dev);
	return 0;
}

static struct slave *bond_get_old_active(struct bonding *bond,
					 struct slave *new_active)
{
	struct slave *slave;
	struct list_head *iter;

	bond_for_each_slave(bond, slave, iter) {
		if (slave == new_active)
			continue;

		if (ether_addr_equal(bond->dev->dev_addr, slave->dev->dev_addr))
			return slave;
	}

	return NULL;
}

/* bond_do_fail_over_mac
 *
 * Perform special MAC address swapping for fail_over_mac settings
 *
 * Called with RTNL
 */
static void bond_do_fail_over_mac(struct bonding *bond,
				  struct slave *new_active,
				  struct slave *old_active)
{
	u8 tmp_mac[MAX_ADDR_LEN];
	struct sockaddr_storage ss;
	int rv;

	switch (bond->params.fail_over_mac) {
	case BOND_FOM_ACTIVE:
		if (new_active) {
			rv = bond_set_dev_addr(bond->dev, new_active->dev);
			if (rv)
				slave_err(bond->dev, new_active->dev, "Error %d setting bond MAC from slave\n",
					  -rv);
		}
		break;
	case BOND_FOM_FOLLOW:
		/* if new_active && old_active, swap them
		 * if just old_active, do nothing (going to no active slave)
		 * if just new_active, set new_active to bond's MAC
		 */
		if (!new_active)
			return;

		if (!old_active)
			old_active = bond_get_old_active(bond, new_active);

		if (old_active) {
			bond_hw_addr_copy(tmp_mac, new_active->dev->dev_addr,
					  new_active->dev->addr_len);
			bond_hw_addr_copy(ss.__data,
					  old_active->dev->dev_addr,
					  old_active->dev->addr_len);
			ss.ss_family = new_active->dev->type;
		} else {
			bond_hw_addr_copy(ss.__data, bond->dev->dev_addr,
					  bond->dev->addr_len);
			ss.ss_family = bond->dev->type;
		}

		rv = dev_set_mac_address(new_active->dev,
					 (struct sockaddr *)&ss, NULL);
		if (rv) {
			slave_err(bond->dev, new_active->dev, "Error %d setting MAC of new active slave\n",
				  -rv);
			goto out;
		}

		if (!old_active)
			goto out;

		bond_hw_addr_copy(ss.__data, tmp_mac,
				  new_active->dev->addr_len);
		ss.ss_family = old_active->dev->type;

		rv = dev_set_mac_address(old_active->dev,
					 (struct sockaddr *)&ss, NULL);
		if (rv)
			slave_err(bond->dev, old_active->dev, "Error %d setting MAC of old active slave\n",
				  -rv);
out:
		break;
	default:
		netdev_err(bond->dev, "bond_do_fail_over_mac impossible: bad policy %d\n",
			   bond->params.fail_over_mac);
		break;
	}

}

static struct slave *bond_choose_primary_or_current(struct bonding *bond)
{
	struct slave *prim = rtnl_dereference(bond->primary_slave);
	struct slave *curr = rtnl_dereference(bond->curr_active_slave);

	if (!prim || prim->link != BOND_LINK_UP) {
		if (!curr || curr->link != BOND_LINK_UP)
			return NULL;
		return curr;
	}

	if (bond->force_primary) {
		bond->force_primary = false;
		return prim;
	}

	if (!curr || curr->link != BOND_LINK_UP)
		return prim;

	/* At this point, prim and curr are both up */
	switch (bond->params.primary_reselect) {
	case BOND_PRI_RESELECT_ALWAYS:
		return prim;
	case BOND_PRI_RESELECT_BETTER:
		if (prim->speed < curr->speed)
			return curr;
		if (prim->speed == curr->speed && prim->duplex <= curr->duplex)
			return curr;
		return prim;
	case BOND_PRI_RESELECT_FAILURE:
		return curr;
	default:
		netdev_err(bond->dev, "impossible primary_reselect %d\n",
			   bond->params.primary_reselect);
		return curr;
	}
}

/**
 * bond_find_best_slave - select the best available slave to be the active one
 * @bond: our bonding struct
 */
static struct slave *bond_find_best_slave(struct bonding *bond)
{
	struct slave *slave, *bestslave = NULL;
	struct list_head *iter;
	int mintime = bond->params.updelay;

	slave = bond_choose_primary_or_current(bond);
	if (slave)
		return slave;

	bond_for_each_slave(bond, slave, iter) {
		if (slave->link == BOND_LINK_UP)
			return slave;
		if (slave->link == BOND_LINK_BACK && bond_slave_is_up(slave) &&
		    slave->delay < mintime) {
			mintime = slave->delay;
			bestslave = slave;
		}
	}

	return bestslave;
}

static bool bond_should_notify_peers(struct bonding *bond)
{
	struct slave *slave;

	rcu_read_lock();
	slave = rcu_dereference(bond->curr_active_slave);
	rcu_read_unlock();

	if (!slave || !bond->send_peer_notif ||
	    bond->send_peer_notif %
	    max(1, bond->params.peer_notif_delay) != 0 ||
	    !netif_carrier_ok(bond->dev) ||
	    test_bit(__LINK_STATE_LINKWATCH_PENDING, &slave->dev->state))
		return false;

	netdev_dbg(bond->dev, "bond_should_notify_peers: slave %s\n",
		   slave ? slave->dev->name : "NULL");

	return true;
}

/**
 * change_active_interface - change the active slave into the specified one
 * @bond: our bonding struct
 * @new_active: the new slave to make the active one
 *
 * Set the new slave to the bond's settings and unset them on the old
 * curr_active_slave.
 * Setting include flags, mc-list, promiscuity, allmulti, etc.
 *
 * If @new's link state is %BOND_LINK_BACK we'll set it to %BOND_LINK_UP,
 * because it is apparently the best available slave we have, even though its
 * updelay hasn't timed out yet.
 *
 * Caller must hold RTNL.
 */
void bond_change_active_slave(struct bonding *bond, struct slave *new_active)
{
	struct slave *old_active;

	ASSERT_RTNL();

	old_active = rtnl_dereference(bond->curr_active_slave);

	if (old_active == new_active)
		return;

#ifdef CONFIG_XFRM_OFFLOAD
	bond_ipsec_del_sa_all(bond);
#endif /* CONFIG_XFRM_OFFLOAD */

	if (new_active) {
		new_active->last_link_up = jiffies;

		if (new_active->link == BOND_LINK_BACK) {
			if (bond_uses_primary(bond)) {
				slave_info(bond->dev, new_active->dev, "making interface the new active one %d ms earlier\n",
					   (bond->params.updelay - new_active->delay) * bond->params.miimon);
			}

			new_active->delay = 0;
			bond_set_slave_link_state(new_active, BOND_LINK_UP,
						  BOND_SLAVE_NOTIFY_NOW);

			if (BOND_MODE(bond) == BOND_MODE_8023AD)
				bond_3ad_handle_link_change(new_active, BOND_LINK_UP);

			if (bond_is_lb(bond))
				bond_alb_handle_link_change(bond, new_active, BOND_LINK_UP);
		} else {
			if (bond_uses_primary(bond)) {
				slave_info(bond->dev, new_active->dev, "making interface the new active one\n");
			}
		}
	}

	if (bond_uses_primary(bond))
		bond_hw_addr_swap(bond, new_active, old_active);

	if (bond_is_lb(bond)) {
		bond_alb_handle_active_change(bond, new_active);
		if (old_active)
			bond_set_slave_inactive_flags(old_active,
						      BOND_SLAVE_NOTIFY_NOW);
		if (new_active)
			bond_set_slave_active_flags(new_active,
						    BOND_SLAVE_NOTIFY_NOW);
	} else {
		rcu_assign_pointer(bond->curr_active_slave, new_active);
	}

	if (BOND_MODE(bond) == BOND_MODE_ACTIVEBACKUP) {
		if (old_active)
			bond_set_slave_inactive_flags(old_active,
						      BOND_SLAVE_NOTIFY_NOW);

		if (new_active) {
			bool should_notify_peers = false;

			bond_set_slave_active_flags(new_active,
						    BOND_SLAVE_NOTIFY_NOW);

			if (bond->params.fail_over_mac)
				bond_do_fail_over_mac(bond, new_active,
						      old_active);

			if (netif_running(bond->dev)) {
				bond->send_peer_notif =
					bond->params.num_peer_notif *
					max(1, bond->params.peer_notif_delay);
				should_notify_peers =
					bond_should_notify_peers(bond);
			}

			call_netdevice_notifiers(NETDEV_BONDING_FAILOVER, bond->dev);
			if (should_notify_peers) {
				bond->send_peer_notif--;
				call_netdevice_notifiers(NETDEV_NOTIFY_PEERS,
							 bond->dev);
			}
		}
	}

#ifdef CONFIG_XFRM_OFFLOAD
	bond_ipsec_add_sa_all(bond);
#endif /* CONFIG_XFRM_OFFLOAD */

	/* resend IGMP joins since active slave has changed or
	 * all were sent on curr_active_slave.
	 * resend only if bond is brought up with the affected
	 * bonding modes and the retransmission is enabled
	 */
	if (netif_running(bond->dev) && (bond->params.resend_igmp > 0) &&
	    ((bond_uses_primary(bond) && new_active) ||
	     BOND_MODE(bond) == BOND_MODE_ROUNDROBIN)) {
		bond->igmp_retrans = bond->params.resend_igmp;
		queue_delayed_work(bond->wq, &bond->mcast_work, 1);
	}
}

/**
 * bond_select_active_slave - select a new active slave, if needed
 * @bond: our bonding struct
 *
 * This functions should be called when one of the following occurs:
 * - The old curr_active_slave has been released or lost its link.
 * - The primary_slave has got its link back.
 * - A slave has got its link back and there's no old curr_active_slave.
 *
 * Caller must hold RTNL.
 */
void bond_select_active_slave(struct bonding *bond)
{
	struct slave *best_slave;
	int rv;

	ASSERT_RTNL();

	best_slave = bond_find_best_slave(bond);
	if (best_slave != rtnl_dereference(bond->curr_active_slave)) {
		bond_change_active_slave(bond, best_slave);
		rv = bond_set_carrier(bond);
		if (!rv)
			return;

		if (netif_carrier_ok(bond->dev))
			netdev_info(bond->dev, "active interface up!\n");
		else
			netdev_info(bond->dev, "now running without any active interface!\n");
	}
}

#ifdef CONFIG_NET_POLL_CONTROLLER
static inline int slave_enable_netpoll(struct slave *slave)
{
	struct netpoll *np;
	int err = 0;

	np = kzalloc(sizeof(*np), GFP_KERNEL);
	err = -ENOMEM;
	if (!np)
		goto out;

	err = __netpoll_setup(np, slave->dev);
	if (err) {
		kfree(np);
		goto out;
	}
	slave->np = np;
out:
	return err;
}
static inline void slave_disable_netpoll(struct slave *slave)
{
	struct netpoll *np = slave->np;

	if (!np)
		return;

	slave->np = NULL;

	__netpoll_free(np);
}

static void bond_poll_controller(struct net_device *bond_dev)
{
	struct bonding *bond = netdev_priv(bond_dev);
	struct slave *slave = NULL;
	struct list_head *iter;
	struct ad_info ad_info;

	if (BOND_MODE(bond) == BOND_MODE_8023AD)
		if (bond_3ad_get_active_agg_info(bond, &ad_info))
			return;

	bond_for_each_slave_rcu(bond, slave, iter) {
		if (!bond_slave_is_up(slave))
			continue;

		if (BOND_MODE(bond) == BOND_MODE_8023AD) {
			struct aggregator *agg =
			    SLAVE_AD_INFO(slave)->port.aggregator;

			if (agg &&
			    agg->aggregator_identifier != ad_info.aggregator_id)
				continue;
		}

		netpoll_poll_dev(slave->dev);
	}
}

static void bond_netpoll_cleanup(struct net_device *bond_dev)
{
	struct bonding *bond = netdev_priv(bond_dev);
	struct list_head *iter;
	struct slave *slave;

	bond_for_each_slave(bond, slave, iter)
		if (bond_slave_is_up(slave))
			slave_disable_netpoll(slave);
}

static int bond_netpoll_setup(struct net_device *dev, struct netpoll_info *ni)
{
	struct bonding *bond = netdev_priv(dev);
	struct list_head *iter;
	struct slave *slave;
	int err = 0;

	bond_for_each_slave(bond, slave, iter) {
		err = slave_enable_netpoll(slave);
		if (err) {
			bond_netpoll_cleanup(dev);
			break;
		}
	}
	return err;
}
#else
static inline int slave_enable_netpoll(struct slave *slave)
{
	return 0;
}
static inline void slave_disable_netpoll(struct slave *slave)
{
}
static void bond_netpoll_cleanup(struct net_device *bond_dev)
{
}
#endif

/*---------------------------------- IOCTL ----------------------------------*/

static netdev_features_t bond_fix_features(struct net_device *dev,
					   netdev_features_t features)
{
	struct bonding *bond = netdev_priv(dev);
	struct list_head *iter;
	netdev_features_t mask;
	struct slave *slave;

	mask = features;

	features &= ~NETIF_F_ONE_FOR_ALL;
	features |= NETIF_F_ALL_FOR_ALL;

	bond_for_each_slave(bond, slave, iter) {
		features = netdev_increment_features(features,
						     slave->dev->features,
						     mask);
	}
	features = netdev_add_tso_features(features, mask);

	return features;
}

#define BOND_VLAN_FEATURES	(NETIF_F_HW_CSUM | NETIF_F_SG | \
				 NETIF_F_FRAGLIST | NETIF_F_ALL_TSO | \
				 NETIF_F_HIGHDMA | NETIF_F_LRO)

#define BOND_ENC_FEATURES	(NETIF_F_HW_CSUM | NETIF_F_SG | \
				 NETIF_F_RXCSUM | NETIF_F_ALL_TSO)

#define BOND_MPLS_FEATURES	(NETIF_F_HW_CSUM | NETIF_F_SG | \
				 NETIF_F_ALL_TSO)


static void bond_compute_features(struct bonding *bond)
{
	unsigned int dst_release_flag = IFF_XMIT_DST_RELEASE |
					IFF_XMIT_DST_RELEASE_PERM;
	netdev_features_t vlan_features = BOND_VLAN_FEATURES;
	netdev_features_t enc_features  = BOND_ENC_FEATURES;
#ifdef CONFIG_XFRM_OFFLOAD
	netdev_features_t xfrm_features  = BOND_XFRM_FEATURES;
#endif /* CONFIG_XFRM_OFFLOAD */
	netdev_features_t mpls_features  = BOND_MPLS_FEATURES;
	struct net_device *bond_dev = bond->dev;
	struct list_head *iter;
	struct slave *slave;
	unsigned short max_hard_header_len = ETH_HLEN;
	unsigned int gso_max_size = GSO_MAX_SIZE;
	u16 gso_max_segs = GSO_MAX_SEGS;

	if (!bond_has_slaves(bond))
		goto done;
	vlan_features &= NETIF_F_ALL_FOR_ALL;
	mpls_features &= NETIF_F_ALL_FOR_ALL;

	bond_for_each_slave(bond, slave, iter) {
		vlan_features = netdev_increment_features(vlan_features,
			slave->dev->vlan_features, BOND_VLAN_FEATURES);

		enc_features = netdev_increment_features(enc_features,
							 slave->dev->hw_enc_features,
							 BOND_ENC_FEATURES);

#ifdef CONFIG_XFRM_OFFLOAD
		xfrm_features = netdev_increment_features(xfrm_features,
							  slave->dev->hw_enc_features,
							  BOND_XFRM_FEATURES);
#endif /* CONFIG_XFRM_OFFLOAD */

		mpls_features = netdev_increment_features(mpls_features,
							  slave->dev->mpls_features,
							  BOND_MPLS_FEATURES);

		dst_release_flag &= slave->dev->priv_flags;
		if (slave->dev->hard_header_len > max_hard_header_len)
			max_hard_header_len = slave->dev->hard_header_len;

		gso_max_size = min(gso_max_size, slave->dev->gso_max_size);
		gso_max_segs = min(gso_max_segs, slave->dev->gso_max_segs);
	}
	bond_dev->hard_header_len = max_hard_header_len;

done:
	bond_dev->vlan_features = vlan_features;
	bond_dev->hw_enc_features = enc_features | NETIF_F_GSO_ENCAP_ALL |
				    NETIF_F_HW_VLAN_CTAG_TX |
				    NETIF_F_HW_VLAN_STAG_TX |
				    NETIF_F_GSO_UDP_L4;
#ifdef CONFIG_XFRM_OFFLOAD
	bond_dev->hw_enc_features |= xfrm_features;
#endif /* CONFIG_XFRM_OFFLOAD */
	bond_dev->mpls_features = mpls_features;
	bond_dev->gso_max_segs = gso_max_segs;
	netif_set_gso_max_size(bond_dev, gso_max_size);

	bond_dev->priv_flags &= ~IFF_XMIT_DST_RELEASE;
	if ((bond_dev->priv_flags & IFF_XMIT_DST_RELEASE_PERM) &&
	    dst_release_flag == (IFF_XMIT_DST_RELEASE | IFF_XMIT_DST_RELEASE_PERM))
		bond_dev->priv_flags |= IFF_XMIT_DST_RELEASE;

	netdev_change_features(bond_dev);
}

static void bond_setup_by_slave(struct net_device *bond_dev,
				struct net_device *slave_dev)
{
	bool was_up = !!(bond_dev->flags & IFF_UP);

	dev_close(bond_dev);

	bond_dev->header_ops	    = slave_dev->header_ops;

	bond_dev->type		    = slave_dev->type;
	bond_dev->hard_header_len   = slave_dev->hard_header_len;
	bond_dev->needed_headroom   = slave_dev->needed_headroom;
	bond_dev->addr_len	    = slave_dev->addr_len;

	memcpy(bond_dev->broadcast, slave_dev->broadcast,
		slave_dev->addr_len);

	if (slave_dev->flags & IFF_POINTOPOINT) {
		bond_dev->flags &= ~(IFF_BROADCAST | IFF_MULTICAST);
		bond_dev->flags |= (IFF_POINTOPOINT | IFF_NOARP);
	}
<<<<<<< HEAD
=======
	if (was_up)
		dev_open(bond_dev, NULL);
>>>>>>> 068af29e
}

/* On bonding slaves other than the currently active slave, suppress
 * duplicates except for alb non-mcast/bcast.
 */
static bool bond_should_deliver_exact_match(struct sk_buff *skb,
					    struct slave *slave,
					    struct bonding *bond)
{
	if (bond_is_slave_inactive(slave)) {
		if (BOND_MODE(bond) == BOND_MODE_ALB &&
		    skb->pkt_type != PACKET_BROADCAST &&
		    skb->pkt_type != PACKET_MULTICAST)
			return false;
		return true;
	}
	return false;
}

static rx_handler_result_t bond_handle_frame(struct sk_buff **pskb)
{
	struct sk_buff *skb = *pskb;
	struct slave *slave;
	struct bonding *bond;
	int (*recv_probe)(const struct sk_buff *, struct bonding *,
			  struct slave *);
	int ret = RX_HANDLER_ANOTHER;

	skb = skb_share_check(skb, GFP_ATOMIC);
	if (unlikely(!skb))
		return RX_HANDLER_CONSUMED;

	*pskb = skb;

	slave = bond_slave_get_rcu(skb->dev);
	bond = slave->bond;

	recv_probe = READ_ONCE(bond->recv_probe);
	if (recv_probe) {
		ret = recv_probe(skb, bond, slave);
		if (ret == RX_HANDLER_CONSUMED) {
			consume_skb(skb);
			return ret;
		}
	}

	/*
	 * For packets determined by bond_should_deliver_exact_match() call to
	 * be suppressed we want to make an exception for link-local packets.
	 * This is necessary for e.g. LLDP daemons to be able to monitor
	 * inactive slave links without being forced to bind to them
	 * explicitly.
	 *
	 * At the same time, packets that are passed to the bonding master
	 * (including link-local ones) can have their originating interface
	 * determined via PACKET_ORIGDEV socket option.
	 */
	if (bond_should_deliver_exact_match(skb, slave, bond)) {
		if (is_link_local_ether_addr(eth_hdr(skb)->h_dest))
			return RX_HANDLER_PASS;
		return RX_HANDLER_EXACT;
	}

	skb->dev = bond->dev;

	if (BOND_MODE(bond) == BOND_MODE_ALB &&
	    netif_is_bridge_port(bond->dev) &&
	    skb->pkt_type == PACKET_HOST) {

		if (unlikely(skb_cow_head(skb,
					  skb->data - skb_mac_header(skb)))) {
			kfree_skb(skb);
			return RX_HANDLER_CONSUMED;
		}
		bond_hw_addr_copy(eth_hdr(skb)->h_dest, bond->dev->dev_addr,
				  bond->dev->addr_len);
	}

	return ret;
}

static enum netdev_lag_tx_type bond_lag_tx_type(struct bonding *bond)
{
	switch (BOND_MODE(bond)) {
	case BOND_MODE_ROUNDROBIN:
		return NETDEV_LAG_TX_TYPE_ROUNDROBIN;
	case BOND_MODE_ACTIVEBACKUP:
		return NETDEV_LAG_TX_TYPE_ACTIVEBACKUP;
	case BOND_MODE_BROADCAST:
		return NETDEV_LAG_TX_TYPE_BROADCAST;
	case BOND_MODE_XOR:
	case BOND_MODE_8023AD:
		return NETDEV_LAG_TX_TYPE_HASH;
	default:
		return NETDEV_LAG_TX_TYPE_UNKNOWN;
	}
}

static enum netdev_lag_hash bond_lag_hash_type(struct bonding *bond,
					       enum netdev_lag_tx_type type)
{
	if (type != NETDEV_LAG_TX_TYPE_HASH)
		return NETDEV_LAG_HASH_NONE;

	switch (bond->params.xmit_policy) {
	case BOND_XMIT_POLICY_LAYER2:
		return NETDEV_LAG_HASH_L2;
	case BOND_XMIT_POLICY_LAYER34:
		return NETDEV_LAG_HASH_L34;
	case BOND_XMIT_POLICY_LAYER23:
		return NETDEV_LAG_HASH_L23;
	case BOND_XMIT_POLICY_ENCAP23:
		return NETDEV_LAG_HASH_E23;
	case BOND_XMIT_POLICY_ENCAP34:
		return NETDEV_LAG_HASH_E34;
	default:
		return NETDEV_LAG_HASH_UNKNOWN;
	}
}

static int bond_master_upper_dev_link(struct bonding *bond, struct slave *slave,
				      struct netlink_ext_ack *extack)
{
	struct netdev_lag_upper_info lag_upper_info;
	enum netdev_lag_tx_type type;

	type = bond_lag_tx_type(bond);
	lag_upper_info.tx_type = type;
	lag_upper_info.hash_type = bond_lag_hash_type(bond, type);

	return netdev_master_upper_dev_link(slave->dev, bond->dev, slave,
					    &lag_upper_info, extack);
}

static void bond_upper_dev_unlink(struct bonding *bond, struct slave *slave)
{
	netdev_upper_dev_unlink(slave->dev, bond->dev);
	slave->dev->flags &= ~IFF_SLAVE;
}

static void slave_kobj_release(struct kobject *kobj)
{
	struct slave *slave = to_slave(kobj);
	struct bonding *bond = bond_get_bond_by_slave(slave);

	cancel_delayed_work_sync(&slave->notify_work);
	if (BOND_MODE(bond) == BOND_MODE_8023AD)
		kfree(SLAVE_AD_INFO(slave));

	kfree(slave);
}

static struct kobj_type slave_ktype = {
	.release = slave_kobj_release,
#ifdef CONFIG_SYSFS
	.sysfs_ops = &slave_sysfs_ops,
#endif
};

static int bond_kobj_init(struct slave *slave)
{
	int err;

	err = kobject_init_and_add(&slave->kobj, &slave_ktype,
				   &(slave->dev->dev.kobj), "bonding_slave");
	if (err)
		kobject_put(&slave->kobj);

	return err;
}

static struct slave *bond_alloc_slave(struct bonding *bond,
				      struct net_device *slave_dev)
{
	struct slave *slave = NULL;

	slave = kzalloc(sizeof(*slave), GFP_KERNEL);
	if (!slave)
		return NULL;

	slave->bond = bond;
	slave->dev = slave_dev;
	INIT_DELAYED_WORK(&slave->notify_work, bond_netdev_notify_work);

	if (bond_kobj_init(slave))
		return NULL;

	if (BOND_MODE(bond) == BOND_MODE_8023AD) {
		SLAVE_AD_INFO(slave) = kzalloc(sizeof(struct ad_slave_info),
					       GFP_KERNEL);
		if (!SLAVE_AD_INFO(slave)) {
			kobject_put(&slave->kobj);
			return NULL;
		}
	}

	return slave;
}

static void bond_fill_ifbond(struct bonding *bond, struct ifbond *info)
{
	info->bond_mode = BOND_MODE(bond);
	info->miimon = bond->params.miimon;
	info->num_slaves = bond->slave_cnt;
}

static void bond_fill_ifslave(struct slave *slave, struct ifslave *info)
{
	strcpy(info->slave_name, slave->dev->name);
	info->link = slave->link;
	info->state = bond_slave_state(slave);
	info->link_failure_count = slave->link_failure_count;
}

static void bond_netdev_notify_work(struct work_struct *_work)
{
	struct slave *slave = container_of(_work, struct slave,
					   notify_work.work);

	if (rtnl_trylock()) {
		struct netdev_bonding_info binfo;

		bond_fill_ifslave(slave, &binfo.slave);
		bond_fill_ifbond(slave->bond, &binfo.master);
		netdev_bonding_info_change(slave->dev, &binfo);
		rtnl_unlock();
	} else {
		queue_delayed_work(slave->bond->wq, &slave->notify_work, 1);
	}
}

void bond_queue_slave_event(struct slave *slave)
{
	queue_delayed_work(slave->bond->wq, &slave->notify_work, 0);
}

void bond_lower_state_changed(struct slave *slave)
{
	struct netdev_lag_lower_state_info info;

	info.link_up = slave->link == BOND_LINK_UP ||
		       slave->link == BOND_LINK_FAIL;
	info.tx_enabled = bond_is_active_slave(slave);
	netdev_lower_state_changed(slave->dev, &info);
}

/* enslave device <slave> to bond device <master> */
int bond_enslave(struct net_device *bond_dev, struct net_device *slave_dev,
		 struct netlink_ext_ack *extack)
{
	struct bonding *bond = netdev_priv(bond_dev);
	const struct net_device_ops *slave_ops = slave_dev->netdev_ops;
	struct slave *new_slave = NULL, *prev_slave;
	struct sockaddr_storage ss;
	int link_reporting;
	int res = 0, i;

	if (!bond->params.use_carrier &&
	    slave_dev->ethtool_ops->get_link == NULL &&
	    slave_ops->ndo_do_ioctl == NULL) {
		slave_warn(bond_dev, slave_dev, "no link monitoring support\n");
	}

	/* already in-use? */
	if (netdev_is_rx_handler_busy(slave_dev)) {
		NL_SET_ERR_MSG(extack, "Device is in use and cannot be enslaved");
		slave_err(bond_dev, slave_dev,
			  "Error: Device is in use and cannot be enslaved\n");
		return -EBUSY;
	}

	if (bond_dev == slave_dev) {
		NL_SET_ERR_MSG(extack, "Cannot enslave bond to itself.");
		netdev_err(bond_dev, "cannot enslave bond to itself.\n");
		return -EPERM;
	}

	/* vlan challenged mutual exclusion */
	/* no need to lock since we're protected by rtnl_lock */
	if (slave_dev->features & NETIF_F_VLAN_CHALLENGED) {
		slave_dbg(bond_dev, slave_dev, "is NETIF_F_VLAN_CHALLENGED\n");
		if (vlan_uses_dev(bond_dev)) {
			NL_SET_ERR_MSG(extack, "Can not enslave VLAN challenged device to VLAN enabled bond");
			slave_err(bond_dev, slave_dev, "Error: cannot enslave VLAN challenged slave on VLAN enabled bond\n");
			return -EPERM;
		} else {
			slave_warn(bond_dev, slave_dev, "enslaved VLAN challenged slave. Adding VLANs will be blocked as long as it is part of bond.\n");
		}
	} else {
		slave_dbg(bond_dev, slave_dev, "is !NETIF_F_VLAN_CHALLENGED\n");
	}

	if (slave_dev->features & NETIF_F_HW_ESP)
		slave_dbg(bond_dev, slave_dev, "is esp-hw-offload capable\n");

	/* Old ifenslave binaries are no longer supported.  These can
	 * be identified with moderate accuracy by the state of the slave:
	 * the current ifenslave will set the interface down prior to
	 * enslaving it; the old ifenslave will not.
	 */
	if (slave_dev->flags & IFF_UP) {
		NL_SET_ERR_MSG(extack, "Device can not be enslaved while up");
		slave_err(bond_dev, slave_dev, "slave is up - this may be due to an out of date ifenslave\n");
		return -EPERM;
	}

	/* set bonding device ether type by slave - bonding netdevices are
	 * created with ether_setup, so when the slave type is not ARPHRD_ETHER
	 * there is a need to override some of the type dependent attribs/funcs.
	 *
	 * bond ether type mutual exclusion - don't allow slaves of dissimilar
	 * ether type (eg ARPHRD_ETHER and ARPHRD_INFINIBAND) share the same bond
	 */
	if (!bond_has_slaves(bond)) {
		if (bond_dev->type != slave_dev->type) {
			slave_dbg(bond_dev, slave_dev, "change device type from %d to %d\n",
				  bond_dev->type, slave_dev->type);

			res = call_netdevice_notifiers(NETDEV_PRE_TYPE_CHANGE,
						       bond_dev);
			res = notifier_to_errno(res);
			if (res) {
				slave_err(bond_dev, slave_dev, "refused to change device type\n");
				return -EBUSY;
			}

			/* Flush unicast and multicast addresses */
			dev_uc_flush(bond_dev);
			dev_mc_flush(bond_dev);

			if (slave_dev->type != ARPHRD_ETHER)
				bond_setup_by_slave(bond_dev, slave_dev);
			else {
				ether_setup(bond_dev);
				bond_dev->priv_flags &= ~IFF_TX_SKB_SHARING;
			}

			call_netdevice_notifiers(NETDEV_POST_TYPE_CHANGE,
						 bond_dev);
		}
	} else if (bond_dev->type != slave_dev->type) {
		NL_SET_ERR_MSG(extack, "Device type is different from other slaves");
		slave_err(bond_dev, slave_dev, "ether type (%d) is different from other slaves (%d), can not enslave it\n",
			  slave_dev->type, bond_dev->type);
		return -EINVAL;
	}

	if (slave_dev->type == ARPHRD_INFINIBAND &&
	    BOND_MODE(bond) != BOND_MODE_ACTIVEBACKUP) {
		NL_SET_ERR_MSG(extack, "Only active-backup mode is supported for infiniband slaves");
		slave_warn(bond_dev, slave_dev, "Type (%d) supports only active-backup mode\n",
			   slave_dev->type);
		res = -EOPNOTSUPP;
		goto err_undo_flags;
	}

	if (!slave_ops->ndo_set_mac_address ||
	    slave_dev->type == ARPHRD_INFINIBAND) {
		slave_warn(bond_dev, slave_dev, "The slave device specified does not support setting the MAC address\n");
		if (BOND_MODE(bond) == BOND_MODE_ACTIVEBACKUP &&
		    bond->params.fail_over_mac != BOND_FOM_ACTIVE) {
			if (!bond_has_slaves(bond)) {
				bond->params.fail_over_mac = BOND_FOM_ACTIVE;
				slave_warn(bond_dev, slave_dev, "Setting fail_over_mac to active for active-backup mode\n");
			} else {
				NL_SET_ERR_MSG(extack, "Slave device does not support setting the MAC address, but fail_over_mac is not set to active");
				slave_err(bond_dev, slave_dev, "The slave device specified does not support setting the MAC address, but fail_over_mac is not set to active\n");
				res = -EOPNOTSUPP;
				goto err_undo_flags;
			}
		}
	}

	call_netdevice_notifiers(NETDEV_JOIN, slave_dev);

	/* If this is the first slave, then we need to set the master's hardware
	 * address to be the same as the slave's.
	 */
	if (!bond_has_slaves(bond) &&
	    bond->dev->addr_assign_type == NET_ADDR_RANDOM) {
		res = bond_set_dev_addr(bond->dev, slave_dev);
		if (res)
			goto err_undo_flags;
	}

	new_slave = bond_alloc_slave(bond, slave_dev);
	if (!new_slave) {
		res = -ENOMEM;
		goto err_undo_flags;
	}

	/* Set the new_slave's queue_id to be zero.  Queue ID mapping
	 * is set via sysfs or module option if desired.
	 */
	new_slave->queue_id = 0;

	/* Save slave's original mtu and then set it to match the bond */
	new_slave->original_mtu = slave_dev->mtu;
	res = dev_set_mtu(slave_dev, bond->dev->mtu);
	if (res) {
		slave_err(bond_dev, slave_dev, "Error %d calling dev_set_mtu\n", res);
		goto err_free;
	}

	/* Save slave's original ("permanent") mac address for modes
	 * that need it, and for restoring it upon release, and then
	 * set it to the master's address
	 */
	bond_hw_addr_copy(new_slave->perm_hwaddr, slave_dev->dev_addr,
			  slave_dev->addr_len);

	if (!bond->params.fail_over_mac ||
	    BOND_MODE(bond) != BOND_MODE_ACTIVEBACKUP) {
		/* Set slave to master's mac address.  The application already
		 * set the master's mac address to that of the first slave
		 */
		memcpy(ss.__data, bond_dev->dev_addr, bond_dev->addr_len);
		ss.ss_family = slave_dev->type;
		res = dev_set_mac_address(slave_dev, (struct sockaddr *)&ss,
					  extack);
		if (res) {
			slave_err(bond_dev, slave_dev, "Error %d calling set_mac_address\n", res);
			goto err_restore_mtu;
		}
	}

	/* set slave flag before open to prevent IPv6 addrconf */
	slave_dev->flags |= IFF_SLAVE;

	/* open the slave since the application closed it */
	res = dev_open(slave_dev, extack);
	if (res) {
		slave_err(bond_dev, slave_dev, "Opening slave failed\n");
		goto err_restore_mac;
	}

	slave_dev->priv_flags |= IFF_BONDING;
	/* initialize slave stats */
	dev_get_stats(new_slave->dev, &new_slave->slave_stats);

	if (bond_is_lb(bond)) {
		/* bond_alb_init_slave() must be called before all other stages since
		 * it might fail and we do not want to have to undo everything
		 */
		res = bond_alb_init_slave(bond, new_slave);
		if (res)
			goto err_close;
	}

	res = vlan_vids_add_by_dev(slave_dev, bond_dev);
	if (res) {
		slave_err(bond_dev, slave_dev, "Couldn't add bond vlan ids\n");
		goto err_close;
	}

	prev_slave = bond_last_slave(bond);

	new_slave->delay = 0;
	new_slave->link_failure_count = 0;

	if (bond_update_speed_duplex(new_slave) &&
	    bond_needs_speed_duplex(bond))
		new_slave->link = BOND_LINK_DOWN;

	new_slave->last_rx = jiffies -
		(msecs_to_jiffies(bond->params.arp_interval) + 1);
	for (i = 0; i < BOND_MAX_ARP_TARGETS; i++)
		new_slave->target_last_arp_rx[i] = new_slave->last_rx;

	if (bond->params.miimon && !bond->params.use_carrier) {
		link_reporting = bond_check_dev_link(bond, slave_dev, 1);

		if ((link_reporting == -1) && !bond->params.arp_interval) {
			/* miimon is set but a bonded network driver
			 * does not support ETHTOOL/MII and
			 * arp_interval is not set.  Note: if
			 * use_carrier is enabled, we will never go
			 * here (because netif_carrier is always
			 * supported); thus, we don't need to change
			 * the messages for netif_carrier.
			 */
			slave_warn(bond_dev, slave_dev, "MII and ETHTOOL support not available for slave, and arp_interval/arp_ip_target module parameters not specified, thus bonding will not detect link failures! see bonding.txt for details\n");
		} else if (link_reporting == -1) {
			/* unable get link status using mii/ethtool */
			slave_warn(bond_dev, slave_dev, "can't get link status from slave; the network driver associated with this interface does not support MII or ETHTOOL link status reporting, thus miimon has no effect on this interface\n");
		}
	}

	/* check for initial state */
	new_slave->link = BOND_LINK_NOCHANGE;
	if (bond->params.miimon) {
		if (bond_check_dev_link(bond, slave_dev, 0) == BMSR_LSTATUS) {
			if (bond->params.updelay) {
				bond_set_slave_link_state(new_slave,
							  BOND_LINK_BACK,
							  BOND_SLAVE_NOTIFY_NOW);
				new_slave->delay = bond->params.updelay;
			} else {
				bond_set_slave_link_state(new_slave,
							  BOND_LINK_UP,
							  BOND_SLAVE_NOTIFY_NOW);
			}
		} else {
			bond_set_slave_link_state(new_slave, BOND_LINK_DOWN,
						  BOND_SLAVE_NOTIFY_NOW);
		}
	} else if (bond->params.arp_interval) {
		bond_set_slave_link_state(new_slave,
					  (netif_carrier_ok(slave_dev) ?
					  BOND_LINK_UP : BOND_LINK_DOWN),
					  BOND_SLAVE_NOTIFY_NOW);
	} else {
		bond_set_slave_link_state(new_slave, BOND_LINK_UP,
					  BOND_SLAVE_NOTIFY_NOW);
	}

	if (new_slave->link != BOND_LINK_DOWN)
		new_slave->last_link_up = jiffies;
	slave_dbg(bond_dev, slave_dev, "Initial state of slave is BOND_LINK_%s\n",
		  new_slave->link == BOND_LINK_DOWN ? "DOWN" :
		  (new_slave->link == BOND_LINK_UP ? "UP" : "BACK"));

	if (bond_uses_primary(bond) && bond->params.primary[0]) {
		/* if there is a primary slave, remember it */
		if (strcmp(bond->params.primary, new_slave->dev->name) == 0) {
			rcu_assign_pointer(bond->primary_slave, new_slave);
			bond->force_primary = true;
		}
	}

	switch (BOND_MODE(bond)) {
	case BOND_MODE_ACTIVEBACKUP:
		bond_set_slave_inactive_flags(new_slave,
					      BOND_SLAVE_NOTIFY_NOW);
		break;
	case BOND_MODE_8023AD:
		/* in 802.3ad mode, the internal mechanism
		 * will activate the slaves in the selected
		 * aggregator
		 */
		bond_set_slave_inactive_flags(new_slave, BOND_SLAVE_NOTIFY_NOW);
		/* if this is the first slave */
		if (!prev_slave) {
			SLAVE_AD_INFO(new_slave)->id = 1;
			/* Initialize AD with the number of times that the AD timer is called in 1 second
			 * can be called only after the mac address of the bond is set
			 */
			bond_3ad_initialize(bond, 1000/AD_TIMER_INTERVAL);
		} else {
			SLAVE_AD_INFO(new_slave)->id =
				SLAVE_AD_INFO(prev_slave)->id + 1;
		}

		bond_3ad_bind_slave(new_slave);
		break;
	case BOND_MODE_TLB:
	case BOND_MODE_ALB:
		bond_set_active_slave(new_slave);
		bond_set_slave_inactive_flags(new_slave, BOND_SLAVE_NOTIFY_NOW);
		break;
	default:
		slave_dbg(bond_dev, slave_dev, "This slave is always active in trunk mode\n");

		/* always active in trunk mode */
		bond_set_active_slave(new_slave);

		/* In trunking mode there is little meaning to curr_active_slave
		 * anyway (it holds no special properties of the bond device),
		 * so we can change it without calling change_active_interface()
		 */
		if (!rcu_access_pointer(bond->curr_active_slave) &&
		    new_slave->link == BOND_LINK_UP)
			rcu_assign_pointer(bond->curr_active_slave, new_slave);

		break;
	} /* switch(bond_mode) */

#ifdef CONFIG_NET_POLL_CONTROLLER
	if (bond->dev->npinfo) {
		if (slave_enable_netpoll(new_slave)) {
			slave_info(bond_dev, slave_dev, "master_dev is using netpoll, but new slave device does not support netpoll\n");
			res = -EBUSY;
			goto err_detach;
		}
	}
#endif

	if (!(bond_dev->features & NETIF_F_LRO))
		dev_disable_lro(slave_dev);

	res = netdev_rx_handler_register(slave_dev, bond_handle_frame,
					 new_slave);
	if (res) {
		slave_dbg(bond_dev, slave_dev, "Error %d calling netdev_rx_handler_register\n", res);
		goto err_detach;
	}

	res = bond_master_upper_dev_link(bond, new_slave, extack);
	if (res) {
		slave_dbg(bond_dev, slave_dev, "Error %d calling bond_master_upper_dev_link\n", res);
		goto err_unregister;
	}

	res = bond_sysfs_slave_add(new_slave);
	if (res) {
		slave_dbg(bond_dev, slave_dev, "Error %d calling bond_sysfs_slave_add\n", res);
		goto err_upper_unlink;
	}

	/* If the mode uses primary, then the following is handled by
	 * bond_change_active_slave().
	 */
	if (!bond_uses_primary(bond)) {
		/* set promiscuity level to new slave */
		if (bond_dev->flags & IFF_PROMISC) {
			res = dev_set_promiscuity(slave_dev, 1);
			if (res)
				goto err_sysfs_del;
		}

		/* set allmulti level to new slave */
		if (bond_dev->flags & IFF_ALLMULTI) {
			res = dev_set_allmulti(slave_dev, 1);
			if (res) {
				if (bond_dev->flags & IFF_PROMISC)
					dev_set_promiscuity(slave_dev, -1);
				goto err_sysfs_del;
			}
		}

		if (bond_dev->flags & IFF_UP) {
			netif_addr_lock_bh(bond_dev);
			dev_mc_sync_multiple(slave_dev, bond_dev);
			dev_uc_sync_multiple(slave_dev, bond_dev);
			netif_addr_unlock_bh(bond_dev);

			if (BOND_MODE(bond) == BOND_MODE_8023AD)
				dev_mc_add(slave_dev, lacpdu_mcast_addr);
		}
	}

	bond->slave_cnt++;
	bond_compute_features(bond);
	bond_set_carrier(bond);

	if (bond_uses_primary(bond)) {
		block_netpoll_tx();
		bond_select_active_slave(bond);
		unblock_netpoll_tx();
	}

	if (bond_mode_can_use_xmit_hash(bond))
		bond_update_slave_arr(bond, NULL);


	slave_info(bond_dev, slave_dev, "Enslaving as %s interface with %s link\n",
		   bond_is_active_slave(new_slave) ? "an active" : "a backup",
		   new_slave->link != BOND_LINK_DOWN ? "an up" : "a down");

	/* enslave is successful */
	bond_queue_slave_event(new_slave);
	return 0;

/* Undo stages on error */
err_sysfs_del:
	bond_sysfs_slave_del(new_slave);

err_upper_unlink:
	bond_upper_dev_unlink(bond, new_slave);

err_unregister:
	netdev_rx_handler_unregister(slave_dev);

err_detach:
	vlan_vids_del_by_dev(slave_dev, bond_dev);
	if (rcu_access_pointer(bond->primary_slave) == new_slave)
		RCU_INIT_POINTER(bond->primary_slave, NULL);
	if (rcu_access_pointer(bond->curr_active_slave) == new_slave) {
		block_netpoll_tx();
		bond_change_active_slave(bond, NULL);
		bond_select_active_slave(bond);
		unblock_netpoll_tx();
	}
	/* either primary_slave or curr_active_slave might've changed */
	synchronize_rcu();
	slave_disable_netpoll(new_slave);

err_close:
	if (!netif_is_bond_master(slave_dev))
		slave_dev->priv_flags &= ~IFF_BONDING;
	dev_close(slave_dev);

err_restore_mac:
	slave_dev->flags &= ~IFF_SLAVE;
	if (!bond->params.fail_over_mac ||
	    BOND_MODE(bond) != BOND_MODE_ACTIVEBACKUP) {
		/* XXX TODO - fom follow mode needs to change master's
		 * MAC if this slave's MAC is in use by the bond, or at
		 * least print a warning.
		 */
		bond_hw_addr_copy(ss.__data, new_slave->perm_hwaddr,
				  new_slave->dev->addr_len);
		ss.ss_family = slave_dev->type;
		dev_set_mac_address(slave_dev, (struct sockaddr *)&ss, NULL);
	}

err_restore_mtu:
	dev_set_mtu(slave_dev, new_slave->original_mtu);

err_free:
	kobject_put(&new_slave->kobj);

err_undo_flags:
	/* Enslave of first slave has failed and we need to fix master's mac */
	if (!bond_has_slaves(bond)) {
		if (ether_addr_equal_64bits(bond_dev->dev_addr,
					    slave_dev->dev_addr))
			eth_hw_addr_random(bond_dev);
		if (bond_dev->type != ARPHRD_ETHER) {
			dev_close(bond_dev);
			ether_setup(bond_dev);
			bond_dev->flags |= IFF_MASTER;
			bond_dev->priv_flags &= ~IFF_TX_SKB_SHARING;
		}
	}

	return res;
}

/* Try to release the slave device <slave> from the bond device <master>
 * It is legal to access curr_active_slave without a lock because all the function
 * is RTNL-locked. If "all" is true it means that the function is being called
 * while destroying a bond interface and all slaves are being released.
 *
 * The rules for slave state should be:
 *   for Active/Backup:
 *     Active stays on all backups go down
 *   for Bonded connections:
 *     The first up interface should be left on and all others downed.
 */
static int __bond_release_one(struct net_device *bond_dev,
			      struct net_device *slave_dev,
			      bool all, bool unregister)
{
	struct bonding *bond = netdev_priv(bond_dev);
	struct slave *slave, *oldcurrent;
	struct sockaddr_storage ss;
	int old_flags = bond_dev->flags;
	netdev_features_t old_features = bond_dev->features;

	/* slave is not a slave or master is not master of this slave */
	if (!(slave_dev->flags & IFF_SLAVE) ||
	    !netdev_has_upper_dev(slave_dev, bond_dev)) {
		slave_dbg(bond_dev, slave_dev, "cannot release slave\n");
		return -EINVAL;
	}

	block_netpoll_tx();

	slave = bond_get_slave_by_dev(bond, slave_dev);
	if (!slave) {
		/* not a slave of this bond */
		slave_info(bond_dev, slave_dev, "interface not enslaved\n");
		unblock_netpoll_tx();
		return -EINVAL;
	}

	bond_set_slave_inactive_flags(slave, BOND_SLAVE_NOTIFY_NOW);

	bond_sysfs_slave_del(slave);

	/* recompute stats just before removing the slave */
	bond_get_stats(bond->dev, &bond->bond_stats);

	/* unregister rx_handler early so bond_handle_frame wouldn't be called
	 * for this slave anymore.
	 */
	netdev_rx_handler_unregister(slave_dev);

	if (BOND_MODE(bond) == BOND_MODE_8023AD)
		bond_3ad_unbind_slave(slave);

	bond_upper_dev_unlink(bond, slave);

	if (bond_mode_can_use_xmit_hash(bond))
		bond_update_slave_arr(bond, slave);

	slave_info(bond_dev, slave_dev, "Releasing %s interface\n",
		    bond_is_active_slave(slave) ? "active" : "backup");

	oldcurrent = rcu_access_pointer(bond->curr_active_slave);

	RCU_INIT_POINTER(bond->current_arp_slave, NULL);

	if (!all && (!bond->params.fail_over_mac ||
		     BOND_MODE(bond) != BOND_MODE_ACTIVEBACKUP)) {
		if (ether_addr_equal_64bits(bond_dev->dev_addr, slave->perm_hwaddr) &&
		    bond_has_slaves(bond))
			slave_warn(bond_dev, slave_dev, "the permanent HWaddr of slave - %pM - is still in use by bond - set the HWaddr of slave to a different address to avoid conflicts\n",
				   slave->perm_hwaddr);
	}

	if (rtnl_dereference(bond->primary_slave) == slave)
		RCU_INIT_POINTER(bond->primary_slave, NULL);

	if (oldcurrent == slave)
		bond_change_active_slave(bond, NULL);

	if (bond_is_lb(bond)) {
		/* Must be called only after the slave has been
		 * detached from the list and the curr_active_slave
		 * has been cleared (if our_slave == old_current),
		 * but before a new active slave is selected.
		 */
		bond_alb_deinit_slave(bond, slave);
	}

	if (all) {
		RCU_INIT_POINTER(bond->curr_active_slave, NULL);
	} else if (oldcurrent == slave) {
		/* Note that we hold RTNL over this sequence, so there
		 * is no concern that another slave add/remove event
		 * will interfere.
		 */
		bond_select_active_slave(bond);
	}

	bond_set_carrier(bond);
	if (!bond_has_slaves(bond))
		eth_hw_addr_random(bond_dev);

	unblock_netpoll_tx();
	synchronize_rcu();
	bond->slave_cnt--;

	if (!bond_has_slaves(bond)) {
		call_netdevice_notifiers(NETDEV_CHANGEADDR, bond->dev);
		call_netdevice_notifiers(NETDEV_RELEASE, bond->dev);
	}

	bond_compute_features(bond);
	if (!(bond_dev->features & NETIF_F_VLAN_CHALLENGED) &&
	    (old_features & NETIF_F_VLAN_CHALLENGED))
		slave_info(bond_dev, slave_dev, "last VLAN challenged slave left bond - VLAN blocking is removed\n");

	vlan_vids_del_by_dev(slave_dev, bond_dev);

	/* If the mode uses primary, then this case was handled above by
	 * bond_change_active_slave(..., NULL)
	 */
	if (!bond_uses_primary(bond)) {
		/* unset promiscuity level from slave
		 * NOTE: The NETDEV_CHANGEADDR call above may change the value
		 * of the IFF_PROMISC flag in the bond_dev, but we need the
		 * value of that flag before that change, as that was the value
		 * when this slave was attached, so we cache at the start of the
		 * function and use it here. Same goes for ALLMULTI below
		 */
		if (old_flags & IFF_PROMISC)
			dev_set_promiscuity(slave_dev, -1);

		/* unset allmulti level from slave */
		if (old_flags & IFF_ALLMULTI)
			dev_set_allmulti(slave_dev, -1);

		if (old_flags & IFF_UP)
			bond_hw_addr_flush(bond_dev, slave_dev);
	}

	slave_disable_netpoll(slave);

	/* close slave before restoring its mac address */
	dev_close(slave_dev);

	if (bond->params.fail_over_mac != BOND_FOM_ACTIVE ||
	    BOND_MODE(bond) != BOND_MODE_ACTIVEBACKUP) {
		/* restore original ("permanent") mac address */
		bond_hw_addr_copy(ss.__data, slave->perm_hwaddr,
				  slave->dev->addr_len);
		ss.ss_family = slave_dev->type;
		dev_set_mac_address(slave_dev, (struct sockaddr *)&ss, NULL);
	}

	if (unregister)
		__dev_set_mtu(slave_dev, slave->original_mtu);
	else
		dev_set_mtu(slave_dev, slave->original_mtu);

	if (!netif_is_bond_master(slave_dev))
		slave_dev->priv_flags &= ~IFF_BONDING;

	kobject_put(&slave->kobj);

	return 0;
}

/* A wrapper used because of ndo_del_link */
int bond_release(struct net_device *bond_dev, struct net_device *slave_dev)
{
	return __bond_release_one(bond_dev, slave_dev, false, false);
}

/* First release a slave and then destroy the bond if no more slaves are left.
 * Must be under rtnl_lock when this function is called.
 */
static int bond_release_and_destroy(struct net_device *bond_dev,
				    struct net_device *slave_dev)
{
	struct bonding *bond = netdev_priv(bond_dev);
	int ret;

	ret = __bond_release_one(bond_dev, slave_dev, false, true);
	if (ret == 0 && !bond_has_slaves(bond) &&
	    bond_dev->reg_state != NETREG_UNREGISTERING) {
		bond_dev->priv_flags |= IFF_DISABLE_NETPOLL;
		netdev_info(bond_dev, "Destroying bond\n");
		bond_remove_proc_entry(bond);
		unregister_netdevice(bond_dev);
	}
	return ret;
}

static void bond_info_query(struct net_device *bond_dev, struct ifbond *info)
{
	struct bonding *bond = netdev_priv(bond_dev);
	bond_fill_ifbond(bond, info);
}

static int bond_slave_info_query(struct net_device *bond_dev, struct ifslave *info)
{
	struct bonding *bond = netdev_priv(bond_dev);
	struct list_head *iter;
	int i = 0, res = -ENODEV;
	struct slave *slave;

	bond_for_each_slave(bond, slave, iter) {
		if (i++ == (int)info->slave_id) {
			res = 0;
			bond_fill_ifslave(slave, info);
			break;
		}
	}

	return res;
}

/*-------------------------------- Monitoring -------------------------------*/

/* called with rcu_read_lock() */
static int bond_miimon_inspect(struct bonding *bond)
{
	bool ignore_updelay = false;
	int link_state, commit = 0;
	struct list_head *iter;
	struct slave *slave;

	if (BOND_MODE(bond) == BOND_MODE_ACTIVEBACKUP) {
		ignore_updelay = !rcu_dereference(bond->curr_active_slave);
	} else {
		struct bond_up_slave *usable_slaves;

		usable_slaves = rcu_dereference(bond->usable_slaves);

		if (usable_slaves && usable_slaves->count == 0)
			ignore_updelay = true;
	}

	bond_for_each_slave_rcu(bond, slave, iter) {
		bond_propose_link_state(slave, BOND_LINK_NOCHANGE);

		link_state = bond_check_dev_link(bond, slave->dev, 0);

		switch (slave->link) {
		case BOND_LINK_UP:
			if (link_state)
				continue;

			bond_propose_link_state(slave, BOND_LINK_FAIL);
			commit++;
			slave->delay = bond->params.downdelay;
			if (slave->delay) {
				slave_info(bond->dev, slave->dev, "link status down for %sinterface, disabling it in %d ms\n",
					   (BOND_MODE(bond) ==
					    BOND_MODE_ACTIVEBACKUP) ?
					    (bond_is_active_slave(slave) ?
					     "active " : "backup ") : "",
					   bond->params.downdelay * bond->params.miimon);
			}
			fallthrough;
		case BOND_LINK_FAIL:
			if (link_state) {
				/* recovered before downdelay expired */
				bond_propose_link_state(slave, BOND_LINK_UP);
				slave->last_link_up = jiffies;
				slave_info(bond->dev, slave->dev, "link status up again after %d ms\n",
					   (bond->params.downdelay - slave->delay) *
					   bond->params.miimon);
				commit++;
				continue;
			}

			if (slave->delay <= 0) {
				bond_propose_link_state(slave, BOND_LINK_DOWN);
				commit++;
				continue;
			}

			slave->delay--;
			break;

		case BOND_LINK_DOWN:
			if (!link_state)
				continue;

			bond_propose_link_state(slave, BOND_LINK_BACK);
			commit++;
			slave->delay = bond->params.updelay;

			if (slave->delay) {
				slave_info(bond->dev, slave->dev, "link status up, enabling it in %d ms\n",
					   ignore_updelay ? 0 :
					   bond->params.updelay *
					   bond->params.miimon);
			}
			fallthrough;
		case BOND_LINK_BACK:
			if (!link_state) {
				bond_propose_link_state(slave, BOND_LINK_DOWN);
				slave_info(bond->dev, slave->dev, "link status down again after %d ms\n",
					   (bond->params.updelay - slave->delay) *
					   bond->params.miimon);
				commit++;
				continue;
			}

			if (ignore_updelay)
				slave->delay = 0;

			if (slave->delay <= 0) {
				bond_propose_link_state(slave, BOND_LINK_UP);
				commit++;
				ignore_updelay = false;
				continue;
			}

			slave->delay--;
			break;
		}
	}

	return commit;
}

static void bond_miimon_link_change(struct bonding *bond,
				    struct slave *slave,
				    char link)
{
	switch (BOND_MODE(bond)) {
	case BOND_MODE_8023AD:
		bond_3ad_handle_link_change(slave, link);
		break;
	case BOND_MODE_TLB:
	case BOND_MODE_ALB:
		bond_alb_handle_link_change(bond, slave, link);
		break;
	case BOND_MODE_XOR:
		bond_update_slave_arr(bond, NULL);
		break;
	}
}

static void bond_miimon_commit(struct bonding *bond)
{
	struct list_head *iter;
	struct slave *slave, *primary;

	bond_for_each_slave(bond, slave, iter) {
		switch (slave->link_new_state) {
		case BOND_LINK_NOCHANGE:
			/* For 802.3ad mode, check current slave speed and
			 * duplex again in case its port was disabled after
			 * invalid speed/duplex reporting but recovered before
			 * link monitoring could make a decision on the actual
			 * link status
			 */
			if (BOND_MODE(bond) == BOND_MODE_8023AD &&
			    slave->link == BOND_LINK_UP)
				bond_3ad_adapter_speed_duplex_changed(slave);
			continue;

		case BOND_LINK_UP:
			if (bond_update_speed_duplex(slave) &&
			    bond_needs_speed_duplex(bond)) {
				slave->link = BOND_LINK_DOWN;
				if (net_ratelimit())
					slave_warn(bond->dev, slave->dev,
						   "failed to get link speed/duplex\n");
				continue;
			}
			bond_set_slave_link_state(slave, BOND_LINK_UP,
						  BOND_SLAVE_NOTIFY_NOW);
			slave->last_link_up = jiffies;

			primary = rtnl_dereference(bond->primary_slave);
			if (BOND_MODE(bond) == BOND_MODE_8023AD) {
				/* prevent it from being the active one */
				bond_set_backup_slave(slave);
			} else if (BOND_MODE(bond) != BOND_MODE_ACTIVEBACKUP) {
				/* make it immediately active */
				bond_set_active_slave(slave);
			}

			slave_info(bond->dev, slave->dev, "link status definitely up, %u Mbps %s duplex\n",
				   slave->speed == SPEED_UNKNOWN ? 0 : slave->speed,
				   slave->duplex ? "full" : "half");

			bond_miimon_link_change(bond, slave, BOND_LINK_UP);

			if (!bond->curr_active_slave || slave == primary)
				goto do_failover;

			continue;

		case BOND_LINK_DOWN:
			if (slave->link_failure_count < UINT_MAX)
				slave->link_failure_count++;

			bond_set_slave_link_state(slave, BOND_LINK_DOWN,
						  BOND_SLAVE_NOTIFY_NOW);

			if (BOND_MODE(bond) == BOND_MODE_ACTIVEBACKUP ||
			    BOND_MODE(bond) == BOND_MODE_8023AD)
				bond_set_slave_inactive_flags(slave,
							      BOND_SLAVE_NOTIFY_NOW);

			slave_info(bond->dev, slave->dev, "link status definitely down, disabling slave\n");

			bond_miimon_link_change(bond, slave, BOND_LINK_DOWN);

			if (slave == rcu_access_pointer(bond->curr_active_slave))
				goto do_failover;

			continue;

		default:
			slave_err(bond->dev, slave->dev, "invalid new link %d on slave\n",
				  slave->link_new_state);
			bond_propose_link_state(slave, BOND_LINK_NOCHANGE);

			continue;
		}

do_failover:
		block_netpoll_tx();
		bond_select_active_slave(bond);
		unblock_netpoll_tx();
	}

	bond_set_carrier(bond);
}

/* bond_mii_monitor
 *
 * Really a wrapper that splits the mii monitor into two phases: an
 * inspection, then (if inspection indicates something needs to be done)
 * an acquisition of appropriate locks followed by a commit phase to
 * implement whatever link state changes are indicated.
 */
static void bond_mii_monitor(struct work_struct *work)
{
	struct bonding *bond = container_of(work, struct bonding,
					    mii_work.work);
	bool should_notify_peers = false;
	bool commit;
	unsigned long delay;
	struct slave *slave;
	struct list_head *iter;

	delay = msecs_to_jiffies(bond->params.miimon);

	if (!bond_has_slaves(bond))
		goto re_arm;

	rcu_read_lock();
	should_notify_peers = bond_should_notify_peers(bond);
	commit = !!bond_miimon_inspect(bond);
	if (bond->send_peer_notif) {
		rcu_read_unlock();
		if (rtnl_trylock()) {
			bond->send_peer_notif--;
			rtnl_unlock();
		}
	} else {
		rcu_read_unlock();
	}

	if (commit) {
		/* Race avoidance with bond_close cancel of workqueue */
		if (!rtnl_trylock()) {
			delay = 1;
			should_notify_peers = false;
			goto re_arm;
		}

		bond_for_each_slave(bond, slave, iter) {
			bond_commit_link_state(slave, BOND_SLAVE_NOTIFY_LATER);
		}
		bond_miimon_commit(bond);

		rtnl_unlock();	/* might sleep, hold no other locks */
	}

re_arm:
	if (bond->params.miimon)
		queue_delayed_work(bond->wq, &bond->mii_work, delay);

	if (should_notify_peers) {
		if (!rtnl_trylock())
			return;
		call_netdevice_notifiers(NETDEV_NOTIFY_PEERS, bond->dev);
		rtnl_unlock();
	}
}

static int bond_upper_dev_walk(struct net_device *upper,
			       struct netdev_nested_priv *priv)
{
	__be32 ip = *(__be32 *)priv->data;

	return ip == bond_confirm_addr(upper, 0, ip);
}

static bool bond_has_this_ip(struct bonding *bond, __be32 ip)
{
	struct netdev_nested_priv priv = {
		.data = (void *)&ip,
	};
	bool ret = false;

	if (ip == bond_confirm_addr(bond->dev, 0, ip))
		return true;

	rcu_read_lock();
	if (netdev_walk_all_upper_dev_rcu(bond->dev, bond_upper_dev_walk, &priv))
		ret = true;
	rcu_read_unlock();

	return ret;
}

/* We go to the (large) trouble of VLAN tagging ARP frames because
 * switches in VLAN mode (especially if ports are configured as
 * "native" to a VLAN) might not pass non-tagged frames.
 */
static void bond_arp_send(struct slave *slave, int arp_op, __be32 dest_ip,
			  __be32 src_ip, struct bond_vlan_tag *tags)
{
	struct sk_buff *skb;
	struct bond_vlan_tag *outer_tag = tags;
	struct net_device *slave_dev = slave->dev;
	struct net_device *bond_dev = slave->bond->dev;

	slave_dbg(bond_dev, slave_dev, "arp %d on slave: dst %pI4 src %pI4\n",
		  arp_op, &dest_ip, &src_ip);

	skb = arp_create(arp_op, ETH_P_ARP, dest_ip, slave_dev, src_ip,
			 NULL, slave_dev->dev_addr, NULL);

	if (!skb) {
		net_err_ratelimited("ARP packet allocation failed\n");
		return;
	}

	if (!tags || tags->vlan_proto == VLAN_N_VID)
		goto xmit;

	tags++;

	/* Go through all the tags backwards and add them to the packet */
	while (tags->vlan_proto != VLAN_N_VID) {
		if (!tags->vlan_id) {
			tags++;
			continue;
		}

		slave_dbg(bond_dev, slave_dev, "inner tag: proto %X vid %X\n",
			  ntohs(outer_tag->vlan_proto), tags->vlan_id);
		skb = vlan_insert_tag_set_proto(skb, tags->vlan_proto,
						tags->vlan_id);
		if (!skb) {
			net_err_ratelimited("failed to insert inner VLAN tag\n");
			return;
		}

		tags++;
	}
	/* Set the outer tag */
	if (outer_tag->vlan_id) {
		slave_dbg(bond_dev, slave_dev, "outer tag: proto %X vid %X\n",
			  ntohs(outer_tag->vlan_proto), outer_tag->vlan_id);
		__vlan_hwaccel_put_tag(skb, outer_tag->vlan_proto,
				       outer_tag->vlan_id);
	}

xmit:
	arp_xmit(skb);
}

/* Validate the device path between the @start_dev and the @end_dev.
 * The path is valid if the @end_dev is reachable through device
 * stacking.
 * When the path is validated, collect any vlan information in the
 * path.
 */
struct bond_vlan_tag *bond_verify_device_path(struct net_device *start_dev,
					      struct net_device *end_dev,
					      int level)
{
	struct bond_vlan_tag *tags;
	struct net_device *upper;
	struct list_head  *iter;

	if (start_dev == end_dev) {
		tags = kcalloc(level + 1, sizeof(*tags), GFP_ATOMIC);
		if (!tags)
			return ERR_PTR(-ENOMEM);
		tags[level].vlan_proto = VLAN_N_VID;
		return tags;
	}

	netdev_for_each_upper_dev_rcu(start_dev, upper, iter) {
		tags = bond_verify_device_path(upper, end_dev, level + 1);
		if (IS_ERR_OR_NULL(tags)) {
			if (IS_ERR(tags))
				return tags;
			continue;
		}
		if (is_vlan_dev(upper)) {
			tags[level].vlan_proto = vlan_dev_vlan_proto(upper);
			tags[level].vlan_id = vlan_dev_vlan_id(upper);
		}

		return tags;
	}

	return NULL;
}

static void bond_arp_send_all(struct bonding *bond, struct slave *slave)
{
	struct rtable *rt;
	struct bond_vlan_tag *tags;
	__be32 *targets = bond->params.arp_targets, addr;
	int i;

	for (i = 0; i < BOND_MAX_ARP_TARGETS && targets[i]; i++) {
		slave_dbg(bond->dev, slave->dev, "%s: target %pI4\n",
			  __func__, &targets[i]);
		tags = NULL;

		/* Find out through which dev should the packet go */
		rt = ip_route_output(dev_net(bond->dev), targets[i], 0,
				     RTO_ONLINK, 0);
		if (IS_ERR(rt)) {
			/* there's no route to target - try to send arp
			 * probe to generate any traffic (arp_validate=0)
			 */
			if (bond->params.arp_validate)
				net_warn_ratelimited("%s: no route to arp_ip_target %pI4 and arp_validate is set\n",
						     bond->dev->name,
						     &targets[i]);
			bond_arp_send(slave, ARPOP_REQUEST, targets[i],
				      0, tags);
			continue;
		}

		/* bond device itself */
		if (rt->dst.dev == bond->dev)
			goto found;

		rcu_read_lock();
		tags = bond_verify_device_path(bond->dev, rt->dst.dev, 0);
		rcu_read_unlock();

		if (!IS_ERR_OR_NULL(tags))
			goto found;

		/* Not our device - skip */
		slave_dbg(bond->dev, slave->dev, "no path to arp_ip_target %pI4 via rt.dev %s\n",
			   &targets[i], rt->dst.dev ? rt->dst.dev->name : "NULL");

		ip_rt_put(rt);
		continue;

found:
		addr = bond_confirm_addr(rt->dst.dev, targets[i], 0);
		ip_rt_put(rt);
		bond_arp_send(slave, ARPOP_REQUEST, targets[i], addr, tags);
		kfree(tags);
	}
}

static void bond_validate_arp(struct bonding *bond, struct slave *slave, __be32 sip, __be32 tip)
{
	int i;

	if (!sip || !bond_has_this_ip(bond, tip)) {
		slave_dbg(bond->dev, slave->dev, "%s: sip %pI4 tip %pI4 not found\n",
			   __func__, &sip, &tip);
		return;
	}

	i = bond_get_targets_ip(bond->params.arp_targets, sip);
	if (i == -1) {
		slave_dbg(bond->dev, slave->dev, "%s: sip %pI4 not found in targets\n",
			   __func__, &sip);
		return;
	}
	slave->last_rx = jiffies;
	slave->target_last_arp_rx[i] = jiffies;
}

int bond_arp_rcv(const struct sk_buff *skb, struct bonding *bond,
		 struct slave *slave)
{
	struct arphdr *arp = (struct arphdr *)skb->data;
	struct slave *curr_active_slave, *curr_arp_slave;
	unsigned char *arp_ptr;
	__be32 sip, tip;
	int is_arp = skb->protocol == __cpu_to_be16(ETH_P_ARP);
	unsigned int alen;

	if (!slave_do_arp_validate(bond, slave)) {
		if ((slave_do_arp_validate_only(bond) && is_arp) ||
		    !slave_do_arp_validate_only(bond))
			slave->last_rx = jiffies;
		return RX_HANDLER_ANOTHER;
	} else if (!is_arp) {
		return RX_HANDLER_ANOTHER;
	}

	alen = arp_hdr_len(bond->dev);

	slave_dbg(bond->dev, slave->dev, "%s: skb->dev %s\n",
		   __func__, skb->dev->name);

	if (alen > skb_headlen(skb)) {
		arp = kmalloc(alen, GFP_ATOMIC);
		if (!arp)
			goto out_unlock;
		if (skb_copy_bits(skb, 0, arp, alen) < 0)
			goto out_unlock;
	}

	if (arp->ar_hln != bond->dev->addr_len ||
	    skb->pkt_type == PACKET_OTHERHOST ||
	    skb->pkt_type == PACKET_LOOPBACK ||
	    arp->ar_hrd != htons(ARPHRD_ETHER) ||
	    arp->ar_pro != htons(ETH_P_IP) ||
	    arp->ar_pln != 4)
		goto out_unlock;

	arp_ptr = (unsigned char *)(arp + 1);
	arp_ptr += bond->dev->addr_len;
	memcpy(&sip, arp_ptr, 4);
	arp_ptr += 4 + bond->dev->addr_len;
	memcpy(&tip, arp_ptr, 4);

	slave_dbg(bond->dev, slave->dev, "%s: %s/%d av %d sv %d sip %pI4 tip %pI4\n",
		  __func__, slave->dev->name, bond_slave_state(slave),
		  bond->params.arp_validate, slave_do_arp_validate(bond, slave),
		  &sip, &tip);

	curr_active_slave = rcu_dereference(bond->curr_active_slave);
	curr_arp_slave = rcu_dereference(bond->current_arp_slave);

	/* We 'trust' the received ARP enough to validate it if:
	 *
	 * (a) the slave receiving the ARP is active (which includes the
	 * current ARP slave, if any), or
	 *
	 * (b) the receiving slave isn't active, but there is a currently
	 * active slave and it received valid arp reply(s) after it became
	 * the currently active slave, or
	 *
	 * (c) there is an ARP slave that sent an ARP during the prior ARP
	 * interval, and we receive an ARP reply on any slave.  We accept
	 * these because switch FDB update delays may deliver the ARP
	 * reply to a slave other than the sender of the ARP request.
	 *
	 * Note: for (b), backup slaves are receiving the broadcast ARP
	 * request, not a reply.  This request passes from the sending
	 * slave through the L2 switch(es) to the receiving slave.  Since
	 * this is checking the request, sip/tip are swapped for
	 * validation.
	 *
	 * This is done to avoid endless looping when we can't reach the
	 * arp_ip_target and fool ourselves with our own arp requests.
	 */
	if (bond_is_active_slave(slave))
		bond_validate_arp(bond, slave, sip, tip);
	else if (curr_active_slave &&
		 time_after(slave_last_rx(bond, curr_active_slave),
			    curr_active_slave->last_link_up))
		bond_validate_arp(bond, slave, tip, sip);
	else if (curr_arp_slave && (arp->ar_op == htons(ARPOP_REPLY)) &&
		 bond_time_in_interval(bond,
				       dev_trans_start(curr_arp_slave->dev), 1))
		bond_validate_arp(bond, slave, sip, tip);

out_unlock:
	if (arp != (struct arphdr *)skb->data)
		kfree(arp);
	return RX_HANDLER_ANOTHER;
}

/* function to verify if we're in the arp_interval timeslice, returns true if
 * (last_act - arp_interval) <= jiffies <= (last_act + mod * arp_interval +
 * arp_interval/2) . the arp_interval/2 is needed for really fast networks.
 */
static bool bond_time_in_interval(struct bonding *bond, unsigned long last_act,
				  int mod)
{
	int delta_in_ticks = msecs_to_jiffies(bond->params.arp_interval);

	return time_in_range(jiffies,
			     last_act - delta_in_ticks,
			     last_act + mod * delta_in_ticks + delta_in_ticks/2);
}

/* This function is called regularly to monitor each slave's link
 * ensuring that traffic is being sent and received when arp monitoring
 * is used in load-balancing mode. if the adapter has been dormant, then an
 * arp is transmitted to generate traffic. see activebackup_arp_monitor for
 * arp monitoring in active backup mode.
 */
static void bond_loadbalance_arp_mon(struct bonding *bond)
{
	struct slave *slave, *oldcurrent;
	struct list_head *iter;
	int do_failover = 0, slave_state_changed = 0;

	if (!bond_has_slaves(bond))
		goto re_arm;

	rcu_read_lock();

	oldcurrent = rcu_dereference(bond->curr_active_slave);
	/* see if any of the previous devices are up now (i.e. they have
	 * xmt and rcv traffic). the curr_active_slave does not come into
	 * the picture unless it is null. also, slave->last_link_up is not
	 * needed here because we send an arp on each slave and give a slave
	 * as long as it needs to get the tx/rx within the delta.
	 * TODO: what about up/down delay in arp mode? it wasn't here before
	 *       so it can wait
	 */
	bond_for_each_slave_rcu(bond, slave, iter) {
		unsigned long trans_start = dev_trans_start(slave->dev);

		bond_propose_link_state(slave, BOND_LINK_NOCHANGE);

		if (slave->link != BOND_LINK_UP) {
			if (bond_time_in_interval(bond, trans_start, 1) &&
			    bond_time_in_interval(bond, slave->last_rx, 1)) {

				bond_propose_link_state(slave, BOND_LINK_UP);
				slave_state_changed = 1;

				/* primary_slave has no meaning in round-robin
				 * mode. the window of a slave being up and
				 * curr_active_slave being null after enslaving
				 * is closed.
				 */
				if (!oldcurrent) {
					slave_info(bond->dev, slave->dev, "link status definitely up\n");
					do_failover = 1;
				} else {
					slave_info(bond->dev, slave->dev, "interface is now up\n");
				}
			}
		} else {
			/* slave->link == BOND_LINK_UP */

			/* not all switches will respond to an arp request
			 * when the source ip is 0, so don't take the link down
			 * if we don't know our ip yet
			 */
			if (!bond_time_in_interval(bond, trans_start, 2) ||
			    !bond_time_in_interval(bond, slave->last_rx, 2)) {

				bond_propose_link_state(slave, BOND_LINK_DOWN);
				slave_state_changed = 1;

				if (slave->link_failure_count < UINT_MAX)
					slave->link_failure_count++;

				slave_info(bond->dev, slave->dev, "interface is now down\n");

				if (slave == oldcurrent)
					do_failover = 1;
			}
		}

		/* note: if switch is in round-robin mode, all links
		 * must tx arp to ensure all links rx an arp - otherwise
		 * links may oscillate or not come up at all; if switch is
		 * in something like xor mode, there is nothing we can
		 * do - all replies will be rx'ed on same link causing slaves
		 * to be unstable during low/no traffic periods
		 */
		if (bond_slave_is_up(slave))
			bond_arp_send_all(bond, slave);
	}

	rcu_read_unlock();

	if (do_failover || slave_state_changed) {
		if (!rtnl_trylock())
			goto re_arm;

		bond_for_each_slave(bond, slave, iter) {
			if (slave->link_new_state != BOND_LINK_NOCHANGE)
				slave->link = slave->link_new_state;
		}

		if (slave_state_changed) {
			bond_slave_state_change(bond);
			if (BOND_MODE(bond) == BOND_MODE_XOR)
				bond_update_slave_arr(bond, NULL);
		}
		if (do_failover) {
			block_netpoll_tx();
			bond_select_active_slave(bond);
			unblock_netpoll_tx();
		}
		rtnl_unlock();
	}

re_arm:
	if (bond->params.arp_interval)
		queue_delayed_work(bond->wq, &bond->arp_work,
				   msecs_to_jiffies(bond->params.arp_interval));
}

/* Called to inspect slaves for active-backup mode ARP monitor link state
 * changes.  Sets proposed link state in slaves to specify what action
 * should take place for the slave.  Returns 0 if no changes are found, >0
 * if changes to link states must be committed.
 *
 * Called with rcu_read_lock held.
 */
static int bond_ab_arp_inspect(struct bonding *bond)
{
	unsigned long trans_start, last_rx;
	struct list_head *iter;
	struct slave *slave;
	int commit = 0;

	bond_for_each_slave_rcu(bond, slave, iter) {
		bond_propose_link_state(slave, BOND_LINK_NOCHANGE);
		last_rx = slave_last_rx(bond, slave);

		if (slave->link != BOND_LINK_UP) {
			if (bond_time_in_interval(bond, last_rx, 1)) {
				bond_propose_link_state(slave, BOND_LINK_UP);
				commit++;
			} else if (slave->link == BOND_LINK_BACK) {
				bond_propose_link_state(slave, BOND_LINK_FAIL);
				commit++;
			}
			continue;
		}

		/* Give slaves 2*delta after being enslaved or made
		 * active.  This avoids bouncing, as the last receive
		 * times need a full ARP monitor cycle to be updated.
		 */
		if (bond_time_in_interval(bond, slave->last_link_up, 2))
			continue;

		/* Backup slave is down if:
		 * - No current_arp_slave AND
		 * - more than 3*delta since last receive AND
		 * - the bond has an IP address
		 *
		 * Note: a non-null current_arp_slave indicates
		 * the curr_active_slave went down and we are
		 * searching for a new one; under this condition
		 * we only take the curr_active_slave down - this
		 * gives each slave a chance to tx/rx traffic
		 * before being taken out
		 */
		if (!bond_is_active_slave(slave) &&
		    !rcu_access_pointer(bond->current_arp_slave) &&
		    !bond_time_in_interval(bond, last_rx, 3)) {
			bond_propose_link_state(slave, BOND_LINK_DOWN);
			commit++;
		}

		/* Active slave is down if:
		 * - more than 2*delta since transmitting OR
		 * - (more than 2*delta since receive AND
		 *    the bond has an IP address)
		 */
		trans_start = dev_trans_start(slave->dev);
		if (bond_is_active_slave(slave) &&
		    (!bond_time_in_interval(bond, trans_start, 2) ||
		     !bond_time_in_interval(bond, last_rx, 2))) {
			bond_propose_link_state(slave, BOND_LINK_DOWN);
			commit++;
		}
	}

	return commit;
}

/* Called to commit link state changes noted by inspection step of
 * active-backup mode ARP monitor.
 *
 * Called with RTNL hold.
 */
static void bond_ab_arp_commit(struct bonding *bond)
{
	unsigned long trans_start;
	struct list_head *iter;
	struct slave *slave;

	bond_for_each_slave(bond, slave, iter) {
		switch (slave->link_new_state) {
		case BOND_LINK_NOCHANGE:
			continue;

		case BOND_LINK_UP:
			trans_start = dev_trans_start(slave->dev);
			if (rtnl_dereference(bond->curr_active_slave) != slave ||
			    (!rtnl_dereference(bond->curr_active_slave) &&
			     bond_time_in_interval(bond, trans_start, 1))) {
				struct slave *current_arp_slave;

				current_arp_slave = rtnl_dereference(bond->current_arp_slave);
				bond_set_slave_link_state(slave, BOND_LINK_UP,
							  BOND_SLAVE_NOTIFY_NOW);
				if (current_arp_slave) {
					bond_set_slave_inactive_flags(
						current_arp_slave,
						BOND_SLAVE_NOTIFY_NOW);
					RCU_INIT_POINTER(bond->current_arp_slave, NULL);
				}

				slave_info(bond->dev, slave->dev, "link status definitely up\n");

				if (!rtnl_dereference(bond->curr_active_slave) ||
				    slave == rtnl_dereference(bond->primary_slave))
					goto do_failover;

			}

			continue;

		case BOND_LINK_DOWN:
			if (slave->link_failure_count < UINT_MAX)
				slave->link_failure_count++;

			bond_set_slave_link_state(slave, BOND_LINK_DOWN,
						  BOND_SLAVE_NOTIFY_NOW);
			bond_set_slave_inactive_flags(slave,
						      BOND_SLAVE_NOTIFY_NOW);

			slave_info(bond->dev, slave->dev, "link status definitely down, disabling slave\n");

			if (slave == rtnl_dereference(bond->curr_active_slave)) {
				RCU_INIT_POINTER(bond->current_arp_slave, NULL);
				goto do_failover;
			}

			continue;

		case BOND_LINK_FAIL:
			bond_set_slave_link_state(slave, BOND_LINK_FAIL,
						  BOND_SLAVE_NOTIFY_NOW);
			bond_set_slave_inactive_flags(slave,
						      BOND_SLAVE_NOTIFY_NOW);

			/* A slave has just been enslaved and has become
			 * the current active slave.
			 */
			if (rtnl_dereference(bond->curr_active_slave))
				RCU_INIT_POINTER(bond->current_arp_slave, NULL);
			continue;

		default:
			slave_err(bond->dev, slave->dev,
				  "impossible: link_new_state %d on slave\n",
				  slave->link_new_state);
			continue;
		}

do_failover:
		block_netpoll_tx();
		bond_select_active_slave(bond);
		unblock_netpoll_tx();
	}

	bond_set_carrier(bond);
}

/* Send ARP probes for active-backup mode ARP monitor.
 *
 * Called with rcu_read_lock held.
 */
static bool bond_ab_arp_probe(struct bonding *bond)
{
	struct slave *slave, *before = NULL, *new_slave = NULL,
		     *curr_arp_slave = rcu_dereference(bond->current_arp_slave),
		     *curr_active_slave = rcu_dereference(bond->curr_active_slave);
	struct list_head *iter;
	bool found = false;
	bool should_notify_rtnl = BOND_SLAVE_NOTIFY_LATER;

	if (curr_arp_slave && curr_active_slave)
		netdev_info(bond->dev, "PROBE: c_arp %s && cas %s BAD\n",
			    curr_arp_slave->dev->name,
			    curr_active_slave->dev->name);

	if (curr_active_slave) {
		bond_arp_send_all(bond, curr_active_slave);
		return should_notify_rtnl;
	}

	/* if we don't have a curr_active_slave, search for the next available
	 * backup slave from the current_arp_slave and make it the candidate
	 * for becoming the curr_active_slave
	 */

	if (!curr_arp_slave) {
		curr_arp_slave = bond_first_slave_rcu(bond);
		if (!curr_arp_slave)
			return should_notify_rtnl;
	}

	bond_for_each_slave_rcu(bond, slave, iter) {
		if (!found && !before && bond_slave_is_up(slave))
			before = slave;

		if (found && !new_slave && bond_slave_is_up(slave))
			new_slave = slave;
		/* if the link state is up at this point, we
		 * mark it down - this can happen if we have
		 * simultaneous link failures and
		 * reselect_active_interface doesn't make this
		 * one the current slave so it is still marked
		 * up when it is actually down
		 */
		if (!bond_slave_is_up(slave) && slave->link == BOND_LINK_UP) {
			bond_set_slave_link_state(slave, BOND_LINK_DOWN,
						  BOND_SLAVE_NOTIFY_LATER);
			if (slave->link_failure_count < UINT_MAX)
				slave->link_failure_count++;

			bond_set_slave_inactive_flags(slave,
						      BOND_SLAVE_NOTIFY_LATER);

			slave_info(bond->dev, slave->dev, "backup interface is now down\n");
		}
		if (slave == curr_arp_slave)
			found = true;
	}

	if (!new_slave && before)
		new_slave = before;

	if (!new_slave)
		goto check_state;

	bond_set_slave_link_state(new_slave, BOND_LINK_BACK,
				  BOND_SLAVE_NOTIFY_LATER);
	bond_set_slave_active_flags(new_slave, BOND_SLAVE_NOTIFY_LATER);
	bond_arp_send_all(bond, new_slave);
	new_slave->last_link_up = jiffies;
	rcu_assign_pointer(bond->current_arp_slave, new_slave);

check_state:
	bond_for_each_slave_rcu(bond, slave, iter) {
		if (slave->should_notify || slave->should_notify_link) {
			should_notify_rtnl = BOND_SLAVE_NOTIFY_NOW;
			break;
		}
	}
	return should_notify_rtnl;
}

static void bond_activebackup_arp_mon(struct bonding *bond)
{
	bool should_notify_peers = false;
	bool should_notify_rtnl = false;
	int delta_in_ticks;

	delta_in_ticks = msecs_to_jiffies(bond->params.arp_interval);

	if (!bond_has_slaves(bond))
		goto re_arm;

	rcu_read_lock();

	should_notify_peers = bond_should_notify_peers(bond);

	if (bond_ab_arp_inspect(bond)) {
		rcu_read_unlock();

		/* Race avoidance with bond_close flush of workqueue */
		if (!rtnl_trylock()) {
			delta_in_ticks = 1;
			should_notify_peers = false;
			goto re_arm;
		}

		bond_ab_arp_commit(bond);

		rtnl_unlock();
		rcu_read_lock();
	}

	should_notify_rtnl = bond_ab_arp_probe(bond);
	rcu_read_unlock();

re_arm:
	if (bond->params.arp_interval)
		queue_delayed_work(bond->wq, &bond->arp_work, delta_in_ticks);

	if (should_notify_peers || should_notify_rtnl) {
		if (!rtnl_trylock())
			return;

		if (should_notify_peers) {
			bond->send_peer_notif--;
			call_netdevice_notifiers(NETDEV_NOTIFY_PEERS,
						 bond->dev);
		}
		if (should_notify_rtnl) {
			bond_slave_state_notify(bond);
			bond_slave_link_notify(bond);
		}

		rtnl_unlock();
	}
}

static void bond_arp_monitor(struct work_struct *work)
{
	struct bonding *bond = container_of(work, struct bonding,
					    arp_work.work);

	if (BOND_MODE(bond) == BOND_MODE_ACTIVEBACKUP)
		bond_activebackup_arp_mon(bond);
	else
		bond_loadbalance_arp_mon(bond);
}

/*-------------------------- netdev event handling --------------------------*/

/* Change device name */
static int bond_event_changename(struct bonding *bond)
{
	bond_remove_proc_entry(bond);
	bond_create_proc_entry(bond);

	bond_debug_reregister(bond);

	return NOTIFY_DONE;
}

static int bond_master_netdev_event(unsigned long event,
				    struct net_device *bond_dev)
{
	struct bonding *event_bond = netdev_priv(bond_dev);

	netdev_dbg(bond_dev, "%s called\n", __func__);

	switch (event) {
	case NETDEV_CHANGENAME:
		return bond_event_changename(event_bond);
	case NETDEV_UNREGISTER:
		bond_remove_proc_entry(event_bond);
#ifdef CONFIG_XFRM_OFFLOAD
		xfrm_dev_state_flush(dev_net(bond_dev), bond_dev, true);
#endif /* CONFIG_XFRM_OFFLOAD */
		break;
	case NETDEV_REGISTER:
		bond_create_proc_entry(event_bond);
		break;
	default:
		break;
	}

	return NOTIFY_DONE;
}

static int bond_slave_netdev_event(unsigned long event,
				   struct net_device *slave_dev)
{
	struct slave *slave = bond_slave_get_rtnl(slave_dev), *primary;
	struct bonding *bond;
	struct net_device *bond_dev;

	/* A netdev event can be generated while enslaving a device
	 * before netdev_rx_handler_register is called in which case
	 * slave will be NULL
	 */
	if (!slave) {
		netdev_dbg(slave_dev, "%s called on NULL slave\n", __func__);
		return NOTIFY_DONE;
	}

	bond_dev = slave->bond->dev;
	bond = slave->bond;
	primary = rtnl_dereference(bond->primary_slave);

	slave_dbg(bond_dev, slave_dev, "%s called\n", __func__);

	switch (event) {
	case NETDEV_UNREGISTER:
		if (bond_dev->type != ARPHRD_ETHER)
			bond_release_and_destroy(bond_dev, slave_dev);
		else
			__bond_release_one(bond_dev, slave_dev, false, true);
		break;
	case NETDEV_UP:
	case NETDEV_CHANGE:
		/* For 802.3ad mode only:
		 * Getting invalid Speed/Duplex values here will put slave
		 * in weird state. Mark it as link-fail if the link was
		 * previously up or link-down if it hasn't yet come up, and
		 * let link-monitoring (miimon) set it right when correct
		 * speeds/duplex are available.
		 */
		if (bond_update_speed_duplex(slave) &&
		    BOND_MODE(bond) == BOND_MODE_8023AD) {
			if (slave->last_link_up)
				slave->link = BOND_LINK_FAIL;
			else
				slave->link = BOND_LINK_DOWN;
		}

		if (BOND_MODE(bond) == BOND_MODE_8023AD)
			bond_3ad_adapter_speed_duplex_changed(slave);
		fallthrough;
	case NETDEV_DOWN:
		/* Refresh slave-array if applicable!
		 * If the setup does not use miimon or arpmon (mode-specific!),
		 * then these events will not cause the slave-array to be
		 * refreshed. This will cause xmit to use a slave that is not
		 * usable. Avoid such situation by refeshing the array at these
		 * events. If these (miimon/arpmon) parameters are configured
		 * then array gets refreshed twice and that should be fine!
		 */
		if (bond_mode_can_use_xmit_hash(bond))
			bond_update_slave_arr(bond, NULL);
		break;
	case NETDEV_CHANGEMTU:
		/* TODO: Should slaves be allowed to
		 * independently alter their MTU?  For
		 * an active-backup bond, slaves need
		 * not be the same type of device, so
		 * MTUs may vary.  For other modes,
		 * slaves arguably should have the
		 * same MTUs. To do this, we'd need to
		 * take over the slave's change_mtu
		 * function for the duration of their
		 * servitude.
		 */
		break;
	case NETDEV_CHANGENAME:
		/* we don't care if we don't have primary set */
		if (!bond_uses_primary(bond) ||
		    !bond->params.primary[0])
			break;

		if (slave == primary) {
			/* slave's name changed - he's no longer primary */
			RCU_INIT_POINTER(bond->primary_slave, NULL);
		} else if (!strcmp(slave_dev->name, bond->params.primary)) {
			/* we have a new primary slave */
			rcu_assign_pointer(bond->primary_slave, slave);
		} else { /* we didn't change primary - exit */
			break;
		}

		netdev_info(bond->dev, "Primary slave changed to %s, reselecting active slave\n",
			    primary ? slave_dev->name : "none");

		block_netpoll_tx();
		bond_select_active_slave(bond);
		unblock_netpoll_tx();
		break;
	case NETDEV_FEAT_CHANGE:
		if (!bond->notifier_ctx) {
			bond->notifier_ctx = true;
			bond_compute_features(bond);
			bond->notifier_ctx = false;
		}
		break;
	case NETDEV_RESEND_IGMP:
		/* Propagate to master device */
		call_netdevice_notifiers(event, slave->bond->dev);
		break;
	default:
		break;
	}

	return NOTIFY_DONE;
}

/* bond_netdev_event: handle netdev notifier chain events.
 *
 * This function receives events for the netdev chain.  The caller (an
 * ioctl handler calling blocking_notifier_call_chain) holds the necessary
 * locks for us to safely manipulate the slave devices (RTNL lock,
 * dev_probe_lock).
 */
static int bond_netdev_event(struct notifier_block *this,
			     unsigned long event, void *ptr)
{
	struct net_device *event_dev = netdev_notifier_info_to_dev(ptr);

	netdev_dbg(event_dev, "%s received %s\n",
		   __func__, netdev_cmd_to_name(event));

	if (!(event_dev->priv_flags & IFF_BONDING))
		return NOTIFY_DONE;

	if (event_dev->flags & IFF_MASTER) {
		int ret;

		ret = bond_master_netdev_event(event, event_dev);
		if (ret != NOTIFY_DONE)
			return ret;
	}

	if (event_dev->flags & IFF_SLAVE)
		return bond_slave_netdev_event(event, event_dev);

	return NOTIFY_DONE;
}

static struct notifier_block bond_netdev_notifier = {
	.notifier_call = bond_netdev_event,
};

/*---------------------------- Hashing Policies -----------------------------*/

/* L2 hash helper */
static inline u32 bond_eth_hash(struct sk_buff *skb)
{
	struct ethhdr *ep, hdr_tmp;

	ep = skb_header_pointer(skb, 0, sizeof(hdr_tmp), &hdr_tmp);
	if (ep)
		return ep->h_dest[5] ^ ep->h_source[5] ^ ep->h_proto;
	return 0;
}

static bool bond_flow_ip(struct sk_buff *skb, struct flow_keys *fk,
			 int *noff, int *proto, bool l34)
{
	const struct ipv6hdr *iph6;
	const struct iphdr *iph;

	if (skb->protocol == htons(ETH_P_IP)) {
		if (unlikely(!pskb_may_pull(skb, *noff + sizeof(*iph))))
			return false;
		iph = (const struct iphdr *)(skb->data + *noff);
		iph_to_flow_copy_v4addrs(fk, iph);
		*noff += iph->ihl << 2;
		if (!ip_is_fragment(iph))
			*proto = iph->protocol;
	} else if (skb->protocol == htons(ETH_P_IPV6)) {
		if (unlikely(!pskb_may_pull(skb, *noff + sizeof(*iph6))))
			return false;
		iph6 = (const struct ipv6hdr *)(skb->data + *noff);
		iph_to_flow_copy_v6addrs(fk, iph6);
		*noff += sizeof(*iph6);
		*proto = iph6->nexthdr;
	} else {
		return false;
	}

	if (l34 && *proto >= 0)
		fk->ports.ports = skb_flow_get_ports(skb, *noff, *proto);

	return true;
}

/* Extract the appropriate headers based on bond's xmit policy */
static bool bond_flow_dissect(struct bonding *bond, struct sk_buff *skb,
			      struct flow_keys *fk)
{
	bool l34 = bond->params.xmit_policy == BOND_XMIT_POLICY_LAYER34;
	int noff, proto = -1;

	if (bond->params.xmit_policy > BOND_XMIT_POLICY_LAYER23) {
		memset(fk, 0, sizeof(*fk));
		return __skb_flow_dissect(NULL, skb, &flow_keys_bonding,
					  fk, NULL, 0, 0, 0, 0);
	}

	fk->ports.ports = 0;
	memset(&fk->icmp, 0, sizeof(fk->icmp));
	noff = skb_network_offset(skb);
	if (!bond_flow_ip(skb, fk, &noff, &proto, l34))
		return false;

	/* ICMP error packets contains at least 8 bytes of the header
	 * of the packet which generated the error. Use this information
	 * to correlate ICMP error packets within the same flow which
	 * generated the error.
	 */
	if (proto == IPPROTO_ICMP || proto == IPPROTO_ICMPV6) {
		skb_flow_get_icmp_tci(skb, &fk->icmp, skb->data,
				      skb_transport_offset(skb),
				      skb_headlen(skb));
		if (proto == IPPROTO_ICMP) {
			if (!icmp_is_err(fk->icmp.type))
				return true;

			noff += sizeof(struct icmphdr);
		} else if (proto == IPPROTO_ICMPV6) {
			if (!icmpv6_is_err(fk->icmp.type))
				return true;

			noff += sizeof(struct icmp6hdr);
		}
		return bond_flow_ip(skb, fk, &noff, &proto, l34);
	}

	return true;
}

/**
 * bond_xmit_hash - generate a hash value based on the xmit policy
 * @bond: bonding device
 * @skb: buffer to use for headers
 *
 * This function will extract the necessary headers from the skb buffer and use
 * them to generate a hash based on the xmit_policy set in the bonding device
 */
u32 bond_xmit_hash(struct bonding *bond, struct sk_buff *skb)
{
	struct flow_keys flow;
	u32 hash;

	if (bond->params.xmit_policy == BOND_XMIT_POLICY_ENCAP34 &&
	    skb->l4_hash)
		return skb->hash;

	if (bond->params.xmit_policy == BOND_XMIT_POLICY_LAYER2 ||
	    !bond_flow_dissect(bond, skb, &flow))
		return bond_eth_hash(skb);

	if (bond->params.xmit_policy == BOND_XMIT_POLICY_LAYER23 ||
	    bond->params.xmit_policy == BOND_XMIT_POLICY_ENCAP23) {
		hash = bond_eth_hash(skb);
	} else {
		if (flow.icmp.id)
			memcpy(&hash, &flow.icmp, sizeof(hash));
		else
			memcpy(&hash, &flow.ports.ports, sizeof(hash));
	}
	hash ^= (__force u32)flow_get_u32_dst(&flow) ^
		(__force u32)flow_get_u32_src(&flow);
	hash ^= (hash >> 16);
	hash ^= (hash >> 8);

	return hash >> 1;
}

/*-------------------------- Device entry points ----------------------------*/

void bond_work_init_all(struct bonding *bond)
{
	INIT_DELAYED_WORK(&bond->mcast_work,
			  bond_resend_igmp_join_requests_delayed);
	INIT_DELAYED_WORK(&bond->alb_work, bond_alb_monitor);
	INIT_DELAYED_WORK(&bond->mii_work, bond_mii_monitor);
	INIT_DELAYED_WORK(&bond->arp_work, bond_arp_monitor);
	INIT_DELAYED_WORK(&bond->ad_work, bond_3ad_state_machine_handler);
	INIT_DELAYED_WORK(&bond->slave_arr_work, bond_slave_arr_handler);
}

static void bond_work_cancel_all(struct bonding *bond)
{
	cancel_delayed_work_sync(&bond->mii_work);
	cancel_delayed_work_sync(&bond->arp_work);
	cancel_delayed_work_sync(&bond->alb_work);
	cancel_delayed_work_sync(&bond->ad_work);
	cancel_delayed_work_sync(&bond->mcast_work);
	cancel_delayed_work_sync(&bond->slave_arr_work);
}

static int bond_open(struct net_device *bond_dev)
{
	struct bonding *bond = netdev_priv(bond_dev);
	struct list_head *iter;
	struct slave *slave;

	/* reset slave->backup and slave->inactive */
	if (bond_has_slaves(bond)) {
		bond_for_each_slave(bond, slave, iter) {
			if (bond_uses_primary(bond) &&
			    slave != rcu_access_pointer(bond->curr_active_slave)) {
				bond_set_slave_inactive_flags(slave,
							      BOND_SLAVE_NOTIFY_NOW);
			} else if (BOND_MODE(bond) != BOND_MODE_8023AD) {
				bond_set_slave_active_flags(slave,
							    BOND_SLAVE_NOTIFY_NOW);
			}
		}
	}

	if (bond_is_lb(bond)) {
		/* bond_alb_initialize must be called before the timer
		 * is started.
		 */
		if (bond_alb_initialize(bond, (BOND_MODE(bond) == BOND_MODE_ALB)))
			return -ENOMEM;
		if (bond->params.tlb_dynamic_lb || BOND_MODE(bond) == BOND_MODE_ALB)
			queue_delayed_work(bond->wq, &bond->alb_work, 0);
	}

	if (bond->params.miimon)  /* link check interval, in milliseconds. */
		queue_delayed_work(bond->wq, &bond->mii_work, 0);

	if (bond->params.arp_interval) {  /* arp interval, in milliseconds. */
		queue_delayed_work(bond->wq, &bond->arp_work, 0);
		bond->recv_probe = bond_arp_rcv;
	}

	if (BOND_MODE(bond) == BOND_MODE_8023AD) {
		queue_delayed_work(bond->wq, &bond->ad_work, 0);
		/* register to receive LACPDUs */
		bond->recv_probe = bond_3ad_lacpdu_recv;
		bond_3ad_initiate_agg_selection(bond, 1);

		bond_for_each_slave(bond, slave, iter)
			dev_mc_add(slave->dev, lacpdu_mcast_addr);
	}

	if (bond_mode_can_use_xmit_hash(bond))
		bond_update_slave_arr(bond, NULL);

	return 0;
}

static int bond_close(struct net_device *bond_dev)
{
	struct bonding *bond = netdev_priv(bond_dev);
	struct slave *slave;

	bond_work_cancel_all(bond);
	bond->send_peer_notif = 0;
	if (bond_is_lb(bond))
		bond_alb_deinitialize(bond);
	bond->recv_probe = NULL;

	if (bond_uses_primary(bond)) {
		rcu_read_lock();
		slave = rcu_dereference(bond->curr_active_slave);
		if (slave)
			bond_hw_addr_flush(bond_dev, slave->dev);
		rcu_read_unlock();
	} else {
		struct list_head *iter;

		bond_for_each_slave(bond, slave, iter)
			bond_hw_addr_flush(bond_dev, slave->dev);
	}

	return 0;
}

/* fold stats, assuming all rtnl_link_stats64 fields are u64, but
 * that some drivers can provide 32bit values only.
 */
static void bond_fold_stats(struct rtnl_link_stats64 *_res,
			    const struct rtnl_link_stats64 *_new,
			    const struct rtnl_link_stats64 *_old)
{
	const u64 *new = (const u64 *)_new;
	const u64 *old = (const u64 *)_old;
	u64 *res = (u64 *)_res;
	int i;

	for (i = 0; i < sizeof(*_res) / sizeof(u64); i++) {
		u64 nv = new[i];
		u64 ov = old[i];
		s64 delta = nv - ov;

		/* detects if this particular field is 32bit only */
		if (((nv | ov) >> 32) == 0)
			delta = (s64)(s32)((u32)nv - (u32)ov);

		/* filter anomalies, some drivers reset their stats
		 * at down/up events.
		 */
		if (delta > 0)
			res[i] += delta;
	}
}

#ifdef CONFIG_LOCKDEP
static int bond_get_lowest_level_rcu(struct net_device *dev)
{
	struct net_device *ldev, *next, *now, *dev_stack[MAX_NEST_DEV + 1];
	struct list_head *niter, *iter, *iter_stack[MAX_NEST_DEV + 1];
	int cur = 0, max = 0;

	now = dev;
	iter = &dev->adj_list.lower;

	while (1) {
		next = NULL;
		while (1) {
			ldev = netdev_next_lower_dev_rcu(now, &iter);
			if (!ldev)
				break;

			next = ldev;
			niter = &ldev->adj_list.lower;
			dev_stack[cur] = now;
			iter_stack[cur++] = iter;
			if (max <= cur)
				max = cur;
			break;
		}

		if (!next) {
			if (!cur)
				return max;
			next = dev_stack[--cur];
			niter = iter_stack[cur];
		}

		now = next;
		iter = niter;
	}

	return max;
}
#endif

static void bond_get_stats(struct net_device *bond_dev,
			   struct rtnl_link_stats64 *stats)
{
	struct bonding *bond = netdev_priv(bond_dev);
	struct rtnl_link_stats64 temp;
	struct list_head *iter;
	struct slave *slave;
	int nest_level = 0;


	rcu_read_lock();
#ifdef CONFIG_LOCKDEP
	nest_level = bond_get_lowest_level_rcu(bond_dev);
#endif

	spin_lock_nested(&bond->stats_lock, nest_level);
	memcpy(stats, &bond->bond_stats, sizeof(*stats));

	bond_for_each_slave_rcu(bond, slave, iter) {
		const struct rtnl_link_stats64 *new =
			dev_get_stats(slave->dev, &temp);

		bond_fold_stats(stats, new, &slave->slave_stats);

		/* save off the slave stats for the next run */
		memcpy(&slave->slave_stats, new, sizeof(*new));
	}

	memcpy(&bond->bond_stats, stats, sizeof(*stats));
	spin_unlock(&bond->stats_lock);
	rcu_read_unlock();
}

static int bond_do_ioctl(struct net_device *bond_dev, struct ifreq *ifr, int cmd)
{
	struct bonding *bond = netdev_priv(bond_dev);
	struct net_device *slave_dev = NULL;
	struct ifbond k_binfo;
	struct ifbond __user *u_binfo = NULL;
	struct ifslave k_sinfo;
	struct ifslave __user *u_sinfo = NULL;
	struct mii_ioctl_data *mii = NULL;
	struct bond_opt_value newval;
	struct net *net;
	int res = 0;

	netdev_dbg(bond_dev, "bond_ioctl: cmd=%d\n", cmd);

	switch (cmd) {
	case SIOCGMIIPHY:
		mii = if_mii(ifr);
		if (!mii)
			return -EINVAL;

		mii->phy_id = 0;
		fallthrough;
	case SIOCGMIIREG:
		/* We do this again just in case we were called by SIOCGMIIREG
		 * instead of SIOCGMIIPHY.
		 */
		mii = if_mii(ifr);
		if (!mii)
			return -EINVAL;

		if (mii->reg_num == 1) {
			mii->val_out = 0;
			if (netif_carrier_ok(bond->dev))
				mii->val_out = BMSR_LSTATUS;
		}

		return 0;
	case BOND_INFO_QUERY_OLD:
	case SIOCBONDINFOQUERY:
		u_binfo = (struct ifbond __user *)ifr->ifr_data;

		if (copy_from_user(&k_binfo, u_binfo, sizeof(ifbond)))
			return -EFAULT;

		bond_info_query(bond_dev, &k_binfo);
		if (copy_to_user(u_binfo, &k_binfo, sizeof(ifbond)))
			return -EFAULT;

		return 0;
	case BOND_SLAVE_INFO_QUERY_OLD:
	case SIOCBONDSLAVEINFOQUERY:
		u_sinfo = (struct ifslave __user *)ifr->ifr_data;

		if (copy_from_user(&k_sinfo, u_sinfo, sizeof(ifslave)))
			return -EFAULT;

		res = bond_slave_info_query(bond_dev, &k_sinfo);
		if (res == 0 &&
		    copy_to_user(u_sinfo, &k_sinfo, sizeof(ifslave)))
			return -EFAULT;

		return res;
	default:
		break;
	}

	net = dev_net(bond_dev);

	if (!ns_capable(net->user_ns, CAP_NET_ADMIN))
		return -EPERM;

	slave_dev = __dev_get_by_name(net, ifr->ifr_slave);

	slave_dbg(bond_dev, slave_dev, "slave_dev=%p:\n", slave_dev);

	if (!slave_dev)
		return -ENODEV;

	switch (cmd) {
	case BOND_ENSLAVE_OLD:
	case SIOCBONDENSLAVE:
		res = bond_enslave(bond_dev, slave_dev, NULL);
		break;
	case BOND_RELEASE_OLD:
	case SIOCBONDRELEASE:
		res = bond_release(bond_dev, slave_dev);
		break;
	case BOND_SETHWADDR_OLD:
	case SIOCBONDSETHWADDR:
		res = bond_set_dev_addr(bond_dev, slave_dev);
		break;
	case BOND_CHANGE_ACTIVE_OLD:
	case SIOCBONDCHANGEACTIVE:
		bond_opt_initstr(&newval, slave_dev->name);
		res = __bond_opt_set_notify(bond, BOND_OPT_ACTIVE_SLAVE,
					    &newval);
		break;
	default:
		res = -EOPNOTSUPP;
	}

	return res;
}

static void bond_change_rx_flags(struct net_device *bond_dev, int change)
{
	struct bonding *bond = netdev_priv(bond_dev);

	if (change & IFF_PROMISC)
		bond_set_promiscuity(bond,
				     bond_dev->flags & IFF_PROMISC ? 1 : -1);

	if (change & IFF_ALLMULTI)
		bond_set_allmulti(bond,
				  bond_dev->flags & IFF_ALLMULTI ? 1 : -1);
}

static void bond_set_rx_mode(struct net_device *bond_dev)
{
	struct bonding *bond = netdev_priv(bond_dev);
	struct list_head *iter;
	struct slave *slave;

	rcu_read_lock();
	if (bond_uses_primary(bond)) {
		slave = rcu_dereference(bond->curr_active_slave);
		if (slave) {
			dev_uc_sync(slave->dev, bond_dev);
			dev_mc_sync(slave->dev, bond_dev);
		}
	} else {
		bond_for_each_slave_rcu(bond, slave, iter) {
			dev_uc_sync_multiple(slave->dev, bond_dev);
			dev_mc_sync_multiple(slave->dev, bond_dev);
		}
	}
	rcu_read_unlock();
}

static int bond_neigh_init(struct neighbour *n)
{
	struct bonding *bond = netdev_priv(n->dev);
	const struct net_device_ops *slave_ops;
	struct neigh_parms parms;
	struct slave *slave;
	int ret = 0;

	rcu_read_lock();
	slave = bond_first_slave_rcu(bond);
	if (!slave)
		goto out;
	slave_ops = slave->dev->netdev_ops;
	if (!slave_ops->ndo_neigh_setup)
		goto out;

	/* TODO: find another way [1] to implement this.
	 * Passing a zeroed structure is fragile,
	 * but at least we do not pass garbage.
	 *
	 * [1] One way would be that ndo_neigh_setup() never touch
	 *     struct neigh_parms, but propagate the new neigh_setup()
	 *     back to ___neigh_create() / neigh_parms_alloc()
	 */
	memset(&parms, 0, sizeof(parms));
	ret = slave_ops->ndo_neigh_setup(slave->dev, &parms);

	if (ret)
		goto out;

	if (parms.neigh_setup)
		ret = parms.neigh_setup(n);
out:
	rcu_read_unlock();
	return ret;
}

/* The bonding ndo_neigh_setup is called at init time beofre any
 * slave exists. So we must declare proxy setup function which will
 * be used at run time to resolve the actual slave neigh param setup.
 *
 * It's also called by master devices (such as vlans) to setup their
 * underlying devices. In that case - do nothing, we're already set up from
 * our init.
 */
static int bond_neigh_setup(struct net_device *dev,
			    struct neigh_parms *parms)
{
	/* modify only our neigh_parms */
	if (parms->dev == dev)
		parms->neigh_setup = bond_neigh_init;

	return 0;
}

/* Change the MTU of all of a master's slaves to match the master */
static int bond_change_mtu(struct net_device *bond_dev, int new_mtu)
{
	struct bonding *bond = netdev_priv(bond_dev);
	struct slave *slave, *rollback_slave;
	struct list_head *iter;
	int res = 0;

	netdev_dbg(bond_dev, "bond=%p, new_mtu=%d\n", bond, new_mtu);

	bond_for_each_slave(bond, slave, iter) {
		slave_dbg(bond_dev, slave->dev, "s %p c_m %p\n",
			   slave, slave->dev->netdev_ops->ndo_change_mtu);

		res = dev_set_mtu(slave->dev, new_mtu);

		if (res) {
			/* If we failed to set the slave's mtu to the new value
			 * we must abort the operation even in ACTIVE_BACKUP
			 * mode, because if we allow the backup slaves to have
			 * different mtu values than the active slave we'll
			 * need to change their mtu when doing a failover. That
			 * means changing their mtu from timer context, which
			 * is probably not a good idea.
			 */
			slave_dbg(bond_dev, slave->dev, "err %d setting mtu to %d\n",
				  res, new_mtu);
			goto unwind;
		}
	}

	bond_dev->mtu = new_mtu;

	return 0;

unwind:
	/* unwind from head to the slave that failed */
	bond_for_each_slave(bond, rollback_slave, iter) {
		int tmp_res;

		if (rollback_slave == slave)
			break;

		tmp_res = dev_set_mtu(rollback_slave->dev, bond_dev->mtu);
		if (tmp_res)
			slave_dbg(bond_dev, rollback_slave->dev, "unwind err %d\n",
				  tmp_res);
	}

	return res;
}

/* Change HW address
 *
 * Note that many devices must be down to change the HW address, and
 * downing the master releases all slaves.  We can make bonds full of
 * bonding devices to test this, however.
 */
static int bond_set_mac_address(struct net_device *bond_dev, void *addr)
{
	struct bonding *bond = netdev_priv(bond_dev);
	struct slave *slave, *rollback_slave;
	struct sockaddr_storage *ss = addr, tmp_ss;
	struct list_head *iter;
	int res = 0;

	if (BOND_MODE(bond) == BOND_MODE_ALB)
		return bond_alb_set_mac_address(bond_dev, addr);


	netdev_dbg(bond_dev, "%s: bond=%p\n", __func__, bond);

	/* If fail_over_mac is enabled, do nothing and return success.
	 * Returning an error causes ifenslave to fail.
	 */
	if (bond->params.fail_over_mac &&
	    BOND_MODE(bond) == BOND_MODE_ACTIVEBACKUP)
		return 0;

	if (!is_valid_ether_addr(ss->__data))
		return -EADDRNOTAVAIL;

	bond_for_each_slave(bond, slave, iter) {
		slave_dbg(bond_dev, slave->dev, "%s: slave=%p\n",
			  __func__, slave);
		res = dev_set_mac_address(slave->dev, addr, NULL);
		if (res) {
			/* TODO: consider downing the slave
			 * and retry ?
			 * User should expect communications
			 * breakage anyway until ARP finish
			 * updating, so...
			 */
			slave_dbg(bond_dev, slave->dev, "%s: err %d\n",
				  __func__, res);
			goto unwind;
		}
	}

	/* success */
	memcpy(bond_dev->dev_addr, ss->__data, bond_dev->addr_len);
	return 0;

unwind:
	memcpy(tmp_ss.__data, bond_dev->dev_addr, bond_dev->addr_len);
	tmp_ss.ss_family = bond_dev->type;

	/* unwind from head to the slave that failed */
	bond_for_each_slave(bond, rollback_slave, iter) {
		int tmp_res;

		if (rollback_slave == slave)
			break;

		tmp_res = dev_set_mac_address(rollback_slave->dev,
					      (struct sockaddr *)&tmp_ss, NULL);
		if (tmp_res) {
			slave_dbg(bond_dev, rollback_slave->dev, "%s: unwind err %d\n",
				   __func__, tmp_res);
		}
	}

	return res;
}

/**
 * bond_get_slave_by_id - get xmit slave with slave_id
 * @bond: bonding device that is transmitting
 * @slave_id: slave id up to slave_cnt-1 through which to transmit
 *
 * This function tries to get slave with slave_id but in case
 * it fails, it tries to find the first available slave for transmission.
 */
static struct slave *bond_get_slave_by_id(struct bonding *bond,
					  int slave_id)
{
	struct list_head *iter;
	struct slave *slave;
	int i = slave_id;

	/* Here we start from the slave with slave_id */
	bond_for_each_slave_rcu(bond, slave, iter) {
		if (--i < 0) {
			if (bond_slave_can_tx(slave))
				return slave;
		}
	}

	/* Here we start from the first slave up to slave_id */
	i = slave_id;
	bond_for_each_slave_rcu(bond, slave, iter) {
		if (--i < 0)
			break;
		if (bond_slave_can_tx(slave))
			return slave;
	}
	/* no slave that can tx has been found */
	return NULL;
}

/**
 * bond_rr_gen_slave_id - generate slave id based on packets_per_slave
 * @bond: bonding device to use
 *
 * Based on the value of the bonding device's packets_per_slave parameter
 * this function generates a slave id, which is usually used as the next
 * slave to transmit through.
 */
static u32 bond_rr_gen_slave_id(struct bonding *bond)
{
	u32 slave_id;
	struct reciprocal_value reciprocal_packets_per_slave;
	int packets_per_slave = bond->params.packets_per_slave;

	switch (packets_per_slave) {
	case 0:
		slave_id = prandom_u32();
		break;
	case 1:
		slave_id = bond->rr_tx_counter;
		break;
	default:
		reciprocal_packets_per_slave =
			bond->params.reciprocal_packets_per_slave;
		slave_id = reciprocal_divide(bond->rr_tx_counter,
					     reciprocal_packets_per_slave);
		break;
	}
	bond->rr_tx_counter++;

	return slave_id;
}

static struct slave *bond_xmit_roundrobin_slave_get(struct bonding *bond,
						    struct sk_buff *skb)
{
	struct slave *slave;
	int slave_cnt;
	u32 slave_id;

	/* Start with the curr_active_slave that joined the bond as the
	 * default for sending IGMP traffic.  For failover purposes one
	 * needs to maintain some consistency for the interface that will
	 * send the join/membership reports.  The curr_active_slave found
	 * will send all of this type of traffic.
	 */
	if (skb->protocol == htons(ETH_P_IP)) {
		int noff = skb_network_offset(skb);
		struct iphdr *iph;

		if (unlikely(!pskb_may_pull(skb, noff + sizeof(*iph))))
			goto non_igmp;

		iph = ip_hdr(skb);
		if (iph->protocol == IPPROTO_IGMP) {
			slave = rcu_dereference(bond->curr_active_slave);
			if (slave)
				return slave;
			return bond_get_slave_by_id(bond, 0);
		}
	}

non_igmp:
	slave_cnt = READ_ONCE(bond->slave_cnt);
	if (likely(slave_cnt)) {
		slave_id = bond_rr_gen_slave_id(bond) % slave_cnt;
		return bond_get_slave_by_id(bond, slave_id);
	}
	return NULL;
}

static netdev_tx_t bond_xmit_roundrobin(struct sk_buff *skb,
					struct net_device *bond_dev)
{
	struct bonding *bond = netdev_priv(bond_dev);
	struct slave *slave;

	slave = bond_xmit_roundrobin_slave_get(bond, skb);
	if (likely(slave))
		return bond_dev_queue_xmit(bond, skb, slave->dev);

	return bond_tx_drop(bond_dev, skb);
}

static struct slave *bond_xmit_activebackup_slave_get(struct bonding *bond,
						      struct sk_buff *skb)
{
	return rcu_dereference(bond->curr_active_slave);
}

/* In active-backup mode, we know that bond->curr_active_slave is always valid if
 * the bond has a usable interface.
 */
static netdev_tx_t bond_xmit_activebackup(struct sk_buff *skb,
					  struct net_device *bond_dev)
{
	struct bonding *bond = netdev_priv(bond_dev);
	struct slave *slave;

	slave = bond_xmit_activebackup_slave_get(bond, skb);
	if (slave)
		return bond_dev_queue_xmit(bond, skb, slave->dev);

	return bond_tx_drop(bond_dev, skb);
}

/* Use this to update slave_array when (a) it's not appropriate to update
 * slave_array right away (note that update_slave_array() may sleep)
 * and / or (b) RTNL is not held.
 */
void bond_slave_arr_work_rearm(struct bonding *bond, unsigned long delay)
{
	queue_delayed_work(bond->wq, &bond->slave_arr_work, delay);
}

/* Slave array work handler. Holds only RTNL */
static void bond_slave_arr_handler(struct work_struct *work)
{
	struct bonding *bond = container_of(work, struct bonding,
					    slave_arr_work.work);
	int ret;

	if (!rtnl_trylock())
		goto err;

	ret = bond_update_slave_arr(bond, NULL);
	rtnl_unlock();
	if (ret) {
		pr_warn_ratelimited("Failed to update slave array from WT\n");
		goto err;
	}
	return;

err:
	bond_slave_arr_work_rearm(bond, 1);
}

static void bond_skip_slave(struct bond_up_slave *slaves,
			    struct slave *skipslave)
{
	int idx;

	/* Rare situation where caller has asked to skip a specific
	 * slave but allocation failed (most likely!). BTW this is
	 * only possible when the call is initiated from
	 * __bond_release_one(). In this situation; overwrite the
	 * skipslave entry in the array with the last entry from the
	 * array to avoid a situation where the xmit path may choose
	 * this to-be-skipped slave to send a packet out.
	 */
	for (idx = 0; slaves && idx < slaves->count; idx++) {
		if (skipslave == slaves->arr[idx]) {
			slaves->arr[idx] =
				slaves->arr[slaves->count - 1];
			slaves->count--;
			break;
		}
	}
}

static void bond_set_slave_arr(struct bonding *bond,
			       struct bond_up_slave *usable_slaves,
			       struct bond_up_slave *all_slaves)
{
	struct bond_up_slave *usable, *all;

	usable = rtnl_dereference(bond->usable_slaves);
	rcu_assign_pointer(bond->usable_slaves, usable_slaves);
	kfree_rcu(usable, rcu);

	all = rtnl_dereference(bond->all_slaves);
	rcu_assign_pointer(bond->all_slaves, all_slaves);
	kfree_rcu(all, rcu);
}

static void bond_reset_slave_arr(struct bonding *bond)
{
	struct bond_up_slave *usable, *all;

	usable = rtnl_dereference(bond->usable_slaves);
	if (usable) {
		RCU_INIT_POINTER(bond->usable_slaves, NULL);
		kfree_rcu(usable, rcu);
	}

	all = rtnl_dereference(bond->all_slaves);
	if (all) {
		RCU_INIT_POINTER(bond->all_slaves, NULL);
		kfree_rcu(all, rcu);
	}
}

/* Build the usable slaves array in control path for modes that use xmit-hash
 * to determine the slave interface -
 * (a) BOND_MODE_8023AD
 * (b) BOND_MODE_XOR
 * (c) (BOND_MODE_TLB || BOND_MODE_ALB) && tlb_dynamic_lb == 0
 *
 * The caller is expected to hold RTNL only and NO other lock!
 */
int bond_update_slave_arr(struct bonding *bond, struct slave *skipslave)
{
	struct bond_up_slave *usable_slaves = NULL, *all_slaves = NULL;
	struct slave *slave;
	struct list_head *iter;
	int agg_id = 0;
	int ret = 0;

#ifdef CONFIG_LOCKDEP
	WARN_ON(lockdep_is_held(&bond->mode_lock));
#endif

	usable_slaves = kzalloc(struct_size(usable_slaves, arr,
					    bond->slave_cnt), GFP_KERNEL);
	all_slaves = kzalloc(struct_size(all_slaves, arr,
					 bond->slave_cnt), GFP_KERNEL);
	if (!usable_slaves || !all_slaves) {
		ret = -ENOMEM;
		goto out;
	}
	if (BOND_MODE(bond) == BOND_MODE_8023AD) {
		struct ad_info ad_info;

		if (bond_3ad_get_active_agg_info(bond, &ad_info)) {
			pr_debug("bond_3ad_get_active_agg_info failed\n");
			/* No active aggragator means it's not safe to use
			 * the previous array.
			 */
			bond_reset_slave_arr(bond);
			goto out;
		}
		agg_id = ad_info.aggregator_id;
	}
	bond_for_each_slave(bond, slave, iter) {
		if (skipslave == slave)
			continue;

		all_slaves->arr[all_slaves->count++] = slave;
		if (BOND_MODE(bond) == BOND_MODE_8023AD) {
			struct aggregator *agg;

			agg = SLAVE_AD_INFO(slave)->port.aggregator;
			if (!agg || agg->aggregator_identifier != agg_id)
				continue;
		}
		if (!bond_slave_can_tx(slave))
			continue;

		slave_dbg(bond->dev, slave->dev, "Adding slave to tx hash array[%d]\n",
			  usable_slaves->count);

		usable_slaves->arr[usable_slaves->count++] = slave;
	}

	bond_set_slave_arr(bond, usable_slaves, all_slaves);
	return ret;
out:
	if (ret != 0 && skipslave) {
		bond_skip_slave(rtnl_dereference(bond->all_slaves),
				skipslave);
		bond_skip_slave(rtnl_dereference(bond->usable_slaves),
				skipslave);
	}
	kfree_rcu(all_slaves, rcu);
	kfree_rcu(usable_slaves, rcu);

	return ret;
}

static struct slave *bond_xmit_3ad_xor_slave_get(struct bonding *bond,
						 struct sk_buff *skb,
						 struct bond_up_slave *slaves)
{
	struct slave *slave;
	unsigned int count;
	u32 hash;

	hash = bond_xmit_hash(bond, skb);
	count = slaves ? READ_ONCE(slaves->count) : 0;
	if (unlikely(!count))
		return NULL;

	slave = slaves->arr[hash % count];
	return slave;
}

/* Use this Xmit function for 3AD as well as XOR modes. The current
 * usable slave array is formed in the control path. The xmit function
 * just calculates hash and sends the packet out.
 */
static netdev_tx_t bond_3ad_xor_xmit(struct sk_buff *skb,
				     struct net_device *dev)
{
	struct bonding *bond = netdev_priv(dev);
	struct bond_up_slave *slaves;
	struct slave *slave;

	slaves = rcu_dereference(bond->usable_slaves);
	slave = bond_xmit_3ad_xor_slave_get(bond, skb, slaves);
	if (likely(slave))
		return bond_dev_queue_xmit(bond, skb, slave->dev);

	return bond_tx_drop(dev, skb);
}

/* in broadcast mode, we send everything to all usable interfaces. */
static netdev_tx_t bond_xmit_broadcast(struct sk_buff *skb,
				       struct net_device *bond_dev)
{
	struct bonding *bond = netdev_priv(bond_dev);
	struct slave *slave = NULL;
	struct list_head *iter;
	bool xmit_suc = false;
	bool skb_used = false;

	bond_for_each_slave_rcu(bond, slave, iter) {
		struct sk_buff *skb2;

		if (!(bond_slave_is_up(slave) && slave->link == BOND_LINK_UP))
			continue;

		if (bond_is_last_slave(bond, slave)) {
			skb2 = skb;
			skb_used = true;
		} else {
			skb2 = skb_clone(skb, GFP_ATOMIC);
			if (!skb2) {
				net_err_ratelimited("%s: Error: %s: skb_clone() failed\n",
						    bond_dev->name, __func__);
				continue;
			}
		}

		if (bond_dev_queue_xmit(bond, skb2, slave->dev) == NETDEV_TX_OK)
			xmit_suc = true;
	}

	if (!skb_used)
		dev_kfree_skb_any(skb);

	if (xmit_suc)
		return NETDEV_TX_OK;

	atomic_long_inc(&bond_dev->tx_dropped);
	return NET_XMIT_DROP;
}

/*------------------------- Device initialization ---------------------------*/

/* Lookup the slave that corresponds to a qid */
static inline int bond_slave_override(struct bonding *bond,
				      struct sk_buff *skb)
{
	struct slave *slave = NULL;
	struct list_head *iter;

	if (!skb_rx_queue_recorded(skb))
		return 1;

	/* Find out if any slaves have the same mapping as this skb. */
	bond_for_each_slave_rcu(bond, slave, iter) {
		if (slave->queue_id == skb_get_queue_mapping(skb)) {
			if (bond_slave_is_up(slave) &&
			    slave->link == BOND_LINK_UP) {
				bond_dev_queue_xmit(bond, skb, slave->dev);
				return 0;
			}
			/* If the slave isn't UP, use default transmit policy. */
			break;
		}
	}

	return 1;
}


static u16 bond_select_queue(struct net_device *dev, struct sk_buff *skb,
			     struct net_device *sb_dev)
{
	/* This helper function exists to help dev_pick_tx get the correct
	 * destination queue.  Using a helper function skips a call to
	 * skb_tx_hash and will put the skbs in the queue we expect on their
	 * way down to the bonding driver.
	 */
	u16 txq = skb_rx_queue_recorded(skb) ? skb_get_rx_queue(skb) : 0;

	/* Save the original txq to restore before passing to the driver */
	qdisc_skb_cb(skb)->slave_dev_queue_mapping = skb_get_queue_mapping(skb);

	if (unlikely(txq >= dev->real_num_tx_queues)) {
		do {
			txq -= dev->real_num_tx_queues;
		} while (txq >= dev->real_num_tx_queues);
	}
	return txq;
}

static struct net_device *bond_xmit_get_slave(struct net_device *master_dev,
					      struct sk_buff *skb,
					      bool all_slaves)
{
	struct bonding *bond = netdev_priv(master_dev);
	struct bond_up_slave *slaves;
	struct slave *slave = NULL;

	switch (BOND_MODE(bond)) {
	case BOND_MODE_ROUNDROBIN:
		slave = bond_xmit_roundrobin_slave_get(bond, skb);
		break;
	case BOND_MODE_ACTIVEBACKUP:
		slave = bond_xmit_activebackup_slave_get(bond, skb);
		break;
	case BOND_MODE_8023AD:
	case BOND_MODE_XOR:
		if (all_slaves)
			slaves = rcu_dereference(bond->all_slaves);
		else
			slaves = rcu_dereference(bond->usable_slaves);
		slave = bond_xmit_3ad_xor_slave_get(bond, skb, slaves);
		break;
	case BOND_MODE_BROADCAST:
		break;
	case BOND_MODE_ALB:
		slave = bond_xmit_alb_slave_get(bond, skb);
		break;
	case BOND_MODE_TLB:
		slave = bond_xmit_tlb_slave_get(bond, skb);
		break;
	default:
		/* Should never happen, mode already checked */
		WARN_ONCE(true, "Unknown bonding mode");
		break;
	}

	if (slave)
		return slave->dev;
	return NULL;
}

static netdev_tx_t __bond_start_xmit(struct sk_buff *skb, struct net_device *dev)
{
	struct bonding *bond = netdev_priv(dev);

	if (bond_should_override_tx_queue(bond) &&
	    !bond_slave_override(bond, skb))
		return NETDEV_TX_OK;

	switch (BOND_MODE(bond)) {
	case BOND_MODE_ROUNDROBIN:
		return bond_xmit_roundrobin(skb, dev);
	case BOND_MODE_ACTIVEBACKUP:
		return bond_xmit_activebackup(skb, dev);
	case BOND_MODE_8023AD:
	case BOND_MODE_XOR:
		return bond_3ad_xor_xmit(skb, dev);
	case BOND_MODE_BROADCAST:
		return bond_xmit_broadcast(skb, dev);
	case BOND_MODE_ALB:
		return bond_alb_xmit(skb, dev);
	case BOND_MODE_TLB:
		return bond_tlb_xmit(skb, dev);
	default:
		/* Should never happen, mode already checked */
		netdev_err(dev, "Unknown bonding mode %d\n", BOND_MODE(bond));
		WARN_ON_ONCE(1);
		return bond_tx_drop(dev, skb);
	}
}

static netdev_tx_t bond_start_xmit(struct sk_buff *skb, struct net_device *dev)
{
	struct bonding *bond = netdev_priv(dev);
	netdev_tx_t ret = NETDEV_TX_OK;

	/* If we risk deadlock from transmitting this in the
	 * netpoll path, tell netpoll to queue the frame for later tx
	 */
	if (unlikely(is_netpoll_tx_blocked(dev)))
		return NETDEV_TX_BUSY;

	rcu_read_lock();
	if (bond_has_slaves(bond))
		ret = __bond_start_xmit(skb, dev);
	else
		ret = bond_tx_drop(dev, skb);
	rcu_read_unlock();

	return ret;
}

static u32 bond_mode_bcast_speed(struct slave *slave, u32 speed)
{
	if (speed == 0 || speed == SPEED_UNKNOWN)
		speed = slave->speed;
	else
		speed = min(speed, slave->speed);

	return speed;
}

static int bond_ethtool_get_link_ksettings(struct net_device *bond_dev,
					   struct ethtool_link_ksettings *cmd)
{
	struct bonding *bond = netdev_priv(bond_dev);
	struct list_head *iter;
	struct slave *slave;
	u32 speed = 0;

	cmd->base.duplex = DUPLEX_UNKNOWN;
	cmd->base.port = PORT_OTHER;

	/* Since bond_slave_can_tx returns false for all inactive or down slaves, we
	 * do not need to check mode.  Though link speed might not represent
	 * the true receive or transmit bandwidth (not all modes are symmetric)
	 * this is an accurate maximum.
	 */
	bond_for_each_slave(bond, slave, iter) {
		if (bond_slave_can_tx(slave)) {
			if (slave->speed != SPEED_UNKNOWN) {
				if (BOND_MODE(bond) == BOND_MODE_BROADCAST)
					speed = bond_mode_bcast_speed(slave,
								      speed);
				else
					speed += slave->speed;
			}
			if (cmd->base.duplex == DUPLEX_UNKNOWN &&
			    slave->duplex != DUPLEX_UNKNOWN)
				cmd->base.duplex = slave->duplex;
		}
	}
	cmd->base.speed = speed ? : SPEED_UNKNOWN;

	return 0;
}

static void bond_ethtool_get_drvinfo(struct net_device *bond_dev,
				     struct ethtool_drvinfo *drvinfo)
{
	strlcpy(drvinfo->driver, DRV_NAME, sizeof(drvinfo->driver));
	snprintf(drvinfo->fw_version, sizeof(drvinfo->fw_version), "%d",
		 BOND_ABI_VERSION);
}

static const struct ethtool_ops bond_ethtool_ops = {
	.get_drvinfo		= bond_ethtool_get_drvinfo,
	.get_link		= ethtool_op_get_link,
	.get_link_ksettings	= bond_ethtool_get_link_ksettings,
};

static const struct net_device_ops bond_netdev_ops = {
	.ndo_init		= bond_init,
	.ndo_uninit		= bond_uninit,
	.ndo_open		= bond_open,
	.ndo_stop		= bond_close,
	.ndo_start_xmit		= bond_start_xmit,
	.ndo_select_queue	= bond_select_queue,
	.ndo_get_stats64	= bond_get_stats,
	.ndo_do_ioctl		= bond_do_ioctl,
	.ndo_change_rx_flags	= bond_change_rx_flags,
	.ndo_set_rx_mode	= bond_set_rx_mode,
	.ndo_change_mtu		= bond_change_mtu,
	.ndo_set_mac_address	= bond_set_mac_address,
	.ndo_neigh_setup	= bond_neigh_setup,
	.ndo_vlan_rx_add_vid	= bond_vlan_rx_add_vid,
	.ndo_vlan_rx_kill_vid	= bond_vlan_rx_kill_vid,
#ifdef CONFIG_NET_POLL_CONTROLLER
	.ndo_netpoll_setup	= bond_netpoll_setup,
	.ndo_netpoll_cleanup	= bond_netpoll_cleanup,
	.ndo_poll_controller	= bond_poll_controller,
#endif
	.ndo_add_slave		= bond_enslave,
	.ndo_del_slave		= bond_release,
	.ndo_fix_features	= bond_fix_features,
	.ndo_features_check	= passthru_features_check,
	.ndo_get_xmit_slave	= bond_xmit_get_slave,
};

static const struct device_type bond_type = {
	.name = "bond",
};

static void bond_destructor(struct net_device *bond_dev)
{
	struct bonding *bond = netdev_priv(bond_dev);
	if (bond->wq)
		destroy_workqueue(bond->wq);
}

void bond_setup(struct net_device *bond_dev)
{
	struct bonding *bond = netdev_priv(bond_dev);

	spin_lock_init(&bond->mode_lock);
	bond->params = bonding_defaults;

	/* Initialize pointers */
	bond->dev = bond_dev;

	/* Initialize the device entry points */
	ether_setup(bond_dev);
	bond_dev->max_mtu = ETH_MAX_MTU;
	bond_dev->netdev_ops = &bond_netdev_ops;
	bond_dev->ethtool_ops = &bond_ethtool_ops;

	bond_dev->needs_free_netdev = true;
	bond_dev->priv_destructor = bond_destructor;

	SET_NETDEV_DEVTYPE(bond_dev, &bond_type);

	/* Initialize the device options */
	bond_dev->flags |= IFF_MASTER;
	bond_dev->priv_flags |= IFF_BONDING | IFF_UNICAST_FLT | IFF_NO_QUEUE;
	bond_dev->priv_flags &= ~(IFF_XMIT_DST_RELEASE | IFF_TX_SKB_SHARING);

#ifdef CONFIG_XFRM_OFFLOAD
	/* set up xfrm device ops (only supported in active-backup right now) */
	bond_dev->xfrmdev_ops = &bond_xfrmdev_ops;
	INIT_LIST_HEAD(&bond->ipsec_list);
	spin_lock_init(&bond->ipsec_lock);
#endif /* CONFIG_XFRM_OFFLOAD */

	/* don't acquire bond device's netif_tx_lock when transmitting */
	bond_dev->features |= NETIF_F_LLTX;

	/* By default, we declare the bond to be fully
	 * VLAN hardware accelerated capable. Special
	 * care is taken in the various xmit functions
	 * when there are slaves that are not hw accel
	 * capable
	 */

	/* Don't allow bond devices to change network namespaces. */
	bond_dev->features |= NETIF_F_NETNS_LOCAL;

	bond_dev->hw_features = BOND_VLAN_FEATURES |
				NETIF_F_HW_VLAN_CTAG_RX |
				NETIF_F_HW_VLAN_CTAG_FILTER |
				NETIF_F_HW_VLAN_STAG_RX |
				NETIF_F_HW_VLAN_STAG_FILTER;

	bond_dev->hw_features |= NETIF_F_GSO_ENCAP_ALL | NETIF_F_GSO_UDP_L4;
#ifdef CONFIG_XFRM_OFFLOAD
	bond_dev->hw_features |= BOND_XFRM_FEATURES;
#endif /* CONFIG_XFRM_OFFLOAD */
	bond_dev->features |= bond_dev->hw_features;
	bond_dev->features |= NETIF_F_HW_VLAN_CTAG_TX | NETIF_F_HW_VLAN_STAG_TX;
#ifdef CONFIG_XFRM_OFFLOAD
	/* Disable XFRM features if this isn't an active-backup config */
	if (BOND_MODE(bond) != BOND_MODE_ACTIVEBACKUP)
		bond_dev->features &= ~BOND_XFRM_FEATURES;
#endif /* CONFIG_XFRM_OFFLOAD */
}

/* Destroy a bonding device.
 * Must be under rtnl_lock when this function is called.
 */
static void bond_uninit(struct net_device *bond_dev)
{
	struct bonding *bond = netdev_priv(bond_dev);
	struct bond_up_slave *usable, *all;
	struct list_head *iter;
	struct slave *slave;

	bond_netpoll_cleanup(bond_dev);

	/* Release the bonded slaves */
	bond_for_each_slave(bond, slave, iter)
		__bond_release_one(bond_dev, slave->dev, true, true);
	netdev_info(bond_dev, "Released all slaves\n");

	usable = rtnl_dereference(bond->usable_slaves);
	if (usable) {
		RCU_INIT_POINTER(bond->usable_slaves, NULL);
		kfree_rcu(usable, rcu);
	}

	all = rtnl_dereference(bond->all_slaves);
	if (all) {
		RCU_INIT_POINTER(bond->all_slaves, NULL);
		kfree_rcu(all, rcu);
	}

	list_del(&bond->bond_list);

	bond_debug_unregister(bond);
}

/*------------------------- Module initialization ---------------------------*/

static int bond_check_params(struct bond_params *params)
{
	int arp_validate_value, fail_over_mac_value, primary_reselect_value, i;
	struct bond_opt_value newval;
	const struct bond_opt_value *valptr;
	int arp_all_targets_value = 0;
	u16 ad_actor_sys_prio = 0;
	u16 ad_user_port_key = 0;
	__be32 arp_target[BOND_MAX_ARP_TARGETS] = { 0 };
	int arp_ip_count;
	int bond_mode	= BOND_MODE_ROUNDROBIN;
	int xmit_hashtype = BOND_XMIT_POLICY_LAYER2;
	int lacp_fast = 0;
	int tlb_dynamic_lb;

	/* Convert string parameters. */
	if (mode) {
		bond_opt_initstr(&newval, mode);
		valptr = bond_opt_parse(bond_opt_get(BOND_OPT_MODE), &newval);
		if (!valptr) {
			pr_err("Error: Invalid bonding mode \"%s\"\n", mode);
			return -EINVAL;
		}
		bond_mode = valptr->value;
	}

	if (xmit_hash_policy) {
		if (bond_mode == BOND_MODE_ROUNDROBIN ||
		    bond_mode == BOND_MODE_ACTIVEBACKUP ||
		    bond_mode == BOND_MODE_BROADCAST) {
			pr_info("xmit_hash_policy param is irrelevant in mode %s\n",
				bond_mode_name(bond_mode));
		} else {
			bond_opt_initstr(&newval, xmit_hash_policy);
			valptr = bond_opt_parse(bond_opt_get(BOND_OPT_XMIT_HASH),
						&newval);
			if (!valptr) {
				pr_err("Error: Invalid xmit_hash_policy \"%s\"\n",
				       xmit_hash_policy);
				return -EINVAL;
			}
			xmit_hashtype = valptr->value;
		}
	}

	if (lacp_rate) {
		if (bond_mode != BOND_MODE_8023AD) {
			pr_info("lacp_rate param is irrelevant in mode %s\n",
				bond_mode_name(bond_mode));
		} else {
			bond_opt_initstr(&newval, lacp_rate);
			valptr = bond_opt_parse(bond_opt_get(BOND_OPT_LACP_RATE),
						&newval);
			if (!valptr) {
				pr_err("Error: Invalid lacp rate \"%s\"\n",
				       lacp_rate);
				return -EINVAL;
			}
			lacp_fast = valptr->value;
		}
	}

	if (ad_select) {
		bond_opt_initstr(&newval, ad_select);
		valptr = bond_opt_parse(bond_opt_get(BOND_OPT_AD_SELECT),
					&newval);
		if (!valptr) {
			pr_err("Error: Invalid ad_select \"%s\"\n", ad_select);
			return -EINVAL;
		}
		params->ad_select = valptr->value;
		if (bond_mode != BOND_MODE_8023AD)
			pr_warn("ad_select param only affects 802.3ad mode\n");
	} else {
		params->ad_select = BOND_AD_STABLE;
	}

	if (max_bonds < 0) {
		pr_warn("Warning: max_bonds (%d) not in range %d-%d, so it was reset to BOND_DEFAULT_MAX_BONDS (%d)\n",
			max_bonds, 0, INT_MAX, BOND_DEFAULT_MAX_BONDS);
		max_bonds = BOND_DEFAULT_MAX_BONDS;
	}

	if (miimon < 0) {
		pr_warn("Warning: miimon module parameter (%d), not in range 0-%d, so it was reset to 0\n",
			miimon, INT_MAX);
		miimon = 0;
	}

	if (updelay < 0) {
		pr_warn("Warning: updelay module parameter (%d), not in range 0-%d, so it was reset to 0\n",
			updelay, INT_MAX);
		updelay = 0;
	}

	if (downdelay < 0) {
		pr_warn("Warning: downdelay module parameter (%d), not in range 0-%d, so it was reset to 0\n",
			downdelay, INT_MAX);
		downdelay = 0;
	}

	if ((use_carrier != 0) && (use_carrier != 1)) {
		pr_warn("Warning: use_carrier module parameter (%d), not of valid value (0/1), so it was set to 1\n",
			use_carrier);
		use_carrier = 1;
	}

	if (num_peer_notif < 0 || num_peer_notif > 255) {
		pr_warn("Warning: num_grat_arp/num_unsol_na (%d) not in range 0-255 so it was reset to 1\n",
			num_peer_notif);
		num_peer_notif = 1;
	}

	/* reset values for 802.3ad/TLB/ALB */
	if (!bond_mode_uses_arp(bond_mode)) {
		if (!miimon) {
			pr_warn("Warning: miimon must be specified, otherwise bonding will not detect link failure, speed and duplex which are essential for 802.3ad operation\n");
			pr_warn("Forcing miimon to 100msec\n");
			miimon = BOND_DEFAULT_MIIMON;
		}
	}

	if (tx_queues < 1 || tx_queues > 255) {
		pr_warn("Warning: tx_queues (%d) should be between 1 and 255, resetting to %d\n",
			tx_queues, BOND_DEFAULT_TX_QUEUES);
		tx_queues = BOND_DEFAULT_TX_QUEUES;
	}

	if ((all_slaves_active != 0) && (all_slaves_active != 1)) {
		pr_warn("Warning: all_slaves_active module parameter (%d), not of valid value (0/1), so it was set to 0\n",
			all_slaves_active);
		all_slaves_active = 0;
	}

	if (resend_igmp < 0 || resend_igmp > 255) {
		pr_warn("Warning: resend_igmp (%d) should be between 0 and 255, resetting to %d\n",
			resend_igmp, BOND_DEFAULT_RESEND_IGMP);
		resend_igmp = BOND_DEFAULT_RESEND_IGMP;
	}

	bond_opt_initval(&newval, packets_per_slave);
	if (!bond_opt_parse(bond_opt_get(BOND_OPT_PACKETS_PER_SLAVE), &newval)) {
		pr_warn("Warning: packets_per_slave (%d) should be between 0 and %u resetting to 1\n",
			packets_per_slave, USHRT_MAX);
		packets_per_slave = 1;
	}

	if (bond_mode == BOND_MODE_ALB) {
		pr_notice("In ALB mode you might experience client disconnections upon reconnection of a link if the bonding module updelay parameter (%d msec) is incompatible with the forwarding delay time of the switch\n",
			  updelay);
	}

	if (!miimon) {
		if (updelay || downdelay) {
			/* just warn the user the up/down delay will have
			 * no effect since miimon is zero...
			 */
			pr_warn("Warning: miimon module parameter not set and updelay (%d) or downdelay (%d) module parameter is set; updelay and downdelay have no effect unless miimon is set\n",
				updelay, downdelay);
		}
	} else {
		/* don't allow arp monitoring */
		if (arp_interval) {
			pr_warn("Warning: miimon (%d) and arp_interval (%d) can't be used simultaneously, disabling ARP monitoring\n",
				miimon, arp_interval);
			arp_interval = 0;
		}

		if ((updelay % miimon) != 0) {
			pr_warn("Warning: updelay (%d) is not a multiple of miimon (%d), updelay rounded to %d ms\n",
				updelay, miimon, (updelay / miimon) * miimon);
		}

		updelay /= miimon;

		if ((downdelay % miimon) != 0) {
			pr_warn("Warning: downdelay (%d) is not a multiple of miimon (%d), downdelay rounded to %d ms\n",
				downdelay, miimon,
				(downdelay / miimon) * miimon);
		}

		downdelay /= miimon;
	}

	if (arp_interval < 0) {
		pr_warn("Warning: arp_interval module parameter (%d), not in range 0-%d, so it was reset to 0\n",
			arp_interval, INT_MAX);
		arp_interval = 0;
	}

	for (arp_ip_count = 0, i = 0;
	     (arp_ip_count < BOND_MAX_ARP_TARGETS) && arp_ip_target[i]; i++) {
		__be32 ip;

		/* not a complete check, but good enough to catch mistakes */
		if (!in4_pton(arp_ip_target[i], -1, (u8 *)&ip, -1, NULL) ||
		    !bond_is_ip_target_ok(ip)) {
			pr_warn("Warning: bad arp_ip_target module parameter (%s), ARP monitoring will not be performed\n",
				arp_ip_target[i]);
			arp_interval = 0;
		} else {
			if (bond_get_targets_ip(arp_target, ip) == -1)
				arp_target[arp_ip_count++] = ip;
			else
				pr_warn("Warning: duplicate address %pI4 in arp_ip_target, skipping\n",
					&ip);
		}
	}

	if (arp_interval && !arp_ip_count) {
		/* don't allow arping if no arp_ip_target given... */
		pr_warn("Warning: arp_interval module parameter (%d) specified without providing an arp_ip_target parameter, arp_interval was reset to 0\n",
			arp_interval);
		arp_interval = 0;
	}

	if (arp_validate) {
		if (!arp_interval) {
			pr_err("arp_validate requires arp_interval\n");
			return -EINVAL;
		}

		bond_opt_initstr(&newval, arp_validate);
		valptr = bond_opt_parse(bond_opt_get(BOND_OPT_ARP_VALIDATE),
					&newval);
		if (!valptr) {
			pr_err("Error: invalid arp_validate \"%s\"\n",
			       arp_validate);
			return -EINVAL;
		}
		arp_validate_value = valptr->value;
	} else {
		arp_validate_value = 0;
	}

	if (arp_all_targets) {
		bond_opt_initstr(&newval, arp_all_targets);
		valptr = bond_opt_parse(bond_opt_get(BOND_OPT_ARP_ALL_TARGETS),
					&newval);
		if (!valptr) {
			pr_err("Error: invalid arp_all_targets_value \"%s\"\n",
			       arp_all_targets);
			arp_all_targets_value = 0;
		} else {
			arp_all_targets_value = valptr->value;
		}
	}

	if (miimon) {
		pr_info("MII link monitoring set to %d ms\n", miimon);
	} else if (arp_interval) {
		valptr = bond_opt_get_val(BOND_OPT_ARP_VALIDATE,
					  arp_validate_value);
		pr_info("ARP monitoring set to %d ms, validate %s, with %d target(s):",
			arp_interval, valptr->string, arp_ip_count);

		for (i = 0; i < arp_ip_count; i++)
			pr_cont(" %s", arp_ip_target[i]);

		pr_cont("\n");

	} else if (max_bonds) {
		/* miimon and arp_interval not set, we need one so things
		 * work as expected, see bonding.txt for details
		 */
		pr_debug("Warning: either miimon or arp_interval and arp_ip_target module parameters must be specified, otherwise bonding will not detect link failures! see bonding.txt for details\n");
	}

	if (primary && !bond_mode_uses_primary(bond_mode)) {
		/* currently, using a primary only makes sense
		 * in active backup, TLB or ALB modes
		 */
		pr_warn("Warning: %s primary device specified but has no effect in %s mode\n",
			primary, bond_mode_name(bond_mode));
		primary = NULL;
	}

	if (primary && primary_reselect) {
		bond_opt_initstr(&newval, primary_reselect);
		valptr = bond_opt_parse(bond_opt_get(BOND_OPT_PRIMARY_RESELECT),
					&newval);
		if (!valptr) {
			pr_err("Error: Invalid primary_reselect \"%s\"\n",
			       primary_reselect);
			return -EINVAL;
		}
		primary_reselect_value = valptr->value;
	} else {
		primary_reselect_value = BOND_PRI_RESELECT_ALWAYS;
	}

	if (fail_over_mac) {
		bond_opt_initstr(&newval, fail_over_mac);
		valptr = bond_opt_parse(bond_opt_get(BOND_OPT_FAIL_OVER_MAC),
					&newval);
		if (!valptr) {
			pr_err("Error: invalid fail_over_mac \"%s\"\n",
			       fail_over_mac);
			return -EINVAL;
		}
		fail_over_mac_value = valptr->value;
		if (bond_mode != BOND_MODE_ACTIVEBACKUP)
			pr_warn("Warning: fail_over_mac only affects active-backup mode\n");
	} else {
		fail_over_mac_value = BOND_FOM_NONE;
	}

	bond_opt_initstr(&newval, "default");
	valptr = bond_opt_parse(
			bond_opt_get(BOND_OPT_AD_ACTOR_SYS_PRIO),
				     &newval);
	if (!valptr) {
		pr_err("Error: No ad_actor_sys_prio default value");
		return -EINVAL;
	}
	ad_actor_sys_prio = valptr->value;

	valptr = bond_opt_parse(bond_opt_get(BOND_OPT_AD_USER_PORT_KEY),
				&newval);
	if (!valptr) {
		pr_err("Error: No ad_user_port_key default value");
		return -EINVAL;
	}
	ad_user_port_key = valptr->value;

	bond_opt_initstr(&newval, "default");
	valptr = bond_opt_parse(bond_opt_get(BOND_OPT_TLB_DYNAMIC_LB), &newval);
	if (!valptr) {
		pr_err("Error: No tlb_dynamic_lb default value");
		return -EINVAL;
	}
	tlb_dynamic_lb = valptr->value;

	if (lp_interval == 0) {
		pr_warn("Warning: ip_interval must be between 1 and %d, so it was reset to %d\n",
			INT_MAX, BOND_ALB_DEFAULT_LP_INTERVAL);
		lp_interval = BOND_ALB_DEFAULT_LP_INTERVAL;
	}

	/* fill params struct with the proper values */
	params->mode = bond_mode;
	params->xmit_policy = xmit_hashtype;
	params->miimon = miimon;
	params->num_peer_notif = num_peer_notif;
	params->arp_interval = arp_interval;
	params->arp_validate = arp_validate_value;
	params->arp_all_targets = arp_all_targets_value;
	params->updelay = updelay;
	params->downdelay = downdelay;
	params->peer_notif_delay = 0;
	params->use_carrier = use_carrier;
	params->lacp_fast = lacp_fast;
	params->primary[0] = 0;
	params->primary_reselect = primary_reselect_value;
	params->fail_over_mac = fail_over_mac_value;
	params->tx_queues = tx_queues;
	params->all_slaves_active = all_slaves_active;
	params->resend_igmp = resend_igmp;
	params->min_links = min_links;
	params->lp_interval = lp_interval;
	params->packets_per_slave = packets_per_slave;
	params->tlb_dynamic_lb = tlb_dynamic_lb;
	params->ad_actor_sys_prio = ad_actor_sys_prio;
	eth_zero_addr(params->ad_actor_system);
	params->ad_user_port_key = ad_user_port_key;
	if (packets_per_slave > 0) {
		params->reciprocal_packets_per_slave =
			reciprocal_value(packets_per_slave);
	} else {
		/* reciprocal_packets_per_slave is unused if
		 * packets_per_slave is 0 or 1, just initialize it
		 */
		params->reciprocal_packets_per_slave =
			(struct reciprocal_value) { 0 };
	}

	if (primary) {
		strncpy(params->primary, primary, IFNAMSIZ);
		params->primary[IFNAMSIZ - 1] = 0;
	}

	memcpy(params->arp_targets, arp_target, sizeof(arp_target));

	return 0;
}

/* Called from registration process */
static int bond_init(struct net_device *bond_dev)
{
	struct bonding *bond = netdev_priv(bond_dev);
	struct bond_net *bn = net_generic(dev_net(bond_dev), bond_net_id);

	netdev_dbg(bond_dev, "Begin bond_init\n");

	bond->wq = alloc_ordered_workqueue(bond_dev->name, WQ_MEM_RECLAIM);
	if (!bond->wq)
		return -ENOMEM;

	bond->notifier_ctx = false;

	spin_lock_init(&bond->stats_lock);
	netdev_lockdep_set_classes(bond_dev);

	list_add_tail(&bond->bond_list, &bn->dev_list);

	bond_prepare_sysfs_group(bond);

	bond_debug_register(bond);

	/* Ensure valid dev_addr */
	if (is_zero_ether_addr(bond_dev->dev_addr) &&
	    bond_dev->addr_assign_type == NET_ADDR_PERM)
		eth_hw_addr_random(bond_dev);

	return 0;
}

unsigned int bond_get_num_tx_queues(void)
{
	return tx_queues;
}

/* Create a new bond based on the specified name and bonding parameters.
 * If name is NULL, obtain a suitable "bond%d" name for us.
 * Caller must NOT hold rtnl_lock; we need to release it here before we
 * set up our sysfs entries.
 */
int bond_create(struct net *net, const char *name)
{
	struct net_device *bond_dev;
	struct bonding *bond;
	struct alb_bond_info *bond_info;
	int res;

	rtnl_lock();

	bond_dev = alloc_netdev_mq(sizeof(struct bonding),
				   name ? name : "bond%d", NET_NAME_UNKNOWN,
				   bond_setup, tx_queues);
	if (!bond_dev) {
		pr_err("%s: eek! can't alloc netdev!\n", name);
		rtnl_unlock();
		return -ENOMEM;
	}

	/*
	 * Initialize rx_hashtbl_used_head to RLB_NULL_INDEX.
	 * It is set to 0 by default which is wrong.
	 */
	bond = netdev_priv(bond_dev);
	bond_info = &(BOND_ALB_INFO(bond));
	bond_info->rx_hashtbl_used_head = RLB_NULL_INDEX;

	dev_net_set(bond_dev, net);
	bond_dev->rtnl_link_ops = &bond_link_ops;

	res = register_netdevice(bond_dev);
	if (res < 0) {
		free_netdev(bond_dev);
		rtnl_unlock();

		return res;
	}

	netif_carrier_off(bond_dev);

	bond_work_init_all(bond);

	rtnl_unlock();
	return 0;
}

static int __net_init bond_net_init(struct net *net)
{
	struct bond_net *bn = net_generic(net, bond_net_id);

	bn->net = net;
	INIT_LIST_HEAD(&bn->dev_list);

	bond_create_proc_dir(bn);
	bond_create_sysfs(bn);

	return 0;
}

static void __net_exit bond_net_exit(struct net *net)
{
	struct bond_net *bn = net_generic(net, bond_net_id);
	struct bonding *bond, *tmp_bond;
	LIST_HEAD(list);

	bond_destroy_sysfs(bn);

	/* Kill off any bonds created after unregistering bond rtnl ops */
	rtnl_lock();
	list_for_each_entry_safe(bond, tmp_bond, &bn->dev_list, bond_list)
		unregister_netdevice_queue(bond->dev, &list);
	unregister_netdevice_many(&list);
	rtnl_unlock();

	bond_destroy_proc_dir(bn);
}

static struct pernet_operations bond_net_ops = {
	.init = bond_net_init,
	.exit = bond_net_exit,
	.id   = &bond_net_id,
	.size = sizeof(struct bond_net),
};

static int __init bonding_init(void)
{
	int i;
	int res;

	res = bond_check_params(&bonding_defaults);
	if (res)
		goto out;

	res = register_pernet_subsys(&bond_net_ops);
	if (res)
		goto out;

	res = bond_netlink_init();
	if (res)
		goto err_link;

	bond_create_debugfs();

	for (i = 0; i < max_bonds; i++) {
		res = bond_create(&init_net, NULL);
		if (res)
			goto err;
	}

	skb_flow_dissector_init(&flow_keys_bonding,
				flow_keys_bonding_keys,
				ARRAY_SIZE(flow_keys_bonding_keys));

	register_netdevice_notifier(&bond_netdev_notifier);
out:
	return res;
err:
	bond_destroy_debugfs();
	bond_netlink_fini();
err_link:
	unregister_pernet_subsys(&bond_net_ops);
	goto out;

}

static void __exit bonding_exit(void)
{
	unregister_netdevice_notifier(&bond_netdev_notifier);

	bond_destroy_debugfs();

	bond_netlink_fini();
	unregister_pernet_subsys(&bond_net_ops);

#ifdef CONFIG_NET_POLL_CONTROLLER
	/* Make sure we don't have an imbalance on our netpoll blocking */
	WARN_ON(atomic_read(&netpoll_block_tx));
#endif
}

module_init(bonding_init);
module_exit(bonding_exit);
MODULE_LICENSE("GPL");
MODULE_DESCRIPTION(DRV_DESCRIPTION);
MODULE_AUTHOR("Thomas Davis, tadavis@lbl.gov and many others");<|MERGE_RESOLUTION|>--- conflicted
+++ resolved
@@ -1451,11 +1451,8 @@
 		bond_dev->flags &= ~(IFF_BROADCAST | IFF_MULTICAST);
 		bond_dev->flags |= (IFF_POINTOPOINT | IFF_NOARP);
 	}
-<<<<<<< HEAD
-=======
 	if (was_up)
 		dev_open(bond_dev, NULL);
->>>>>>> 068af29e
 }
 
 /* On bonding slaves other than the currently active slave, suppress
