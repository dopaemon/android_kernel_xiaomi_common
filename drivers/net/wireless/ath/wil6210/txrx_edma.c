// SPDX-License-Identifier: ISC
/*
 * Copyright (c) 2012-2019 The Linux Foundation. All rights reserved.
 */

#include <linux/etherdevice.h>
#include <linux/moduleparam.h>
#include <linux/prefetch.h>
#include <linux/types.h>
#include <linux/list.h>
#include <linux/ip.h>
#include <linux/ipv6.h>
#include "wil6210.h"
#include "txrx_edma.h"
#include "txrx.h"
#include "trace.h"
#include "ipa.h"

/* Max number of entries (packets to complete) to update the hwtail of tx
 * status ring. Should be power of 2
 */
#define WIL_EDMA_TX_SRING_UPDATE_HW_TAIL 128
#define WIL_EDMA_MAX_DATA_OFFSET (2)
/* RX buffer size must be aligned to 4 bytes */
#define WIL_EDMA_RX_BUF_LEN_DEFAULT (2048)
#define MAX_INVALID_BUFF_ID_RETRY (3)

static void wil_tx_desc_unmap_edma(struct device *dev,
				   union wil_tx_desc *desc,
				   struct wil_ctx *ctx)
{
	struct wil_tx_enhanced_desc *d = (struct wil_tx_enhanced_desc *)desc;
	dma_addr_t pa = wil_tx_desc_get_addr_edma(&d->dma);
	u16 dmalen = le16_to_cpu(d->dma.length);

	switch (ctx->mapped_as) {
	case wil_mapped_as_single:
		dma_unmap_single(dev, pa, dmalen, DMA_TO_DEVICE);
		break;
	case wil_mapped_as_page:
		dma_unmap_page(dev, pa, dmalen, DMA_TO_DEVICE);
		break;
	default:
		break;
	}
}

int wil_find_free_sring(struct wil6210_priv *wil)
{
	int i;

	for (i = 0; i < WIL6210_MAX_STATUS_RINGS; i++) {
		if (!wil->srings[i].va)
			return i;
	}

	return -EINVAL;
}

void wil_sring_free(struct wil6210_priv *wil, struct wil_status_ring *sring)
{
	struct device *dev = wil_to_dev(wil);
	size_t sz;

	if (!sring || !sring->va)
		return;

	sz = sring->elem_size * sring->size;

	wil_dbg_misc(wil, "status_ring_free, size(bytes)=%zu, 0x%p:%pad\n",
		     sz, sring->va, &sring->pa);

	dma_free_coherent(dev, sz, (void *)sring->va, sring->pa);
	sring->pa = 0;
	sring->va = NULL;
}

static int wil_sring_alloc(struct wil6210_priv *wil,
			   struct wil_status_ring *sring)
{
	struct device *dev = wil_to_dev(wil);
	size_t sz = sring->elem_size * sring->size;

	wil_dbg_misc(wil, "status_ring_alloc: size=%zu\n", sz);

	if (sz == 0) {
		wil_err(wil, "Cannot allocate a zero size status ring\n");
		return -EINVAL;
	}

	sring->swhead = 0;

	/* Status messages are allocated and initialized to 0. This is necessary
	 * since DR bit should be initialized to 0.
	 */
	sring->va = dma_alloc_coherent(dev, sz, &sring->pa, GFP_KERNEL);
	if (!sring->va)
		return -ENOMEM;

	wil_dbg_misc(wil, "status_ring[%d] 0x%p:%pad\n", sring->size, sring->va,
		     &sring->pa);

	return 0;
}

static int wil_init_tx_sring(struct wil6210_priv *wil, u16 status_ring_size,
			     size_t elem_size, u16 sring_id)
{
	struct wil_status_ring *sring = &wil->srings[sring_id];
	int rc;
	u8 irq_mode = WMI_RING_ADD_IRQ_MODE_ENABLE;

	wil_dbg_misc(wil, "init TX sring: size=%u, sring_id=%u\n",
		     status_ring_size, sring_id);

	sring->is_rx = false;
	sring->size = status_ring_size;
	sring->elem_size = elem_size;
	rc = wil_sring_alloc(wil, sring);
	if (rc)
		return rc;

	/* in IPA mode, use interrupts from desc ring instead of sring */
	if (wil->ipa_handle)
		irq_mode = WMI_RING_ADD_IRQ_MODE_DISABLE;

	rc = wil_wmi_tx_sring_cfg(wil, sring_id, irq_mode);
	if (rc)
		goto out_free;

	sring->desc_rdy_pol = 1;

	return 0;

out_free:
	wil_sring_free(wil, sring);
	return rc;
}

<<<<<<< HEAD
static int wil_tx_init_edma(struct wil6210_priv *wil)
{
	int sring_id = wil_find_free_sring(wil), rc;
	u16 sring_size;

	if (sring_id < 0)
		return sring_id;

	if (wil->tx_status_ring_order < WIL_SRING_SIZE_ORDER_MIN ||
	    wil->tx_status_ring_order > WIL_SRING_SIZE_ORDER_MAX)
		wil->tx_status_ring_order = WIL_TX_SRING_SIZE_ORDER_DEFAULT;

	sring_size = wil_ipa_offload() ?
		WIL_IPA_STATUS_RING_SIZE : 1 << wil->tx_status_ring_order;

	/* Allocate Tx status ring. Tx descriptor rings will be
	 * allocated on WMI connect event
	 */
	rc = wil_init_tx_sring(wil, sring_size,
			       sizeof(struct wil_ring_tx_status), sring_id);
	if (!rc)
		wil->tx_sring_idx = sring_id;

	return rc;
}

/**
 * Allocate one skb for Rx descriptor RING
 */
=======
/* Allocate one skb for Rx descriptor RING */
>>>>>>> 561eb836
static int wil_ring_alloc_skb_edma(struct wil6210_priv *wil,
				   struct wil_ring *ring, u32 i)
{
	struct device *dev = wil_to_dev(wil);
	unsigned int sz = wil->rx_buf_len;
	dma_addr_t pa;
	u16 buff_id;
	struct list_head *active = &wil->rx_buff_mgmt.active;
	struct list_head *free = &wil->rx_buff_mgmt.free;
	struct wil_rx_buff *rx_buff;
	struct wil_rx_buff *buff_arr = wil->rx_buff_mgmt.buff_arr;
	struct sk_buff *skb;
	struct wil_rx_enhanced_desc dd, *d = &dd;
	struct wil_rx_enhanced_desc *_d = (struct wil_rx_enhanced_desc *)
		&ring->va[i].rx.enhanced;

	if (unlikely(list_empty(free))) {
		wil->rx_buff_mgmt.free_list_empty_cnt++;
		return -EAGAIN;
	}

	skb = dev_alloc_skb(sz + headroom_size);
	if (unlikely(!skb))
		return -ENOMEM;

	skb_reserve(skb, headroom_size);
	skb_put(skb, sz);

	/**
	 * Make sure that the network stack calculates checksum for packets
	 * which failed the HW checksum calculation
	 */
	skb->ip_summed = CHECKSUM_NONE;

	pa = dma_map_single(dev, skb->data, skb->len, DMA_FROM_DEVICE);
	if (unlikely(dma_mapping_error(dev, pa))) {
		kfree_skb(skb);
		return -ENOMEM;
	}

	/* Get the buffer ID - the index of the rx buffer in the buff_arr */
	rx_buff = list_first_entry(free, struct wil_rx_buff, list);
	buff_id = rx_buff->id;

	/* Move a buffer from the free list to the active list */
	list_move(&rx_buff->list, active);

	buff_arr[buff_id].skb = skb;

	wil_desc_set_addr_edma(&d->dma.addr, &d->dma.addr_high_high, pa);
	d->dma.length = cpu_to_le16(sz);
	d->mac.buff_id = cpu_to_le16(buff_id);
	*_d = *d;

	/* Save the physical address in skb->cb for later use in dma_unmap */
	memcpy(skb->cb, &pa, sizeof(pa));

	return 0;
}

static inline
void wil_get_next_rx_status_msg(struct wil_status_ring *sring, u8 *dr_bit,
				void *msg)
{
	struct wil_rx_status_compressed *_msg;

	_msg = (struct wil_rx_status_compressed *)
		(sring->va + (sring->elem_size * sring->swhead));
	*dr_bit = WIL_GET_BITS(_msg->d0, 31, 31);
	/* make sure dr_bit is read before the rest of status msg */
	rmb();
	memcpy(msg, (void *)_msg, sring->elem_size);
}

static inline void wil_sring_advance_swhead(struct wil_status_ring *sring)
{
	sring->swhead = (sring->swhead + 1) % sring->size;
	if (sring->swhead == 0)
		sring->desc_rdy_pol = 1 - sring->desc_rdy_pol;
}

static int wil_rx_refill_edma(struct wil6210_priv *wil)
{
	struct wil_ring *ring = &wil->ring_rx;
	u32 next_head;
	int rc = 0;
	ring->swtail = *ring->edma_rx_swtail.va;

	for (; next_head = wil_ring_next_head(ring),
	     (next_head != ring->swtail);
	     ring->swhead = next_head) {
		rc = wil_ring_alloc_skb_edma(wil, ring, ring->swhead);
		if (unlikely(rc)) {
			if (rc == -EAGAIN)
				wil_dbg_txrx(wil, "No free buffer ID found\n");
			else
				wil_err_ratelimited(wil,
						    "Error %d in refill desc[%d]\n",
						    rc, ring->swhead);
			break;
		}
	}

	/* make sure all writes to descriptors (shared memory) are done before
	 * committing them to HW
	 */
	wmb();

	wil_w(wil, ring->hwtail, ring->swhead);

	return rc;
}

static void wil_move_all_rx_buff_to_free_list(struct wil6210_priv *wil,
					      struct wil_ring *ring)
{
	struct device *dev = wil_to_dev(wil);
	struct list_head *active = &wil->rx_buff_mgmt.active;
	dma_addr_t pa;

	if (!wil->rx_buff_mgmt.buff_arr)
		return;

	while (!list_empty(active)) {
		struct wil_rx_buff *rx_buff =
			list_first_entry(active, struct wil_rx_buff, list);
		struct sk_buff *skb = rx_buff->skb;

		if (unlikely(!skb)) {
			wil_err(wil, "No Rx skb at buff_id %d\n", rx_buff->id);
		} else {
			rx_buff->skb = NULL;
			memcpy(&pa, skb->cb, sizeof(pa));
			dma_unmap_single(dev, pa, wil->rx_buf_len,
					 DMA_FROM_DEVICE);
			kfree_skb(skb);
		}

		/* Move the buffer from the active to the free list */
		list_move(&rx_buff->list, &wil->rx_buff_mgmt.free);
	}
}

static void wil_free_rx_buff_arr(struct wil6210_priv *wil)
{
	struct wil_ring *ring = &wil->ring_rx;

	if (!wil->rx_buff_mgmt.buff_arr)
		return;

	/* Move all the buffers to the free list in case active list is
	 * not empty in order to release all SKBs before deleting the array
	 */
	wil_move_all_rx_buff_to_free_list(wil, ring);

	kfree(wil->rx_buff_mgmt.buff_arr);
	wil->rx_buff_mgmt.buff_arr = NULL;
}

static int wil_init_rx_buff_arr(struct wil6210_priv *wil,
				size_t size)
{
	struct wil_rx_buff *buff_arr;
	struct list_head *active = &wil->rx_buff_mgmt.active;
	struct list_head *free = &wil->rx_buff_mgmt.free;
	int i;

	wil->rx_buff_mgmt.buff_arr = kcalloc(size + 1,
					     sizeof(struct wil_rx_buff),
					     GFP_KERNEL);
	if (!wil->rx_buff_mgmt.buff_arr)
		return -ENOMEM;

	/* Set list heads */
	INIT_LIST_HEAD(active);
	INIT_LIST_HEAD(free);

	/* Linkify the list.
	 * buffer id 0 should not be used (marks invalid id).
	 */
	buff_arr = wil->rx_buff_mgmt.buff_arr;
	for (i = 1; i <= size; i++) {
		list_add(&buff_arr[i].list, free);
		buff_arr[i].id = i;
	}

	wil->rx_buff_mgmt.size = size + 1;

	return 0;
}

int wil_init_rx_sring(struct wil6210_priv *wil, u16 status_ring_size,
		      size_t elem_size, u16 ring_id)
{
	struct wil_status_ring *sring = &wil->srings[ring_id];
	int rc;

	wil_dbg_misc(wil, "init RX sring: size=%u, ring_id=%u\n",
		     status_ring_size, ring_id);

	memset(&sring->rx_data, 0, sizeof(sring->rx_data));

	sring->is_rx = true;
	sring->size = status_ring_size;
	sring->elem_size = elem_size;
	rc = wil_sring_alloc(wil, sring);
	if (rc)
		return rc;

	rc = wil_wmi_rx_sring_add(wil, ring_id);
	if (rc)
		goto out_free;

	sring->desc_rdy_pol = 1;

	return 0;
out_free:
	wil_sring_free(wil, sring);
	return rc;
}

static int wil_ring_alloc_desc_ring(struct wil6210_priv *wil,
				    struct wil_ring *ring,
				    bool alloc_ctx)
{
	struct device *dev = wil_to_dev(wil);
	size_t sz = ring->size * sizeof(ring->va[0]);

	wil_dbg_misc(wil, "alloc_desc_ring:\n");

	BUILD_BUG_ON(sizeof(ring->va[0]) != 32);

	ring->swhead = 0;
	ring->swtail = 0;

	if (alloc_ctx) {
		ring->ctx = kcalloc(ring->size, sizeof(ring->ctx[0]),
				    GFP_KERNEL);
		if (!ring->ctx)
			goto err;
	} else {
		ring->ctx = NULL;
	}

	ring->va = dma_alloc_coherent(dev, sz, &ring->pa, GFP_KERNEL);
	if (!ring->va)
		goto err_free_ctx;

	if (ring->is_rx) {
		sz = sizeof(*ring->edma_rx_swtail.va);
		ring->edma_rx_swtail.va =
			dma_alloc_coherent(dev, sz, &ring->edma_rx_swtail.pa,
					   GFP_KERNEL);
		if (!ring->edma_rx_swtail.va)
			goto err_free_va;
	}

	wil_dbg_misc(wil, "%s ring[%d] 0x%p:%pad 0x%p\n",
		     ring->is_rx ? "RX" : "TX",
		     ring->size, ring->va, &ring->pa, ring->ctx);

	return 0;
err_free_va:
	dma_free_coherent(dev, ring->size * sizeof(ring->va[0]),
			  (void *)ring->va, ring->pa);
	ring->va = NULL;
err_free_ctx:
	kfree(ring->ctx);
	ring->ctx = NULL;
err:
	return -ENOMEM;
}

void wil_ring_free_edma(struct wil6210_priv *wil, struct wil_ring *ring)
{
	struct device *dev = wil_to_dev(wil);
	size_t sz;
	int ring_index = 0;

	if (!ring->va)
		return;

	sz = ring->size * sizeof(ring->va[0]);

	lockdep_assert_held(&wil->mutex);
	if (ring->is_rx) {
		wil_dbg_misc(wil, "free Rx ring [%d] 0x%p:%pad 0x%p\n",
			     ring->size, ring->va,
			     &ring->pa, ring->ctx);

		wil_move_all_rx_buff_to_free_list(wil, ring);
		dma_free_coherent(dev, sizeof(*ring->edma_rx_swtail.va),
				  ring->edma_rx_swtail.va,
				  ring->edma_rx_swtail.pa);
		goto out;
	}

	/* TX ring */
	ring_index = ring - wil->ring_tx;

	wil_dbg_misc(wil, "free Tx ring %d [%d] 0x%p:%pad 0x%p\n",
		     ring_index, ring->size, ring->va,
		     &ring->pa, ring->ctx);

	while (!wil_ring_is_empty(ring)) {
		struct wil_ctx *ctx;

		struct wil_tx_enhanced_desc dd, *d = &dd;
		struct wil_tx_enhanced_desc *_d =
			(struct wil_tx_enhanced_desc *)
			&ring->va[ring->swtail].tx.enhanced;

		ctx = &ring->ctx[ring->swtail];
		if (!ctx) {
			wil_dbg_txrx(wil,
				     "ctx(%d) was already completed\n",
				     ring->swtail);
			ring->swtail = wil_ring_next_tail(ring);
			continue;
		}
		*d = *_d;
		wil_tx_desc_unmap_edma(dev, (union wil_tx_desc *)d, ctx);
		if (ctx->skb)
			dev_kfree_skb_any(ctx->skb);
		ring->swtail = wil_ring_next_tail(ring);
	}

	if (wil->ipa_handle) {
		int bcast_sring_id = wil_ipa_get_bcast_sring_id(wil);

		/* when freeing bcast desc ring, free the bcast status ring */
		if (wil->ring2cid_tid[ring_index][0] == WIL6210_MAX_CID &&
		    bcast_sring_id < WIL6210_MAX_STATUS_RINGS) {
			wil_sring_free(wil, &wil->srings[bcast_sring_id]);
			wil_ipa_set_bcast_sring_id(wil,
						   WIL6210_MAX_STATUS_RINGS);
		}
	}

out:
	dma_free_coherent(dev, sz, (void *)ring->va, ring->pa);
	kfree(ring->ctx);
	ring->pa = 0;
	ring->va = NULL;
	ring->ctx = NULL;
}

int wil_init_rx_desc_ring(struct wil6210_priv *wil, u16 desc_ring_size,
			  int status_ring_id)
{
	struct wil_ring *ring = &wil->ring_rx;
	int rc;

	wil_dbg_misc(wil, "init RX desc ring\n");

	ring->size = desc_ring_size;
	ring->is_rx = true;
	rc = wil_ring_alloc_desc_ring(wil, ring, true);
	if (rc)
		return rc;

	rc = wil_wmi_rx_desc_ring_add(wil, status_ring_id);
	if (rc)
		goto out_free;

	return 0;
out_free:
	wil_ring_free_edma(wil, ring);
	return rc;
}

static void wil_get_reorder_params_edma(struct wil6210_priv *wil,
					struct sk_buff *skb, int *tid,
					int *cid, int *mid, u16 *seq,
					int *mcast, int *retry)
{
	struct wil_rx_status_extended *s = wil_skb_rxstatus(skb);

	*tid = wil_rx_status_get_tid(s);
	*cid = wil_rx_status_get_cid(s);
	*mid = wil_rx_status_get_mid(s);
	*seq = le16_to_cpu(wil_rx_status_get_seq(wil, s));
	*mcast = wil_rx_status_get_mcast(s);
	*retry = wil_rx_status_get_retry(s);
}

static void wil_get_netif_rx_params_edma(struct sk_buff *skb, int *cid,
					 int *security)
{
	struct wil_rx_status_extended *s = wil_skb_rxstatus(skb);

	*cid = wil_rx_status_get_cid(s);
	*security = wil_rx_status_get_security(s);
}

static int wil_rx_crypto_check_edma(struct wil6210_priv *wil,
				    struct sk_buff *skb)
{
	struct wil_rx_status_extended *st;
	int cid, tid, key_id, mc;
	struct wil_sta_info *s;
	struct wil_tid_crypto_rx *c;
	struct wil_tid_crypto_rx_single *cc;
	const u8 *pn;

	/* In HW reorder, HW is responsible for crypto check */
	if (wil->use_rx_hw_reordering)
		return 0;

	st = wil_skb_rxstatus(skb);

	cid = wil_rx_status_get_cid(st);
	tid = wil_rx_status_get_tid(st);
	key_id = wil_rx_status_get_key_id(st);
	mc = wil_rx_status_get_mcast(st);
	s = &wil->sta[cid];
	c = mc ? &s->group_crypto_rx : &s->tid_crypto_rx[tid];
	cc = &c->key_id[key_id];
	pn = (u8 *)&st->ext.pn_15_0;

	if (!cc->key_set) {
		wil_err_ratelimited(wil,
				    "Key missing. CID %d TID %d MCast %d KEY_ID %d\n",
				    cid, tid, mc, key_id);
		return -EINVAL;
	}

	if (reverse_memcmp(pn, cc->pn, IEEE80211_GCMP_PN_LEN) <= 0) {
		wil_err_ratelimited(wil,
				    "Replay attack. CID %d TID %d MCast %d KEY_ID %d PN %6phN last %6phN\n",
				    cid, tid, mc, key_id, pn, cc->pn);
		return -EINVAL;
	}
	memcpy(cc->pn, pn, IEEE80211_GCMP_PN_LEN);

	return 0;
}

static bool wil_is_rx_idle_edma(struct wil6210_priv *wil)
{
	struct wil_status_ring *sring;
	struct wil_rx_status_extended msg1;
	void *msg = &msg1;
	u8 dr_bit;
	int i;

	for (i = 0; i < wil->num_rx_status_rings; i++) {
		sring = &wil->srings[i];
		if (!sring->va)
			continue;

		wil_get_next_rx_status_msg(sring, &dr_bit, msg);

		/* Check if there are unhandled RX status messages */
		if (dr_bit == sring->desc_rdy_pol)
			return false;
	}

	return true;
}

static void wil_rx_buf_len_init_edma(struct wil6210_priv *wil)
{
	/* RX buffer size must be aligned to 4 bytes */
	wil->rx_buf_len = rx_large_buf ?
		WIL_MAX_ETH_MTU : WIL_EDMA_RX_BUF_LEN_DEFAULT;
}

static int wil_rx_init_edma(struct wil6210_priv *wil, uint desc_ring_order)
{
	u16 status_ring_size, desc_ring_size = 1 << desc_ring_order;
	struct wil_ring *ring = &wil->ring_rx;
	int rc;
	size_t elem_size = wil->use_compressed_rx_status ?
		sizeof(struct wil_rx_status_compressed) :
		sizeof(struct wil_rx_status_extended);
	int i;

	if (wil->ipa_handle)
		/* in ipa offload, this is done as part of wil_ipa_start_ap */
		return 0;

	/* In SW reorder one must use extended status messages */
	if (wil->use_compressed_rx_status && !wil->use_rx_hw_reordering) {
		wil_err(wil,
			"compressed RX status cannot be used with SW reorder\n");
		return -EINVAL;
	}
	if (wil->rx_status_ring_order <= desc_ring_order)
		/* make sure sring is larger than desc ring */
		wil->rx_status_ring_order = desc_ring_order + 1;
	if (wil->rx_buff_id_count <= desc_ring_size)
		/* make sure we will not run out of buff_ids */
		wil->rx_buff_id_count = desc_ring_size + 512;
	if (wil->rx_status_ring_order < WIL_SRING_SIZE_ORDER_MIN ||
	    wil->rx_status_ring_order > WIL_SRING_SIZE_ORDER_MAX)
		wil->rx_status_ring_order = WIL_RX_SRING_SIZE_ORDER_DEFAULT;

	status_ring_size = 1 << wil->rx_status_ring_order;

	wil_dbg_misc(wil,
		     "rx_init, desc_ring_size=%u, status_ring_size=%u, elem_size=%zu\n",
		     desc_ring_size, status_ring_size, elem_size);

	wil_rx_buf_len_init_edma(wil);

	/* Use debugfs dbg_num_rx_srings if set, reserve one sring for TX */
	if (wil->num_rx_status_rings > WIL6210_MAX_STATUS_RINGS - 1)
		wil->num_rx_status_rings = WIL6210_MAX_STATUS_RINGS - 1;

	wil_dbg_misc(wil, "rx_init: allocate %d status rings\n",
		     wil->num_rx_status_rings);

	rc = wil_wmi_cfg_def_rx_offload(wil, wil->rx_buf_len, true);
	if (rc)
		return rc;

	/* Allocate status ring */
	for (i = 0; i < wil->num_rx_status_rings; i++) {
		int sring_id = wil_find_free_sring(wil);

		if (sring_id < 0) {
			rc = -EFAULT;
			goto err_free_status;
		}
		rc = wil_init_rx_sring(wil, status_ring_size, elem_size,
				       sring_id);
		if (rc)
			goto err_free_status;

		if (i == 0)
			wil->rx_sring_idx = sring_id;
	}

	/* Allocate descriptor ring */
	rc = wil_init_rx_desc_ring(wil, desc_ring_size, wil->rx_sring_idx);
	if (rc)
		goto err_free_status;

	if (wil->rx_buff_id_count >= status_ring_size) {
		wil_info(wil,
			 "rx_buff_id_count %d exceeds sring_size %d. set it to %d\n",
			 wil->rx_buff_id_count, status_ring_size,
			 status_ring_size - 1);
		wil->rx_buff_id_count = status_ring_size - 1;
	}

	/* Allocate Rx buffer array */
	rc = wil_init_rx_buff_arr(wil, wil->rx_buff_id_count);
	if (rc)
		goto err_free_desc;

	/* Fill descriptor ring with credits */
	rc = wil_rx_refill_edma(wil);
	if (rc)
		goto err_free_rx_buff_arr;

	return 0;
err_free_rx_buff_arr:
	wil_free_rx_buff_arr(wil);
err_free_desc:
	wil_ring_free_edma(wil, ring);
err_free_status:
	for (i = 0; i < wil->num_rx_status_rings; i++)
		wil_sring_free(wil, &wil->srings[i]);

	return rc;
}

static int wil_ring_init_tx_edma(struct wil6210_vif *vif, int ring_id,
				 int size, int cid, int tid)
{
	struct wil6210_priv *wil = vif_to_wil(vif);
	int rc;
	struct wil_ring *ring = &wil->ring_tx[ring_id];
	struct wil_ring_tx_data *txdata = &wil->ring_tx_data[ring_id];
	u8 irq_mode = WMI_RING_ADD_IRQ_MODE_DISABLE;

	lockdep_assert_held(&wil->mutex);

	wil_dbg_misc(wil,
		     "init TX ring: ring_id=%u, cid=%u, tid=%u, sring_id=%u\n",
		     ring_id, cid, tid, wil->tx_sring_idx);

	wil_tx_data_init(wil, txdata);
	ring->size = size;
	rc = wil_ring_alloc_desc_ring(wil, ring, true);
	if (rc)
		goto out;

	wil->ring2cid_tid[ring_id][0] = cid;
	wil->ring2cid_tid[ring_id][1] = tid;
	if (!vif->privacy)
		txdata->dot1x_open = true;

	/* in IPA mode, use interrupts from desc ring instead of sring */
	if (wil->ipa_handle)
		irq_mode = WMI_RING_ADD_IRQ_MODE_ENABLE;

	rc = wil_wmi_tx_desc_ring_add(vif, ring_id, cid, tid, wil->tx_sring_idx,
				      irq_mode);
	if (rc) {
		wil_err(wil, "WMI_TX_DESC_RING_ADD_CMD failed\n");
		goto out_free;
	}

	if (wil->ipa_handle) {
		rc = wil_ipa_conn_client(wil->ipa_handle, cid, ring_id,
					 wil->tx_sring_idx);
		if (rc)
			goto out_free;
	}

	if (txdata->dot1x_open && agg_wsize >= 0)
		wil_addba_tx_request(wil, ring_id, agg_wsize);

	return 0;
 out_free:
	spin_lock_bh(&txdata->lock);
	txdata->dot1x_open = false;
	txdata->enabled = 0;
	spin_unlock_bh(&txdata->lock);
	wil_ring_free_edma(wil, ring);
	wil->ring2cid_tid[ring_id][0] = wil->max_assoc_sta;
	wil->ring2cid_tid[ring_id][1] = 0;

 out:
	return rc;
}

static int wil_tx_ring_modify_edma(struct wil6210_vif *vif, int ring_id,
				   int cid, int tid)
{
	struct wil6210_priv *wil = vif_to_wil(vif);

	wil_err(wil, "ring modify is not supported for EDMA\n");

	return -EOPNOTSUPP;
}

/* This function is used only for RX SW reorder */
static int wil_check_bar(struct wil6210_priv *wil, void *msg, int cid,
			 struct sk_buff *skb, struct wil_net_stats *stats)
{
	u8 ftype;
	u8 fc1;
	int mid;
	int tid;
	u16 seq;
	struct wil6210_vif *vif;

	ftype = wil_rx_status_get_frame_type(wil, msg);
	if (ftype == IEEE80211_FTYPE_DATA)
		return 0;

	fc1 = wil_rx_status_get_fc1(wil, msg);
	mid = wil_rx_status_get_mid(msg);
	tid = wil_rx_status_get_tid(msg);
	seq = le16_to_cpu(wil_rx_status_get_seq(wil, msg));
	vif = wil->vifs[mid];

	if (unlikely(!vif)) {
		wil_dbg_txrx(wil, "RX descriptor with invalid mid %d", mid);
		return -EAGAIN;
	}

	wil_dbg_txrx(wil,
		     "Non-data frame FC[7:0] 0x%02x MID %d CID %d TID %d Seq 0x%03x\n",
		     fc1, mid, cid, tid, seq);
	if (stats)
		stats->rx_non_data_frame++;
	if (wil_is_back_req(fc1)) {
		wil_dbg_txrx(wil,
			     "BAR: MID %d CID %d TID %d Seq 0x%03x\n",
			     mid, cid, tid, seq);
		wil_rx_bar(wil, vif, cid, tid, seq);
	} else {
		u32 sz = wil->use_compressed_rx_status ?
			sizeof(struct wil_rx_status_compressed) :
			sizeof(struct wil_rx_status_extended);

		/* print again all info. One can enable only this
		 * without overhead for printing every Rx frame
		 */
		wil_dbg_txrx(wil,
			     "Unhandled non-data frame FC[7:0] 0x%02x MID %d CID %d TID %d Seq 0x%03x\n",
			     fc1, mid, cid, tid, seq);
		wil_hex_dump_txrx("RxS ", DUMP_PREFIX_NONE, 32, 4,
				  (const void *)msg, sz, false);
		wil_hex_dump_txrx("Rx ", DUMP_PREFIX_OFFSET, 16, 1,
				  skb->data, skb_headlen(skb), false);
	}

	return -EAGAIN;
}

static int wil_rx_error_check_edma(struct wil6210_priv *wil,
				   struct sk_buff *skb,
				   struct wil_net_stats *stats)
{
	int l2_rx_status;
	void *msg = wil_skb_rxstatus(skb);

	l2_rx_status = wil_rx_status_get_l2_rx_status(msg);
	if (l2_rx_status != 0) {
		wil_dbg_txrx(wil, "L2 RX error, l2_rx_status=0x%x\n",
			     l2_rx_status);
		/* Due to HW issue, KEY error will trigger a MIC error */
		if (l2_rx_status == WIL_RX_EDMA_ERROR_MIC) {
			wil_err_ratelimited(wil,
					    "L2 MIC/KEY error, dropping packet\n");
			stats->rx_mic_error++;
		}
		if (l2_rx_status == WIL_RX_EDMA_ERROR_KEY) {
			wil_err_ratelimited(wil,
					    "L2 KEY error, dropping packet\n");
			stats->rx_key_error++;
		}
		if (l2_rx_status == WIL_RX_EDMA_ERROR_REPLAY) {
			wil_err_ratelimited(wil,
					    "L2 REPLAY error, dropping packet\n");
			stats->rx_replay++;
		}
		if (l2_rx_status == WIL_RX_EDMA_ERROR_AMSDU) {
			wil_err_ratelimited(wil,
					    "L2 AMSDU error, dropping packet\n");
			stats->rx_amsdu_error++;
		}
		return -EFAULT;
	}

	skb->ip_summed = wil_rx_status_get_checksum(msg, stats);

	return 0;
}

static struct sk_buff *wil_sring_reap_rx_edma(struct wil6210_priv *wil,
					      struct wil_status_ring *sring)
{
	struct device *dev = wil_to_dev(wil);
	struct wil_rx_status_extended msg1;
	void *msg = &msg1;
	u16 buff_id;
	struct sk_buff *skb;
	dma_addr_t pa;
	struct wil_ring_rx_data *rxdata = &sring->rx_data;
	unsigned int sz = wil->rx_buf_len;
	struct wil_net_stats *stats = NULL;
	u16 dmalen;
	int cid;
	bool eop, headstolen;
	int delta;
	u8 dr_bit;
	u8 data_offset;
	struct wil_rx_status_extended *s;
	u16 sring_idx = sring - wil->srings;
	int invalid_buff_id_retry;

	BUILD_BUG_ON(sizeof(struct wil_rx_status_extended) > sizeof(skb->cb));

again:
	wil_get_next_rx_status_msg(sring, &dr_bit, msg);

	/* Completed handling all the ready status messages */
	if (dr_bit != sring->desc_rdy_pol)
		return NULL;

	/* Extract the buffer ID from the status message */
	buff_id = le16_to_cpu(wil_rx_status_get_buff_id(msg));

	invalid_buff_id_retry = 0;
	while (!buff_id) {
		struct wil_rx_status_extended *s;

		wil_dbg_txrx(wil,
			     "buff_id is not updated yet by HW, (swhead 0x%x)\n",
			     sring->swhead);
		if (++invalid_buff_id_retry > MAX_INVALID_BUFF_ID_RETRY)
			break;

		/* Read the status message again */
		s = (struct wil_rx_status_extended *)
			(sring->va + (sring->elem_size * sring->swhead));
		*(struct wil_rx_status_extended *)msg = *s;
		buff_id = le16_to_cpu(wil_rx_status_get_buff_id(msg));
	}

	if (unlikely(!wil_val_in_range(buff_id, 1, wil->rx_buff_mgmt.size))) {
		wil_err(wil, "Corrupt buff_id=%d, sring->swhead=%d\n",
			buff_id, sring->swhead);
		print_hex_dump(KERN_ERR, "RxS ", DUMP_PREFIX_OFFSET, 16, 1,
			       (void *)msg, wil->use_compressed_rx_status ?
			       sizeof(struct wil_rx_status_compressed) :
			       sizeof(struct wil_rx_status_extended), false);

		wil_rx_status_reset_buff_id(sring);
		wil_sring_advance_swhead(sring);
		sring->invalid_buff_id_cnt++;
		goto again;
	}

	/* Extract the SKB from the rx_buff management array */
	skb = wil->rx_buff_mgmt.buff_arr[buff_id].skb;
	wil->rx_buff_mgmt.buff_arr[buff_id].skb = NULL;
	if (!skb) {
		wil_err(wil, "No Rx skb at buff_id %d\n", buff_id);
		wil_rx_status_reset_buff_id(sring);
		/* Move the buffer from the active list to the free list */
		list_move_tail(&wil->rx_buff_mgmt.buff_arr[buff_id].list,
			       &wil->rx_buff_mgmt.free);
		wil_sring_advance_swhead(sring);
		sring->invalid_buff_id_cnt++;
		goto again;
	}

	wil_rx_status_reset_buff_id(sring);
	wil_sring_advance_swhead(sring);

	memcpy(&pa, skb->cb, sizeof(pa));
	dma_unmap_single(dev, pa, sz, DMA_FROM_DEVICE);
	dmalen = le16_to_cpu(wil_rx_status_get_length(msg));

	trace_wil6210_rx_status(wil, wil->use_compressed_rx_status, buff_id,
				msg);
	wil_dbg_txrx(wil, "Rx, buff_id=%u, sring_idx=%u, dmalen=%u bytes\n",
		     buff_id, sring_idx, dmalen);
	wil_hex_dump_txrx("RxS ", DUMP_PREFIX_NONE, 32, 4,
			  (const void *)msg, wil->use_compressed_rx_status ?
			  sizeof(struct wil_rx_status_compressed) :
			  sizeof(struct wil_rx_status_extended), false);

	/* Move the buffer from the active list to the free list */
	list_move_tail(&wil->rx_buff_mgmt.buff_arr[buff_id].list,
		       &wil->rx_buff_mgmt.free);

	eop = wil_rx_status_get_eop(msg);

	cid = wil_rx_status_get_cid(msg);
	if (unlikely(!wil_val_in_range(cid, 0, wil->max_assoc_sta))) {
		wil_err(wil, "Corrupt cid=%d, sring->swhead=%d\n",
			cid, sring->swhead);
		rxdata->skipping = true;
		goto skipping;
	}
	stats = &wil->sta[cid].stats;

	if (unlikely(dmalen < ETH_HLEN)) {
		wil_dbg_txrx(wil, "Short frame, len = %d\n", dmalen);
		stats->rx_short_frame++;
		rxdata->skipping = true;
		goto skipping;
	}

	if (unlikely(dmalen > sz)) {
		wil_err(wil, "Rx size too large: %d bytes!\n", dmalen);
		print_hex_dump(KERN_ERR, "RxS ", DUMP_PREFIX_OFFSET, 16, 1,
			       msg, wil->use_compressed_rx_status ?
			       sizeof(struct wil_rx_status_compressed) :
			       sizeof(struct wil_rx_status_extended), false);

		stats->rx_large_frame++;
		rxdata->skipping = true;
	}

skipping:
	/* skipping indicates if a certain SKB should be dropped.
	 * It is set in case there is an error on the current SKB or in case
	 * of RX chaining: as long as we manage to merge the SKBs it will
	 * be false. once we have a bad SKB or we don't manage to merge SKBs
	 * it will be set to the !EOP value of the current SKB.
	 * This guarantees that all the following SKBs until EOP will also
	 * get dropped.
	 */
	if (unlikely(rxdata->skipping)) {
		kfree_skb(skb);
		if (rxdata->skb) {
			kfree_skb(rxdata->skb);
			rxdata->skb = NULL;
		}
		rxdata->skipping = !eop;
		goto again;
	}

	skb_trim(skb, dmalen);

	prefetch(skb->data);

	if (!rxdata->skb) {
		rxdata->skb = skb;
	} else {
		if (likely(skb_try_coalesce(rxdata->skb, skb, &headstolen,
					    &delta))) {
			kfree_skb_partial(skb, headstolen);
		} else {
			wil_err(wil, "failed to merge skbs!\n");
			kfree_skb(skb);
			kfree_skb(rxdata->skb);
			rxdata->skb = NULL;
			rxdata->skipping = !eop;
			goto again;
		}
	}

	if (!eop)
		goto again;

	/* reaching here rxdata->skb always contains a full packet */
	skb = rxdata->skb;
	rxdata->skb = NULL;
	rxdata->skipping = false;

	if (stats) {
		stats->last_mcs_rx = wil_rx_status_get_mcs(msg);
		if (stats->last_mcs_rx < ARRAY_SIZE(stats->rx_per_mcs))
			stats->rx_per_mcs[stats->last_mcs_rx]++;

		stats->last_cb_mode_rx  = wil_rx_status_get_cb_mode(msg);
	}

	if (!wil->use_rx_hw_reordering && !wil->use_compressed_rx_status &&
	    wil_check_bar(wil, msg, cid, skb, stats) == -EAGAIN) {
		kfree_skb(skb);
		goto again;
	}

	/* Compensate for the HW data alignment according to the status
	 * message
	 */
	data_offset = wil_rx_status_get_data_offset(msg);
	if (data_offset == 0xFF ||
	    data_offset > WIL_EDMA_MAX_DATA_OFFSET) {
		wil_err(wil, "Unexpected data offset %d\n", data_offset);
		kfree_skb(skb);
		goto again;
	}

	skb_pull(skb, data_offset);

	wil_hex_dump_txrx("Rx ", DUMP_PREFIX_OFFSET, 16, 1,
			  skb->data, skb_headlen(skb), false);

	/* Has to be done after dma_unmap_single as skb->cb is also
	 * used for holding the pa
	 */
	s = wil_skb_rxstatus(skb);
	memcpy(s, msg, sring->elem_size);

	return skb;
}

void wil_rx_handle_edma(struct wil6210_priv *wil, int *quota)
{
	struct net_device *ndev;
	struct wil_ring *ring = &wil->ring_rx;
	struct wil_status_ring *sring;
	struct sk_buff *skb;
	int i;

	if (unlikely(!ring->va)) {
		wil_err(wil, "Rx IRQ while Rx not yet initialized\n");
		return;
	}
	wil_dbg_txrx(wil, "rx_handle\n");

	for (i = 0; i < wil->num_rx_status_rings; i++) {
		sring = &wil->srings[i];
		if (unlikely(!sring->va)) {
			wil_err(wil,
				"Rx IRQ while Rx status ring %d not yet initialized\n",
				i);
			continue;
		}

		while ((*quota > 0) &&
		       (NULL != (skb =
			wil_sring_reap_rx_edma(wil, sring)))) {
			(*quota)--;
			if (wil->use_rx_hw_reordering) {
				void *msg = wil_skb_rxstatus(skb);
				int mid = wil_rx_status_get_mid(msg);
				struct wil6210_vif *vif = wil->vifs[mid];

				if (unlikely(!vif)) {
					wil_dbg_txrx(wil,
						     "RX desc invalid mid %d",
						     mid);
					kfree_skb(skb);
					continue;
				}
				ndev = vif_to_ndev(vif);
				wil_netif_rx_any(skb, ndev);
			} else {
				wil_rx_reorder(wil, skb);
			}
		}

		wil_w(wil, sring->hwtail, (sring->swhead - 1) % sring->size);
	}

	wil_rx_refill_edma(wil);
}

int wil_tx_desc_map_edma(union wil_tx_desc *desc, dma_addr_t pa, u32 len,
			 int ring_index)
{
	struct wil_tx_enhanced_desc *d =
		(struct wil_tx_enhanced_desc *)&desc->enhanced;

	memset(d, 0, sizeof(struct wil_tx_enhanced_desc));

	wil_desc_set_addr_edma(&d->dma.addr, &d->dma.addr_high_high, pa);

	/* 0..6: mac_length; 7:ip_version 0-IP6 1-IP4*/
	d->dma.length = cpu_to_le16((u16)len);
	d->mac.d[0] = (ring_index << WIL_EDMA_DESC_TX_MAC_CFG_0_QID_POS);
	/* translation type:  0 - bypass; 1 - 802.3; 2 - native wifi;
	 * 3 - eth mode
	 */
	d->mac.d[2] = BIT(MAC_CFG_DESC_TX_2_SNAP_HDR_INSERTION_EN_POS) |
		      (0x3 << MAC_CFG_DESC_TX_2_L2_TRANSLATION_TYPE_POS);

	return 0;
}

static inline void
wil_get_next_tx_status_msg(struct wil_status_ring *sring, u8 *dr_bit,
			   struct wil_ring_tx_status *msg)
{
	struct wil_ring_tx_status *_msg = (struct wil_ring_tx_status *)
		(sring->va + (sring->elem_size * sring->swhead));

	*dr_bit = _msg->desc_ready >> TX_STATUS_DESC_READY_POS;
	/* make sure dr_bit is read before the rest of status msg */
	rmb();
	*msg = *_msg;
}

/* Clean up transmitted skb's from the Tx descriptor RING.
 * Return number of descriptors cleared.
 */
int wil_tx_sring_handler(struct wil6210_priv *wil,
			 struct wil_status_ring *sring)
{
	struct net_device *ndev;
	struct device *dev = wil_to_dev(wil);
	struct wil_ring *ring = NULL;
	struct wil_ring_tx_data *txdata;
	/* Total number of completed descriptors in all descriptor rings */
	int desc_cnt = 0;
	int cid;
	struct wil_net_stats *stats;
	struct wil_tx_enhanced_desc *_d;
	unsigned int ring_id;
	unsigned int num_descs, num_statuses = 0;
	int i;
	u8 dr_bit; /* Descriptor Ready bit */
	struct wil_ring_tx_status msg;
	struct wil6210_vif *vif;
	int used_before_complete;
	int used_new;

	wil_get_next_tx_status_msg(sring, &dr_bit, &msg);

	/* Process completion messages while DR bit has the expected polarity */
	while (dr_bit == sring->desc_rdy_pol) {
		num_descs = msg.num_descriptors;
		if (!num_descs) {
			wil_err(wil, "invalid num_descs 0\n");
			goto again;
		}

		/* Find the corresponding descriptor ring */
		ring_id = msg.ring_id;

		if (unlikely(ring_id >= WIL6210_MAX_TX_RINGS)) {
			wil_err(wil, "invalid ring id %d\n", ring_id);
			goto again;
		}
		ring = &wil->ring_tx[ring_id];
		if (unlikely(!ring->va)) {
			wil_err(wil, "Tx irq[%d]: ring not initialized\n",
				ring_id);
			goto again;
		}
		txdata = &wil->ring_tx_data[ring_id];
		if (unlikely(!txdata->enabled)) {
			wil_info(wil, "Tx irq[%d]: ring disabled\n", ring_id);
			goto again;
		}
		vif = wil->vifs[txdata->mid];
		if (unlikely(!vif)) {
			wil_dbg_txrx(wil, "invalid MID %d for ring %d\n",
				     txdata->mid, ring_id);
			goto again;
		}

		ndev = vif_to_ndev(vif);

		cid = wil->ring2cid_tid[ring_id][0];
		stats = (cid < wil->max_assoc_sta) ? &wil->sta[cid].stats :
						     NULL;

		wil_dbg_txrx(wil,
			     "tx_status: completed desc_ring (%d), num_descs (%d)\n",
			     ring_id, num_descs);

		used_before_complete = wil_ring_used_tx(ring);

		for (i = 0 ; i < num_descs; ++i) {
			struct wil_ctx *ctx = &ring->ctx[ring->swtail];
			struct wil_tx_enhanced_desc dd, *d = &dd;
			u16 dmalen;
			struct sk_buff *skb = ctx->skb;

			_d = (struct wil_tx_enhanced_desc *)
				&ring->va[ring->swtail].tx.enhanced;
			*d = *_d;

			dmalen = le16_to_cpu(d->dma.length);
			trace_wil6210_tx_status(&msg, ring->swtail, dmalen);
			wil_dbg_txrx(wil,
				     "TxC[%2d][%3d] : %d bytes, status 0x%02x\n",
				     ring_id, ring->swtail, dmalen,
				     msg.status);
			wil_hex_dump_txrx("TxS ", DUMP_PREFIX_NONE, 32, 4,
					  (const void *)&msg, sizeof(msg),
					  false);

			if (ctx->flags & WIL_CTX_FLAG_RESERVED_USED)
				txdata->tx_reserved_count++;

			wil_tx_desc_unmap_edma(dev,
					       (union wil_tx_desc *)d,
					       ctx);

			if (skb) {
				if (likely(msg.status == 0)) {
					ndev->stats.tx_packets++;
					ndev->stats.tx_bytes += skb->len;
					if (stats) {
						stats->tx_packets++;
						stats->tx_bytes += skb->len;

						wil_tx_latency_calc(wil, skb,
							&wil->sta[cid]);
					}
				} else {
					ndev->stats.tx_errors++;
					if (stats)
						stats->tx_errors++;
				}

				if (skb->protocol == cpu_to_be16(ETH_P_PAE))
					wil_tx_complete_handle_eapol(vif, skb);

				wil_consume_skb(skb, msg.status == 0);
			}
			memset(ctx, 0, sizeof(*ctx));
			/* Make sure the ctx is zeroed before updating the tail
			 * to prevent a case where wil_tx_ring will see
			 * this descriptor as used and handle it before ctx zero
			 * is completed.
			 */
			wmb();

			ring->swtail = wil_ring_next_tail(ring);

			desc_cnt++;
		}

		/* performance monitoring */
		used_new = wil_ring_used_tx(ring);
		if (wil_val_in_range(wil->ring_idle_trsh,
				     used_new, used_before_complete)) {
			wil_dbg_txrx(wil, "Ring[%2d] idle %d -> %d\n",
				     ring_id, used_before_complete, used_new);
			txdata->last_idle = get_cycles();
		}

again:
		num_statuses++;
		if (num_statuses % WIL_EDMA_TX_SRING_UPDATE_HW_TAIL == 0)
			/* update HW tail to allow HW to push new statuses */
			wil_w(wil, sring->hwtail, sring->swhead);

		wil_sring_advance_swhead(sring);

		wil_get_next_tx_status_msg(sring, &dr_bit, &msg);
	}

	/* shall we wake net queues? */
	if (desc_cnt)
		wil_update_net_queues(wil, vif, NULL, false);

	if (num_statuses % WIL_EDMA_TX_SRING_UPDATE_HW_TAIL != 0)
		/* Update the HW tail ptr (RD ptr) */
		wil_w(wil, sring->hwtail, (sring->swhead - 1) % sring->size);

	return desc_cnt;
}

/* Sets the descriptor @d up for csum and/or TSO offloading. The corresponding
 * @skb is used to obtain the protocol and headers length.
 * @tso_desc_type is a descriptor type for TSO: 0 - a header, 1 - first data,
 * 2 - middle, 3 - last descriptor.
 */
static void wil_tx_desc_offload_setup_tso_edma(struct wil_tx_enhanced_desc *d,
					       int tso_desc_type, bool is_ipv4,
					       int tcp_hdr_len,
					       int skb_net_hdr_len,
					       int mss)
{
	/* Number of descriptors */
	d->mac.d[2] |= 1;
	/* Maximum Segment Size */
	d->mac.tso_mss |= cpu_to_le16(mss >> 2);
	/* L4 header len: TCP header length */
	d->dma.l4_hdr_len |= tcp_hdr_len & DMA_CFG_DESC_TX_0_L4_LENGTH_MSK;
	/* EOP, TSO desc type, Segmentation enable,
	 * Insert IPv4 and TCP / UDP Checksum
	 */
	d->dma.cmd |= BIT(WIL_EDMA_DESC_TX_CFG_EOP_POS) |
		      tso_desc_type << WIL_EDMA_DESC_TX_CFG_TSO_DESC_TYPE_POS |
		      BIT(WIL_EDMA_DESC_TX_CFG_SEG_EN_POS) |
		      BIT(WIL_EDMA_DESC_TX_CFG_INSERT_IP_CHKSUM_POS) |
		      BIT(WIL_EDMA_DESC_TX_CFG_INSERT_TCP_CHKSUM_POS);
	/* Calculate pseudo-header */
	d->dma.w1 |= BIT(WIL_EDMA_DESC_TX_CFG_PSEUDO_HEADER_CALC_EN_POS) |
		     BIT(WIL_EDMA_DESC_TX_CFG_L4_TYPE_POS);
	/* IP Header Length */
	d->dma.ip_length |= skb_net_hdr_len;
	/* MAC header length and IP address family*/
	d->dma.b11 |= ETH_HLEN |
		      is_ipv4 << DMA_CFG_DESC_TX_OFFLOAD_CFG_L3T_IPV4_POS;
}

static int wil_tx_tso_gen_desc(struct wil6210_priv *wil, void *buff_addr,
			       int len, uint i, int tso_desc_type,
			       skb_frag_t *frag, struct wil_ring *ring,
			       struct sk_buff *skb, bool is_ipv4,
			       int tcp_hdr_len, int skb_net_hdr_len,
			       int mss, int *descs_used)
{
	struct device *dev = wil_to_dev(wil);
	struct wil_tx_enhanced_desc *_desc = (struct wil_tx_enhanced_desc *)
		&ring->va[i].tx.enhanced;
	struct wil_tx_enhanced_desc desc_mem, *d = &desc_mem;
	int ring_index = ring - wil->ring_tx;
	dma_addr_t pa;

	if (len == 0)
		return 0;

	if (!frag) {
		pa = dma_map_single(dev, buff_addr, len, DMA_TO_DEVICE);
		ring->ctx[i].mapped_as = wil_mapped_as_single;
	} else {
		pa = skb_frag_dma_map(dev, frag, 0, len, DMA_TO_DEVICE);
		ring->ctx[i].mapped_as = wil_mapped_as_page;
	}
	if (unlikely(dma_mapping_error(dev, pa))) {
		wil_err(wil, "TSO: Skb DMA map error\n");
		return -EINVAL;
	}

	wil->txrx_ops.tx_desc_map((union wil_tx_desc *)d, pa,
				   len, ring_index);
	wil_tx_desc_offload_setup_tso_edma(d, tso_desc_type, is_ipv4,
					   tcp_hdr_len,
					   skb_net_hdr_len, mss);

	/* hold reference to skb
	 * to prevent skb release before accounting
	 * in case of immediate "tx done"
	 */
	if (tso_desc_type == wil_tso_type_lst)
		ring->ctx[i].skb = skb_get(skb);

	wil_hex_dump_txrx("TxD ", DUMP_PREFIX_NONE, 32, 4,
			  (const void *)d, sizeof(*d), false);

	*_desc = *d;
	(*descs_used)++;

	return 0;
}

static int __wil_tx_ring_tso_edma(struct wil6210_priv *wil,
				  struct wil6210_vif *vif,
				  struct wil_ring *ring,
				  struct sk_buff *skb)
{
	int ring_index = ring - wil->ring_tx;
	struct wil_ring_tx_data *txdata = &wil->ring_tx_data[ring_index];
	int nr_frags = skb_shinfo(skb)->nr_frags;
	int min_desc_required = nr_frags + 2; /* Headers, Head, Fragments */
	int used, avail = wil_ring_avail_tx(ring) - txdata->tx_reserved_count;
	int f, hdrlen, headlen;
	int gso_type;
	bool is_ipv4;
	u32 swhead = ring->swhead;
	int descs_used = 0; /* total number of used descriptors */
	int rc = -EINVAL;
	int tcp_hdr_len;
	int skb_net_hdr_len;
	int mss = skb_shinfo(skb)->gso_size;

	wil_dbg_txrx(wil, "tx_ring_tso: %d bytes to ring %d\n", skb->len,
		     ring_index);

	if (unlikely(!txdata->enabled))
		return -EINVAL;

	if (unlikely(avail < min_desc_required)) {
		wil_err_ratelimited(wil,
				    "TSO: Tx ring[%2d] full. No space for %d fragments\n",
				    ring_index, min_desc_required);
		return -ENOMEM;
	}

	gso_type = skb_shinfo(skb)->gso_type & (SKB_GSO_TCPV6 | SKB_GSO_TCPV4);
	switch (gso_type) {
	case SKB_GSO_TCPV4:
		is_ipv4 = true;
		break;
	case SKB_GSO_TCPV6:
		is_ipv4 = false;
		break;
	default:
		return -EINVAL;
	}

	if (skb->ip_summed != CHECKSUM_PARTIAL)
		return -EINVAL;

	/* tcp header length and skb network header length are fixed for all
	 * packet's descriptors - read them once here
	 */
	tcp_hdr_len = tcp_hdrlen(skb);
	skb_net_hdr_len = skb_network_header_len(skb);

	/* First descriptor must contain the header only
	 * Header Length = MAC header len + IP header len + TCP header len
	 */
	hdrlen = ETH_HLEN + tcp_hdr_len + skb_net_hdr_len;
	wil_dbg_txrx(wil, "TSO: process header descriptor, hdrlen %u\n",
		     hdrlen);
	rc = wil_tx_tso_gen_desc(wil, skb->data, hdrlen, swhead,
				 wil_tso_type_hdr, NULL, ring, skb,
				 is_ipv4, tcp_hdr_len, skb_net_hdr_len,
				 mss, &descs_used);
	if (rc)
		return -EINVAL;

	/* Second descriptor contains the head */
	headlen = skb_headlen(skb) - hdrlen;
	wil_dbg_txrx(wil, "TSO: process skb head, headlen %u\n", headlen);
	rc = wil_tx_tso_gen_desc(wil, skb->data + hdrlen, headlen,
				 (swhead + descs_used) % ring->size,
				 (nr_frags != 0) ? wil_tso_type_first :
				 wil_tso_type_lst, NULL, ring, skb,
				 is_ipv4, tcp_hdr_len, skb_net_hdr_len,
				 mss, &descs_used);
	if (rc)
		goto mem_error;

	/* Rest of the descriptors are from the SKB fragments */
	for (f = 0; f < nr_frags; f++) {
		skb_frag_t *frag = &skb_shinfo(skb)->frags[f];
		int len = skb_frag_size(frag);

		wil_dbg_txrx(wil, "TSO: frag[%d]: len %u, descs_used %d\n", f,
			     len, descs_used);

		rc = wil_tx_tso_gen_desc(wil, NULL, len,
					 (swhead + descs_used) % ring->size,
					 (f != nr_frags - 1) ?
					 wil_tso_type_mid : wil_tso_type_lst,
					 frag, ring, skb, is_ipv4,
					 tcp_hdr_len, skb_net_hdr_len,
					 mss, &descs_used);
		if (rc)
			goto mem_error;
	}

	/* performance monitoring */
	used = wil_ring_used_tx(ring);
	if (wil_val_in_range(wil->ring_idle_trsh,
			     used, used + descs_used)) {
		txdata->idle += get_cycles() - txdata->last_idle;
		wil_dbg_txrx(wil,  "Ring[%2d] not idle %d -> %d\n",
			     ring_index, used, used + descs_used);
	}

	/* advance swhead */
	wil_ring_advance_head(ring, descs_used);
	wil_dbg_txrx(wil, "TSO: Tx swhead %d -> %d\n", swhead, ring->swhead);

	/* make sure all writes to descriptors (shared memory) are done before
	 * committing them to HW
	 */
	wmb();

	if (wil->tx_latency)
		*(ktime_t *)&skb->cb = ktime_get();
	else
		memset(skb->cb, 0, sizeof(ktime_t));

	wil_w(wil, ring->hwtail, ring->swhead);

	return 0;

mem_error:
	while (descs_used > 0) {
		struct device *dev = wil_to_dev(wil);
		struct wil_ctx *ctx;
		int i = (swhead + descs_used - 1) % ring->size;
		struct wil_tx_enhanced_desc dd, *d = &dd;
		struct wil_tx_enhanced_desc *_desc =
			(struct wil_tx_enhanced_desc *)
			&ring->va[i].tx.enhanced;

		*d = *_desc;
		ctx = &ring->ctx[i];
		wil_tx_desc_unmap_edma(dev, (union wil_tx_desc *)d, ctx);
		memset(ctx, 0, sizeof(*ctx));
		descs_used--;
	}
	return rc;
}

static int wil_ring_init_bcast_edma(struct wil6210_vif *vif, int ring_id,
				    int size)
{
	struct wil6210_priv *wil = vif_to_wil(vif);
	struct wil_ring *ring = &wil->ring_tx[ring_id];
	int rc, sring_id = wil->tx_sring_idx;
	struct wil_ring_tx_data *txdata = &wil->ring_tx_data[ring_id];

	wil_dbg_misc(wil, "init bcast: ring_id=%d\n", ring_id);

	lockdep_assert_held(&wil->mutex);

	if (wil->ipa_handle) {
		/* alloc bcast status ring */
		sring_id = wil_find_free_sring(wil);
		if (sring_id < 0)
			return sring_id;

		rc = wil_init_tx_sring(wil, WIL_IPA_BCAST_SRING_SIZE,
				       sizeof(struct wil_ring_tx_status),
				       sring_id);
		if (rc)
			return rc;

		wil_ipa_set_bcast_sring_id(wil, sring_id);
	}

	wil_tx_data_init(wil, txdata);
	ring->size = size;
	ring->is_rx = false;
	rc = wil_ring_alloc_desc_ring(wil, ring, true);
	if (rc)
		goto out;

	wil->ring2cid_tid[ring_id][0] = WIL6210_MAX_CID; /* CID */
	wil->ring2cid_tid[ring_id][1] = 0; /* TID */
	if (!vif->privacy)
		txdata->dot1x_open = true;

	rc = wil_wmi_bcast_desc_ring_add(vif, ring_id, sring_id);
	if (rc)
		goto out_free;

	return 0;

 out_free:
	spin_lock_bh(&txdata->lock);
	txdata->enabled = 0;
	txdata->dot1x_open = false;
	spin_unlock_bh(&txdata->lock);
	wil_ring_free_edma(wil, ring);

out:
	if (wil->ipa_handle) {
		wil_sring_free(wil, &wil->srings[sring_id]);
		wil_ipa_set_bcast_sring_id(wil, WIL6210_MAX_STATUS_RINGS);
	}

	return rc;
}

static void wil_tx_fini_edma(struct wil6210_priv *wil)
{
	int i;

	for (i = 0; i < WIL6210_MAX_STATUS_RINGS; i++) {
		struct wil_status_ring *sring = &wil->srings[i];

		if (!sring->va || sring->is_rx)
			continue;

		wil_dbg_misc(wil, "free TX sring %d\n", i);

		wil_sring_free(wil, sring);
	}
}

static void wil_rx_data_free(struct wil_status_ring *sring)
{
	if (!sring)
		return;

	kfree_skb(sring->rx_data.skb);
	sring->rx_data.skb = NULL;
}

static void wil_rx_fini_edma(struct wil6210_priv *wil)
{
	struct wil_ring *ring = &wil->ring_rx;
	int i;

	if (wil->ipa_handle)
		/* in ipa offload, this is done part of wil_ipa_uninit */
		return;

	wil_dbg_misc(wil, "rx_fini_edma\n");

	wil_ring_free_edma(wil, ring);

	for (i = 0; i < wil->num_rx_status_rings; i++) {
		wil_rx_data_free(&wil->srings[i]);
		wil_sring_free(wil, &wil->srings[i]);
	}

	wil_free_rx_buff_arr(wil);
}

void wil_init_txrx_ops_edma(struct wil6210_priv *wil)
{
	wil->txrx_ops.configure_interrupt_moderation =
		wil_configure_interrupt_moderation_edma;
	/* TX ops */
	wil->txrx_ops.ring_init_tx = wil_ring_init_tx_edma;
	wil->txrx_ops.ring_fini_tx = wil_ring_free_edma;
	wil->txrx_ops.ring_init_bcast = wil_ring_init_bcast_edma;
	wil->txrx_ops.tx_init = wil_tx_init_edma;
	wil->txrx_ops.tx_fini = wil_tx_fini_edma;
	wil->txrx_ops.tx_desc_map = wil_tx_desc_map_edma;
	wil->txrx_ops.tx_desc_unmap = wil_tx_desc_unmap_edma;
	wil->txrx_ops.tx_ring_tso = __wil_tx_ring_tso_edma;
	wil->txrx_ops.tx_ring_modify = wil_tx_ring_modify_edma;
	/* RX ops */
	wil->txrx_ops.rx_init = wil_rx_init_edma;
	wil->txrx_ops.wmi_addba_rx_resp = wmi_addba_rx_resp_edma;
	wil->txrx_ops.get_reorder_params = wil_get_reorder_params_edma;
	wil->txrx_ops.get_netif_rx_params = wil_get_netif_rx_params_edma;
	wil->txrx_ops.rx_crypto_check = wil_rx_crypto_check_edma;
	wil->txrx_ops.rx_error_check = wil_rx_error_check_edma;
	wil->txrx_ops.is_rx_idle = wil_is_rx_idle_edma;
	wil->txrx_ops.rx_fini = wil_rx_fini_edma;
}
<|MERGE_RESOLUTION|>--- conflicted
+++ resolved
@@ -137,7 +137,6 @@
 	return rc;
 }
 
-<<<<<<< HEAD
 static int wil_tx_init_edma(struct wil6210_priv *wil)
 {
 	int sring_id = wil_find_free_sring(wil), rc;
@@ -164,12 +163,7 @@
 	return rc;
 }
 
-/**
- * Allocate one skb for Rx descriptor RING
- */
-=======
 /* Allocate one skb for Rx descriptor RING */
->>>>>>> 561eb836
 static int wil_ring_alloc_skb_edma(struct wil6210_priv *wil,
 				   struct wil_ring *ring, u32 i)
 {
