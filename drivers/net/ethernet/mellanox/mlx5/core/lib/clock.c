/*
 * Copyright (c) 2015, Mellanox Technologies. All rights reserved.
 *
 * This software is available to you under a choice of one of two
 * licenses.  You may choose to be licensed under the terms of the GNU
 * General Public License (GPL) Version 2, available from the file
 * COPYING in the main directory of this source tree, or the
 * OpenIB.org BSD license below:
 *
 *     Redistribution and use in source and binary forms, with or
 *     without modification, are permitted provided that the following
 *     conditions are met:
 *
 *      - Redistributions of source code must retain the above
 *        copyright notice, this list of conditions and the following
 *        disclaimer.
 *
 *      - Redistributions in binary form must reproduce the above
 *        copyright notice, this list of conditions and the following
 *        disclaimer in the documentation and/or other materials
 *        provided with the distribution.
 *
 * THE SOFTWARE IS PROVIDED "AS IS", WITHOUT WARRANTY OF ANY KIND,
 * EXPRESS OR IMPLIED, INCLUDING BUT NOT LIMITED TO THE WARRANTIES OF
 * MERCHANTABILITY, FITNESS FOR A PARTICULAR PURPOSE AND
 * NONINFRINGEMENT. IN NO EVENT SHALL THE AUTHORS OR COPYRIGHT HOLDERS
 * BE LIABLE FOR ANY CLAIM, DAMAGES OR OTHER LIABILITY, WHETHER IN AN
 * ACTION OF CONTRACT, TORT OR OTHERWISE, ARISING FROM, OUT OF OR IN
 * CONNECTION WITH THE SOFTWARE OR THE USE OR OTHER DEALINGS IN THE
 * SOFTWARE.
 */

#include <linux/clocksource.h>
#include <linux/highmem.h>
#include <linux/ptp_clock_kernel.h>
#include <rdma/mlx5-abi.h>
#include "lib/eq.h"
#include "en.h"
#include "clock.h"

enum {
	MLX5_CYCLES_SHIFT	= 23
};

enum {
	MLX5_PIN_MODE_IN		= 0x0,
	MLX5_PIN_MODE_OUT		= 0x1,
};

enum {
	MLX5_OUT_PATTERN_PULSE		= 0x0,
	MLX5_OUT_PATTERN_PERIODIC	= 0x1,
};

enum {
	MLX5_EVENT_MODE_DISABLE	= 0x0,
	MLX5_EVENT_MODE_REPETETIVE	= 0x1,
	MLX5_EVENT_MODE_ONCE_TILL_ARM	= 0x2,
};

enum {
	MLX5_MTPPS_FS_ENABLE			= BIT(0x0),
	MLX5_MTPPS_FS_PATTERN			= BIT(0x2),
	MLX5_MTPPS_FS_PIN_MODE			= BIT(0x3),
	MLX5_MTPPS_FS_TIME_STAMP		= BIT(0x4),
	MLX5_MTPPS_FS_OUT_PULSE_DURATION	= BIT(0x5),
	MLX5_MTPPS_FS_ENH_OUT_PER_ADJ		= BIT(0x7),
};

static u64 mlx5_read_internal_timer(struct mlx5_core_dev *dev,
				    struct ptp_system_timestamp *sts)
{
	u32 timer_h, timer_h1, timer_l;

	timer_h = ioread32be(&dev->iseg->internal_timer_h);
	ptp_read_system_prets(sts);
	timer_l = ioread32be(&dev->iseg->internal_timer_l);
	ptp_read_system_postts(sts);
	timer_h1 = ioread32be(&dev->iseg->internal_timer_h);
	if (timer_h != timer_h1) {
		/* wrap around */
		ptp_read_system_prets(sts);
		timer_l = ioread32be(&dev->iseg->internal_timer_l);
		ptp_read_system_postts(sts);
	}

	return (u64)timer_l | (u64)timer_h1 << 32;
}

static u64 read_internal_timer(const struct cyclecounter *cc)
{
	struct mlx5_timer *timer = container_of(cc, struct mlx5_timer, cycles);
	struct mlx5_clock *clock = container_of(timer, struct mlx5_clock, timer);
	struct mlx5_core_dev *mdev = container_of(clock, struct mlx5_core_dev,
						  clock);

	return mlx5_read_internal_timer(mdev, NULL) & cc->mask;
}

static void mlx5_update_clock_info_page(struct mlx5_core_dev *mdev)
{
	struct mlx5_ib_clock_info *clock_info = mdev->clock_info;
	struct mlx5_clock *clock = &mdev->clock;
	struct mlx5_timer *timer;
	u32 sign;

	if (!clock_info)
		return;

	sign = smp_load_acquire(&clock_info->sign);
	smp_store_mb(clock_info->sign,
		     sign | MLX5_IB_CLOCK_INFO_KERNEL_UPDATING);

	timer = &clock->timer;
	clock_info->cycles = timer->tc.cycle_last;
	clock_info->mult   = timer->cycles.mult;
	clock_info->nsec   = timer->tc.nsec;
	clock_info->frac   = timer->tc.frac;

	smp_store_release(&clock_info->sign,
			  sign + MLX5_IB_CLOCK_INFO_KERNEL_UPDATING * 2);
}

static void mlx5_pps_out(struct work_struct *work)
{
	struct mlx5_pps *pps_info = container_of(work, struct mlx5_pps,
						 out_work);
	struct mlx5_clock *clock = container_of(pps_info, struct mlx5_clock,
						pps_info);
	struct mlx5_core_dev *mdev = container_of(clock, struct mlx5_core_dev,
						  clock);
	u32 in[MLX5_ST_SZ_DW(mtpps_reg)] = {0};
	unsigned long flags;
	int i;

	for (i = 0; i < clock->ptp_info.n_pins; i++) {
		u64 tstart;

		write_seqlock_irqsave(&clock->lock, flags);
		tstart = clock->pps_info.start[i];
		clock->pps_info.start[i] = 0;
		write_sequnlock_irqrestore(&clock->lock, flags);
		if (!tstart)
			continue;

		MLX5_SET(mtpps_reg, in, pin, i);
		MLX5_SET64(mtpps_reg, in, time_stamp, tstart);
		MLX5_SET(mtpps_reg, in, field_select, MLX5_MTPPS_FS_TIME_STAMP);
		mlx5_set_mtpps(mdev, in, sizeof(in));
	}
}

static long mlx5_timestamp_overflow(struct ptp_clock_info *ptp_info)
{
	struct mlx5_core_dev *mdev;
	struct mlx5_timer *timer;
	struct mlx5_clock *clock;
	unsigned long flags;

	clock = container_of(ptp_info, struct mlx5_clock, ptp_info);
	mdev = container_of(clock, struct mlx5_core_dev, clock);
	timer = &clock->timer;

	if (mdev->state == MLX5_DEVICE_STATE_INTERNAL_ERROR)
		goto out;

	write_seqlock_irqsave(&clock->lock, flags);
	timecounter_read(&timer->tc);
	mlx5_update_clock_info_page(mdev);
	write_sequnlock_irqrestore(&clock->lock, flags);

out:
<<<<<<< HEAD
	queue_delayed_work(system_power_efficient_wq, &timer->overflow_work, timer->overflow_period);
=======
	return timer->overflow_period;
>>>>>>> f72ba1ba
}

static int mlx5_ptp_settime(struct ptp_clock_info *ptp, const struct timespec64 *ts)
{
	struct mlx5_clock *clock = container_of(ptp, struct mlx5_clock, ptp_info);
	struct mlx5_timer *timer = &clock->timer;
	u64 ns = timespec64_to_ns(ts);
	struct mlx5_core_dev *mdev;
	unsigned long flags;

	mdev = container_of(clock, struct mlx5_core_dev, clock);
	write_seqlock_irqsave(&clock->lock, flags);
	timecounter_init(&timer->tc, &timer->cycles, ns);
	mlx5_update_clock_info_page(mdev);
	write_sequnlock_irqrestore(&clock->lock, flags);

	return 0;
}

static int mlx5_ptp_gettimex(struct ptp_clock_info *ptp, struct timespec64 *ts,
			     struct ptp_system_timestamp *sts)
{
	struct mlx5_clock *clock = container_of(ptp, struct mlx5_clock, ptp_info);
	struct mlx5_timer *timer = &clock->timer;
	struct mlx5_core_dev *mdev;
	unsigned long flags;
	u64 cycles, ns;

	mdev = container_of(clock, struct mlx5_core_dev, clock);
	write_seqlock_irqsave(&clock->lock, flags);
	cycles = mlx5_read_internal_timer(mdev, sts);
	ns = timecounter_cyc2time(&timer->tc, cycles);
	write_sequnlock_irqrestore(&clock->lock, flags);

	*ts = ns_to_timespec64(ns);

	return 0;
}

static int mlx5_ptp_adjtime(struct ptp_clock_info *ptp, s64 delta)
{
	struct mlx5_clock *clock = container_of(ptp, struct mlx5_clock, ptp_info);
	struct mlx5_timer *timer = &clock->timer;
	struct mlx5_core_dev *mdev;
	unsigned long flags;

	mdev = container_of(clock, struct mlx5_core_dev, clock);
	write_seqlock_irqsave(&clock->lock, flags);
	timecounter_adjtime(&timer->tc, delta);
	mlx5_update_clock_info_page(mdev);
	write_sequnlock_irqrestore(&clock->lock, flags);

	return 0;
}

static int mlx5_ptp_adjfreq(struct ptp_clock_info *ptp, s32 delta)
{
	struct mlx5_clock *clock = container_of(ptp, struct mlx5_clock, ptp_info);
	struct mlx5_timer *timer = &clock->timer;
	struct mlx5_core_dev *mdev;
	unsigned long flags;
	int neg_adj = 0;
	u32 diff;
	u64 adj;

	if (delta < 0) {
		neg_adj = 1;
		delta = -delta;
	}

	adj = timer->nominal_c_mult;
	adj *= delta;
	diff = div_u64(adj, 1000000000ULL);

	mdev = container_of(clock, struct mlx5_core_dev, clock);
	write_seqlock_irqsave(&clock->lock, flags);
	timecounter_read(&timer->tc);
	timer->cycles.mult = neg_adj ? timer->nominal_c_mult - diff :
				       timer->nominal_c_mult + diff;
	mlx5_update_clock_info_page(mdev);
	write_sequnlock_irqrestore(&clock->lock, flags);
	ptp_schedule_worker(clock->ptp, timer->overflow_period);

	return 0;
}

static int mlx5_extts_configure(struct ptp_clock_info *ptp,
				struct ptp_clock_request *rq,
				int on)
{
	struct mlx5_clock *clock =
			container_of(ptp, struct mlx5_clock, ptp_info);
	struct mlx5_core_dev *mdev =
			container_of(clock, struct mlx5_core_dev, clock);
	u32 in[MLX5_ST_SZ_DW(mtpps_reg)] = {0};
	u32 field_select = 0;
	u8 pin_mode = 0;
	u8 pattern = 0;
	int pin = -1;
	int err = 0;

	if (!MLX5_PPS_CAP(mdev))
		return -EOPNOTSUPP;

	/* Reject requests with unsupported flags */
	if (rq->extts.flags & ~(PTP_ENABLE_FEATURE |
				PTP_RISING_EDGE |
				PTP_FALLING_EDGE |
				PTP_STRICT_FLAGS))
		return -EOPNOTSUPP;

	/* Reject requests to enable time stamping on both edges. */
	if ((rq->extts.flags & PTP_STRICT_FLAGS) &&
	    (rq->extts.flags & PTP_ENABLE_FEATURE) &&
	    (rq->extts.flags & PTP_EXTTS_EDGES) == PTP_EXTTS_EDGES)
		return -EOPNOTSUPP;

	if (rq->extts.index >= clock->ptp_info.n_pins)
		return -EINVAL;

	pin = ptp_find_pin(clock->ptp, PTP_PF_EXTTS, rq->extts.index);
	if (pin < 0)
		return -EBUSY;

	if (on) {
		pin_mode = MLX5_PIN_MODE_IN;
		pattern = !!(rq->extts.flags & PTP_FALLING_EDGE);
		field_select = MLX5_MTPPS_FS_PIN_MODE |
			       MLX5_MTPPS_FS_PATTERN |
			       MLX5_MTPPS_FS_ENABLE;
	} else {
		field_select = MLX5_MTPPS_FS_ENABLE;
	}

	MLX5_SET(mtpps_reg, in, pin, pin);
	MLX5_SET(mtpps_reg, in, pin_mode, pin_mode);
	MLX5_SET(mtpps_reg, in, pattern, pattern);
	MLX5_SET(mtpps_reg, in, enable, on);
	MLX5_SET(mtpps_reg, in, field_select, field_select);

	err = mlx5_set_mtpps(mdev, in, sizeof(in));
	if (err)
		return err;

	return mlx5_set_mtppse(mdev, pin, 0,
			       MLX5_EVENT_MODE_REPETETIVE & on);
}

static int mlx5_perout_configure(struct ptp_clock_info *ptp,
				 struct ptp_clock_request *rq,
				 int on)
{
	struct mlx5_clock *clock =
			container_of(ptp, struct mlx5_clock, ptp_info);
	struct mlx5_core_dev *mdev =
			container_of(clock, struct mlx5_core_dev, clock);
	struct mlx5_timer *timer = &clock->timer;
	u32 in[MLX5_ST_SZ_DW(mtpps_reg)] = {0};
	u64 nsec_now, nsec_delta, time_stamp = 0;
	u64 cycles_now, cycles_delta;
	struct timespec64 ts;
	unsigned long flags;
	u32 field_select = 0;
	u8 pin_mode = 0;
	u8 pattern = 0;
	int pin = -1;
	int err = 0;
	s64 ns;

	if (!MLX5_PPS_CAP(mdev))
		return -EOPNOTSUPP;

	/* Reject requests with unsupported flags */
	if (rq->perout.flags)
		return -EOPNOTSUPP;

	if (rq->perout.index >= clock->ptp_info.n_pins)
		return -EINVAL;

	pin = ptp_find_pin(clock->ptp, PTP_PF_PEROUT,
			   rq->perout.index);
	if (pin < 0)
		return -EBUSY;

	if (on) {
		pin_mode = MLX5_PIN_MODE_OUT;
		pattern = MLX5_OUT_PATTERN_PERIODIC;
		ts.tv_sec = rq->perout.period.sec;
		ts.tv_nsec = rq->perout.period.nsec;
		ns = timespec64_to_ns(&ts);

		if ((ns >> 1) != 500000000LL)
			return -EINVAL;

		ts.tv_sec = rq->perout.start.sec;
		ts.tv_nsec = rq->perout.start.nsec;
		ns = timespec64_to_ns(&ts);
		cycles_now = mlx5_read_internal_timer(mdev, NULL);
		write_seqlock_irqsave(&clock->lock, flags);
		nsec_now = timecounter_cyc2time(&timer->tc, cycles_now);
		nsec_delta = ns - nsec_now;
		cycles_delta = div64_u64(nsec_delta << timer->cycles.shift,
					 timer->cycles.mult);
		write_sequnlock_irqrestore(&clock->lock, flags);
		time_stamp = cycles_now + cycles_delta;
		field_select = MLX5_MTPPS_FS_PIN_MODE |
			       MLX5_MTPPS_FS_PATTERN |
			       MLX5_MTPPS_FS_ENABLE |
			       MLX5_MTPPS_FS_TIME_STAMP;
	} else {
		field_select = MLX5_MTPPS_FS_ENABLE;
	}

	MLX5_SET(mtpps_reg, in, pin, pin);
	MLX5_SET(mtpps_reg, in, pin_mode, pin_mode);
	MLX5_SET(mtpps_reg, in, pattern, pattern);
	MLX5_SET(mtpps_reg, in, enable, on);
	MLX5_SET64(mtpps_reg, in, time_stamp, time_stamp);
	MLX5_SET(mtpps_reg, in, field_select, field_select);

	err = mlx5_set_mtpps(mdev, in, sizeof(in));
	if (err)
		return err;

	return mlx5_set_mtppse(mdev, pin, 0,
			       MLX5_EVENT_MODE_REPETETIVE & on);
}

static int mlx5_pps_configure(struct ptp_clock_info *ptp,
			      struct ptp_clock_request *rq,
			      int on)
{
	struct mlx5_clock *clock =
			container_of(ptp, struct mlx5_clock, ptp_info);

	clock->pps_info.enabled = !!on;
	return 0;
}

static int mlx5_ptp_enable(struct ptp_clock_info *ptp,
			   struct ptp_clock_request *rq,
			   int on)
{
	switch (rq->type) {
	case PTP_CLK_REQ_EXTTS:
		return mlx5_extts_configure(ptp, rq, on);
	case PTP_CLK_REQ_PEROUT:
		return mlx5_perout_configure(ptp, rq, on);
	case PTP_CLK_REQ_PPS:
		return mlx5_pps_configure(ptp, rq, on);
	default:
		return -EOPNOTSUPP;
	}
	return 0;
}

enum {
	MLX5_MTPPS_REG_CAP_PIN_X_MODE_SUPPORT_PPS_IN = BIT(0),
	MLX5_MTPPS_REG_CAP_PIN_X_MODE_SUPPORT_PPS_OUT = BIT(1),
};

static int mlx5_ptp_verify(struct ptp_clock_info *ptp, unsigned int pin,
			   enum ptp_pin_function func, unsigned int chan)
{
	struct mlx5_clock *clock = container_of(ptp, struct mlx5_clock,
						ptp_info);

	switch (func) {
	case PTP_PF_NONE:
		return 0;
	case PTP_PF_EXTTS:
		return !(clock->pps_info.pin_caps[pin] &
			 MLX5_MTPPS_REG_CAP_PIN_X_MODE_SUPPORT_PPS_IN);
	case PTP_PF_PEROUT:
		return !(clock->pps_info.pin_caps[pin] &
			 MLX5_MTPPS_REG_CAP_PIN_X_MODE_SUPPORT_PPS_OUT);
	default:
		return -EOPNOTSUPP;
	}
}

static const struct ptp_clock_info mlx5_ptp_clock_info = {
	.owner		= THIS_MODULE,
	.name		= "mlx5_ptp",
	.max_adj	= 50000000,
	.n_alarm	= 0,
	.n_ext_ts	= 0,
	.n_per_out	= 0,
	.n_pins		= 0,
	.pps		= 0,
	.adjfreq	= mlx5_ptp_adjfreq,
	.adjtime	= mlx5_ptp_adjtime,
	.gettimex64	= mlx5_ptp_gettimex,
	.settime64	= mlx5_ptp_settime,
	.enable		= NULL,
	.verify		= NULL,
	.do_aux_work	= mlx5_timestamp_overflow,
};

static int mlx5_query_mtpps_pin_mode(struct mlx5_core_dev *mdev, u8 pin,
				     u32 *mtpps, u32 mtpps_size)
{
	u32 in[MLX5_ST_SZ_DW(mtpps_reg)] = {};

	MLX5_SET(mtpps_reg, in, pin, pin);

	return mlx5_core_access_reg(mdev, in, sizeof(in), mtpps,
				    mtpps_size, MLX5_REG_MTPPS, 0, 0);
}

static int mlx5_get_pps_pin_mode(struct mlx5_clock *clock, u8 pin)
{
	struct mlx5_core_dev *mdev = container_of(clock, struct mlx5_core_dev, clock);

	u32 out[MLX5_ST_SZ_DW(mtpps_reg)] = {};
	u8 mode;
	int err;

	err = mlx5_query_mtpps_pin_mode(mdev, pin, out, sizeof(out));
	if (err || !MLX5_GET(mtpps_reg, out, enable))
		return PTP_PF_NONE;

	mode = MLX5_GET(mtpps_reg, out, pin_mode);

	if (mode == MLX5_PIN_MODE_IN)
		return PTP_PF_EXTTS;
	else if (mode == MLX5_PIN_MODE_OUT)
		return PTP_PF_PEROUT;

	return PTP_PF_NONE;
}

static int mlx5_init_pin_config(struct mlx5_clock *clock)
{
	int i;

	clock->ptp_info.pin_config =
			kcalloc(clock->ptp_info.n_pins,
				sizeof(*clock->ptp_info.pin_config),
				GFP_KERNEL);
	if (!clock->ptp_info.pin_config)
		return -ENOMEM;
	clock->ptp_info.enable = mlx5_ptp_enable;
	clock->ptp_info.verify = mlx5_ptp_verify;
	clock->ptp_info.pps = 1;

	for (i = 0; i < clock->ptp_info.n_pins; i++) {
		snprintf(clock->ptp_info.pin_config[i].name,
			 sizeof(clock->ptp_info.pin_config[i].name),
			 "mlx5_pps%d", i);
		clock->ptp_info.pin_config[i].index = i;
		clock->ptp_info.pin_config[i].func = mlx5_get_pps_pin_mode(clock, i);
		clock->ptp_info.pin_config[i].chan = 0;
	}

	return 0;
}

static void mlx5_get_pps_caps(struct mlx5_core_dev *mdev)
{
	struct mlx5_clock *clock = &mdev->clock;
	u32 out[MLX5_ST_SZ_DW(mtpps_reg)] = {0};

	mlx5_query_mtpps(mdev, out, sizeof(out));

	clock->ptp_info.n_pins = MLX5_GET(mtpps_reg, out,
					  cap_number_of_pps_pins);
	clock->ptp_info.n_ext_ts = MLX5_GET(mtpps_reg, out,
					    cap_max_num_of_pps_in_pins);
	clock->ptp_info.n_per_out = MLX5_GET(mtpps_reg, out,
					     cap_max_num_of_pps_out_pins);

	clock->pps_info.pin_caps[0] = MLX5_GET(mtpps_reg, out, cap_pin_0_mode);
	clock->pps_info.pin_caps[1] = MLX5_GET(mtpps_reg, out, cap_pin_1_mode);
	clock->pps_info.pin_caps[2] = MLX5_GET(mtpps_reg, out, cap_pin_2_mode);
	clock->pps_info.pin_caps[3] = MLX5_GET(mtpps_reg, out, cap_pin_3_mode);
	clock->pps_info.pin_caps[4] = MLX5_GET(mtpps_reg, out, cap_pin_4_mode);
	clock->pps_info.pin_caps[5] = MLX5_GET(mtpps_reg, out, cap_pin_5_mode);
	clock->pps_info.pin_caps[6] = MLX5_GET(mtpps_reg, out, cap_pin_6_mode);
	clock->pps_info.pin_caps[7] = MLX5_GET(mtpps_reg, out, cap_pin_7_mode);
}

static int mlx5_pps_event(struct notifier_block *nb,
			  unsigned long type, void *data)
{
	struct mlx5_clock *clock = mlx5_nb_cof(nb, struct mlx5_clock, pps_nb);
	struct mlx5_timer *timer = &clock->timer;
	struct ptp_clock_event ptp_event;
	u64 cycles_now, cycles_delta;
	u64 nsec_now, nsec_delta, ns;
	struct mlx5_eqe *eqe = data;
	int pin = eqe->data.pps.pin;
	struct mlx5_core_dev *mdev;
	struct timespec64 ts;
	unsigned long flags;

	mdev = container_of(clock, struct mlx5_core_dev, clock);

	switch (clock->ptp_info.pin_config[pin].func) {
	case PTP_PF_EXTTS:
		ptp_event.index = pin;
		ptp_event.timestamp =
			mlx5_timecounter_cyc2time(clock,
						  be64_to_cpu(eqe->data.pps.time_stamp));
		if (clock->pps_info.enabled) {
			ptp_event.type = PTP_CLOCK_PPSUSR;
			ptp_event.pps_times.ts_real =
					ns_to_timespec64(ptp_event.timestamp);
		} else {
			ptp_event.type = PTP_CLOCK_EXTTS;
		}
		/* TODOL clock->ptp can be NULL if ptp_clock_register failes */
		ptp_clock_event(clock->ptp, &ptp_event);
		break;
	case PTP_PF_PEROUT:
		mlx5_ptp_gettimex(&clock->ptp_info, &ts, NULL);
		cycles_now = mlx5_read_internal_timer(mdev, NULL);
		ts.tv_sec += 1;
		ts.tv_nsec = 0;
		ns = timespec64_to_ns(&ts);
		write_seqlock_irqsave(&clock->lock, flags);
		nsec_now = timecounter_cyc2time(&timer->tc, cycles_now);
		nsec_delta = ns - nsec_now;
		cycles_delta = div64_u64(nsec_delta << timer->cycles.shift,
					 timer->cycles.mult);
		clock->pps_info.start[pin] = cycles_now + cycles_delta;
		write_sequnlock_irqrestore(&clock->lock, flags);
		schedule_work(&clock->pps_info.out_work);
		break;
	default:
		mlx5_core_err(mdev, " Unhandled clock PPS event, func %d\n",
			      clock->ptp_info.pin_config[pin].func);
	}

	return NOTIFY_OK;
}

static void mlx5_timecounter_init(struct mlx5_core_dev *mdev)
{
	struct mlx5_clock *clock = &mdev->clock;
	struct mlx5_timer *timer = &clock->timer;
	u32 dev_freq;

	dev_freq = MLX5_CAP_GEN(mdev, device_frequency_khz);
	timer->cycles.read = read_internal_timer;
	timer->cycles.shift = MLX5_CYCLES_SHIFT;
	timer->cycles.mult = clocksource_khz2mult(dev_freq,
						  timer->cycles.shift);
	timer->nominal_c_mult = timer->cycles.mult;
	timer->cycles.mask = CLOCKSOURCE_MASK(41);

	timecounter_init(&timer->tc, &timer->cycles,
			 ktime_to_ns(ktime_get_real()));
}

static void mlx5_init_overflow_period(struct mlx5_clock *clock)
{
	struct mlx5_core_dev *mdev = container_of(clock, struct mlx5_core_dev, clock);
	struct mlx5_ib_clock_info *clock_info = mdev->clock_info;
	struct mlx5_timer *timer = &clock->timer;
	u64 overflow_cycles;
	u64 frac = 0;
	u64 ns;

	/* Calculate period in seconds to call the overflow watchdog - to make
	 * sure counter is checked at least twice every wrap around.
	 * The period is calculated as the minimum between max HW cycles count
	 * (The clock source mask) and max amount of cycles that can be
	 * multiplied by clock multiplier where the result doesn't exceed
	 * 64bits.
	 */
	overflow_cycles = div64_u64(~0ULL >> 1, timer->cycles.mult);
	overflow_cycles = min(overflow_cycles, div_u64(timer->cycles.mask, 3));

	ns = cyclecounter_cyc2ns(&timer->cycles, overflow_cycles,
				 frac, &frac);
	do_div(ns, NSEC_PER_SEC / HZ);
	timer->overflow_period = ns;

<<<<<<< HEAD
	INIT_DELAYED_WORK(&timer->overflow_work, mlx5_timestamp_overflow);
	if (timer->overflow_period)
		queue_delayed_work(system_power_efficient_wq, &timer->overflow_work, 0);
	else
=======
	if (!timer->overflow_period) {
		timer->overflow_period = HZ;
>>>>>>> f72ba1ba
		mlx5_core_warn(mdev,
			       "invalid overflow period, overflow_work is scheduled once per second\n");
	}

	if (clock_info)
		clock_info->overflow_period = timer->overflow_period;
}

static void mlx5_init_clock_info(struct mlx5_core_dev *mdev)
{
	struct mlx5_clock *clock = &mdev->clock;
	struct mlx5_ib_clock_info *info;
	struct mlx5_timer *timer;

	mdev->clock_info = (struct mlx5_ib_clock_info *)get_zeroed_page(GFP_KERNEL);
	if (!mdev->clock_info) {
		mlx5_core_warn(mdev, "Failed to allocate IB clock info page\n");
		return;
	}

	info = mdev->clock_info;
	timer = &clock->timer;

	info->nsec = timer->tc.nsec;
	info->cycles = timer->tc.cycle_last;
	info->mask = timer->cycles.mask;
	info->mult = timer->nominal_c_mult;
	info->shift = timer->cycles.shift;
	info->frac = timer->tc.frac;
}

void mlx5_init_clock(struct mlx5_core_dev *mdev)
{
	struct mlx5_clock *clock = &mdev->clock;

	if (!MLX5_CAP_GEN(mdev, device_frequency_khz)) {
		mlx5_core_warn(mdev, "invalid device_frequency_khz, aborting HW clock init\n");
		return;
	}

	seqlock_init(&clock->lock);

	mlx5_timecounter_init(mdev);
	mlx5_init_clock_info(mdev);
	mlx5_init_overflow_period(clock);
	INIT_WORK(&clock->pps_info.out_work, mlx5_pps_out);

	/* Configure the PHC */
	clock->ptp_info = mlx5_ptp_clock_info;

	/* Initialize 1PPS data structures */
	if (MLX5_PPS_CAP(mdev))
		mlx5_get_pps_caps(mdev);
	if (clock->ptp_info.n_pins)
		mlx5_init_pin_config(clock);

	clock->ptp = ptp_clock_register(&clock->ptp_info,
					&mdev->pdev->dev);
	if (IS_ERR(clock->ptp)) {
		mlx5_core_warn(mdev, "ptp_clock_register failed %ld\n",
			       PTR_ERR(clock->ptp));
		clock->ptp = NULL;
	}

	MLX5_NB_INIT(&clock->pps_nb, mlx5_pps_event, PPS_EVENT);
	mlx5_eq_notifier_register(mdev, &clock->pps_nb);

	if (clock->ptp)
		ptp_schedule_worker(clock->ptp, 0);
}

void mlx5_cleanup_clock(struct mlx5_core_dev *mdev)
{
	struct mlx5_clock *clock = &mdev->clock;

	if (!MLX5_CAP_GEN(mdev, device_frequency_khz))
		return;

	mlx5_eq_notifier_unregister(mdev, &clock->pps_nb);
	if (clock->ptp) {
		ptp_clock_unregister(clock->ptp);
		clock->ptp = NULL;
	}

	cancel_work_sync(&clock->pps_info.out_work);

	if (mdev->clock_info) {
		free_page((unsigned long)mdev->clock_info);
		mdev->clock_info = NULL;
	}

	kfree(clock->ptp_info.pin_config);
}<|MERGE_RESOLUTION|>--- conflicted
+++ resolved
@@ -170,11 +170,7 @@
 	write_sequnlock_irqrestore(&clock->lock, flags);
 
 out:
-<<<<<<< HEAD
 	queue_delayed_work(system_power_efficient_wq, &timer->overflow_work, timer->overflow_period);
-=======
-	return timer->overflow_period;
->>>>>>> f72ba1ba
 }
 
 static int mlx5_ptp_settime(struct ptp_clock_info *ptp, const struct timespec64 *ts)
@@ -654,15 +650,10 @@
 	do_div(ns, NSEC_PER_SEC / HZ);
 	timer->overflow_period = ns;
 
-<<<<<<< HEAD
 	INIT_DELAYED_WORK(&timer->overflow_work, mlx5_timestamp_overflow);
 	if (timer->overflow_period)
 		queue_delayed_work(system_power_efficient_wq, &timer->overflow_work, 0);
 	else
-=======
-	if (!timer->overflow_period) {
-		timer->overflow_period = HZ;
->>>>>>> f72ba1ba
 		mlx5_core_warn(mdev,
 			       "invalid overflow period, overflow_work is scheduled once per second\n");
 	}
