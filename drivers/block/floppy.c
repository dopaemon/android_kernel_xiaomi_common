--- conflicted
+++ resolved
@@ -856,19 +856,6 @@
  */
 static void set_fdc(int drive)
 {
-<<<<<<< HEAD
-	unsigned int new_fdc = fdc;
-
-	if (drive >= 0 && drive < N_DRIVE) {
-		new_fdc = FDC(drive);
-		current_drive = drive;
-	}
-	if (new_fdc >= N_FDC) {
-		pr_info("bad fdc value\n");
-		return;
-	}
-	fdc = new_fdc;
-=======
 	unsigned int fdc;
 
 	if (drive < 0 || drive >= N_DRIVE) {
@@ -882,7 +869,6 @@
 		return;
 	}
 
->>>>>>> 86b41f49
 	set_dor(fdc, ~0, 8);
 #if N_FDC > 1
 	set_dor(1 - fdc, ~8, 0);
