// SPDX-License-Identifier: GPL-2.0
/*
 * Copyright (C) 2018 Linaro Ltd.
 *
 * Author: Stanimir Varbanov <stanimir.varbanov@linaro.org>
 */
#include <linux/bitops.h>
#include <linux/kernel.h>

#include "core.h"
#include "hfi_helper.h"
#include "hfi_parser.h"

typedef void (*func)(struct hfi_plat_caps *cap, const void *data,
		     unsigned int size);

static void init_codecs(struct venus_core *core)
{
	struct hfi_plat_caps *caps = core->caps, *cap;
	unsigned long bit;

<<<<<<< HEAD
	if (hweight_long(core->dec_codecs) +
		hweight_long(core->enc_codecs) > MAX_CODEC_NUM)
=======
	core->codecs_count = 0;

	if (hweight_long(core->dec_codecs) + hweight_long(core->enc_codecs) > MAX_CODEC_NUM)
>>>>>>> 8e353455
		return;

	for_each_set_bit(bit, &core->dec_codecs, MAX_CODEC_NUM) {
		cap = &caps[core->codecs_count++];
		cap->codec = BIT(bit);
		cap->domain = VIDC_SESSION_TYPE_DEC;
		cap->valid = false;
	}

	for_each_set_bit(bit, &core->enc_codecs, MAX_CODEC_NUM) {
		cap = &caps[core->codecs_count++];
		cap->codec = BIT(bit);
		cap->domain = VIDC_SESSION_TYPE_ENC;
		cap->valid = false;
	}
}

static void for_each_codec(struct hfi_plat_caps *caps, unsigned int caps_num,
			   u32 codecs, u32 domain, func cb, void *data,
			   unsigned int size)
{
	struct hfi_plat_caps *cap;
	unsigned int i;

	for (i = 0; i < caps_num; i++) {
		cap = &caps[i];
		if (cap->valid && cap->domain == domain)
			continue;
		if (cap->codec & codecs && cap->domain == domain)
			cb(cap, data, size);
	}
}

static void
fill_buf_mode(struct hfi_plat_caps *cap, const void *data, unsigned int num)
{
	const u32 *type = data;

	if (*type == HFI_BUFFER_MODE_DYNAMIC)
		cap->cap_bufs_mode_dynamic = true;
}

static int
parse_alloc_mode(struct venus_core *core, u32 codecs, u32 domain, void *data)
{
	struct hfi_buffer_alloc_mode_supported *mode = data;
	u32 num_entries = mode->num_entries;
	u32 *type;

	if (num_entries > MAX_ALLOC_MODE_ENTRIES)
		return -EINVAL;

	type = mode->data;

	while (num_entries--) {
		if (mode->buffer_type == HFI_BUFFER_OUTPUT ||
		    mode->buffer_type == HFI_BUFFER_OUTPUT2)
			for_each_codec(core->caps, ARRAY_SIZE(core->caps),
				       codecs, domain, fill_buf_mode, type, 1);

		type++;
	}

	return sizeof(*mode);
}

static void fill_profile_level(struct hfi_plat_caps *cap, const void *data,
			       unsigned int num)
{
	const struct hfi_profile_level *pl = data;

	if (cap->num_pl + num >= HFI_MAX_PROFILE_COUNT)
		return;

	memcpy(&cap->pl[cap->num_pl], pl, num * sizeof(*pl));
	cap->num_pl += num;
}

static int
parse_profile_level(struct venus_core *core, u32 codecs, u32 domain, void *data)
{
	struct hfi_profile_level_supported *pl = data;
	struct hfi_profile_level *proflevel = pl->profile_level;
	struct hfi_profile_level pl_arr[HFI_MAX_PROFILE_COUNT] = {};

	if (pl->profile_count > HFI_MAX_PROFILE_COUNT)
		return -EINVAL;

	memcpy(pl_arr, proflevel, pl->profile_count * sizeof(*proflevel));

	for_each_codec(core->caps, ARRAY_SIZE(core->caps), codecs, domain,
		       fill_profile_level, pl_arr, pl->profile_count);

	return pl->profile_count * sizeof(*proflevel) + sizeof(u32);
}

static void
fill_caps(struct hfi_plat_caps *cap, const void *data, unsigned int num)
{
	const struct hfi_capability *caps = data;

	if (cap->num_caps + num >= MAX_CAP_ENTRIES)
		return;

	memcpy(&cap->caps[cap->num_caps], caps, num * sizeof(*caps));
	cap->num_caps += num;
}

static int
parse_caps(struct venus_core *core, u32 codecs, u32 domain, void *data)
{
	struct hfi_capabilities *caps = data;
	struct hfi_capability *cap = caps->data;
	u32 num_caps = caps->num_capabilities;
	struct hfi_capability caps_arr[MAX_CAP_ENTRIES] = {};

	if (num_caps > MAX_CAP_ENTRIES)
		return -EINVAL;

	memcpy(caps_arr, cap, num_caps * sizeof(*cap));

	for_each_codec(core->caps, ARRAY_SIZE(core->caps), codecs, domain,
		       fill_caps, caps_arr, num_caps);

	return sizeof(*caps);
}

static void fill_raw_fmts(struct hfi_plat_caps *cap, const void *fmts,
			  unsigned int num_fmts)
{
	const struct raw_formats *formats = fmts;

	if (cap->num_fmts + num_fmts >= MAX_FMT_ENTRIES)
		return;

	memcpy(&cap->fmts[cap->num_fmts], formats, num_fmts * sizeof(*formats));
	cap->num_fmts += num_fmts;
}

static int
parse_raw_formats(struct venus_core *core, u32 codecs, u32 domain, void *data)
{
	struct hfi_uncompressed_format_supported *fmt = data;
	struct hfi_uncompressed_plane_info *pinfo = fmt->plane_info;
	struct hfi_uncompressed_plane_constraints *constr;
	struct raw_formats rawfmts[MAX_FMT_ENTRIES] = {};
	u32 entries = fmt->format_entries;
	unsigned int i = 0;
	u32 num_planes = 0;
	u32 size;

	while (entries) {
		num_planes = pinfo->num_planes;

		rawfmts[i].fmt = pinfo->format;
		rawfmts[i].buftype = fmt->buffer_type;
		i++;

		if (i >= MAX_FMT_ENTRIES)
			return -EINVAL;

		if (pinfo->num_planes > MAX_PLANES)
			break;

		pinfo = (void *)pinfo + sizeof(*constr) * num_planes +
			2 * sizeof(u32);
		entries--;
	}

	for_each_codec(core->caps, ARRAY_SIZE(core->caps), codecs, domain,
		       fill_raw_fmts, rawfmts, i);
	size = fmt->format_entries * (sizeof(*constr) * num_planes + 2 * sizeof(u32))
		+ 2 * sizeof(u32);

	return size;
}

static int parse_codecs(struct venus_core *core, void *data)
{
	struct hfi_codec_supported *codecs = data;

	core->dec_codecs = codecs->dec_codecs;
	core->enc_codecs = codecs->enc_codecs;

	if (IS_V1(core)) {
		core->dec_codecs &= ~HFI_VIDEO_CODEC_HEVC;
		core->dec_codecs &= ~HFI_VIDEO_CODEC_SPARK;
		core->enc_codecs &= ~HFI_VIDEO_CODEC_HEVC;
	}

	return sizeof(*codecs);
}

static int parse_max_sessions(struct venus_core *core, const void *data)
{
	const struct hfi_max_sessions_supported *sessions = data;

	core->max_sessions_supported = sessions->max_sessions;

	return sizeof(*sessions);
}

static int parse_codecs_mask(u32 *codecs, u32 *domain, void *data)
{
	struct hfi_codec_mask_supported *mask = data;

	*codecs = mask->codecs;
	*domain = mask->video_domains;

	return sizeof(*mask);
}

static void parser_init(struct venus_inst *inst, u32 *codecs, u32 *domain)
{
	if (!inst || !IS_V1(inst->core))
		return;

	*codecs = inst->hfi_codec;
	*domain = inst->session_type;
}

static void parser_fini(struct venus_inst *inst, u32 codecs, u32 domain)
{
	struct hfi_plat_caps *caps, *cap;
	unsigned int i;
	u32 dom;

	if (!inst || !IS_V1(inst->core))
		return;

	caps = inst->core->caps;
	dom = inst->session_type;

	for (i = 0; i < MAX_CODEC_NUM; i++) {
		cap = &caps[i];
		if (cap->codec & codecs && cap->domain == dom)
			cap->valid = true;
	}
}

static int hfi_platform_parser(struct venus_core *core, struct venus_inst *inst)
{
	const struct hfi_platform *plat;
	const struct hfi_plat_caps *caps = NULL;
	u32 enc_codecs, dec_codecs, count = 0;
	unsigned int entries;

	plat = hfi_platform_get(core->res->hfi_version);
	if (!plat)
		return -EINVAL;

	if (inst)
		return 0;

	if (plat->codecs)
		plat->codecs(&enc_codecs, &dec_codecs, &count);

	if (plat->capabilities)
		caps = plat->capabilities(&entries);

	if (!caps || !entries || !count)
		return -EINVAL;

	core->enc_codecs = enc_codecs;
	core->dec_codecs = dec_codecs;
	core->codecs_count = count;
	core->max_sessions_supported = MAX_SESSIONS;
	memset(core->caps, 0, sizeof(*caps) * MAX_CODEC_NUM);
	memcpy(core->caps, caps, sizeof(*caps) * entries);

	return 0;
}

u32 hfi_parser(struct venus_core *core, struct venus_inst *inst, void *buf,
	       u32 size)
{
	u32 *words = buf, *payload, codecs = 0, domain = 0;
	u32 *frame_size = buf + size;
	u32 rem_bytes = size;
	int ret;

	ret = hfi_platform_parser(core, inst);
	if (!ret)
		return HFI_ERR_NONE;

	if (size % 4)
		return HFI_ERR_SYS_INSUFFICIENT_RESOURCES;

	parser_init(inst, &codecs, &domain);

	if (core->res->hfi_version > HFI_VERSION_1XX) {
		core->codecs_count = 0;
		memset(core->caps, 0, sizeof(core->caps));
	}

	while (words < frame_size) {
		payload = words + 1;

		switch (*words) {
		case HFI_PROPERTY_PARAM_CODEC_SUPPORTED:
			if (rem_bytes <= sizeof(struct hfi_codec_supported))
				return HFI_ERR_SYS_INSUFFICIENT_RESOURCES;

			ret = parse_codecs(core, payload);
			if (ret < 0)
				return HFI_ERR_SYS_INSUFFICIENT_RESOURCES;

			init_codecs(core);
			break;
		case HFI_PROPERTY_PARAM_MAX_SESSIONS_SUPPORTED:
			if (rem_bytes <= sizeof(struct hfi_max_sessions_supported))
				return HFI_ERR_SYS_INSUFFICIENT_RESOURCES;

			ret = parse_max_sessions(core, payload);
			break;
		case HFI_PROPERTY_PARAM_CODEC_MASK_SUPPORTED:
			if (rem_bytes <= sizeof(struct hfi_codec_mask_supported))
				return HFI_ERR_SYS_INSUFFICIENT_RESOURCES;

			ret = parse_codecs_mask(&codecs, &domain, payload);
			break;
		case HFI_PROPERTY_PARAM_UNCOMPRESSED_FORMAT_SUPPORTED:
			if (rem_bytes <= sizeof(struct hfi_uncompressed_format_supported))
				return HFI_ERR_SYS_INSUFFICIENT_RESOURCES;

			ret = parse_raw_formats(core, codecs, domain, payload);
			break;
		case HFI_PROPERTY_PARAM_CAPABILITY_SUPPORTED:
			if (rem_bytes <= sizeof(struct hfi_capabilities))
				return HFI_ERR_SYS_INSUFFICIENT_RESOURCES;

			ret = parse_caps(core, codecs, domain, payload);
			break;
		case HFI_PROPERTY_PARAM_PROFILE_LEVEL_SUPPORTED:
			if (rem_bytes <= sizeof(struct hfi_profile_level_supported))
				return HFI_ERR_SYS_INSUFFICIENT_RESOURCES;

			ret = parse_profile_level(core, codecs, domain, payload);
			break;
		case HFI_PROPERTY_PARAM_BUFFER_ALLOC_MODE_SUPPORTED:
			if (rem_bytes <= sizeof(struct hfi_buffer_alloc_mode_supported))
				return HFI_ERR_SYS_INSUFFICIENT_RESOURCES;

			ret = parse_alloc_mode(core, codecs, domain, payload);
			break;
		default:
			ret = sizeof(u32);
			break;
		}

		if (ret < 0)
			return HFI_ERR_SYS_INSUFFICIENT_RESOURCES;

		words += ret / sizeof(u32);
		rem_bytes -= ret;
	}

	if (!core->max_sessions_supported)
		core->max_sessions_supported = MAX_SESSIONS;

	parser_fini(inst, codecs, domain);

	return HFI_ERR_NONE;
}<|MERGE_RESOLUTION|>--- conflicted
+++ resolved
@@ -19,14 +19,10 @@
 	struct hfi_plat_caps *caps = core->caps, *cap;
 	unsigned long bit;
 
-<<<<<<< HEAD
+	core->codecs_count = 0;
+
 	if (hweight_long(core->dec_codecs) +
 		hweight_long(core->enc_codecs) > MAX_CODEC_NUM)
-=======
-	core->codecs_count = 0;
-
-	if (hweight_long(core->dec_codecs) + hweight_long(core->enc_codecs) > MAX_CODEC_NUM)
->>>>>>> 8e353455
 		return;
 
 	for_each_set_bit(bit, &core->dec_codecs, MAX_CODEC_NUM) {
