--- conflicted
+++ resolved
@@ -2568,8 +2568,6 @@
 {
 	int res = 0;
 
-<<<<<<< HEAD
-=======
 #ifdef CONFIG_TOUCHSCREEN_ST_FTS_V521_SPI_ALT_REPORT_RATE_CMD
 	u8 rate_cmd[10] = { 0xC0, 0x05, 0x00, 0x00, 0x64, 0x0F, 0x02, 0x0F, 0x01, 0x04 };
 
@@ -2584,7 +2582,6 @@
 #else
 	u8 rate_cmd[3] = { 0xC0, 0x20, 0x00 };
 
->>>>>>> 79f22dec
 	if (info->sensor_sleep == true || info->resume_bit == 0)
 		return 0;
 
