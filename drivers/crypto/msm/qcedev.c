// SPDX-License-Identifier: GPL-2.0-only
/*
 * QTI CE device driver.
 *
 * Copyright (c) 2010-2021, The Linux Foundation. All rights reserved.
 */

#include <linux/mman.h>
#include <linux/module.h>
#include <linux/device.h>
#include <linux/types.h>
#include <linux/platform_device.h>
#include <linux/dma-mapping.h>
#include <linux/kernel.h>
#include <linux/dmapool.h>
#include <linux/interrupt.h>
#include <linux/spinlock.h>
#include <linux/init.h>
#include <linux/module.h>
#include <linux/fs.h>
#include <linux/uaccess.h>
#include <linux/debugfs.h>
#include <linux/scatterlist.h>
#include <linux/crypto.h>
#include <linux/platform_data/qcom_crypto_device.h>
#include <linux/qcedev.h>
#include <linux/interconnect.h>

#include <crypto/hash.h>
#include "qcedevi.h"
#include "qce.h"
#include "qcedev_smmu.h"
#include "compat_qcedev.h"

#include <linux/compat.h>

#define CACHE_LINE_SIZE 64
#define CE_SHA_BLOCK_SIZE SHA256_BLOCK_SIZE
#define MAX_CEHW_REQ_TRANSFER_SIZE (128*32*1024)
/*
 * Max wait time once a crypto request is done.
 * Assuming 5ms per crypto operation, this is calculated for
 * the scenario of having 3 offload reqs + 1 tz req + buffer.
 */
#define MAX_CRYPTO_WAIT_TIME 25

#define MAX_REQUEST_TIME 5000

enum qcedev_req_status {
	QCEDEV_REQ_CURRENT = 0,
	QCEDEV_REQ_WAITING = 1,
	QCEDEV_REQ_SUBMITTED = 2,
};

static uint8_t  _std_init_vector_sha1_uint8[] =   {
	0x67, 0x45, 0x23, 0x01, 0xEF, 0xCD, 0xAB, 0x89,
	0x98, 0xBA, 0xDC, 0xFE, 0x10, 0x32, 0x54, 0x76,
	0xC3, 0xD2, 0xE1, 0xF0
};
/* standard initialization vector for SHA-256, source: FIPS 180-2 */
static uint8_t _std_init_vector_sha256_uint8[] = {
	0x6A, 0x09, 0xE6, 0x67, 0xBB, 0x67, 0xAE, 0x85,
	0x3C, 0x6E, 0xF3, 0x72, 0xA5, 0x4F, 0xF5, 0x3A,
	0x51, 0x0E, 0x52, 0x7F, 0x9B, 0x05, 0x68, 0x8C,
	0x1F, 0x83, 0xD9, 0xAB, 0x5B, 0xE0, 0xCD, 0x19
};

#define QCEDEV_CTX_KEY_MASK		0x000000ff
#define QCEDEV_CTX_USE_HW_KEY		0x00000001
#define QCEDEV_CTX_USE_PIPE_KEY		0x00000002

// Key timer expiry for pipes 1-15 (Status3)
#define PIPE_KEY_TIMER_EXPIRED_STATUS3_MASK	0x000000FF
// Key pause for pipes 1-15 (Status3)
#define PIPE_KEY_PAUSE_STATUS3_MASK	0xFF0000

#define QCEDEV_STATUS1_ERR_INTR_MASK	0x10

static DEFINE_MUTEX(send_cmd_lock);
static DEFINE_MUTEX(qcedev_sent_bw_req);
static DEFINE_MUTEX(hash_access_lock);

static dev_t qcedev_device_no;
static struct class *driver_class;
static struct device *class_dev;

static const struct of_device_id qcedev_match[] = {
	{	.compatible = "qcom,qcedev"},
	{	.compatible = "qcom,qcedev,context-bank"},
	{}
};

MODULE_DEVICE_TABLE(of, qcedev_match);

static int qcedev_control_clocks(struct qcedev_control *podev, bool enable)
{
	unsigned int control_flag;
	int ret = 0;

	if (podev->ce_support.req_bw_before_clk) {
		if (enable)
			control_flag = QCE_BW_REQUEST_FIRST;
		else
			control_flag = QCE_CLK_DISABLE_FIRST;
	} else {
		if (enable)
			control_flag = QCE_CLK_ENABLE_FIRST;
		else
			control_flag = QCE_BW_REQUEST_RESET_FIRST;
	}

	switch (control_flag) {
	case QCE_CLK_ENABLE_FIRST:
		ret = qce_enable_clk(podev->qce);
		if (ret) {
			pr_err("%s Unable enable clk\n", __func__);
			return ret;
		}
		ret = icc_set_bw(podev->icc_path,
				podev->icc_avg_bw, podev->icc_peak_bw);
		if (ret) {
			pr_err("%s Unable to set high bw\n", __func__);
			ret = qce_disable_clk(podev->qce);
			if (ret)
				pr_err("%s Unable disable clk\n", __func__);
			return ret;
		}
		break;
	case QCE_BW_REQUEST_FIRST:
		ret = icc_set_bw(podev->icc_path,
				podev->icc_avg_bw, podev->icc_peak_bw);
		if (ret) {
			pr_err("%s Unable to set high bw\n", __func__);
			return ret;
		}
		ret = qce_enable_clk(podev->qce);
		if (ret) {
			pr_err("%s Unable enable clk\n", __func__);
			ret = icc_set_bw(podev->icc_path, 0, 0);
			if (ret)
				pr_err("%s Unable to set low bw\n", __func__);
			return ret;
		}
		break;
	case QCE_CLK_DISABLE_FIRST:
		ret = qce_disable_clk(podev->qce);
		if (ret) {
			pr_err("%s Unable to disable clk\n", __func__);
			return ret;
		}
		ret = icc_set_bw(podev->icc_path, 0, 0);
		if (ret) {
			pr_err("%s Unable to set low bw\n", __func__);
			ret = qce_enable_clk(podev->qce);
			if (ret)
				pr_err("%s Unable enable clk\n", __func__);
			return ret;
		}
		break;
	case QCE_BW_REQUEST_RESET_FIRST:
		ret = icc_set_bw(podev->icc_path, 0, 0);
		if (ret) {
			pr_err("%s Unable to set low bw\n", __func__);
			return ret;
		}
		ret = qce_disable_clk(podev->qce);
		if (ret) {
			pr_err("%s Unable to disable clk\n", __func__);
			ret = icc_set_bw(podev->icc_path,
					podev->icc_avg_bw, podev->icc_peak_bw);
			if (ret)
				pr_err("%s Unable to set high bw\n", __func__);
			return ret;
		}
		break;
	default:
		return -ENOENT;
	}

	return 0;
}

static void qcedev_ce_high_bw_req(struct qcedev_control *podev,
							bool high_bw_req)
{
	int ret = 0;

	mutex_lock(&qcedev_sent_bw_req);
	if (high_bw_req) {
		if (podev->high_bw_req_count == 0) {
			ret = qcedev_control_clocks(podev, true);
			if (ret)
				goto exit_unlock_mutex;
			ret = qce_set_irqs(podev->qce, true);
			if (ret) {
<<<<<<< HEAD
				pr_err("%s: could not enable bam irqs, ret = %d",
=======
				pr_err("%s: could not enable bam irqs, ret = %d\n",
>>>>>>> b6879044
						__func__, ret);
				qcedev_control_clocks(podev, false);
				goto exit_unlock_mutex;
			}
		}
		podev->high_bw_req_count++;
	} else {
		if (podev->high_bw_req_count == 1) {
			ret = qce_set_irqs(podev->qce, false);
			if (ret) {
<<<<<<< HEAD
				pr_err("%s: could not disable bam irqs, ret = %d",
=======
				pr_err("%s: could not disable bam irqs, ret = %d\n",
>>>>>>> b6879044
						__func__, ret);
				goto exit_unlock_mutex;
			}
			ret = qcedev_control_clocks(podev, false);
			if (ret)
				goto exit_unlock_mutex;
		}
		podev->high_bw_req_count--;
	}

exit_unlock_mutex:
	mutex_unlock(&qcedev_sent_bw_req);
}

#define QCEDEV_MAGIC 0x56434544 /* "qced" */

static int qcedev_open(struct inode *inode, struct file *file);
static int qcedev_release(struct inode *inode, struct file *file);
static int start_cipher_req(struct qcedev_control *podev,
			    int *current_req_info);
static int start_offload_cipher_req(struct qcedev_control *podev,
				int *current_req_info);
static int start_sha_req(struct qcedev_control *podev,
			 int *current_req_info);

static const struct file_operations qcedev_fops = {
	.owner = THIS_MODULE,
	.unlocked_ioctl = qcedev_ioctl,
#ifdef CONFIG_COMPAT
	.compat_ioctl = compat_qcedev_ioctl,
#endif
	.open = qcedev_open,
	.release = qcedev_release,
};

static struct qcedev_control qce_dev[] = {
	{
		.magic = QCEDEV_MAGIC,
	},
};

#define MAX_QCE_DEVICE ARRAY_SIZE(qce_dev)
#define DEBUG_MAX_FNAME  16
#define DEBUG_MAX_RW_BUF 1024

struct qcedev_stat {
	u32 qcedev_dec_success;
	u32 qcedev_dec_fail;
	u32 qcedev_enc_success;
	u32 qcedev_enc_fail;
	u32 qcedev_sha_success;
	u32 qcedev_sha_fail;
};

static struct qcedev_stat _qcedev_stat;
static struct dentry *_debug_dent;
static char _debug_read_buf[DEBUG_MAX_RW_BUF];
static int _debug_qcedev;

static struct qcedev_control *qcedev_minor_to_control(unsigned int n)
{
	int i;

	for (i = 0; i < MAX_QCE_DEVICE; i++) {
		if (qce_dev[i].minor == n)
			return &qce_dev[n];
	}
	return NULL;
}

static int qcedev_open(struct inode *inode, struct file *file)
{
	struct qcedev_handle *handle;
	struct qcedev_control *podev;

	podev = qcedev_minor_to_control(MINOR(inode->i_rdev));
	if (podev == NULL) {
		pr_err("%s: no such device %d\n", __func__,
					MINOR(inode->i_rdev));
		return -ENOENT;
	}

	handle = kzalloc(sizeof(struct qcedev_handle), GFP_KERNEL);
	if (handle == NULL)
		return -ENOMEM;

	handle->cntl = podev;
	file->private_data = handle;

	qcedev_ce_high_bw_req(podev, true);

	mutex_init(&handle->registeredbufs.lock);
	INIT_LIST_HEAD(&handle->registeredbufs.list);
	return 0;
}

static int qcedev_release(struct inode *inode, struct file *file)
{
	struct qcedev_control *podev;
	struct qcedev_handle *handle;

	handle =  file->private_data;
	podev =  handle->cntl;
	if (podev != NULL && podev->magic != QCEDEV_MAGIC) {
		pr_err("%s: invalid handle %pK\n",
					__func__, podev);
	}

	qcedev_ce_high_bw_req(podev, false);
	if (qcedev_unmap_all_buffers(handle))
		pr_err("%s: failed to unmap all ion buffers\n", __func__);

	kfree_sensitive(handle);
	file->private_data = NULL;
	return 0;
}

static void req_done(unsigned long data)
{
	struct qcedev_control *podev = (struct qcedev_control *)data;
	struct qcedev_async_req *areq;
	unsigned long flags = 0;
	struct qcedev_async_req *new_req = NULL;

	spin_lock_irqsave(&podev->lock, flags);
	areq = podev->active_command;
	podev->active_command = NULL;

	if (areq && !areq->timed_out)
		complete(&areq->complete);

	/* Look through queued requests and wake up the corresponding thread */
	if (!list_empty(&podev->ready_commands)) {
		new_req = container_of(podev->ready_commands.next,
						struct qcedev_async_req, list);
		list_del(&new_req->list);
		new_req->state = QCEDEV_REQ_CURRENT;
		wake_up_interruptible(&new_req->wait_q);
	}

	spin_unlock_irqrestore(&podev->lock, flags);
}

void qcedev_sha_req_cb(void *cookie, unsigned char *digest,
	unsigned char *authdata, int ret)
{
	struct qcedev_sha_req *areq;
	struct qcedev_control *pdev;
	struct qcedev_handle *handle;

	uint32_t *auth32 = (uint32_t *)authdata;

	areq = (struct qcedev_sha_req *) cookie;
	if (!areq || !areq->cookie)
		return;
	handle = (struct qcedev_handle *) areq->cookie;
	pdev = handle->cntl;
	if (!pdev)
		return;

	if (digest)
		memcpy(&handle->sha_ctxt.digest[0], digest, 32);

	if (authdata) {
		handle->sha_ctxt.auth_data[0] = auth32[0];
		handle->sha_ctxt.auth_data[1] = auth32[1];
	}

	tasklet_schedule(&pdev->done_tasklet);
};


void qcedev_cipher_req_cb(void *cookie, unsigned char *icv,
	unsigned char *iv, int ret)
{
	struct qcedev_cipher_req *areq;
	struct qcedev_handle *handle;
	struct qcedev_control *podev;
	struct qcedev_async_req *qcedev_areq;

	areq = (struct qcedev_cipher_req *) cookie;
	if (!areq || !areq->cookie)
		return;
	handle = (struct qcedev_handle *) areq->cookie;
	podev = handle->cntl;
	if (!podev)
		return;
	qcedev_areq = podev->active_command;

	if (iv)
		memcpy(&qcedev_areq->cipher_op_req.iv[0], iv,
					qcedev_areq->cipher_op_req.ivlen);
	tasklet_schedule(&podev->done_tasklet);
};

static int start_cipher_req(struct qcedev_control *podev,
			    int *current_req_info)
{
	struct qcedev_async_req *qcedev_areq;
	struct qce_req creq;
	int ret = 0;

	memset(&creq, 0, sizeof(creq));
	/* start the command on the podev->active_command */
	qcedev_areq = podev->active_command;
	qcedev_areq->cipher_req.cookie = qcedev_areq->handle;
	if (qcedev_areq->cipher_op_req.use_pmem == QCEDEV_USE_PMEM) {
		pr_err("%s: Use of PMEM is not supported\n", __func__);
		goto unsupported;
	}
	creq.pmem = NULL;
	switch (qcedev_areq->cipher_op_req.alg) {
	case QCEDEV_ALG_DES:
		creq.alg = CIPHER_ALG_DES;
		break;
	case QCEDEV_ALG_3DES:
		creq.alg = CIPHER_ALG_3DES;
		break;
	case QCEDEV_ALG_AES:
		creq.alg = CIPHER_ALG_AES;
		break;
	default:
		return -EINVAL;
	}

	switch (qcedev_areq->cipher_op_req.mode) {
	case QCEDEV_AES_MODE_CBC:
	case QCEDEV_DES_MODE_CBC:
		creq.mode = QCE_MODE_CBC;
		break;
	case QCEDEV_AES_MODE_ECB:
	case QCEDEV_DES_MODE_ECB:
		creq.mode = QCE_MODE_ECB;
		break;
	case QCEDEV_AES_MODE_CTR:
		creq.mode = QCE_MODE_CTR;
		break;
	case QCEDEV_AES_MODE_XTS:
		creq.mode = QCE_MODE_XTS;
		break;
	default:
		return -EINVAL;
	}

	if ((creq.alg == CIPHER_ALG_AES) &&
		(creq.mode == QCE_MODE_CTR)) {
		creq.dir = QCE_ENCRYPT;
	} else {
		if (qcedev_areq->cipher_op_req.op == QCEDEV_OPER_ENC)
			creq.dir = QCE_ENCRYPT;
		else
			creq.dir = QCE_DECRYPT;
	}

	creq.iv = &qcedev_areq->cipher_op_req.iv[0];
	creq.ivsize = qcedev_areq->cipher_op_req.ivlen;
	creq.iv_ctr_size = 0;

	creq.enckey =  &qcedev_areq->cipher_op_req.enckey[0];
	creq.encklen = qcedev_areq->cipher_op_req.encklen;

	creq.cryptlen = qcedev_areq->cipher_op_req.data_len;

	if (qcedev_areq->cipher_op_req.encklen == 0) {
		if ((qcedev_areq->cipher_op_req.op == QCEDEV_OPER_ENC_NO_KEY)
			|| (qcedev_areq->cipher_op_req.op ==
				QCEDEV_OPER_DEC_NO_KEY))
			creq.op = QCE_REQ_ABLK_CIPHER_NO_KEY;
		else {
			int i;

			for (i = 0; i < QCEDEV_MAX_KEY_SIZE; i++) {
				if (qcedev_areq->cipher_op_req.enckey[i] != 0)
					break;
			}

			if ((podev->platform_support.hw_key_support == 1) &&
						(i == QCEDEV_MAX_KEY_SIZE))
				creq.op = QCE_REQ_ABLK_CIPHER;
			else {
				ret = -EINVAL;
				goto unsupported;
			}
		}
	} else {
		creq.op = QCE_REQ_ABLK_CIPHER;
	}

	creq.qce_cb = qcedev_cipher_req_cb;
	creq.areq = (void *)&qcedev_areq->cipher_req;
	creq.flags = 0;
	creq.offload_op = QCE_OFFLOAD_NONE;
	ret = qce_ablk_cipher_req(podev->qce, &creq);
	*current_req_info = creq.current_req_info;
unsupported:
	qcedev_areq->err = ret ? -ENXIO : 0;

	return ret;
};

void qcedev_offload_cipher_req_cb(void *cookie, unsigned char *icv,
			      unsigned char *iv, int ret)
{
	struct qcedev_cipher_req *areq;
	struct qcedev_handle *handle;
	struct qcedev_control *podev;
	struct qcedev_async_req *qcedev_areq;

	areq = (struct qcedev_cipher_req *) cookie;
	if (!areq || !areq->cookie)
		return;
	handle = (struct qcedev_handle *) areq->cookie;
	podev = handle->cntl;
	if (!podev)
		return;
	qcedev_areq = podev->active_command;

	if (iv)
		memcpy(&qcedev_areq->offload_cipher_op_req.iv[0], iv,
			qcedev_areq->offload_cipher_op_req.ivlen);

	tasklet_schedule(&podev->done_tasklet);
}

static int start_offload_cipher_req(struct qcedev_control *podev,
				int *current_req_info)
{
	struct qcedev_async_req *qcedev_areq;
	struct qce_req creq;
	u8 patt_sz = 0, proc_data_sz = 0;
	int ret = 0;

	memset(&creq, 0, sizeof(creq));
	/* Start the command on the podev->active_command */
	qcedev_areq = podev->active_command;
	qcedev_areq->cipher_req.cookie = qcedev_areq->handle;

	switch (qcedev_areq->offload_cipher_op_req.alg) {
	case QCEDEV_ALG_AES:
		creq.alg = CIPHER_ALG_AES;
		break;
	default:
		return -EINVAL;
	}

	switch (qcedev_areq->offload_cipher_op_req.mode) {
	case QCEDEV_AES_MODE_CBC:
		creq.mode = QCE_MODE_CBC;
		break;
	case QCEDEV_AES_MODE_CTR:
		creq.mode = QCE_MODE_CTR;
		break;
	default:
		return -EINVAL;
	}

	if (qcedev_areq->offload_cipher_op_req.is_copy_op) {
		creq.dir = QCE_ENCRYPT;
	} else {
		switch (qcedev_areq->offload_cipher_op_req.op) {
		case QCEDEV_OFFLOAD_HLOS_HLOS:
		case QCEDEV_OFFLOAD_HLOS_CPB:
		case QCEDEV_OFFLOAD_HLOS_CPB_1:
		case QCEDEV_OFFLOAD_HLOS_CPB_2:
		case QCEDEV_OFFLOAD_HLOS_CPB_3:
		case QCEDEV_OFFLOAD_HLOS_CPB_4:
			creq.dir = QCE_DECRYPT;
			break;
		case QCEDEV_OFFLOAD_CPB_HLOS:
			creq.dir = QCE_ENCRYPT;
			break;
		default:
			return -EINVAL;
		}
	}

	creq.iv = &qcedev_areq->offload_cipher_op_req.iv[0];
	creq.ivsize = qcedev_areq->offload_cipher_op_req.ivlen;
	creq.iv_ctr_size = qcedev_areq->offload_cipher_op_req.iv_ctr_size;

	creq.encklen = qcedev_areq->offload_cipher_op_req.encklen;

	/* OFFLOAD use cases use PIPE keys so no need to set keys */
	creq.flags = QCEDEV_CTX_USE_PIPE_KEY;
	creq.op = QCE_REQ_ABLK_CIPHER_NO_KEY;
	creq.offload_op = (int)qcedev_areq->offload_cipher_op_req.op;
	if (qcedev_areq->offload_cipher_op_req.is_copy_op)
		creq.is_copy_op = true;

	creq.cryptlen = qcedev_areq->offload_cipher_op_req.data_len;

	creq.qce_cb = qcedev_offload_cipher_req_cb;
	creq.areq = (void *)&qcedev_areq->cipher_req;

	patt_sz = qcedev_areq->offload_cipher_op_req.pattern_info.patt_sz;
	proc_data_sz =
		qcedev_areq->offload_cipher_op_req.pattern_info.proc_data_sz;
	creq.is_pattern_valid =
		qcedev_areq->offload_cipher_op_req.is_pattern_valid;
	if (creq.is_pattern_valid) {
		creq.pattern_info = 0x1;
		if (patt_sz)
			creq.pattern_info |= (patt_sz - 1) << 4;
		if (proc_data_sz)
			creq.pattern_info |= (proc_data_sz - 1) << 8;
		creq.pattern_info |=
		qcedev_areq->offload_cipher_op_req.pattern_info.patt_offset << 12;
	}
	creq.block_offset = qcedev_areq->offload_cipher_op_req.block_offset;
	ret = qce_ablk_cipher_req(podev->qce, &creq);

	*current_req_info = creq.current_req_info;
	qcedev_areq->err = ret ? -ENXIO : 0;

	return ret;
}

static int start_sha_req(struct qcedev_control *podev,
			 int *current_req_info)
{
	struct qcedev_async_req *qcedev_areq;
	struct qce_sha_req sreq;
	int ret = 0;
	struct qcedev_handle *handle;

	/* start the command on the podev->active_command */
	qcedev_areq = podev->active_command;
	handle = qcedev_areq->handle;

	switch (qcedev_areq->sha_op_req.alg) {
	case QCEDEV_ALG_SHA1:
		sreq.alg = QCE_HASH_SHA1;
		break;
	case QCEDEV_ALG_SHA256:
		sreq.alg = QCE_HASH_SHA256;
		break;
	case QCEDEV_ALG_SHA1_HMAC:
		if (podev->ce_support.sha_hmac) {
			sreq.alg = QCE_HASH_SHA1_HMAC;
			sreq.authkey = &handle->sha_ctxt.authkey[0];
			sreq.authklen = QCEDEV_MAX_SHA_BLOCK_SIZE;

		} else {
			sreq.alg = QCE_HASH_SHA1;
			sreq.authkey = NULL;
		}
		break;
	case QCEDEV_ALG_SHA256_HMAC:
		if (podev->ce_support.sha_hmac) {
			sreq.alg = QCE_HASH_SHA256_HMAC;
			sreq.authkey = &handle->sha_ctxt.authkey[0];
			sreq.authklen = QCEDEV_MAX_SHA_BLOCK_SIZE;
		} else {
			sreq.alg = QCE_HASH_SHA256;
			sreq.authkey = NULL;
		}
		break;
	case QCEDEV_ALG_AES_CMAC:
		sreq.alg = QCE_HASH_AES_CMAC;
		sreq.authkey = &handle->sha_ctxt.authkey[0];
		sreq.authklen = qcedev_areq->sha_op_req.authklen;
		break;
	default:
		pr_err("Algorithm %d not supported, exiting\n",
			qcedev_areq->sha_op_req.alg);
		return -EINVAL;
	}

	qcedev_areq->sha_req.cookie = handle;

	sreq.qce_cb = qcedev_sha_req_cb;
	if (qcedev_areq->sha_op_req.alg != QCEDEV_ALG_AES_CMAC) {
		sreq.auth_data[0] = handle->sha_ctxt.auth_data[0];
		sreq.auth_data[1] = handle->sha_ctxt.auth_data[1];
		sreq.auth_data[2] = handle->sha_ctxt.auth_data[2];
		sreq.auth_data[3] = handle->sha_ctxt.auth_data[3];
		sreq.digest = &handle->sha_ctxt.digest[0];
		sreq.first_blk = handle->sha_ctxt.first_blk;
		sreq.last_blk = handle->sha_ctxt.last_blk;
	}
	sreq.size = qcedev_areq->sha_req.sreq.nbytes;
	sreq.src = qcedev_areq->sha_req.sreq.src;
	sreq.areq = (void *)&qcedev_areq->sha_req;
	sreq.flags = 0;

	ret = qce_process_sha_req(podev->qce, &sreq);

	*current_req_info = sreq.current_req_info;
	qcedev_areq->err = ret ? -ENXIO : 0;

	return ret;
};

static void qcedev_check_crypto_status(
			struct qcedev_async_req *qcedev_areq, void *handle,
			bool print_err)
{
	unsigned int s1, s2, s3, s4, s5;

	qcedev_areq->offload_cipher_op_req.err = QCEDEV_OFFLOAD_NO_ERROR;
	qce_get_crypto_status(handle, &s1, &s2, &s3, &s4, &s5);

	if (print_err) {
		pr_err("%s: sts = 0x%x 0x%x 0x%x 0x%x 0x%x 0x%x\n", __func__,
			s1, s2, s3, s4, s5);
	}

	// Check for key timer expiry
	if (s3 & PIPE_KEY_TIMER_EXPIRED_STATUS3_MASK) {
		pr_info("%s: crypto timer expired\n", __func__);
		pr_info("%s: sts = 0x%x 0x%x 0x%x 0x%x 0x%x 0x%x\n", __func__,
			s1, s2, s3, s4, s5);
		qcedev_areq->offload_cipher_op_req.err =
					QCEDEV_OFFLOAD_KEY_TIMER_EXPIRED_ERROR;
		return;
	}

	// Check for key pause
	if (s3 & PIPE_KEY_PAUSE_STATUS3_MASK) {
		pr_info("%s: crypto key paused\n", __func__);
		pr_info("%s: sts = 0x%x 0x%x 0x%x 0x%x 0x%x 0x%x\n", __func__,
			s1, s2, s3, s4, s5);
		qcedev_areq->offload_cipher_op_req.err =
					QCEDEV_OFFLOAD_KEY_PAUSE_ERROR;
		return;
	}

	// Check for generic error
	if (s1 & QCEDEV_STATUS1_ERR_INTR_MASK) {
		pr_err("%s: generic crypto error\n", __func__);
		pr_info("%s: sts = 0x%x 0x%x 0x%x 0x%x 0x%x 0x%x\n", __func__,
			s1, s2, s3, s4, s5);
		qcedev_areq->offload_cipher_op_req.err =
					QCEDEV_OFFLOAD_GENERIC_ERROR;
		return;
	}
}

static int submit_req(struct qcedev_async_req *qcedev_areq,
					struct qcedev_handle *handle)
{
	struct qcedev_control *podev;
	unsigned long flags = 0;
	int ret = 0;
	struct qcedev_stat *pstat;
	int current_req_info = 0;
	int wait = MAX_CRYPTO_WAIT_TIME;
	bool print_sts = false;
	struct qcedev_async_req *new_req = NULL;

	qcedev_areq->err = 0;
	podev = handle->cntl;
	init_waitqueue_head(&qcedev_areq->wait_q);


	spin_lock_irqsave(&podev->lock, flags);

	/*
	 * Service only one crypto request at a time.
	 * Any other new requests are queued in ready_commands and woken up
	 * only when the active command has finished successfully or when the
	 * request times out or when the command failed when setting up.
	 */
	do {
		if (podev->active_command == NULL) {
			podev->active_command = qcedev_areq;
			qcedev_areq->state = QCEDEV_REQ_SUBMITTED;
			switch (qcedev_areq->op_type) {
			case QCEDEV_CRYPTO_OPER_CIPHER:
				ret = start_cipher_req(podev,
						&current_req_info);
				break;
			case QCEDEV_CRYPTO_OPER_OFFLOAD_CIPHER:
				ret = start_offload_cipher_req(podev,
						&current_req_info);
				break;
			default:

				ret = start_sha_req(podev,
						&current_req_info);
				break;
			}
		} else {
			list_add_tail(&qcedev_areq->list,
					&podev->ready_commands);
			qcedev_areq->state = QCEDEV_REQ_WAITING;
			if (wait_event_interruptible_lock_irq_timeout(
				qcedev_areq->wait_q,
				(qcedev_areq->state == QCEDEV_REQ_CURRENT),
				podev->lock,
				msecs_to_jiffies(MAX_REQUEST_TIME)) == 0) {
				pr_err("%s: request timed out\n", __func__);
				return qcedev_areq->err;
			}
		}
	} while (qcedev_areq->state != QCEDEV_REQ_SUBMITTED);

	if (ret != 0) {
		podev->active_command = NULL;
		/*
		 * Look through queued requests and wake up the corresponding
		 * thread.
		 */
		if (!list_empty(&podev->ready_commands)) {
			new_req = container_of(podev->ready_commands.next,
						struct qcedev_async_req, list);
			list_del(&new_req->list);
			new_req->state = QCEDEV_REQ_CURRENT;
			wake_up_interruptible(&new_req->wait_q);
		}
	}

	spin_unlock_irqrestore(&podev->lock, flags);

	qcedev_areq->timed_out = false;
	if (ret == 0)
		wait = wait_for_completion_timeout(&qcedev_areq->complete,
				msecs_to_jiffies(MAX_CRYPTO_WAIT_TIME));

	if (!wait) {
	/*
	 * This means wait timed out, and the callback routine was not
	 * exercised. The callback sequence does some housekeeping which
	 * would be missed here, hence having a call to qce here to do
	 * that.
	 */
		pr_err("%s: wait timed out, req info = %d\n", __func__,
					current_req_info);
		print_sts = true;
		qcedev_check_crypto_status(qcedev_areq, podev->qce, print_sts);
		qcedev_areq->timed_out = true;
		ret = qce_manage_timeout(podev->qce, current_req_info);
		if (ret) {
			pr_err("%s: error during manage timeout\n", __func__);
			qcedev_areq->err = -EIO;
			return qcedev_areq->err;
		}
		tasklet_schedule(&podev->done_tasklet);
		if (qcedev_areq->offload_cipher_op_req.err !=
						QCEDEV_OFFLOAD_NO_ERROR)
			return 0;
	}

	if (ret)
		qcedev_areq->err = -EIO;

	pstat = &_qcedev_stat;
	if (qcedev_areq->op_type == QCEDEV_CRYPTO_OPER_CIPHER) {
		switch (qcedev_areq->cipher_op_req.op) {
		case QCEDEV_OPER_DEC:
			if (qcedev_areq->err)
				pstat->qcedev_dec_fail++;
			else
				pstat->qcedev_dec_success++;
			break;
		case QCEDEV_OPER_ENC:
			if (qcedev_areq->err)
				pstat->qcedev_enc_fail++;
			else
				pstat->qcedev_enc_success++;
			break;
		default:
			break;
		}
	} else if (qcedev_areq->op_type == QCEDEV_CRYPTO_OPER_OFFLOAD_CIPHER) {
		//Do nothing
	} else {
		if (qcedev_areq->err)
			pstat->qcedev_sha_fail++;
		else
			pstat->qcedev_sha_success++;
	}

	return qcedev_areq->err;
}

static int qcedev_sha_init(struct qcedev_async_req *areq,
				struct qcedev_handle *handle)
{
	struct qcedev_sha_ctxt *sha_ctxt = &handle->sha_ctxt;

	memset(sha_ctxt, 0, sizeof(struct qcedev_sha_ctxt));
	sha_ctxt->first_blk = 1;

	if ((areq->sha_op_req.alg == QCEDEV_ALG_SHA1) ||
			(areq->sha_op_req.alg == QCEDEV_ALG_SHA1_HMAC)) {
		memcpy(&sha_ctxt->digest[0],
			&_std_init_vector_sha1_uint8[0], SHA1_DIGEST_SIZE);
		sha_ctxt->diglen = SHA1_DIGEST_SIZE;
	} else {
		if ((areq->sha_op_req.alg == QCEDEV_ALG_SHA256) ||
			(areq->sha_op_req.alg == QCEDEV_ALG_SHA256_HMAC)) {
			memcpy(&sha_ctxt->digest[0],
					&_std_init_vector_sha256_uint8[0],
					SHA256_DIGEST_SIZE);
			sha_ctxt->diglen = SHA256_DIGEST_SIZE;
		}
	}
	sha_ctxt->init_done = true;
	return 0;
}


static int qcedev_sha_update_max_xfer(struct qcedev_async_req *qcedev_areq,
				struct qcedev_handle *handle,
				struct scatterlist *sg_src)
{
	int err = 0;
	int i = 0;
	uint32_t total;

	uint8_t *user_src = NULL;
	uint8_t *k_src = NULL;
	uint8_t *k_buf_src = NULL;
	uint8_t *k_align_src = NULL;

	uint32_t sha_pad_len = 0;
	uint32_t trailing_buf_len = 0;
	uint32_t t_buf = handle->sha_ctxt.trailing_buf_len;
	uint32_t sha_block_size;

	total = qcedev_areq->sha_op_req.data_len + t_buf;

	if (qcedev_areq->sha_op_req.alg == QCEDEV_ALG_SHA1)
		sha_block_size = SHA1_BLOCK_SIZE;
	else
		sha_block_size = SHA256_BLOCK_SIZE;

	if (total <= sha_block_size) {
		uint32_t len =  qcedev_areq->sha_op_req.data_len;

		i = 0;

		k_src = &handle->sha_ctxt.trailing_buf[t_buf];

		/* Copy data from user src(s) */
		while (len > 0) {
			user_src = qcedev_areq->sha_op_req.data[i].vaddr;
			if (user_src && copy_from_user(k_src,
				(void __user *)user_src,
				qcedev_areq->sha_op_req.data[i].len))
				return -EFAULT;

			len -= qcedev_areq->sha_op_req.data[i].len;
			k_src += qcedev_areq->sha_op_req.data[i].len;
			i++;
		}
		handle->sha_ctxt.trailing_buf_len = total;

		return 0;
	}


	k_buf_src = kmalloc(total + CACHE_LINE_SIZE * 2,
				GFP_KERNEL);
	if (k_buf_src == NULL)
		return -ENOMEM;

	k_align_src = (uint8_t *)ALIGN(((uintptr_t)k_buf_src),
							CACHE_LINE_SIZE);
	k_src = k_align_src;

	/* check for trailing buffer from previous updates and append it */
	if (t_buf > 0) {
		memcpy(k_src, &handle->sha_ctxt.trailing_buf[0],
								t_buf);
		k_src += t_buf;
	}

	/* Copy data from user src(s) */
	user_src = qcedev_areq->sha_op_req.data[0].vaddr;
	if (user_src && copy_from_user(k_src,
				(void __user *)user_src,
				qcedev_areq->sha_op_req.data[0].len)) {
		memset(k_buf_src, 0, ksize((void *)k_buf_src));
		kfree(k_buf_src);
		return -EFAULT;
	}
	k_src += qcedev_areq->sha_op_req.data[0].len;
	for (i = 1; i < qcedev_areq->sha_op_req.entries; i++) {
		user_src = qcedev_areq->sha_op_req.data[i].vaddr;
		if (user_src && copy_from_user(k_src,
					(void __user *)user_src,
					qcedev_areq->sha_op_req.data[i].len)) {
			memset(k_buf_src, 0, ksize((void *)k_buf_src));
			kfree(k_buf_src);
			return -EFAULT;
		}
		k_src += qcedev_areq->sha_op_req.data[i].len;
	}

	/*  get new trailing buffer */
	sha_pad_len = ALIGN(total, CE_SHA_BLOCK_SIZE) - total;
	trailing_buf_len =  CE_SHA_BLOCK_SIZE - sha_pad_len;

	qcedev_areq->sha_req.sreq.src = sg_src;
	sg_init_one(qcedev_areq->sha_req.sreq.src, k_align_src,
						total-trailing_buf_len);

	qcedev_areq->sha_req.sreq.nbytes = total - trailing_buf_len;

	/*  update sha_ctxt trailing buf content to new trailing buf */
	if (trailing_buf_len > 0) {
		memset(&handle->sha_ctxt.trailing_buf[0], 0, 64);
		memcpy(&handle->sha_ctxt.trailing_buf[0],
			(k_src - trailing_buf_len),
			trailing_buf_len);
	}
	handle->sha_ctxt.trailing_buf_len = trailing_buf_len;

	err = submit_req(qcedev_areq, handle);

	handle->sha_ctxt.last_blk = 0;
	handle->sha_ctxt.first_blk = 0;

	memset(k_buf_src, 0, ksize((void *)k_buf_src));
	kfree(k_buf_src);
	return err;
}

static int qcedev_sha_update(struct qcedev_async_req *qcedev_areq,
				struct qcedev_handle *handle,
				struct scatterlist *sg_src)
{
	int err = 0;
	int i = 0;
	int j = 0;
	int k = 0;
	int num_entries = 0;
	uint32_t total = 0;

	if (!handle->sha_ctxt.init_done) {
		pr_err("%s Init was not called\n", __func__);
		return -EINVAL;
	}

	if (qcedev_areq->sha_op_req.data_len > QCE_MAX_OPER_DATA) {

		struct	qcedev_sha_op_req *saved_req;
		struct	qcedev_sha_op_req req;
		struct	qcedev_sha_op_req *sreq = &qcedev_areq->sha_op_req;

		/* save the original req structure */
		saved_req =
			kmalloc(sizeof(struct qcedev_sha_op_req), GFP_KERNEL);
		if (saved_req == NULL) {
			pr_err("%s:Can't Allocate mem:saved_req 0x%lx\n",
						__func__, (uintptr_t)saved_req);
			return -ENOMEM;
		}
		memcpy(&req, sreq, sizeof(struct qcedev_sha_op_req));
		memcpy(saved_req, sreq, sizeof(struct qcedev_sha_op_req));

		i = 0;
		/* Address 32 KB  at a time */
		while ((i < req.entries) && (err == 0)) {
			if (sreq->data[i].len > QCE_MAX_OPER_DATA) {
				sreq->data[0].len = QCE_MAX_OPER_DATA;
				if (i > 0) {
					sreq->data[0].vaddr =
							sreq->data[i].vaddr;
				}

				sreq->data_len = QCE_MAX_OPER_DATA;
				sreq->entries = 1;

				err = qcedev_sha_update_max_xfer(qcedev_areq,
								handle, sg_src);

				sreq->data[i].len = req.data[i].len -
							QCE_MAX_OPER_DATA;
				sreq->data[i].vaddr = req.data[i].vaddr +
							QCE_MAX_OPER_DATA;
				req.data[i].vaddr = sreq->data[i].vaddr;
				req.data[i].len = sreq->data[i].len;
			} else {
				total = 0;
				for (j = i; j < req.entries; j++) {
					num_entries++;
					if ((total + sreq->data[j].len) >=
							QCE_MAX_OPER_DATA) {
						sreq->data[j].len =
						(QCE_MAX_OPER_DATA - total);
						total = QCE_MAX_OPER_DATA;
						break;
					}
					total += sreq->data[j].len;
				}

				sreq->data_len = total;
				if (i > 0)
					for (k = 0; k < num_entries; k++) {
						sreq->data[k].len =
							sreq->data[i+k].len;
						sreq->data[k].vaddr =
							sreq->data[i+k].vaddr;
					}
				sreq->entries = num_entries;

				i = j;
				err = qcedev_sha_update_max_xfer(qcedev_areq,
								handle, sg_src);
				num_entries = 0;

				sreq->data[i].vaddr = req.data[i].vaddr +
							sreq->data[i].len;
				sreq->data[i].len = req.data[i].len -
							sreq->data[i].len;
				req.data[i].vaddr = sreq->data[i].vaddr;
				req.data[i].len = sreq->data[i].len;

				if (sreq->data[i].len == 0)
					i++;
			}
		} /* end of while ((i < req.entries) && (err == 0)) */

		/* Restore the original req structure */
		for (i = 0; i < saved_req->entries; i++) {
			sreq->data[i].len = saved_req->data[i].len;
			sreq->data[i].vaddr = saved_req->data[i].vaddr;
		}
		sreq->entries = saved_req->entries;
		sreq->data_len = saved_req->data_len;
		memset(saved_req, 0, ksize((void *)saved_req));
		kfree(saved_req);
	} else
		err = qcedev_sha_update_max_xfer(qcedev_areq, handle, sg_src);

	return err;
}

static int qcedev_sha_final(struct qcedev_async_req *qcedev_areq,
				struct qcedev_handle *handle)
{
	int err = 0;
	struct scatterlist sg_src;
	uint32_t total;
	uint8_t *k_buf_src = NULL;
	uint8_t *k_align_src = NULL;

	if (!handle->sha_ctxt.init_done) {
		pr_err("%s Init was not called\n", __func__);
		return -EINVAL;
	}

	handle->sha_ctxt.last_blk = 1;

	total = handle->sha_ctxt.trailing_buf_len;

	k_buf_src = kmalloc(total + CACHE_LINE_SIZE * 2,
				GFP_KERNEL);
	if (k_buf_src == NULL)
		return -ENOMEM;

	k_align_src = (uint8_t *)ALIGN(((uintptr_t)k_buf_src),
						CACHE_LINE_SIZE);
	memcpy(k_align_src, &handle->sha_ctxt.trailing_buf[0], total);

	qcedev_areq->sha_req.sreq.src = (struct scatterlist *) &sg_src;

	sg_init_one(qcedev_areq->sha_req.sreq.src, k_align_src, total);

	qcedev_areq->sha_req.sreq.nbytes = total;

	err = submit_req(qcedev_areq, handle);

	handle->sha_ctxt.first_blk = 0;
	handle->sha_ctxt.last_blk = 0;
	handle->sha_ctxt.auth_data[0] = 0;
	handle->sha_ctxt.auth_data[1] = 0;
	handle->sha_ctxt.trailing_buf_len = 0;
	handle->sha_ctxt.init_done = false;
	memset(&handle->sha_ctxt.trailing_buf[0], 0, 64);
	memset(k_buf_src, 0, ksize((void *)k_buf_src));
	kfree(k_buf_src);
	qcedev_areq->sha_req.sreq.src = NULL;
	return err;
}

static int qcedev_hash_cmac(struct qcedev_async_req *qcedev_areq,
					struct qcedev_handle *handle,
					struct scatterlist *sg_src)
{
	int err = 0;
	int i = 0;
	uint32_t total;

	uint8_t *user_src = NULL;
	uint8_t *k_src = NULL;
	uint8_t *k_buf_src = NULL;

	total = qcedev_areq->sha_op_req.data_len;

	if ((qcedev_areq->sha_op_req.authklen != QCEDEV_AES_KEY_128) &&
		(qcedev_areq->sha_op_req.authklen != QCEDEV_AES_KEY_256)) {
		pr_err("%s: unsupported key length\n", __func__);
		return -EINVAL;
	}

	if (copy_from_user(&handle->sha_ctxt.authkey[0],
				(void __user *)qcedev_areq->sha_op_req.authkey,
				qcedev_areq->sha_op_req.authklen))
		return -EFAULT;

	if (total > U32_MAX - CACHE_LINE_SIZE * 2)
		return -EINVAL;

	k_buf_src = kmalloc(total + CACHE_LINE_SIZE * 2, GFP_KERNEL);
	if (k_buf_src == NULL)
		return -ENOMEM;

	k_src = k_buf_src;

	/* Copy data from user src(s) */
	user_src = qcedev_areq->sha_op_req.data[0].vaddr;
	for (i = 0; i < qcedev_areq->sha_op_req.entries; i++) {
		user_src = qcedev_areq->sha_op_req.data[i].vaddr;
		if (user_src && copy_from_user(k_src, (void __user *)user_src,
				qcedev_areq->sha_op_req.data[i].len)) {
			memset(k_buf_src, 0, ksize((void *)k_buf_src));
			kfree(k_buf_src);
			return -EFAULT;
		}
		k_src += qcedev_areq->sha_op_req.data[i].len;
	}

	qcedev_areq->sha_req.sreq.src = sg_src;
	sg_init_one(qcedev_areq->sha_req.sreq.src, k_buf_src, total);

	qcedev_areq->sha_req.sreq.nbytes = total;
	handle->sha_ctxt.diglen = qcedev_areq->sha_op_req.diglen;
	err = submit_req(qcedev_areq, handle);

	memset(k_buf_src, 0, ksize((void *)k_buf_src));
	kfree(k_buf_src);
	return err;
}

static int qcedev_set_hmac_auth_key(struct qcedev_async_req *areq,
					struct qcedev_handle *handle,
					struct scatterlist *sg_src)
{
	int err = 0;

	if (areq->sha_op_req.authklen <= QCEDEV_MAX_KEY_SIZE) {
		qcedev_sha_init(areq, handle);
		if (copy_from_user(&handle->sha_ctxt.authkey[0],
				(void __user *)areq->sha_op_req.authkey,
				areq->sha_op_req.authklen))
			return -EFAULT;
	} else {
		struct qcedev_async_req authkey_areq;
		uint8_t	authkey[QCEDEV_MAX_SHA_BLOCK_SIZE];

		init_completion(&authkey_areq.complete);

		authkey_areq.sha_op_req.entries = 1;
		authkey_areq.sha_op_req.data[0].vaddr =
						areq->sha_op_req.authkey;
		authkey_areq.sha_op_req.data[0].len = areq->sha_op_req.authklen;
		authkey_areq.sha_op_req.data_len = areq->sha_op_req.authklen;
		authkey_areq.sha_op_req.diglen = 0;
		authkey_areq.handle = handle;

		memset(&authkey_areq.sha_op_req.digest[0], 0,
						QCEDEV_MAX_SHA_DIGEST);
		if (areq->sha_op_req.alg == QCEDEV_ALG_SHA1_HMAC)
			authkey_areq.sha_op_req.alg = QCEDEV_ALG_SHA1;
		if (areq->sha_op_req.alg == QCEDEV_ALG_SHA256_HMAC)
			authkey_areq.sha_op_req.alg = QCEDEV_ALG_SHA256;

		authkey_areq.op_type = QCEDEV_CRYPTO_OPER_SHA;

		qcedev_sha_init(&authkey_areq, handle);
		err = qcedev_sha_update(&authkey_areq, handle, sg_src);
		if (!err)
			err = qcedev_sha_final(&authkey_areq, handle);
		else
			return err;
		memcpy(&authkey[0], &handle->sha_ctxt.digest[0],
				handle->sha_ctxt.diglen);
		qcedev_sha_init(areq, handle);

		memcpy(&handle->sha_ctxt.authkey[0], &authkey[0],
				handle->sha_ctxt.diglen);
	}
	return err;
}

static int qcedev_hmac_get_ohash(struct qcedev_async_req *qcedev_areq,
				struct qcedev_handle *handle)
{
	int err = 0;
	struct scatterlist sg_src;
	uint8_t *k_src = NULL;
	uint32_t sha_block_size = 0;
	uint32_t sha_digest_size = 0;

	if (qcedev_areq->sha_op_req.alg == QCEDEV_ALG_SHA1_HMAC) {
		sha_digest_size = SHA1_DIGEST_SIZE;
		sha_block_size = SHA1_BLOCK_SIZE;
	} else {
		if (qcedev_areq->sha_op_req.alg == QCEDEV_ALG_SHA256_HMAC) {
			sha_digest_size = SHA256_DIGEST_SIZE;
			sha_block_size = SHA256_BLOCK_SIZE;
		}
	}
	k_src = kmalloc(sha_block_size, GFP_KERNEL);
	if (k_src == NULL)
		return -ENOMEM;

	/* check for trailing buffer from previous updates and append it */
	memcpy(k_src, &handle->sha_ctxt.trailing_buf[0],
			handle->sha_ctxt.trailing_buf_len);

	qcedev_areq->sha_req.sreq.src = (struct scatterlist *) &sg_src;
	sg_init_one(qcedev_areq->sha_req.sreq.src, k_src, sha_block_size);

	qcedev_areq->sha_req.sreq.nbytes = sha_block_size;
	memset(&handle->sha_ctxt.trailing_buf[0], 0, sha_block_size);
	memcpy(&handle->sha_ctxt.trailing_buf[0], &handle->sha_ctxt.digest[0],
					sha_digest_size);
	handle->sha_ctxt.trailing_buf_len = sha_digest_size;

	handle->sha_ctxt.first_blk = 1;
	handle->sha_ctxt.last_blk = 0;
	handle->sha_ctxt.auth_data[0] = 0;
	handle->sha_ctxt.auth_data[1] = 0;

	if (qcedev_areq->sha_op_req.alg == QCEDEV_ALG_SHA1_HMAC) {
		memcpy(&handle->sha_ctxt.digest[0],
			&_std_init_vector_sha1_uint8[0], SHA1_DIGEST_SIZE);
		handle->sha_ctxt.diglen = SHA1_DIGEST_SIZE;
	}

	if (qcedev_areq->sha_op_req.alg == QCEDEV_ALG_SHA256_HMAC) {
		memcpy(&handle->sha_ctxt.digest[0],
			&_std_init_vector_sha256_uint8[0], SHA256_DIGEST_SIZE);
		handle->sha_ctxt.diglen = SHA256_DIGEST_SIZE;
	}
	err = submit_req(qcedev_areq, handle);

	handle->sha_ctxt.last_blk = 0;
	handle->sha_ctxt.first_blk = 0;
	memset(k_src, 0, ksize((void *)k_src));
	kfree(k_src);
	qcedev_areq->sha_req.sreq.src = NULL;
	return err;
}

static int qcedev_hmac_update_iokey(struct qcedev_async_req *areq,
				struct qcedev_handle *handle, bool ikey)
{
	int i;
	uint32_t constant;
	uint32_t sha_block_size;

	if (ikey)
		constant = 0x36;
	else
		constant = 0x5c;

	if (areq->sha_op_req.alg == QCEDEV_ALG_SHA1_HMAC)
		sha_block_size = SHA1_BLOCK_SIZE;
	else
		sha_block_size = SHA256_BLOCK_SIZE;

	memset(&handle->sha_ctxt.trailing_buf[0], 0, sha_block_size);
	for (i = 0; i < sha_block_size; i++)
		handle->sha_ctxt.trailing_buf[i] =
				(handle->sha_ctxt.authkey[i] ^ constant);

	handle->sha_ctxt.trailing_buf_len = sha_block_size;
	return 0;
}

static int qcedev_hmac_init(struct qcedev_async_req *areq,
				struct qcedev_handle *handle,
				struct scatterlist *sg_src)
{
	int err;
	struct qcedev_control *podev = handle->cntl;

	err = qcedev_set_hmac_auth_key(areq, handle, sg_src);
	if (err)
		return err;
	if (!podev->ce_support.sha_hmac)
		qcedev_hmac_update_iokey(areq, handle, true);
	return 0;
}

static int qcedev_hmac_final(struct qcedev_async_req *areq,
				struct qcedev_handle *handle)
{
	int err;
	struct qcedev_control *podev = handle->cntl;

	err = qcedev_sha_final(areq, handle);
	if (podev->ce_support.sha_hmac)
		return err;

	qcedev_hmac_update_iokey(areq, handle, false);
	err = qcedev_hmac_get_ohash(areq, handle);
	if (err)
		return err;
	err = qcedev_sha_final(areq, handle);

	return err;
}

static int qcedev_hash_init(struct qcedev_async_req *areq,
				struct qcedev_handle *handle,
				struct scatterlist *sg_src)
{
	if ((areq->sha_op_req.alg == QCEDEV_ALG_SHA1) ||
			(areq->sha_op_req.alg == QCEDEV_ALG_SHA256))
		return qcedev_sha_init(areq, handle);
	else
		return qcedev_hmac_init(areq, handle, sg_src);
}

static int qcedev_hash_update(struct qcedev_async_req *qcedev_areq,
				struct qcedev_handle *handle,
				struct scatterlist *sg_src)
{
	return qcedev_sha_update(qcedev_areq, handle, sg_src);
}

static int qcedev_hash_final(struct qcedev_async_req *areq,
				struct qcedev_handle *handle)
{
	if ((areq->sha_op_req.alg == QCEDEV_ALG_SHA1) ||
			(areq->sha_op_req.alg == QCEDEV_ALG_SHA256))
		return qcedev_sha_final(areq, handle);
	else
		return qcedev_hmac_final(areq, handle);
}

static int qcedev_vbuf_ablk_cipher_max_xfer(struct qcedev_async_req *areq,
				int *di, struct qcedev_handle *handle,
				uint8_t *k_align_src)
{
	int err = 0;
	int i = 0;
	int dst_i = *di;
	struct scatterlist sg_src;
	uint32_t byteoffset = 0;
	uint8_t *user_src = NULL;
	uint8_t *k_align_dst = k_align_src;
	struct	qcedev_cipher_op_req *creq = &areq->cipher_op_req;


	if (areq->cipher_op_req.mode == QCEDEV_AES_MODE_CTR)
		byteoffset = areq->cipher_op_req.byteoffset;

	user_src = areq->cipher_op_req.vbuf.src[0].vaddr;
	if (user_src && copy_from_user((k_align_src + byteoffset),
				(void __user *)user_src,
				areq->cipher_op_req.vbuf.src[0].len))
		return -EFAULT;

	k_align_src += byteoffset + areq->cipher_op_req.vbuf.src[0].len;

	for (i = 1; i < areq->cipher_op_req.entries; i++) {
		user_src = areq->cipher_op_req.vbuf.src[i].vaddr;
		if (user_src && copy_from_user(k_align_src,
					(void __user *)user_src,
					areq->cipher_op_req.vbuf.src[i].len)) {
			return -EFAULT;
		}
		k_align_src += areq->cipher_op_req.vbuf.src[i].len;
	}

	/* restore src beginning */
	k_align_src = k_align_dst;
	areq->cipher_op_req.data_len += byteoffset;

	areq->cipher_req.creq.src = (struct scatterlist *) &sg_src;
	areq->cipher_req.creq.dst = (struct scatterlist *) &sg_src;

	/* In place encryption/decryption */
	sg_init_one(areq->cipher_req.creq.src,
					k_align_dst,
					areq->cipher_op_req.data_len);

	areq->cipher_req.creq.cryptlen = areq->cipher_op_req.data_len;
	areq->cipher_req.creq.iv = areq->cipher_op_req.iv;
	areq->cipher_op_req.entries = 1;

	err = submit_req(areq, handle);

	/* copy data to destination buffer*/
	creq->data_len -= byteoffset;

	while (creq->data_len > 0) {
		if (creq->vbuf.dst[dst_i].len <= creq->data_len) {
			if (err == 0 && copy_to_user(
				(void __user *)creq->vbuf.dst[dst_i].vaddr,
					(k_align_dst + byteoffset),
					creq->vbuf.dst[dst_i].len)) {
				err = -EFAULT;
				goto exit;
			}

			k_align_dst += creq->vbuf.dst[dst_i].len;
			creq->data_len -= creq->vbuf.dst[dst_i].len;
			dst_i++;
		} else {
			if (err == 0 && copy_to_user(
				(void __user *)creq->vbuf.dst[dst_i].vaddr,
					(k_align_dst + byteoffset),
				creq->data_len)) {
				err = -EFAULT;
				goto exit;
			}

			k_align_dst += creq->data_len;
			creq->vbuf.dst[dst_i].len -= creq->data_len;
			creq->vbuf.dst[dst_i].vaddr += creq->data_len;
			creq->data_len = 0;
		}
	}
	*di = dst_i;
exit:
	areq->cipher_req.creq.src = NULL;
	areq->cipher_req.creq.dst = NULL;
	return err;
};

static int qcedev_vbuf_ablk_cipher(struct qcedev_async_req *areq,
						struct qcedev_handle *handle)
{
	int err = 0;
	int di = 0;
	int i = 0;
	int j = 0;
	int k = 0;
	uint32_t byteoffset = 0;
	int num_entries = 0;
	uint32_t total = 0;
	uint32_t len;
	uint8_t *k_buf_src = NULL;
	uint8_t *k_align_src = NULL;
	uint32_t max_data_xfer;
	struct qcedev_cipher_op_req *saved_req;
	struct	qcedev_cipher_op_req *creq = &areq->cipher_op_req;

	total = 0;

	if (areq->cipher_op_req.mode == QCEDEV_AES_MODE_CTR)
		byteoffset = areq->cipher_op_req.byteoffset;
	k_buf_src = kmalloc(QCE_MAX_OPER_DATA + CACHE_LINE_SIZE * 2,
				GFP_KERNEL);
	if (k_buf_src == NULL)
		return -ENOMEM;
	k_align_src = (uint8_t *)ALIGN(((uintptr_t)k_buf_src),
							CACHE_LINE_SIZE);
	max_data_xfer = QCE_MAX_OPER_DATA - byteoffset;

	saved_req = kmemdup(creq, sizeof(struct qcedev_cipher_op_req),
				GFP_KERNEL);
	if (saved_req == NULL) {
		memset(k_buf_src, 0, ksize((void *)k_buf_src));
		kfree(k_buf_src);
		return -ENOMEM;

	}

	if (areq->cipher_op_req.data_len > max_data_xfer) {
		struct qcedev_cipher_op_req req;

		/* save the original req structure */
		memcpy(&req, creq, sizeof(struct qcedev_cipher_op_req));

		i = 0;
		/* Address 32 KB  at a time */
		while ((i < req.entries) && (err == 0)) {
			if (creq->vbuf.src[i].len > max_data_xfer) {
				creq->vbuf.src[0].len =	max_data_xfer;
				if (i > 0) {
					creq->vbuf.src[0].vaddr =
						creq->vbuf.src[i].vaddr;
				}

				creq->data_len = max_data_xfer;
				creq->entries = 1;

				err = qcedev_vbuf_ablk_cipher_max_xfer(areq,
						&di, handle, k_align_src);
				if (err < 0) {
					memset(saved_req, 0,
						ksize((void *)saved_req));
					memset(k_buf_src, 0,
						ksize((void *)k_buf_src));
					kfree(k_buf_src);
					kfree(saved_req);
					return err;
				}

				creq->vbuf.src[i].len =	req.vbuf.src[i].len -
							max_data_xfer;
				creq->vbuf.src[i].vaddr =
						req.vbuf.src[i].vaddr +
						max_data_xfer;
				req.vbuf.src[i].vaddr =
						creq->vbuf.src[i].vaddr;
				req.vbuf.src[i].len = creq->vbuf.src[i].len;

			} else {
				total = areq->cipher_op_req.byteoffset;
				for (j = i; j < req.entries; j++) {
					num_entries++;
					if ((total + creq->vbuf.src[j].len)
							>= max_data_xfer) {
						creq->vbuf.src[j].len =
						max_data_xfer - total;
						total = max_data_xfer;
						break;
					}
					total += creq->vbuf.src[j].len;
				}

				creq->data_len = total;
				if (i > 0)
					for (k = 0; k < num_entries; k++) {
						creq->vbuf.src[k].len =
						creq->vbuf.src[i+k].len;
						creq->vbuf.src[k].vaddr =
						creq->vbuf.src[i+k].vaddr;
					}
				creq->entries =  num_entries;

				i = j;
				err = qcedev_vbuf_ablk_cipher_max_xfer(areq,
						&di, handle, k_align_src);
				if (err < 0) {
					memset(saved_req, 0,
						ksize((void *)saved_req));
					memset(k_buf_src, 0,
						ksize((void *)k_buf_src));
					kfree(k_buf_src);
					kfree(saved_req);
					return err;
				}

				num_entries = 0;
				areq->cipher_op_req.byteoffset = 0;

				creq->vbuf.src[i].vaddr = req.vbuf.src[i].vaddr
					+ creq->vbuf.src[i].len;
				creq->vbuf.src[i].len =	req.vbuf.src[i].len -
							creq->vbuf.src[i].len;

				req.vbuf.src[i].vaddr =
						creq->vbuf.src[i].vaddr;
				req.vbuf.src[i].len = creq->vbuf.src[i].len;

				if (creq->vbuf.src[i].len == 0)
					i++;
			}

			areq->cipher_op_req.byteoffset = 0;
			max_data_xfer = QCE_MAX_OPER_DATA;
			byteoffset = 0;

		} /* end of while ((i < req.entries) && (err == 0)) */
	} else
		err = qcedev_vbuf_ablk_cipher_max_xfer(areq, &di, handle,
								k_align_src);

	/* Restore the original req structure */
	for (i = 0; i < saved_req->entries; i++) {
		creq->vbuf.src[i].len = saved_req->vbuf.src[i].len;
		creq->vbuf.src[i].vaddr = saved_req->vbuf.src[i].vaddr;
	}
	for (len = 0, i = 0; len < saved_req->data_len; i++) {
		creq->vbuf.dst[i].len = saved_req->vbuf.dst[i].len;
		creq->vbuf.dst[i].vaddr = saved_req->vbuf.dst[i].vaddr;
		len += saved_req->vbuf.dst[i].len;
	}
	creq->entries = saved_req->entries;
	creq->data_len = saved_req->data_len;
	creq->byteoffset = saved_req->byteoffset;

	memset(saved_req, 0, ksize((void *)saved_req));
	memset(k_buf_src, 0, ksize((void *)k_buf_src));
	kfree(saved_req);
	kfree(k_buf_src);
	return err;

}

static int qcedev_smmu_ablk_offload_cipher(struct qcedev_async_req *areq,
				       struct qcedev_handle *handle)
{
	int i = 0;
	int err = 0;
	size_t byteoffset = 0;
	size_t transfer_data_len = 0;
	size_t pending_data_len = 0;
	size_t max_data_xfer = MAX_CEHW_REQ_TRANSFER_SIZE - byteoffset;
	uint8_t *user_src = NULL;
	uint8_t *user_dst = NULL;
	struct scatterlist sg_src;
	struct scatterlist sg_dst;

	if (areq->offload_cipher_op_req.mode == QCEDEV_AES_MODE_CTR)
		byteoffset = areq->offload_cipher_op_req.byteoffset;

	/*
	 * areq has two components:
	 *      a) Request that comes from userspace i.e. offload_cipher_op_req
	 *      b) Request that QCE understands - skcipher i.e. cipher_req.creq
	 *         skcipher has sglist pointers src and dest that would carry
	 *         data to/from CE.
	 */
	areq->cipher_req.creq.src = &sg_src;
	areq->cipher_req.creq.dst = &sg_dst;
	sg_init_table(&sg_src, 1);
	sg_init_table(&sg_dst, 1);

	for (i = 0; i < areq->offload_cipher_op_req.entries; i++) {
		transfer_data_len = 0;
		pending_data_len = areq->offload_cipher_op_req.vbuf.src[i].len;
		user_src = areq->offload_cipher_op_req.vbuf.src[i].vaddr;
		user_src += byteoffset;

		user_dst = areq->offload_cipher_op_req.vbuf.dst[i].vaddr;
		user_dst += byteoffset;

		areq->cipher_req.creq.iv = areq->offload_cipher_op_req.iv;

		while (pending_data_len) {
			transfer_data_len = min(max_data_xfer,
						pending_data_len);
			sg_src.dma_address = (dma_addr_t)user_src;
			sg_dst.dma_address = (dma_addr_t)user_dst;
			areq->cipher_req.creq.cryptlen = transfer_data_len;

			sg_src.length = transfer_data_len;
			sg_dst.length = transfer_data_len;

			err = submit_req(areq, handle);
			if (err) {
				pr_err("%s: Error processing req, err = %d\n",
						__func__, err);
				goto exit;
			}
			/* update data len to be processed */
			pending_data_len -= transfer_data_len;
			user_src += transfer_data_len;
			user_dst += transfer_data_len;
		}
	}
exit:
	return err;
}

static int qcedev_check_cipher_key(struct qcedev_cipher_op_req *req,
						struct qcedev_control *podev)
{
	/* if intending to use HW key make sure key fields are set
	 * correctly and HW key is indeed supported in target
	 */
	if (req->encklen == 0) {
		int i;

		for (i = 0; i < QCEDEV_MAX_KEY_SIZE; i++) {
			if (req->enckey[i]) {
				pr_err("%s: Invalid key: non-zero key input\n",
								__func__);
				goto error;
			}
		}
		if ((req->op != QCEDEV_OPER_ENC_NO_KEY) &&
			(req->op != QCEDEV_OPER_DEC_NO_KEY))
			if (!podev->platform_support.hw_key_support) {
				pr_err("%s: Invalid op %d\n", __func__,
						(uint32_t)req->op);
				goto error;
			}
	} else {
		if (req->encklen == QCEDEV_AES_KEY_192) {
			if (!podev->ce_support.aes_key_192) {
				pr_err("%s: AES-192 not supported\n", __func__);
				goto error;
			}
		} else {
			/* if not using HW key make sure key
			 * length is valid
			 */
			if (req->mode == QCEDEV_AES_MODE_XTS) {
				if ((req->encklen != QCEDEV_AES_KEY_128*2) &&
				(req->encklen != QCEDEV_AES_KEY_256*2)) {
					pr_err("%s: unsupported key size: %d\n",
							__func__, req->encklen);
					goto error;
				}
			} else {
				if ((req->encklen != QCEDEV_AES_KEY_128) &&
					(req->encklen != QCEDEV_AES_KEY_256)) {
					pr_err("%s: unsupported key size %d\n",
							__func__, req->encklen);
					goto error;
				}
			}
		}
	}
	return 0;
error:
	return -EINVAL;
}

static int qcedev_check_cipher_params(struct qcedev_cipher_op_req *req,
						struct qcedev_control *podev)
{
	uint32_t total = 0;
	uint32_t i;

	if (req->use_pmem) {
		pr_err("%s: Use of PMEM is not supported\n", __func__);
		goto error;
	}
	if ((req->entries == 0) || (req->data_len == 0) ||
			(req->entries > QCEDEV_MAX_BUFFERS)) {
		pr_err("%s: Invalid cipher length/entries\n", __func__);
		goto error;
	}
	if ((req->alg >= QCEDEV_ALG_LAST) ||
		(req->mode >= QCEDEV_AES_DES_MODE_LAST)) {
		pr_err("%s: Invalid algorithm %d\n", __func__,
						(uint32_t)req->alg);
		goto error;
	}
	if ((req->mode == QCEDEV_AES_MODE_XTS) &&
				(!podev->ce_support.aes_xts)) {
		pr_err("%s: XTS algorithm is not supported\n", __func__);
		goto error;
	}
	if (req->alg == QCEDEV_ALG_AES) {
		if (qcedev_check_cipher_key(req, podev))
			goto error;

	}
	/* if using a byteoffset, make sure it is CTR mode using vbuf */
	if (req->byteoffset) {
		if (req->mode != QCEDEV_AES_MODE_CTR) {
			pr_err("%s: Operation on byte offset not supported\n",
								 __func__);
			goto error;
		}
		if (req->byteoffset >= AES_CE_BLOCK_SIZE) {
			pr_err("%s: Invalid byte offset\n", __func__);
			goto error;
		}
		total = req->byteoffset;
		for (i = 0; i < req->entries; i++) {
			if (total > U32_MAX - req->vbuf.src[i].len) {
				pr_err("%s:Integer overflow on total src len\n",
					__func__);
				goto error;
			}
			total += req->vbuf.src[i].len;
		}
	}

	if (req->data_len < req->byteoffset) {
		pr_err("%s: req data length %u is less than byteoffset %u\n",
				__func__, req->data_len, req->byteoffset);
		goto error;
	}

	/* Ensure IV size */
	if (req->ivlen > QCEDEV_MAX_IV_SIZE) {
		pr_err("%s: ivlen is not correct: %u\n", __func__, req->ivlen);
		goto error;
	}

	/* Ensure Key size */
	if (req->encklen > QCEDEV_MAX_KEY_SIZE) {
		pr_err("%s: Klen is not correct: %u\n", __func__, req->encklen);
		goto error;
	}

	/* Ensure zer ivlen for ECB  mode  */
	if (req->ivlen > 0) {
		if ((req->mode == QCEDEV_AES_MODE_ECB) ||
				(req->mode == QCEDEV_DES_MODE_ECB)) {
			pr_err("%s: Expecting a zero length IV\n", __func__);
			goto error;
		}
	} else {
		if ((req->mode != QCEDEV_AES_MODE_ECB) &&
				(req->mode != QCEDEV_DES_MODE_ECB)) {
			pr_err("%s: Expecting a non-zero ength IV\n", __func__);
			goto error;
		}
	}
	/* Check for sum of all dst length is equal to data_len  */
	for (i = 0, total = 0; i < req->entries; i++) {
		if (!req->vbuf.dst[i].vaddr && req->vbuf.dst[i].len) {
			pr_err("%s: NULL req dst vbuf[%d] with length %d\n",
				__func__, i, req->vbuf.dst[i].len);
			goto error;
		}
		if (req->vbuf.dst[i].len >= U32_MAX - total) {
			pr_err("%s: Integer overflow on total req dst vbuf length\n",
				__func__);
			goto error;
		}
		total += req->vbuf.dst[i].len;
	}
	if (total != req->data_len) {
		pr_err("%s: Total (i=%d) dst(%d) buf size != data_len (%d)\n",
			__func__, i, total, req->data_len);
		goto error;
	}
	/* Check for sum of all src length is equal to data_len  */
	for (i = 0, total = 0; i < req->entries; i++) {
		if (!req->vbuf.src[i].vaddr && req->vbuf.src[i].len) {
			pr_err("%s: NULL req src vbuf[%d] with length %d\n",
				__func__, i, req->vbuf.src[i].len);
			goto error;
		}
		if (req->vbuf.src[i].len > U32_MAX - total) {
			pr_err("%s: Integer overflow on total req src vbuf length\n",
				__func__);
			goto error;
		}
		total += req->vbuf.src[i].len;
	}
	if (total != req->data_len) {
		pr_err("%s: Total src(%d) buf size != data_len (%d)\n",
			__func__, total, req->data_len);
		goto error;
	}
	return 0;
error:
	return -EINVAL;

}

static int qcedev_check_sha_params(struct qcedev_sha_op_req *req,
						struct qcedev_control *podev)
{
	uint32_t total = 0;
	uint32_t i;

	if ((req->alg == QCEDEV_ALG_AES_CMAC) &&
				(!podev->ce_support.cmac)) {
		pr_err("%s: CMAC not supported\n", __func__);
		goto sha_error;
	}
	if ((!req->entries) || (req->entries > QCEDEV_MAX_BUFFERS)) {
		pr_err("%s: Invalid num entries (%d)\n",
						__func__, req->entries);
		goto sha_error;
	}

	if (req->alg >= QCEDEV_ALG_SHA_ALG_LAST) {
		pr_err("%s: Invalid algorithm (%d)\n", __func__, req->alg);
		goto sha_error;
	}
	if ((req->alg == QCEDEV_ALG_SHA1_HMAC) ||
			(req->alg == QCEDEV_ALG_SHA256_HMAC)) {
		if (req->authkey == NULL) {
			pr_err("%s: Invalid authkey pointer\n", __func__);
			goto sha_error;
		}
		if (req->authklen <= 0) {
			pr_err("%s: Invalid authkey length (%d)\n",
						__func__, req->authklen);
			goto sha_error;
		}
	}

	if (req->alg == QCEDEV_ALG_AES_CMAC) {
		if ((req->authklen != QCEDEV_AES_KEY_128) &&
					(req->authklen != QCEDEV_AES_KEY_256)) {
			pr_err("%s: unsupported key length\n", __func__);
			goto sha_error;
		}
	}

	/* Check for sum of all src length is equal to data_len  */
	for (i = 0, total = 0; i < req->entries; i++) {
		if (req->data[i].len > U32_MAX - total) {
			pr_err("%s: Integer overflow on total req buf length\n",
				__func__);
			goto sha_error;
		}
		total += req->data[i].len;
	}

	if (total != req->data_len) {
		pr_err("%s: Total src(%d) buf size != data_len (%d)\n",
			__func__, total, req->data_len);
		goto sha_error;
	}
	return 0;
sha_error:
	return -EINVAL;
}

static int qcedev_check_offload_cipher_key(struct qcedev_offload_cipher_op_req *req,
				       struct qcedev_control *podev)
{
	if (req->encklen == 0)
		return -EINVAL;

	/* AES-192 is not a valid option for OFFLOAD use case */
	if ((req->encklen != QCEDEV_AES_KEY_128) &&
			(req->encklen != QCEDEV_AES_KEY_256)) {
		pr_err("%s: unsupported key size %d\n",
					__func__, req->encklen);
		goto error;
	}

	return 0;
error:
	return -EINVAL;
}

static int qcedev_check_offload_cipher_params(struct qcedev_offload_cipher_op_req *req,
					  struct qcedev_control *podev)
{
	uint32_t total = 0;
	int i = 0;

	if ((req->entries == 0) || (req->data_len == 0) ||
		(req->entries > QCEDEV_MAX_BUFFERS)) {
		pr_err("%s: Invalid cipher length/entries\n", __func__);
		goto error;
	}

	if ((req->alg != QCEDEV_ALG_AES) ||
		(req->mode > QCEDEV_AES_MODE_CTR)) {
		pr_err("%s: Invalid algorithm %d\n", __func__,
					(uint32_t)req->alg);
		goto error;
	}

	if (qcedev_check_offload_cipher_key(req, podev))
		goto error;

	if (req->block_offset >= AES_CE_BLOCK_SIZE)
		goto error;

	/* if using a byteoffset, make sure it is CTR mode using vbuf */
	if (req->byteoffset) {
		if (req->mode != QCEDEV_AES_MODE_CTR) {
			pr_err("%s: Operation on byte offset not supported\n",
						__func__);
			goto error;
		}
		if (req->byteoffset >= AES_CE_BLOCK_SIZE) {
			pr_err("%s: Invalid byte offset\n", __func__);
			goto error;
		}
		total = req->byteoffset;
		for (i = 0; i < req->entries; i++) {
			if (total > U32_MAX - req->vbuf.src[i].len) {
				pr_err("%s:Int overflow on total src len\n",
						__func__);
				goto error;
			}
			total += req->vbuf.src[i].len;
		}
	}

	if (req->data_len < req->byteoffset) {
		pr_err("%s: req data length %u is less than byteoffset %u\n",
				__func__, req->data_len, req->byteoffset);
		goto error;
	}

	/* Ensure IV size */
	if (req->ivlen > QCEDEV_MAX_IV_SIZE) {
		pr_err("%s: ivlen is not correct: %u\n", __func__, req->ivlen);
		goto error;
	}

	/* Ensure Key size */
	if (req->encklen > QCEDEV_MAX_KEY_SIZE) {
		pr_err("%s: Klen is not correct: %u\n", __func__,
						req->encklen);
		goto error;
	}

	/* Check for sum of all dst length is equal to data_len  */
	for (i = 0, total = 0; i < req->entries; i++) {
		if (!req->vbuf.dst[i].vaddr && req->vbuf.dst[i].len) {
			pr_err("%s: NULL req dst vbuf[%d] with length %d\n",
					__func__, i, req->vbuf.dst[i].len);
			goto error;
		}
		if (req->vbuf.dst[i].len >= U32_MAX - total) {
			pr_err("%s: Int overflow on total req dst vbuf len\n",
					__func__);
			goto error;
		}
		total += req->vbuf.dst[i].len;
	}

	if (total != req->data_len) {
		pr_err("%s: Total (i=%d) dst(%d) buf size != data_len (%d)\n",
					__func__, i, total, req->data_len);
		goto error;
	}

	/* Check for sum of all src length is equal to data_len  */
	for (i = 0, total = 0; i < req->entries; i++) {
		if (!req->vbuf.src[i].vaddr && req->vbuf.src[i].len) {
			pr_err("%s: NULL req src vbuf[%d] with length %d\n",
					__func__, i, req->vbuf.src[i].len);
			goto error;
		}
		if (req->vbuf.src[i].len > U32_MAX - total) {
			pr_err("%s: Int overflow on total req src vbuf len\n",
					__func__);
			goto error;
		}
		total += req->vbuf.src[i].len;
	}

	if (total != req->data_len) {
		pr_err("%s: Total src(%d) buf size != data_len (%d)\n",
				__func__, total, req->data_len);
		goto error;
	}

	return 0;
error:
	return -EINVAL;
}

long qcedev_ioctl(struct file *file,
				unsigned int cmd, unsigned long arg)
{
	int err = 0;
	struct qcedev_handle *handle;
	struct qcedev_control *podev;
	struct qcedev_async_req *qcedev_areq;
	struct qcedev_stat *pstat;

	qcedev_areq = kzalloc(sizeof(struct qcedev_async_req), GFP_KERNEL);
	if (!qcedev_areq)
		return -ENOMEM;

	handle =  file->private_data;
	podev =  handle->cntl;
	qcedev_areq->handle = handle;
	if (podev == NULL || podev->magic != QCEDEV_MAGIC) {
		pr_err("%s: invalid handle %pK\n",
			__func__, podev);
		err = -ENOENT;
		goto exit_free_qcedev_areq;
	}

	/* Verify user arguments. */
	if (_IOC_TYPE(cmd) != QCEDEV_IOC_MAGIC) {
		err = -ENOTTY;
		goto exit_free_qcedev_areq;
	}

	init_completion(&qcedev_areq->complete);
	pstat = &_qcedev_stat;

	switch (cmd) {
	case QCEDEV_IOCTL_ENC_REQ:
	case QCEDEV_IOCTL_DEC_REQ:
		if (copy_from_user(&qcedev_areq->cipher_op_req,
				(void __user *)arg,
				sizeof(struct qcedev_cipher_op_req))) {
			err = -EFAULT;
			goto exit_free_qcedev_areq;
		}
		qcedev_areq->op_type = QCEDEV_CRYPTO_OPER_CIPHER;

		if (qcedev_check_cipher_params(&qcedev_areq->cipher_op_req,
				podev)) {
			err = -EINVAL;
			goto exit_free_qcedev_areq;
		}

		err = qcedev_vbuf_ablk_cipher(qcedev_areq, handle);
		if (err)
			goto exit_free_qcedev_areq;
		if (copy_to_user((void __user *)arg,
					&qcedev_areq->cipher_op_req,
					sizeof(struct qcedev_cipher_op_req))) {
			err = -EFAULT;
			goto exit_free_qcedev_areq;
		}
		break;

	case QCEDEV_IOCTL_OFFLOAD_OP_REQ:
		if (copy_from_user(&qcedev_areq->offload_cipher_op_req,
				(void __user *)arg,
				sizeof(struct qcedev_offload_cipher_op_req))) {
			err = -EFAULT;
			goto exit_free_qcedev_areq;
		}
		qcedev_areq->op_type = QCEDEV_CRYPTO_OPER_OFFLOAD_CIPHER;
		if (qcedev_check_offload_cipher_params(
				&qcedev_areq->offload_cipher_op_req, podev)) {
			err = -EINVAL;
			goto exit_free_qcedev_areq;
		}
		qcedev_areq->offload_cipher_op_req.err = QCEDEV_OFFLOAD_NO_ERROR;
		err = qcedev_smmu_ablk_offload_cipher(qcedev_areq, handle);
		if (err)
			goto exit_free_qcedev_areq;

		if (copy_to_user((void __user *)arg,
				&qcedev_areq->offload_cipher_op_req,
				sizeof(struct qcedev_offload_cipher_op_req))) {
			err = -EFAULT;
			goto exit_free_qcedev_areq;
		}
		break;

	case QCEDEV_IOCTL_SHA_INIT_REQ:
		{
		struct scatterlist sg_src;

		if (copy_from_user(&qcedev_areq->sha_op_req,
					(void __user *)arg,
					sizeof(struct qcedev_sha_op_req))) {
			err = -EFAULT;
			goto exit_free_qcedev_areq;
		}
		mutex_lock(&hash_access_lock);
		if (qcedev_check_sha_params(&qcedev_areq->sha_op_req, podev)) {
			mutex_unlock(&hash_access_lock);
			err = -EINVAL;
			goto exit_free_qcedev_areq;
		}
		qcedev_areq->op_type = QCEDEV_CRYPTO_OPER_SHA;
		err = qcedev_hash_init(qcedev_areq, handle, &sg_src);
		if (err) {
			mutex_unlock(&hash_access_lock);
			goto exit_free_qcedev_areq;
		}
		mutex_unlock(&hash_access_lock);
		if (copy_to_user((void __user *)arg, &qcedev_areq->sha_op_req,
					sizeof(struct qcedev_sha_op_req))) {
			err = -EFAULT;
			goto exit_free_qcedev_areq;
		}
		handle->sha_ctxt.init_done = true;
		}
		break;
	case QCEDEV_IOCTL_GET_CMAC_REQ:
		if (!podev->ce_support.cmac) {
			err = -ENOTTY;
			goto exit_free_qcedev_areq;
		}
		/* Fall-through */
	case QCEDEV_IOCTL_SHA_UPDATE_REQ:
		{
		struct scatterlist sg_src;

		if (copy_from_user(&qcedev_areq->sha_op_req,
					(void __user *)arg,
					sizeof(struct qcedev_sha_op_req))) {
			err = -EFAULT;
			goto exit_free_qcedev_areq;
		}
		mutex_lock(&hash_access_lock);
		if (qcedev_check_sha_params(&qcedev_areq->sha_op_req, podev)) {
			mutex_unlock(&hash_access_lock);
			err = -EINVAL;
			goto exit_free_qcedev_areq;
		}
		qcedev_areq->op_type = QCEDEV_CRYPTO_OPER_SHA;

		if (qcedev_areq->sha_op_req.alg == QCEDEV_ALG_AES_CMAC) {
			err = qcedev_hash_cmac(qcedev_areq, handle, &sg_src);
			if (err) {
				mutex_unlock(&hash_access_lock);
				goto exit_free_qcedev_areq;
			}
		} else {
			if (!handle->sha_ctxt.init_done) {
				pr_err("%s Init was not called\n", __func__);
				mutex_unlock(&hash_access_lock);
				err = -EINVAL;
				goto exit_free_qcedev_areq;
			}
			err = qcedev_hash_update(qcedev_areq, handle, &sg_src);
			if (err) {
				mutex_unlock(&hash_access_lock);
				goto exit_free_qcedev_areq;
			}
		}

		if (handle->sha_ctxt.diglen > QCEDEV_MAX_SHA_DIGEST) {
			pr_err("Invalid sha_ctxt.diglen %d\n",
					handle->sha_ctxt.diglen);
			mutex_unlock(&hash_access_lock);
			err = -EINVAL;
			goto exit_free_qcedev_areq;
		}
		memcpy(&qcedev_areq->sha_op_req.digest[0],
				&handle->sha_ctxt.digest[0],
				handle->sha_ctxt.diglen);
		mutex_unlock(&hash_access_lock);
		if (copy_to_user((void __user *)arg, &qcedev_areq->sha_op_req,
					sizeof(struct qcedev_sha_op_req))) {
			err = -EFAULT;
			goto exit_free_qcedev_areq;
		}
		}
		break;

	case QCEDEV_IOCTL_SHA_FINAL_REQ:

		if (!handle->sha_ctxt.init_done) {
			pr_err("%s Init was not called\n", __func__);
			err = -EINVAL;
			goto exit_free_qcedev_areq;
		}
		if (copy_from_user(&qcedev_areq->sha_op_req,
					(void __user *)arg,
					sizeof(struct qcedev_sha_op_req))) {
			err = -EFAULT;
			goto exit_free_qcedev_areq;
		}
		mutex_lock(&hash_access_lock);
		if (qcedev_check_sha_params(&qcedev_areq->sha_op_req, podev)) {
			mutex_unlock(&hash_access_lock);
			err = -EINVAL;
			goto exit_free_qcedev_areq;
		}
		qcedev_areq->op_type = QCEDEV_CRYPTO_OPER_SHA;
		err = qcedev_hash_final(qcedev_areq, handle);
		if (err) {
			mutex_unlock(&hash_access_lock);
			goto exit_free_qcedev_areq;
		}
		if (handle->sha_ctxt.diglen > QCEDEV_MAX_SHA_DIGEST) {
			pr_err("Invalid sha_ctxt.diglen %d\n",
					handle->sha_ctxt.diglen);
			mutex_unlock(&hash_access_lock);
			err = -EINVAL;
			goto exit_free_qcedev_areq;
		}
		qcedev_areq->sha_op_req.diglen = handle->sha_ctxt.diglen;
		memcpy(&qcedev_areq->sha_op_req.digest[0],
				&handle->sha_ctxt.digest[0],
				handle->sha_ctxt.diglen);
		mutex_unlock(&hash_access_lock);
		if (copy_to_user((void __user *)arg, &qcedev_areq->sha_op_req,
					sizeof(struct qcedev_sha_op_req))) {
			err = -EFAULT;
			goto exit_free_qcedev_areq;
		}
		handle->sha_ctxt.init_done = false;
		break;

	case QCEDEV_IOCTL_GET_SHA_REQ:
		{
		struct scatterlist sg_src;

		if (copy_from_user(&qcedev_areq->sha_op_req,
					(void __user *)arg,
					sizeof(struct qcedev_sha_op_req))) {
			err = -EFAULT;
			goto exit_free_qcedev_areq;
		}
		mutex_lock(&hash_access_lock);
		if (qcedev_check_sha_params(&qcedev_areq->sha_op_req, podev)) {
			mutex_unlock(&hash_access_lock);
			err = -EINVAL;
			goto exit_free_qcedev_areq;
		}
		qcedev_areq->op_type = QCEDEV_CRYPTO_OPER_SHA;
		qcedev_hash_init(qcedev_areq, handle, &sg_src);
		err = qcedev_hash_update(qcedev_areq, handle, &sg_src);
		if (err) {
			mutex_unlock(&hash_access_lock);
			goto exit_free_qcedev_areq;
		}
		err = qcedev_hash_final(qcedev_areq, handle);
		if (err) {
			mutex_unlock(&hash_access_lock);
			goto exit_free_qcedev_areq;
		}
		if (handle->sha_ctxt.diglen > QCEDEV_MAX_SHA_DIGEST) {
			pr_err("Invalid sha_ctxt.diglen %d\n",
					handle->sha_ctxt.diglen);
			mutex_unlock(&hash_access_lock);
			err = -EINVAL;
			goto exit_free_qcedev_areq;
		}
		qcedev_areq->sha_op_req.diglen =	handle->sha_ctxt.diglen;
		memcpy(&qcedev_areq->sha_op_req.digest[0],
				&handle->sha_ctxt.digest[0],
				handle->sha_ctxt.diglen);
		mutex_unlock(&hash_access_lock);
		if (copy_to_user((void __user *)arg, &qcedev_areq->sha_op_req,
					sizeof(struct qcedev_sha_op_req))) {
			err = -EFAULT;
			goto exit_free_qcedev_areq;
		}
		}
		break;

	case QCEDEV_IOCTL_MAP_BUF_REQ:
		{
			unsigned long long vaddr = 0;
			struct qcedev_map_buf_req map_buf = { {0} };
			int i = 0;

			if (copy_from_user(&map_buf,
					(void __user *)arg, sizeof(map_buf))) {
				err = -EFAULT;
				goto exit_free_qcedev_areq;
			}

			if (map_buf.num_fds > ARRAY_SIZE(map_buf.fd)) {
				pr_err("%s: err: num_fds = %d exceeds max value\n",
							__func__, map_buf.num_fds);
				err = -EINVAL;
				goto exit_free_qcedev_areq;
			}

			for (i = 0; i < map_buf.num_fds; i++) {
				err = qcedev_check_and_map_buffer(handle,
						map_buf.fd[i],
						map_buf.fd_offset[i],
						map_buf.fd_size[i],
						&vaddr);
				if (err) {
					pr_err(
						"%s: err: failed to map fd(%d) - %d\n",
						__func__, map_buf.fd[i], err);
					goto exit_free_qcedev_areq;
				}
				map_buf.buf_vaddr[i] = vaddr;
				pr_info("%s: info: vaddr = %llx\n, fd = %d\n",
					__func__, vaddr, map_buf.fd[i]);
			}

			if (copy_to_user((void __user *)arg, &map_buf,
					sizeof(map_buf))) {
				err = -EFAULT;
				goto exit_free_qcedev_areq;
			}
			break;
		}

	case QCEDEV_IOCTL_UNMAP_BUF_REQ:
		{
			struct qcedev_unmap_buf_req unmap_buf = { { 0 } };
			int i = 0;

			if (copy_from_user(&unmap_buf,
				(void __user *)arg, sizeof(unmap_buf))) {
				err = -EFAULT;
				goto exit_free_qcedev_areq;
			}
			if (unmap_buf.num_fds > ARRAY_SIZE(unmap_buf.fd)) {
				pr_err("%s: err: num_fds = %d exceeds max value\n",
							__func__, unmap_buf.num_fds);
				err = -EINVAL;
				goto exit_free_qcedev_areq;
			}

			for (i = 0; i < unmap_buf.num_fds; i++) {
				err = qcedev_check_and_unmap_buffer(handle,
						unmap_buf.fd[i]);
				if (err) {
					pr_err(
						"%s: err: failed to unmap fd(%d) - %d\n",
						 __func__,
						unmap_buf.fd[i], err);
					goto exit_free_qcedev_areq;
				}
			}
			break;
		}

	default:
		err = -ENOTTY;
		goto exit_free_qcedev_areq;
	}

exit_free_qcedev_areq:
	kfree(qcedev_areq);
	return err;
}

static int qcedev_probe_device(struct platform_device *pdev)
{
	void *handle = NULL;
	int rc = 0;
	struct qcedev_control *podev;
	struct msm_ce_hw_support *platform_support;

	podev = &qce_dev[0];

	rc = alloc_chrdev_region(&qcedev_device_no, 0, 1, QCEDEV_DEV);
	if (rc < 0) {
		pr_err("alloc_chrdev_region failed %d\n", rc);
		return rc;
	}

	driver_class = class_create(THIS_MODULE, QCEDEV_DEV);
	if (IS_ERR(driver_class)) {
		rc = -ENOMEM;
		pr_err("class_create failed %d\n", rc);
		goto exit_unreg_chrdev_region;
	}

	class_dev = device_create(driver_class, NULL, qcedev_device_no, NULL,
			QCEDEV_DEV);
	if (IS_ERR(class_dev)) {
		pr_err("class_device_create failed %d\n", rc);
		rc = -ENOMEM;
		goto exit_destroy_class;
	}

	cdev_init(&podev->cdev, &qcedev_fops);
	podev->cdev.owner = THIS_MODULE;

	rc = cdev_add(&podev->cdev, MKDEV(MAJOR(qcedev_device_no), 0), 1);
	if (rc < 0) {
		pr_err("cdev_add failed %d\n", rc);
		goto exit_destroy_device;
	}
	podev->minor = 0;

	podev->high_bw_req_count = 0;
	INIT_LIST_HEAD(&podev->ready_commands);
	podev->active_command = NULL;

	INIT_LIST_HEAD(&podev->context_banks);

	spin_lock_init(&podev->lock);

	tasklet_init(&podev->done_tasklet, req_done, (unsigned long)podev);

	podev->icc_path = of_icc_get(&pdev->dev, "data_path");
	if (IS_ERR(podev->icc_path)) {
		rc = PTR_ERR(podev->icc_path);
		pr_err("%s Failed to get icc path with error %d\n",
			__func__, rc);
		goto exit_del_cdev;
	}

	/*
	 * HLOS crypto vote values from DTSI. If no values specified, use
	 * nominal values.
	 */
	if (of_property_read_u32((&pdev->dev)->of_node,
				"qcom,icc_avg_bw",
				&podev->icc_avg_bw)) {
		pr_warn("%s: No icc avg BW set, using default\n", __func__);
		podev->icc_avg_bw = CRYPTO_AVG_BW;
	}

	if (of_property_read_u32((&pdev->dev)->of_node,
				"qcom,icc_peak_bw",
				&podev->icc_peak_bw)) {
		pr_warn("%s: No icc peak BW set, using default\n", __func__);
		podev->icc_peak_bw = CRYPTO_PEAK_BW;
	}

	rc = icc_set_bw(podev->icc_path, podev->icc_avg_bw,
				podev->icc_peak_bw);
	if (rc) {
		pr_err("%s Unable to set high bandwidth\n", __func__);
		goto exit_unregister_bus_scale;
	}

	handle = qce_open(pdev, &rc);
	if (handle == NULL) {
		rc = -ENODEV;
		goto exit_scale_busbandwidth;
	}
	podev->qce = handle;

	rc = qce_set_irqs(podev->qce, false);
	if (rc) {
<<<<<<< HEAD
		pr_err("%s: could not disable bam irqs, ret = %d",
=======
		pr_err("%s: could not disable bam irqs, ret = %d\n",
>>>>>>> b6879044
				__func__, rc);
		goto exit_scale_busbandwidth;
	}

	rc = icc_set_bw(podev->icc_path, 0, 0);
	if (rc) {
		pr_err("%s Unable to set to low bandwidth\n", __func__);
		goto exit_qce_close;
	}

	podev->pdev = pdev;
	platform_set_drvdata(pdev, podev);

	qce_hw_support(podev->qce, &podev->ce_support);
	if (podev->ce_support.bam) {
		podev->platform_support.ce_shared = 0;
		podev->platform_support.shared_ce_resource = 0;
		podev->platform_support.hw_key_support =
						podev->ce_support.hw_key;
		podev->platform_support.sha_hmac = 1;
	} else {
		platform_support =
			(struct msm_ce_hw_support *)pdev->dev.platform_data;
		podev->platform_support.ce_shared = platform_support->ce_shared;
		podev->platform_support.shared_ce_resource =
				platform_support->shared_ce_resource;
		podev->platform_support.hw_key_support =
				platform_support->hw_key_support;
		podev->platform_support.sha_hmac = platform_support->sha_hmac;
	}

	podev->mem_client = qcedev_mem_new_client(MEM_ION);
	if (!podev->mem_client) {
		pr_err("%s: err: qcedev_mem_new_client failed\n", __func__);
		goto exit_qce_close;
	}

	rc = of_platform_populate(pdev->dev.of_node, qcedev_match,
			NULL, &pdev->dev);
	if (rc) {
		pr_err("%s: err: of_platform_populate failed: %d\n",
			__func__, rc);
		goto exit_mem_new_client;
	}

	return 0;

exit_mem_new_client:
	if (podev->mem_client)
		qcedev_mem_delete_client(podev->mem_client);
	podev->mem_client = NULL;

exit_qce_close:
	if (handle)
		qce_close(handle);
exit_scale_busbandwidth:
	icc_set_bw(podev->icc_path, 0, 0);
exit_unregister_bus_scale:
	if (podev->icc_path)
		icc_put(podev->icc_path);
exit_del_cdev:
	cdev_del(&podev->cdev);
exit_destroy_device:
	device_destroy(driver_class, qcedev_device_no);
exit_destroy_class:
	class_destroy(driver_class);
exit_unreg_chrdev_region:
	unregister_chrdev_region(qcedev_device_no, 1);

	podev->icc_path = NULL;
	platform_set_drvdata(pdev, NULL);
	podev->pdev = NULL;
	podev->qce = NULL;

	return rc;
}

static int qcedev_probe(struct platform_device *pdev)
{
	if (of_device_is_compatible(pdev->dev.of_node, "qcom,qcedev"))
		return qcedev_probe_device(pdev);
	else if (of_device_is_compatible(pdev->dev.of_node,
		"qcom,qcedev,context-bank"))
		return qcedev_parse_context_bank(pdev);

	return -EINVAL;
};

static int qcedev_remove(struct platform_device *pdev)
{
	struct qcedev_control *podev;

	podev = platform_get_drvdata(pdev);
	if (!podev)
		return 0;
	if (podev->qce)
		qce_close(podev->qce);

	if (podev->icc_path)
		icc_put(podev->icc_path);
	tasklet_kill(&podev->done_tasklet);

	cdev_del(&podev->cdev);

	device_destroy(driver_class, qcedev_device_no);

	class_destroy(driver_class);

	unregister_chrdev_region(qcedev_device_no, 1);
	return 0;
};

static int qcedev_suspend(struct platform_device *pdev, pm_message_t state)
{
	struct qcedev_control *podev;
	int ret;

	podev = platform_get_drvdata(pdev);

	if (!podev)
		return 0;

	mutex_lock(&qcedev_sent_bw_req);
	if (podev->high_bw_req_count) {
		ret = qce_set_irqs(podev->qce, false);
		if (ret) {
<<<<<<< HEAD
			pr_err("%s: could not disable bam irqs, ret = %d",
=======
			pr_err("%s: could not disable bam irqs, ret = %d\n",
>>>>>>> b6879044
					__func__, ret);
			goto suspend_exit;
		}
		ret = qcedev_control_clocks(podev, false);
		if (ret)
			goto suspend_exit;
	}

suspend_exit:
	mutex_unlock(&qcedev_sent_bw_req);
	return 0;
}

static int qcedev_resume(struct platform_device *pdev)
{
	struct qcedev_control *podev;
	int ret;

	podev = platform_get_drvdata(pdev);

	if (!podev)
		return 0;

	mutex_lock(&qcedev_sent_bw_req);
	if (podev->high_bw_req_count) {
		ret = qcedev_control_clocks(podev, true);
		if (ret)
			goto resume_exit;
		ret = qce_set_irqs(podev->qce, true);
		if (ret) {
<<<<<<< HEAD
			pr_err("%s: could not enable bam irqs, ret = %d",
=======
			pr_err("%s: could not enable bam irqs, ret = %d\n",
>>>>>>> b6879044
					__func__, ret);
			qcedev_control_clocks(podev, false);
		}
	}

resume_exit:
	mutex_unlock(&qcedev_sent_bw_req);
	return 0;
}

static struct platform_driver qcedev_plat_driver = {
	.probe = qcedev_probe,
	.remove = qcedev_remove,
	.suspend = qcedev_suspend,
	.resume = qcedev_resume,
	.driver = {
		.name = "qce",
		.of_match_table = qcedev_match,
	},
};

static int _disp_stats(int id)
{
	struct qcedev_stat *pstat;
	int len = 0;

	pstat = &_qcedev_stat;
	len = scnprintf(_debug_read_buf, DEBUG_MAX_RW_BUF - 1,
			"\nQTI QCE dev driver %d Statistics:\n",
				id + 1);

	len += scnprintf(_debug_read_buf + len, DEBUG_MAX_RW_BUF - len - 1,
			"   Encryption operation success       : %d\n",
					pstat->qcedev_enc_success);
	len += scnprintf(_debug_read_buf + len, DEBUG_MAX_RW_BUF - len - 1,
			"   Encryption operation fail   : %d\n",
					pstat->qcedev_enc_fail);
	len += scnprintf(_debug_read_buf + len, DEBUG_MAX_RW_BUF - len - 1,
			"   Decryption operation success     : %d\n",
					pstat->qcedev_dec_success);

	len += scnprintf(_debug_read_buf + len, DEBUG_MAX_RW_BUF - len - 1,
			"   Encryption operation fail          : %d\n",
					pstat->qcedev_dec_fail);

	return len;
}

static ssize_t _debug_stats_read(struct file *file, char __user *buf,
			size_t count, loff_t *ppos)
{
	ssize_t rc = -EINVAL;
	int qcedev = *((int *) file->private_data);
	int len;

	len = _disp_stats(qcedev);

	if (len <= count)
		rc = simple_read_from_buffer((void __user *) buf, len,
			ppos, (void *) _debug_read_buf, len);
	return rc;
}

static ssize_t _debug_stats_write(struct file *file, const char __user *buf,
			size_t count, loff_t *ppos)
{
	memset((char *)&_qcedev_stat, 0, sizeof(struct qcedev_stat));
	return count;
};

static const struct file_operations _debug_stats_ops = {
	.open =         simple_open,
	.read =         _debug_stats_read,
	.write =        _debug_stats_write,
};

static int _qcedev_debug_init(void)
{
	int rc;
	char name[DEBUG_MAX_FNAME];
	struct dentry *dent;

	_debug_dent = debugfs_create_dir("qcedev", NULL);
	if (IS_ERR(_debug_dent)) {
		pr_debug("qcedev debugfs_create_dir fail, error %ld\n",
				PTR_ERR(_debug_dent));
		return PTR_ERR(_debug_dent);
	}

	snprintf(name, DEBUG_MAX_FNAME-1, "stats-%d", 1);
	_debug_qcedev = 0;
	dent = debugfs_create_file(name, 0644, _debug_dent,
			&_debug_qcedev, &_debug_stats_ops);
	if (dent == NULL) {
		pr_debug("qcedev debugfs_create_file fail, error %ld\n",
				PTR_ERR(dent));
		rc = PTR_ERR(dent);
		goto err;
	}
	return 0;
err:
	debugfs_remove_recursive(_debug_dent);
	return rc;
}

static int qcedev_init(void)
{
	_qcedev_debug_init();
	return platform_driver_register(&qcedev_plat_driver);
}

static void qcedev_exit(void)
{
	debugfs_remove_recursive(_debug_dent);
	platform_driver_unregister(&qcedev_plat_driver);
}

MODULE_LICENSE("GPL v2");
MODULE_DESCRIPTION("QTI DEV Crypto driver");

module_init(qcedev_init);
module_exit(qcedev_exit);<|MERGE_RESOLUTION|>--- conflicted
+++ resolved
@@ -193,11 +193,7 @@
 				goto exit_unlock_mutex;
 			ret = qce_set_irqs(podev->qce, true);
 			if (ret) {
-<<<<<<< HEAD
-				pr_err("%s: could not enable bam irqs, ret = %d",
-=======
 				pr_err("%s: could not enable bam irqs, ret = %d\n",
->>>>>>> b6879044
 						__func__, ret);
 				qcedev_control_clocks(podev, false);
 				goto exit_unlock_mutex;
@@ -208,11 +204,7 @@
 		if (podev->high_bw_req_count == 1) {
 			ret = qce_set_irqs(podev->qce, false);
 			if (ret) {
-<<<<<<< HEAD
-				pr_err("%s: could not disable bam irqs, ret = %d",
-=======
 				pr_err("%s: could not disable bam irqs, ret = %d\n",
->>>>>>> b6879044
 						__func__, ret);
 				goto exit_unlock_mutex;
 			}
@@ -2599,11 +2591,7 @@
 
 	rc = qce_set_irqs(podev->qce, false);
 	if (rc) {
-<<<<<<< HEAD
-		pr_err("%s: could not disable bam irqs, ret = %d",
-=======
 		pr_err("%s: could not disable bam irqs, ret = %d\n",
->>>>>>> b6879044
 				__func__, rc);
 		goto exit_scale_busbandwidth;
 	}
@@ -2730,11 +2718,7 @@
 	if (podev->high_bw_req_count) {
 		ret = qce_set_irqs(podev->qce, false);
 		if (ret) {
-<<<<<<< HEAD
-			pr_err("%s: could not disable bam irqs, ret = %d",
-=======
 			pr_err("%s: could not disable bam irqs, ret = %d\n",
->>>>>>> b6879044
 					__func__, ret);
 			goto suspend_exit;
 		}
@@ -2765,11 +2749,7 @@
 			goto resume_exit;
 		ret = qce_set_irqs(podev->qce, true);
 		if (ret) {
-<<<<<<< HEAD
-			pr_err("%s: could not enable bam irqs, ret = %d",
-=======
 			pr_err("%s: could not enable bam irqs, ret = %d\n",
->>>>>>> b6879044
 					__func__, ret);
 			qcedev_control_clocks(podev, false);
 		}
