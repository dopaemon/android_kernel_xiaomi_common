--- conflicted
+++ resolved
@@ -954,16 +954,6 @@
 EXPORT_SYMBOL_GPL(extcon_unregister_notifier);
 
 /**
-<<<<<<< HEAD
- * extcon_register_notifier_all() - Register a notifier block for all connectors
- * @edev:	the extcon device that has the external connector.
- * @nb:		a notifier block to be registered.
- *
- * This function registers a notifier block in order to receive the state
- * change of all supported external connectors from extcon device.
- * And the second parameter given to the callback of nb (val) is
- * the current state and third parameter is the edev pointer.
-=======
  * extcon_register_notifier_all() - Register a notifier block for all connectors.
  * @edev:	the extcon device
  * @nb:		a notifier block to be registered
@@ -972,7 +962,6 @@
  * the state change of all supported external connectors from extcon device.
  * And the second parameter given to the callback of nb (val) is
  * the current state and the third pameter is the pointer of extcon device.
->>>>>>> bb176f67
  *
  * Returns 0 if success or error number if fail.
  */
