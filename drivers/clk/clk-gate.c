--- conflicted
+++ resolved
@@ -167,15 +167,11 @@
 	gate->hw.init = &init;
 
 	hw = &gate->hw;
-<<<<<<< HEAD
 	if (dev || !np)
 		ret = clk_hw_register(dev, hw);
 	else if (np)
 		ret = of_clk_hw_register(np, hw);
-=======
-	ret = clk_hw_register(dev, hw);
 	hw->init = NULL;
->>>>>>> 69e489fe
 	if (ret) {
 		kfree(gate);
 		hw = ERR_PTR(ret);
