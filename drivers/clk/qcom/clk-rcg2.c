// SPDX-License-Identifier: GPL-2.0-only
/*
 * Copyright (c) 2013, 2016-2021, The Linux Foundation. All rights reserved.
 */

#include <linux/kernel.h>
#include <linux/bitops.h>
#include <linux/err.h>
#include <linux/bug.h>
#include <linux/export.h>
#include <linux/clk.h>
#include <linux/clk-provider.h>
#include <linux/delay.h>
#include <linux/rational.h>
#include <linux/regmap.h>
#include <linux/rational.h>
#include <linux/math64.h>
#include <linux/slab.h>

#include <asm/div64.h>

#include "clk-rcg.h"
#include "common.h"
#include "clk-debug.h"

#define CMD_REG			0x0
#define CMD_UPDATE		BIT(0)
#define CMD_ROOT_EN		BIT(1)
#define CMD_DIRTY_CFG		BIT(4)
#define CMD_DIRTY_N		BIT(5)
#define CMD_DIRTY_M		BIT(6)
#define CMD_DIRTY_D		BIT(7)
#define CMD_ROOT_OFF		BIT(31)

#define CFG_REG			0x4
#define CFG_SRC_DIV_SHIFT	0
#define CFG_SRC_SEL_SHIFT	8
#define CFG_SRC_SEL_MASK	(0x7 << CFG_SRC_SEL_SHIFT)
#define CFG_MODE_SHIFT		12
#define CFG_MODE_MASK		(0x3 << CFG_MODE_SHIFT)
#define CFG_MODE_DUAL_EDGE	(0x2 << CFG_MODE_SHIFT)
#define CFG_HW_CLK_CTRL_MASK	BIT(20)

#define M_REG			0x8
#define N_REG			0xc
#define D_REG			0x10

#define RCG_CFG_OFFSET(rcg)	((rcg)->cmd_rcgr + (rcg)->cfg_off + CFG_REG)
#define RCG_M_OFFSET(rcg)	((rcg)->cmd_rcgr + (rcg)->cfg_off + M_REG)
#define RCG_N_OFFSET(rcg)	((rcg)->cmd_rcgr + (rcg)->cfg_off + N_REG)
#define RCG_D_OFFSET(rcg)	((rcg)->cmd_rcgr + (rcg)->cfg_off + D_REG)

/* Dynamic Frequency Scaling */
#define MAX_PERF_LEVEL		8
#define SE_CMD_DFSR_OFFSET	0x14
#define SE_CMD_DFS_EN		BIT(0)
#define SE_PERF_DFSR(level)	(0x1c + 0x4 * (level))
#define SE_PERF_M_DFSR(level)	(0x5c + 0x4 * (level))
#define SE_PERF_N_DFSR(level)	(0x9c + 0x4 * (level))

enum freq_policy {
	FLOOR,
	CEIL,
};

static struct freq_tbl cxo_f = {
	.freq = 19200000,
	.src = 0,
	.pre_div = 1,
	.m = 0,
	.n = 0,
};

static int clk_rcg2_is_enabled(struct clk_hw *hw)
{
	struct clk_rcg2 *rcg = to_clk_rcg2(hw);
	u32 cmd;
	int ret;

	ret = regmap_read(rcg->clkr.regmap, rcg->cmd_rcgr + CMD_REG, &cmd);
	if (ret)
		return ret;

	return (cmd & CMD_ROOT_OFF) == 0;
}

static u8 clk_rcg2_get_parent(struct clk_hw *hw)
{
	struct clk_rcg2 *rcg = to_clk_rcg2(hw);
	int num_parents = clk_hw_get_num_parents(hw);
	u32 cfg;
	int i, ret;

	ret = regmap_read(rcg->clkr.regmap, RCG_CFG_OFFSET(rcg), &cfg);
	if (ret)
		goto err;

	cfg &= CFG_SRC_SEL_MASK;
	cfg >>= CFG_SRC_SEL_SHIFT;

	for (i = 0; i < num_parents; i++)
		if (cfg == rcg->parent_map[i].cfg)
			return i;

err:
	pr_debug("%s: Clock %s has invalid parent, using default.\n",
		 __func__, clk_hw_get_name(hw));
	return 0;
}

static int update_config(struct clk_rcg2 *rcg)
{
	int count, ret;
	u32 cmd;
	struct clk_hw *hw = &rcg->clkr.hw;

	ret = regmap_update_bits(rcg->clkr.regmap, rcg->cmd_rcgr + CMD_REG,
				 CMD_UPDATE, CMD_UPDATE);
	if (ret)
		return ret;

	/* Wait for update to take effect */
	for (count = 500; count > 0; count--) {
		ret = regmap_read(rcg->clkr.regmap, rcg->cmd_rcgr + CMD_REG, &cmd);
		if (ret)
			return ret;
		if (!(cmd & CMD_UPDATE))
			return 0;
		udelay(1);
	}

	WARN_CLK(hw, 1, "rcg didn't update its configuration.");
	return -EBUSY;
}

static int clk_rcg2_set_parent(struct clk_hw *hw, u8 index)
{
	struct clk_rcg2 *rcg = to_clk_rcg2(hw);
	int ret;
	u32 cfg = rcg->parent_map[index].cfg << CFG_SRC_SEL_SHIFT;

	ret = regmap_update_bits(rcg->clkr.regmap, RCG_CFG_OFFSET(rcg),
				 CFG_SRC_SEL_MASK, cfg);
	if (ret)
		return ret;

	return update_config(rcg);
}

static int clk_rcg2_set_force_enable(struct clk_hw *hw)
{
	struct clk_rcg2 *rcg = to_clk_rcg2(hw);
	int ret = 0, count = 500;

	ret = regmap_update_bits(rcg->clkr.regmap, rcg->cmd_rcgr + CMD_REG,
					CMD_ROOT_EN, CMD_ROOT_EN);
	if (ret)
		return ret;

	for (; count > 0; count--) {
		if (clk_rcg2_is_enabled(hw))
			return ret;
		/* Delay for 1usec and retry polling the status bit */
		udelay(1);
	}

	WARN_CLK(hw, 1, "rcg didn't turn on.");
	return ret;
}

static int clk_rcg2_clear_force_enable(struct clk_hw *hw)
{
	struct clk_rcg2 *rcg = to_clk_rcg2(hw);

	return regmap_update_bits(rcg->clkr.regmap, rcg->cmd_rcgr + CMD_REG,
					CMD_ROOT_EN, 0);
}

static bool clk_rcg2_is_force_enabled(struct clk_hw *hw)
{
	struct clk_rcg2 *rcg = to_clk_rcg2(hw);
	u32 val = 0;

	regmap_read(rcg->clkr.regmap, rcg->cmd_rcgr + CMD_REG, &val);

	return val & CMD_ROOT_EN;
}

static int prepare_enable_rcg_srcs(struct clk *curr, struct clk *new)
{
	int rc = 0;

	rc = clk_prepare(curr);
	if (rc)
		return rc;

	rc = clk_prepare(new);
	if (rc)
		goto err_new_src_prepare;

	rc = clk_enable(curr);
	if (rc)
		goto err_curr_src_enable;

	rc = clk_enable(new);
	if (rc)
		goto err_new_src_enable;

	return rc;

err_new_src_enable:
	clk_disable(curr);
err_curr_src_enable:
	clk_unprepare(new);
err_new_src_prepare:
	clk_unprepare(curr);

	return rc;
}

static void disable_unprepare_rcg_srcs(struct clk *curr, struct clk *new)
{
	clk_disable(new);
	clk_disable(curr);

	clk_unprepare(new);
	clk_unprepare(curr);
}

/*
 * Calculate m/n:d rate
 *
 *          parent_rate     m
 *   rate = ----------- x  ---
 *            hid_div       n
 */
static unsigned long
calc_rate(unsigned long rate, u32 m, u32 n, u32 mode, u32 hid_div)
{
	if (hid_div) {
		rate *= 2;
		rate /= hid_div + 1;
	}

	if (mode) {
		u64 tmp = rate;
		tmp *= m;
		do_div(tmp, n);
		rate = tmp;
	}

	return rate;
}

static unsigned long
clk_rcg2_recalc_rate(struct clk_hw *hw, unsigned long parent_rate)
{
	struct clk_rcg2 *rcg = to_clk_rcg2(hw);
	const struct freq_tbl *f_curr;
	u32 cfg, src, hid_div, m = 0, n = 0, mode = 0, mask;
	unsigned long rrate = 0;

	regmap_read(rcg->clkr.regmap, RCG_CFG_OFFSET(rcg), &cfg);
	src = cfg;
	src &= CFG_SRC_SEL_MASK;
	src >>= CFG_SRC_SEL_SHIFT;

	if (rcg->enable_safe_config && (!clk_hw_is_prepared(hw)
				|| !clk_hw_is_enabled(hw)) && !src) {
		if (!rcg->current_freq)
			rcg->current_freq = cxo_f.freq;
		return rcg->current_freq;
	}

	if (rcg->mnd_width) {
		mask = BIT(rcg->mnd_width) - 1;
		regmap_read(rcg->clkr.regmap, RCG_M_OFFSET(rcg), &m);
		m &= mask;
		regmap_read(rcg->clkr.regmap, RCG_N_OFFSET(rcg), &n);
		n =  ~n;
		n &= mask;
		n += m;
		mode = cfg & CFG_MODE_MASK;
		mode >>= CFG_MODE_SHIFT;
	}

	if (rcg->enable_safe_config && !src) {
		f_curr = qcom_find_freq(rcg->freq_tbl, rcg->current_freq);
		if (!f_curr)
			return -EINVAL;

		hid_div = f_curr->pre_div;
	} else {
		mask = BIT(rcg->hid_width) - 1;
		hid_div = cfg >> CFG_SRC_DIV_SHIFT;
		hid_div &= mask;
	}

	rrate = calc_rate(parent_rate, m, n, mode, hid_div);

	/*
	 * Check to cover the case when the RCG has been initialized to a
	 * non-CXO frequency before the clock driver has taken control of it.
	 */
	if (rcg->enable_safe_config && !rcg->current_freq)
		rcg->current_freq = rrate;

	return rrate;
}

static int _freq_tbl_determine_rate(struct clk_hw *hw, const struct freq_tbl *f,
				    struct clk_rate_request *req,
				    enum freq_policy policy)
{
	unsigned long clk_flags, rate = req->rate;
	struct clk_rate_request parent_req = { };
	struct clk_hw *p;
	struct clk_rcg2 *rcg = to_clk_rcg2(hw);
	int index, ret = 0;

	switch (policy) {
	case FLOOR:
		f = qcom_find_freq_floor(f, rate);
		break;
	case CEIL:
		f = qcom_find_freq(f, rate);
		break;
	default:
		return -EINVAL;
	}

	if (!f)
		return -EINVAL;

	index = qcom_find_src_index(hw, rcg->parent_map, f->src);
	if (index < 0)
		return index;

	clk_flags = clk_hw_get_flags(hw);
	p = clk_hw_get_parent_by_index(hw, index);
	if (!p)
		return -EINVAL;

	if (clk_flags & CLK_SET_RATE_PARENT) {
		rate = f->freq;
		if (f->pre_div) {
			if (!rate)
				rate = req->rate;
			rate /= 2;
			rate *= f->pre_div + 1;
		}

		if (f->n) {
			u64 tmp = rate;
			tmp = tmp * f->n;
			do_div(tmp, f->m);
			rate = tmp;
		}
	} else {
		rate =  clk_hw_get_rate(p);
	}
	req->best_parent_hw = p;
	req->best_parent_rate = clk_hw_round_rate(p, rate);
	req->rate = f->freq;

	if (f->src_freq != FIXED_FREQ_SRC) {
		rate = parent_req.rate = f->src_freq;
		parent_req.best_parent_hw = p;
		ret = __clk_determine_rate(p, &parent_req);
		if (ret)
			return ret;

		ret = clk_set_rate(p->clk, parent_req.rate);
		if (ret) {
			pr_err("Failed set rate(%lu) on parent for non-fixed source\n",
							parent_req.rate);
			return ret;
		}
	}

	return 0;
}

static int clk_rcg2_determine_rate(struct clk_hw *hw,
				   struct clk_rate_request *req)
{
	struct clk_rcg2 *rcg = to_clk_rcg2(hw);

	return _freq_tbl_determine_rate(hw, rcg->freq_tbl, req, CEIL);
}

static int clk_rcg2_determine_floor_rate(struct clk_hw *hw,
					 struct clk_rate_request *req)
{
	struct clk_rcg2 *rcg = to_clk_rcg2(hw);

	return _freq_tbl_determine_rate(hw, rcg->freq_tbl, req, FLOOR);
}

static int __clk_rcg2_configure(struct clk_rcg2 *rcg, const struct freq_tbl *f)
{
<<<<<<< HEAD
	u32 cfg, mask, d_val, not2d_val;
=======
	u32 cfg, mask, d_val, not2d_val, n_minus_m;
>>>>>>> b92ac325
	struct clk_hw *hw = &rcg->clkr.hw;
	int ret, index = qcom_find_src_index(hw, rcg->parent_map, f->src);

	if (index < 0)
		return index;

	if (rcg->mnd_width && f->n) {
		mask = BIT(rcg->mnd_width) - 1;
		ret = regmap_update_bits(rcg->clkr.regmap,
				RCG_M_OFFSET(rcg), mask, f->m);
		if (ret)
			return ret;

		ret = regmap_update_bits(rcg->clkr.regmap,
				RCG_N_OFFSET(rcg), mask, ~(f->n - f->m));
		if (ret)
			return ret;

		/* Calculate 2d value */
		d_val = f->n;

<<<<<<< HEAD
		if (d_val > ((f->n - f->m) * 2))
			d_val = (f->n - f->m) * 2;
		else if (d_val < f->m)
			d_val = f->m;

=======
		n_minus_m = f->n - f->m;
		n_minus_m *= 2;

		d_val = clamp_t(u32, d_val, f->m, n_minus_m);
>>>>>>> b92ac325
		not2d_val = ~d_val & mask;

		ret = regmap_update_bits(rcg->clkr.regmap,
				RCG_D_OFFSET(rcg), mask, not2d_val);
		if (ret)
			return ret;
	}

	mask = BIT(rcg->hid_width) - 1;
	mask |= CFG_SRC_SEL_MASK | CFG_MODE_MASK | CFG_HW_CLK_CTRL_MASK;
	cfg = f->pre_div << CFG_SRC_DIV_SHIFT;
	cfg |= rcg->parent_map[index].cfg << CFG_SRC_SEL_SHIFT;
	if (rcg->mnd_width && f->n && (f->m != f->n))
		cfg |= CFG_MODE_DUAL_EDGE;
	if (rcg->flags & HW_CLK_CTRL_MODE)
		cfg |= CFG_HW_CLK_CTRL_MASK;

	return regmap_update_bits(rcg->clkr.regmap, RCG_CFG_OFFSET(rcg),
					mask, cfg);
}

static int clk_rcg2_configure(struct clk_rcg2 *rcg, const struct freq_tbl *f)
{
	int ret;

	ret = __clk_rcg2_configure(rcg, f);
	if (ret)
		return ret;

	return update_config(rcg);
}

static void clk_rcg2_list_registers(struct seq_file *f, struct clk_hw *hw)
{
	struct clk_rcg2 *rcg = to_clk_rcg2(hw);
	static struct clk_register_data *data;
	int i, val;

	static struct clk_register_data data1[] = {
		{"CMD_RCGR", 0x0},
		{"CFG_RCGR", 0x4},
		{ },
	};

	static struct clk_register_data data2[] = {
		{"CMD_RCGR", 0x0},
		{"CFG_RCGR", 0x4},
		{"M_VAL", 0x8},
		{"N_VAL", 0xC},
		{"D_VAL", 0x10},
		{ },
	};

	static struct clk_register_data data3[] = {
		{"CMD_RCGR", 0x0},
		{"CFG_RCGR", 0x4},
		{"M_VAL", 0x8},
		{"N_VAL", 0xC},
		{"D_VAL", 0x10},
		{"CMD_DFSR", 0x14},
		{ },
	};

	if (rcg->flags & DFS_SUPPORT)
		data = data3;
	else if (rcg->mnd_width)
		data = data2;
	else
		data = data1;

	for (i = 0; data[i].name != NULL; i++) {
		regmap_read(rcg->clkr.regmap, (rcg->cmd_rcgr +
				data[i].offset), &val);
		clock_debug_output(f, "%20s: 0x%.8x\n", data[i].name, val);
	}

}

/* Return the nth supported frequency for a given clock. */
static long clk_rcg2_list_rate(struct clk_hw *hw, unsigned int n,
		unsigned long fmax)
{
	struct clk_rcg2 *rcg = to_clk_rcg2(hw);
	const struct freq_tbl *f = rcg->freq_tbl;
	size_t freq_tbl_size = 0;

	if (!f)
		return -ENXIO;

	for (; f->freq; f++)
		freq_tbl_size++;

	if (n > freq_tbl_size - 1)
		return -EINVAL;

	return (rcg->freq_tbl + n)->freq;
}

static int __clk_rcg2_set_rate(struct clk_hw *hw, unsigned long rate,
			       enum freq_policy policy)
{
	struct clk_rcg2 *rcg = to_clk_rcg2(hw);
	const struct freq_tbl *f, *f_curr;
	int ret, curr_src_index, new_src_index;
	struct clk_hw *curr_src = NULL, *new_src = NULL;
	bool force_enabled = false;

	switch (policy) {
	case FLOOR:
		f = qcom_find_freq_floor(rcg->freq_tbl, rate);
		break;
	case CEIL:
		f = qcom_find_freq(rcg->freq_tbl, rate);
		break;
	default:
		return -EINVAL;
	}

	if (!f)
		return -EINVAL;

	/*
	 * Return if the RCG is currently disabled. This configuration update
	 * will happen as part of the RCG enable sequence.
	 */
	if (rcg->enable_safe_config && !clk_hw_is_prepared(hw)) {
		rcg->current_freq = rate;
		return 0;
	}

	if (rcg->flags & FORCE_ENABLE_RCG) {
		rcg->current_freq = DIV_ROUND_CLOSEST_ULL(
					clk_get_rate(hw->clk), 1000) * 1000;
		if (rcg->current_freq == cxo_f.freq)
			curr_src_index = 0;
		else {
			f_curr = qcom_find_freq(rcg->freq_tbl,
							rcg->current_freq);
			if (!f_curr)
				return -EINVAL;

			curr_src_index = qcom_find_src_index(hw,
						rcg->parent_map, f_curr->src);
		}

		new_src_index = qcom_find_src_index(hw, rcg->parent_map,
							f->src);

		curr_src = clk_hw_get_parent_by_index(hw, curr_src_index);
		if (!curr_src)
			return -EINVAL;
		new_src = clk_hw_get_parent_by_index(hw, new_src_index);
		if (!new_src)
			return -EINVAL;

		/* The RCG could currently be disabled. Enable its parents. */
		ret = prepare_enable_rcg_srcs(curr_src->clk, new_src->clk);
		if (ret)
			return ret;
		force_enabled = clk_rcg2_is_force_enabled(hw);
		if (!force_enabled)
			clk_rcg2_set_force_enable(hw);
	}

	ret = clk_rcg2_configure(rcg, f);
	if (ret)
		return ret;

	if (rcg->flags & FORCE_ENABLE_RCG) {
		if (!force_enabled)
			clk_rcg2_clear_force_enable(hw);
		disable_unprepare_rcg_srcs(curr_src->clk, new_src->clk);
	}

	/* Update current frequency with the requested frequency. */
	rcg->current_freq = rate;
	return ret;
}

static int clk_rcg2_set_rate(struct clk_hw *hw, unsigned long rate,
			    unsigned long parent_rate)
{
	return __clk_rcg2_set_rate(hw, rate, CEIL);
}

static int clk_rcg2_set_floor_rate(struct clk_hw *hw, unsigned long rate,
				   unsigned long parent_rate)
{
	return __clk_rcg2_set_rate(hw, rate, FLOOR);
}

static int clk_rcg2_set_rate_and_parent(struct clk_hw *hw,
		unsigned long rate, unsigned long parent_rate, u8 index)
{
	return __clk_rcg2_set_rate(hw, rate, CEIL);
}

static int clk_rcg2_set_floor_rate_and_parent(struct clk_hw *hw,
		unsigned long rate, unsigned long parent_rate, u8 index)
{
	return __clk_rcg2_set_rate(hw, rate, FLOOR);
}

static int clk_rcg2_enable(struct clk_hw *hw)
{
	struct clk_rcg2 *rcg = to_clk_rcg2(hw);
	unsigned long rate;
	const struct freq_tbl *f;
	int ret;

	if (rcg->flags & FORCE_ENABLE_RCG)
		clk_rcg2_set_force_enable(hw);

	if (!rcg->enable_safe_config)
		return 0;

	/*
	 * Switch from CXO to the stashed mux selection. Force enable and
	 * disable the RCG while configuring it to safeguard against any update
	 * signal coming from the downstream clock. The current parent has
	 * already been prepared and enabled at this point, and the CXO source
	 * is always on while APPS is online. Therefore, the RCG can safely be
	 * switched.
	 */
	rate = rcg->current_freq;
	f = qcom_find_freq(rcg->freq_tbl, rate);
	if (!f)
		return -EINVAL;

	/*
	 * If CXO is not listed as a supported frequency in the frequency
	 * table, the above API would return the lowest supported frequency
	 * instead. This will lead to incorrect configuration of the RCG.
	 * Check if the RCG rate is CXO and configure it accordingly.
	 */
	if (rate == cxo_f.freq)
		f = &cxo_f;

	if (!(rcg->flags & FORCE_ENABLE_RCG))
		clk_rcg2_set_force_enable(hw);

	ret = clk_rcg2_configure(rcg, f);

	if (!(rcg->flags & FORCE_ENABLE_RCG))
		clk_rcg2_clear_force_enable(hw);

	return ret;
}

static void clk_rcg2_disable(struct clk_hw *hw)
{
	struct clk_rcg2 *rcg = to_clk_rcg2(hw);
	int ret;

	if (!rcg->enable_safe_config) {
		if (rcg->flags & FORCE_ENABLE_RCG)
			clk_rcg2_clear_force_enable(hw);
		return;
	}
	/*
	 * Park the RCG at a safe configuration - sourced off the CXO. This is
	 * needed for 2 reasons: In the case of RCGs sourcing PSCBCs, due to a
	 * default HW behavior, the RCG will turn on when its corresponding
	 * GDSC is enabled. We might also have cases when the RCG might be left
	 * enabled without the overlying SW knowing about it. This results from
	 * hard to track cases of downstream clocks being left enabled. In both
	 * these cases, scaling the RCG will fail since it's enabled but with
	 * its sources cut off.
	 *
	 * Save mux select and switch to CXO. Force enable and disable the RCG
	 * while configuring it to safeguard against any update signal coming
	 * from the downstream clock. The current parent is still prepared and
	 * enabled at this point, and the CXO source is always on while APPS is
	 * online. Therefore, the RCG can safely be switched.
	 */
	clk_rcg2_set_force_enable(hw);
	ret = clk_rcg2_configure(rcg, &cxo_f);
	if (ret)
		pr_err("%s: CXO configuration failed\n", clk_hw_get_name(hw));
	clk_rcg2_clear_force_enable(hw);
}

static struct clk_regmap_ops clk_rcg2_regmap_ops = {
	.list_rate = clk_rcg2_list_rate,
	.list_registers = clk_rcg2_list_registers,
};

static int clk_rcg2_init(struct clk_hw *hw)
{
	struct clk_regmap *rclk = to_clk_regmap(hw);

	if (!rclk->ops)
		rclk->ops = &clk_rcg2_regmap_ops;

	return 0;
}

const struct clk_ops clk_rcg2_ops = {
	.prepare = clk_prepare_regmap,
	.unprepare = clk_unprepare_regmap,
	.pre_rate_change = clk_pre_change_regmap,
	.post_rate_change = clk_post_change_regmap,
	.is_enabled = clk_rcg2_is_enabled,
	.enable = clk_rcg2_enable,
	.disable = clk_rcg2_disable,
	.get_parent = clk_rcg2_get_parent,
	.set_parent = clk_rcg2_set_parent,
	.recalc_rate = clk_rcg2_recalc_rate,
	.determine_rate = clk_rcg2_determine_rate,
	.set_rate = clk_rcg2_set_rate,
	.set_rate_and_parent = clk_rcg2_set_rate_and_parent,
	.init = clk_rcg2_init,
	.debug_init = clk_common_debug_init,
};
EXPORT_SYMBOL_GPL(clk_rcg2_ops);

const struct clk_ops clk_rcg2_floor_ops = {
	.prepare = clk_prepare_regmap,
	.unprepare = clk_unprepare_regmap,
	.pre_rate_change = clk_pre_change_regmap,
	.post_rate_change = clk_post_change_regmap,
	.is_enabled = clk_rcg2_is_enabled,
	.get_parent = clk_rcg2_get_parent,
	.set_parent = clk_rcg2_set_parent,
	.recalc_rate = clk_rcg2_recalc_rate,
	.determine_rate = clk_rcg2_determine_floor_rate,
	.set_rate = clk_rcg2_set_floor_rate,
	.set_rate_and_parent = clk_rcg2_set_floor_rate_and_parent,
	.init = clk_rcg2_init,
	.debug_init = clk_common_debug_init,
};
EXPORT_SYMBOL_GPL(clk_rcg2_floor_ops);

struct frac_entry {
	int num;
	int den;
};

static const struct frac_entry frac_table_675m[] = {	/* link rate of 270M */
	{ 52, 295 },	/* 119 M */
	{ 11, 57 },	/* 130.25 M */
	{ 63, 307 },	/* 138.50 M */
	{ 11, 50 },	/* 148.50 M */
	{ 47, 206 },	/* 154 M */
	{ 31, 100 },	/* 205.25 M */
	{ 107, 269 },	/* 268.50 M */
	{ },
};

static struct frac_entry frac_table_810m[] = { /* Link rate of 162M */
	{ 31, 211 },	/* 119 M */
	{ 32, 199 },	/* 130.25 M */
	{ 63, 307 },	/* 138.50 M */
	{ 11, 60 },	/* 148.50 M */
	{ 50, 263 },	/* 154 M */
	{ 31, 120 },	/* 205.25 M */
	{ 119, 359 },	/* 268.50 M */
	{ },
};

static int clk_edp_pixel_set_rate(struct clk_hw *hw, unsigned long rate,
			      unsigned long parent_rate)
{
	struct clk_rcg2 *rcg = to_clk_rcg2(hw);
	struct freq_tbl f = *rcg->freq_tbl;
	const struct frac_entry *frac;
	int delta = 100000;
	s64 src_rate = parent_rate;
	s64 request;
	u32 mask = BIT(rcg->hid_width) - 1;
	u32 hid_div;

	if (src_rate == 810000000)
		frac = frac_table_810m;
	else
		frac = frac_table_675m;

	for (; frac->num; frac++) {
		request = rate;
		request *= frac->den;
		request = div_s64(request, frac->num);
		if ((src_rate < (request - delta)) ||
		    (src_rate > (request + delta)))
			continue;

		regmap_read(rcg->clkr.regmap, rcg->cmd_rcgr + CFG_REG,
				&hid_div);
		f.pre_div = hid_div;
		f.pre_div >>= CFG_SRC_DIV_SHIFT;
		f.pre_div &= mask;
		f.m = frac->num;
		f.n = frac->den;

		return clk_rcg2_configure(rcg, &f);
	}

	return -EINVAL;
}

static int clk_edp_pixel_set_rate_and_parent(struct clk_hw *hw,
		unsigned long rate, unsigned long parent_rate, u8 index)
{
	/* Parent index is set statically in frequency table */
	return clk_edp_pixel_set_rate(hw, rate, parent_rate);
}

static int clk_edp_pixel_determine_rate(struct clk_hw *hw,
					struct clk_rate_request *req)
{
	struct clk_rcg2 *rcg = to_clk_rcg2(hw);
	const struct freq_tbl *f = rcg->freq_tbl;
	const struct frac_entry *frac;
	int delta = 100000;
	s64 request;
	u32 mask = BIT(rcg->hid_width) - 1;
	u32 hid_div;
	int index = qcom_find_src_index(hw, rcg->parent_map, f->src);

	/* Force the correct parent */
	req->best_parent_hw = clk_hw_get_parent_by_index(hw, index);
	if (!req->best_parent_hw)
		return -EINVAL;
	req->best_parent_rate = clk_hw_get_rate(req->best_parent_hw);

	if (req->best_parent_rate == 810000000)
		frac = frac_table_810m;
	else
		frac = frac_table_675m;

	for (; frac->num; frac++) {
		request = req->rate;
		request *= frac->den;
		request = div_s64(request, frac->num);
		if ((req->best_parent_rate < (request - delta)) ||
		    (req->best_parent_rate > (request + delta)))
			continue;

		regmap_read(rcg->clkr.regmap, rcg->cmd_rcgr + CFG_REG,
				&hid_div);
		hid_div >>= CFG_SRC_DIV_SHIFT;
		hid_div &= mask;

		req->rate = calc_rate(req->best_parent_rate,
				      frac->num, frac->den,
				      !!frac->den, hid_div);
		return 0;
	}

	return -EINVAL;
}

const struct clk_ops clk_edp_pixel_ops = {
	.prepare = clk_prepare_regmap,
	.unprepare = clk_unprepare_regmap,
	.pre_rate_change = clk_pre_change_regmap,
	.post_rate_change = clk_post_change_regmap,
	.is_enabled = clk_rcg2_is_enabled,
	.get_parent = clk_rcg2_get_parent,
	.set_parent = clk_rcg2_set_parent,
	.recalc_rate = clk_rcg2_recalc_rate,
	.set_rate = clk_edp_pixel_set_rate,
	.set_rate_and_parent = clk_edp_pixel_set_rate_and_parent,
	.determine_rate = clk_edp_pixel_determine_rate,
	.init = clk_rcg2_init,
	.debug_init = clk_common_debug_init,
};
EXPORT_SYMBOL_GPL(clk_edp_pixel_ops);

static int clk_byte_determine_rate(struct clk_hw *hw,
				   struct clk_rate_request *req)
{
	struct clk_rcg2 *rcg = to_clk_rcg2(hw);
	const struct freq_tbl *f = rcg->freq_tbl;
	int index = qcom_find_src_index(hw, rcg->parent_map, f->src);
	unsigned long parent_rate, div;
	u32 mask = BIT(rcg->hid_width) - 1;
	struct clk_hw *p;

	if (req->rate == 0)
		return -EINVAL;

	req->best_parent_hw = p = clk_hw_get_parent_by_index(hw, index);
	if (!p)
		return -EINVAL;
	req->best_parent_rate = parent_rate = clk_hw_round_rate(p, req->rate);

	div = DIV_ROUND_UP((2 * parent_rate), req->rate) - 1;
	div = min_t(u32, div, mask);

	req->rate = calc_rate(parent_rate, 0, 0, 0, div);

	return 0;
}

static int clk_byte_set_rate(struct clk_hw *hw, unsigned long rate,
			 unsigned long parent_rate)
{
	struct clk_rcg2 *rcg = to_clk_rcg2(hw);
	struct freq_tbl f = *rcg->freq_tbl;
	unsigned long div;
	u32 mask = BIT(rcg->hid_width) - 1;

	div = DIV_ROUND_UP((2 * parent_rate), rate) - 1;
	div = min_t(u32, div, mask);

	f.pre_div = div;

	return clk_rcg2_configure(rcg, &f);
}

static int clk_byte_set_rate_and_parent(struct clk_hw *hw,
		unsigned long rate, unsigned long parent_rate, u8 index)
{
	/* Parent index is set statically in frequency table */
	return clk_byte_set_rate(hw, rate, parent_rate);
}

const struct clk_ops clk_byte_ops = {
	.prepare = clk_prepare_regmap,
	.unprepare = clk_unprepare_regmap,
	.pre_rate_change = clk_pre_change_regmap,
	.post_rate_change = clk_post_change_regmap,
	.is_enabled = clk_rcg2_is_enabled,
	.get_parent = clk_rcg2_get_parent,
	.set_parent = clk_rcg2_set_parent,
	.recalc_rate = clk_rcg2_recalc_rate,
	.set_rate = clk_byte_set_rate,
	.set_rate_and_parent = clk_byte_set_rate_and_parent,
	.determine_rate = clk_byte_determine_rate,
	.init = clk_rcg2_init,
	.debug_init = clk_common_debug_init,
};
EXPORT_SYMBOL_GPL(clk_byte_ops);

static int clk_byte2_determine_rate(struct clk_hw *hw,
				    struct clk_rate_request *req)
{
	struct clk_rcg2 *rcg = to_clk_rcg2(hw);
	unsigned long parent_rate, div;
	u32 mask = BIT(rcg->hid_width) - 1;
	struct clk_hw *p;
	unsigned long rate = req->rate;

	p = req->best_parent_hw;

	if (!p || rate == 0)
		return -EINVAL;

	req->best_parent_rate = parent_rate = clk_hw_round_rate(p, rate);

	div = DIV_ROUND_UP((2 * parent_rate), rate) - 1;
	div = min_t(u32, div, mask);

	req->rate = calc_rate(parent_rate, 0, 0, 0, div);

	return 0;
}

static int clk_byte2_set_rate(struct clk_hw *hw, unsigned long rate,
			 unsigned long parent_rate)
{
	struct clk_rcg2 *rcg = to_clk_rcg2(hw);
	struct freq_tbl f = { 0 };
	unsigned long div;
	int i, num_parents = clk_hw_get_num_parents(hw);
	u32 mask = BIT(rcg->hid_width) - 1;
	u32 cfg;

	div = DIV_ROUND_UP((2 * parent_rate), rate) - 1;
	div = min_t(u32, div, mask);

	f.pre_div = div;

	regmap_read(rcg->clkr.regmap, rcg->cmd_rcgr + CFG_REG, &cfg);
	cfg &= CFG_SRC_SEL_MASK;
	cfg >>= CFG_SRC_SEL_SHIFT;

	for (i = 0; i < num_parents; i++) {
		if (cfg == rcg->parent_map[i].cfg) {
			f.src = rcg->parent_map[i].src;
			return clk_rcg2_configure(rcg, &f);
		}
	}

	return -EINVAL;
}

static int clk_byte2_set_rate_and_parent(struct clk_hw *hw,
		unsigned long rate, unsigned long parent_rate, u8 index)
{
	/* Read the hardware to determine parent during set_rate */
	return clk_byte2_set_rate(hw, rate, parent_rate);
}

const struct clk_ops clk_byte2_ops = {
	.prepare = clk_prepare_regmap,
	.unprepare = clk_unprepare_regmap,
	.pre_rate_change = clk_pre_change_regmap,
	.post_rate_change = clk_post_change_regmap,
	.is_enabled = clk_rcg2_is_enabled,
	.get_parent = clk_rcg2_get_parent,
	.set_parent = clk_rcg2_set_parent,
	.recalc_rate = clk_rcg2_recalc_rate,
	.set_rate = clk_byte2_set_rate,
	.set_rate_and_parent = clk_byte2_set_rate_and_parent,
	.determine_rate = clk_byte2_determine_rate,
	.init = clk_rcg2_init,
	.debug_init = clk_common_debug_init,
};
EXPORT_SYMBOL_GPL(clk_byte2_ops);

static const struct frac_entry frac_table_pixel[] = {
	{ 3, 8 },
	{ 2, 9 },
	{ 4, 9 },
	{ 1, 1 },
	{ 2, 3 },
	{ }
};

static int clk_pixel_determine_rate(struct clk_hw *hw,
				    struct clk_rate_request *req)
{
	unsigned long request, src_rate;
	int delta = 100000;
	const struct frac_entry *frac = frac_table_pixel;

	if (!req->best_parent_hw)
		return -EINVAL;

	for (; frac->num; frac++) {
		request = (req->rate * frac->den) / frac->num;

		src_rate = clk_hw_round_rate(req->best_parent_hw, request);
		if ((src_rate < (request - delta)) ||
			(src_rate > (request + delta)))
			continue;

		req->best_parent_rate = src_rate;
		req->rate = (src_rate * frac->num) / frac->den;
		return 0;
	}

	return -EINVAL;
}

static int clk_pixel_set_rate(struct clk_hw *hw, unsigned long rate,
		unsigned long parent_rate)
{
	struct clk_rcg2 *rcg = to_clk_rcg2(hw);
	struct freq_tbl f = { 0 };
	const struct frac_entry *frac = frac_table_pixel;
	unsigned long request;
	int delta = 100000;
	u32 mask = BIT(rcg->hid_width) - 1;
	u32 hid_div, cfg;
	int i, num_parents = clk_hw_get_num_parents(hw);

	regmap_read(rcg->clkr.regmap, rcg->cmd_rcgr + CFG_REG, &cfg);
	cfg &= CFG_SRC_SEL_MASK;
	cfg >>= CFG_SRC_SEL_SHIFT;

	for (i = 0; i < num_parents; i++)
		if (cfg == rcg->parent_map[i].cfg) {
			f.src = rcg->parent_map[i].src;
			break;
		}

	for (; frac->num; frac++) {
		request = (rate * frac->den) / frac->num;

		if ((parent_rate < (request - delta)) ||
			(parent_rate > (request + delta)))
			continue;

		regmap_read(rcg->clkr.regmap, rcg->cmd_rcgr + CFG_REG,
				&hid_div);
		f.pre_div = hid_div;
		f.pre_div >>= CFG_SRC_DIV_SHIFT;
		f.pre_div &= mask;
		f.m = frac->num;
		f.n = frac->den;

		return clk_rcg2_configure(rcg, &f);
	}
	return -EINVAL;
}

static int clk_pixel_set_rate_and_parent(struct clk_hw *hw, unsigned long rate,
		unsigned long parent_rate, u8 index)
{
	return clk_pixel_set_rate(hw, rate, parent_rate);
}

const struct clk_ops clk_pixel_ops = {
	.prepare = clk_prepare_regmap,
	.unprepare = clk_unprepare_regmap,
	.pre_rate_change = clk_pre_change_regmap,
	.post_rate_change = clk_post_change_regmap,
	.is_enabled = clk_rcg2_is_enabled,
	.get_parent = clk_rcg2_get_parent,
	.set_parent = clk_rcg2_set_parent,
	.recalc_rate = clk_rcg2_recalc_rate,
	.set_rate = clk_pixel_set_rate,
	.set_rate_and_parent = clk_pixel_set_rate_and_parent,
	.determine_rate = clk_pixel_determine_rate,
	.init = clk_rcg2_init,
	.debug_init = clk_common_debug_init,
};
EXPORT_SYMBOL_GPL(clk_pixel_ops);

static int clk_dp_set_rate(struct clk_hw *hw, unsigned long rate,
			unsigned long parent_rate)
{
	struct clk_rcg2 *rcg = to_clk_rcg2(hw);
	struct clk_hw *parent = clk_hw_get_parent(hw);
	struct freq_tbl f = { 0 };
	unsigned long src_rate;
	unsigned long num, den;
	u32 mask = BIT(rcg->hid_width) - 1;
	u32 hid_div, cfg;
	int i, num_parents = clk_hw_get_num_parents(hw);

	if (!parent)
		return -EINVAL;

	src_rate = clk_get_rate(parent->clk);
	if (src_rate <= 0) {
		pr_err("Invalid RCG parent rate\n");
		return -EINVAL;
	}

	rational_best_approximation(src_rate, rate,
			(unsigned long)(1 << 16) - 1,
			(unsigned long)(1 << 16) - 1, &den, &num);

	if (!num || !den) {
		pr_err("Invalid MN values derived for requested rate %lu\n",
							rate);
		return -EINVAL;
	}

	regmap_read(rcg->clkr.regmap, rcg->cmd_rcgr + CFG_REG, &cfg);
	hid_div = cfg;
	cfg &= CFG_SRC_SEL_MASK;
	cfg >>= CFG_SRC_SEL_SHIFT;

	for (i = 0; i < num_parents; i++)
		if (cfg == rcg->parent_map[i].cfg) {
			f.src = rcg->parent_map[i].src;
			break;
	}

	f.pre_div = hid_div;
	f.pre_div >>= CFG_SRC_DIV_SHIFT;
	f.pre_div &= mask;

	if (num == den) {
		f.m = 0;
		f.n = 0;
	} else {
		f.m = num;
		f.n = den;
	}

	return clk_rcg2_configure(rcg, &f);
}

static int clk_dp_set_rate_and_parent(struct clk_hw *hw, unsigned long rate,
		unsigned long parent_rate, u8 index)
{
	return clk_dp_set_rate(hw, rate, parent_rate);
}

static int clk_dp_determine_rate(struct clk_hw *hw,
		struct clk_rate_request *req)
{
	if (!req->best_parent_hw)
		return -EINVAL;

	req->best_parent_rate = clk_hw_round_rate(req->best_parent_hw,
							req->best_parent_rate);
	return 0;
}

const struct clk_ops clk_dp_ops = {
	.prepare = clk_prepare_regmap,
	.unprepare = clk_unprepare_regmap,
	.pre_rate_change = clk_pre_change_regmap,
	.post_rate_change = clk_post_change_regmap,
	.is_enabled = clk_rcg2_is_enabled,
	.get_parent = clk_rcg2_get_parent,
	.set_parent = clk_rcg2_set_parent,
	.recalc_rate = clk_rcg2_recalc_rate,
	.set_rate = clk_dp_set_rate,
	.set_rate_and_parent = clk_dp_set_rate_and_parent,
	.determine_rate = clk_dp_determine_rate,
	.init = clk_rcg2_init,
	.debug_init = clk_common_debug_init,
};
EXPORT_SYMBOL(clk_dp_ops);

static int clk_gfx3d_determine_rate(struct clk_hw *hw,
				    struct clk_rate_request *req)
{
	struct clk_rate_request parent_req = { };
	struct clk_hw *p2, *p8, *p9, *xo;
	unsigned long p9_rate;
	int ret;

	xo = clk_hw_get_parent_by_index(hw, 0);
	if (!xo)
		return -EINVAL;
	if (req->rate == clk_hw_get_rate(xo)) {
		req->best_parent_hw = xo;
		return 0;
	}

	p9 = clk_hw_get_parent_by_index(hw, 2);
	p2 = clk_hw_get_parent_by_index(hw, 3);
	p8 = clk_hw_get_parent_by_index(hw, 4);
	if (!p9 || !p2 || !p8)
		return -EINVAL;

	/* PLL9 is a fixed rate PLL */
	p9_rate = clk_hw_get_rate(p9);

	parent_req.rate = req->rate = min(req->rate, p9_rate);
	if (req->rate == p9_rate) {
		req->rate = req->best_parent_rate = p9_rate;
		req->best_parent_hw = p9;
		return 0;
	}

	if (req->best_parent_hw == p9) {
		/* Are we going back to a previously used rate? */
		if (clk_hw_get_rate(p8) == req->rate)
			req->best_parent_hw = p8;
		else
			req->best_parent_hw = p2;
	} else if (req->best_parent_hw == p8) {
		req->best_parent_hw = p2;
	} else {
		req->best_parent_hw = p8;
	}

	ret = __clk_determine_rate(req->best_parent_hw, &parent_req);
	if (ret)
		return ret;

	req->rate = req->best_parent_rate = parent_req.rate;

	return 0;
}

static int clk_gfx3d_set_rate_and_parent(struct clk_hw *hw, unsigned long rate,
		unsigned long parent_rate, u8 index)
{
	struct clk_rcg2 *rcg = to_clk_rcg2(hw);
	u32 cfg;
	int ret;

	/* Just mux it, we don't use the division or m/n hardware */
	cfg = rcg->parent_map[index].cfg << CFG_SRC_SEL_SHIFT;
	ret = regmap_write(rcg->clkr.regmap, rcg->cmd_rcgr + CFG_REG, cfg);
	if (ret)
		return ret;

	return update_config(rcg);
}

static int clk_gfx3d_set_rate(struct clk_hw *hw, unsigned long rate,
			      unsigned long parent_rate)
{
	/*
	 * We should never get here; clk_gfx3d_determine_rate() should always
	 * make us use a different parent than what we're currently using, so
	 * clk_gfx3d_set_rate_and_parent() should always be called.
	 */
	return 0;
}

const struct clk_ops clk_gfx3d_ops = {
	.prepare = clk_prepare_regmap,
	.unprepare = clk_unprepare_regmap,
	.pre_rate_change = clk_pre_change_regmap,
	.post_rate_change = clk_post_change_regmap,
	.is_enabled = clk_rcg2_is_enabled,
	.get_parent = clk_rcg2_get_parent,
	.set_parent = clk_rcg2_set_parent,
	.recalc_rate = clk_rcg2_recalc_rate,
	.set_rate = clk_gfx3d_set_rate,
	.set_rate_and_parent = clk_gfx3d_set_rate_and_parent,
	.determine_rate = clk_gfx3d_determine_rate,
	.init = clk_rcg2_init,
	.debug_init = clk_common_debug_init,
};
EXPORT_SYMBOL_GPL(clk_gfx3d_ops);

static int
clk_rcg2_shared_force_enable_clear(struct clk_hw *hw, const struct freq_tbl *f)
{
	struct clk_rcg2 *rcg = to_clk_rcg2(hw);
	int ret;

	ret = clk_rcg2_set_force_enable(hw);
	if (ret)
		return ret;

	ret = clk_rcg2_configure(rcg, f);
	if (ret)
		return ret;

	return clk_rcg2_clear_force_enable(hw);
}

static int clk_rcg2_shared_set_rate(struct clk_hw *hw, unsigned long rate,
				    unsigned long parent_rate)
{
	struct clk_rcg2 *rcg = to_clk_rcg2(hw);
	const struct freq_tbl *f;

	f = qcom_find_freq(rcg->freq_tbl, rate);
	if (!f)
		return -EINVAL;

	/*
	 * In case clock is disabled, update the CFG, M, N and D registers
	 * and don't hit the update bit of CMD register.
	 */
	if (!__clk_is_enabled(hw->clk))
		return __clk_rcg2_configure(rcg, f);

	return clk_rcg2_shared_force_enable_clear(hw, f);
}

static int clk_rcg2_shared_set_rate_and_parent(struct clk_hw *hw,
		unsigned long rate, unsigned long parent_rate, u8 index)
{
	return clk_rcg2_shared_set_rate(hw, rate, parent_rate);
}

static int clk_rcg2_shared_enable(struct clk_hw *hw)
{
	struct clk_rcg2 *rcg = to_clk_rcg2(hw);
	int ret;

	/*
	 * Set the update bit because required configuration has already
	 * been written in clk_rcg2_shared_set_rate()
	 */
	ret = clk_rcg2_set_force_enable(hw);
	if (ret)
		return ret;

	ret = update_config(rcg);
	if (ret)
		return ret;

	return clk_rcg2_clear_force_enable(hw);
}

static void clk_rcg2_shared_disable(struct clk_hw *hw)
{
	struct clk_rcg2 *rcg = to_clk_rcg2(hw);
	u32 cfg;

	/*
	 * Store current configuration as switching to safe source would clear
	 * the SRC and DIV of CFG register
	 */
	regmap_read(rcg->clkr.regmap, rcg->cmd_rcgr + CFG_REG, &cfg);

	/*
	 * Park the RCG at a safe configuration - sourced off of safe source.
	 * Force enable and disable the RCG while configuring it to safeguard
	 * against any update signal coming from the downstream clock.
	 * The current parent is still prepared and enabled at this point, and
	 * the safe source is always on while application processor subsystem
	 * is online. Therefore, the RCG can safely switch its parent.
	 */
	clk_rcg2_set_force_enable(hw);

	regmap_write(rcg->clkr.regmap, rcg->cmd_rcgr + CFG_REG,
		     rcg->safe_src_index << CFG_SRC_SEL_SHIFT);

	update_config(rcg);

	clk_rcg2_clear_force_enable(hw);

	/* Write back the stored configuration corresponding to current rate */
	regmap_write(rcg->clkr.regmap, rcg->cmd_rcgr + CFG_REG, cfg);
}

const struct clk_ops clk_rcg2_shared_ops = {
	.prepare = clk_prepare_regmap,
	.unprepare = clk_unprepare_regmap,
	.pre_rate_change = clk_pre_change_regmap,
	.post_rate_change = clk_post_change_regmap,
	.enable = clk_rcg2_shared_enable,
	.disable = clk_rcg2_shared_disable,
	.get_parent = clk_rcg2_get_parent,
	.set_parent = clk_rcg2_set_parent,
	.recalc_rate = clk_rcg2_recalc_rate,
	.determine_rate = clk_rcg2_determine_rate,
	.set_rate = clk_rcg2_shared_set_rate,
	.set_rate_and_parent = clk_rcg2_shared_set_rate_and_parent,
	.init = clk_rcg2_init,
	.debug_init = clk_common_debug_init,
};
EXPORT_SYMBOL_GPL(clk_rcg2_shared_ops);

/* Common APIs to be used for DFS based RCGR */
static int clk_rcg2_dfs_populate_freq(struct clk_hw *hw, unsigned int l,
				       struct freq_tbl *f)
{
	struct clk_rcg2 *rcg = to_clk_rcg2(hw);
	struct clk_hw *p;
	unsigned long prate = 0;
	u32 val, mask, cfg, mode, src;
	int i, num_parents;

	regmap_read(rcg->clkr.regmap, rcg->cmd_rcgr + SE_PERF_DFSR(l), &cfg);

	mask = BIT(rcg->hid_width) - 1;
	f->pre_div = 1;
	if (cfg & mask)
		f->pre_div = cfg & mask;

	src = cfg & CFG_SRC_SEL_MASK;
	src >>= CFG_SRC_SEL_SHIFT;

	num_parents = clk_hw_get_num_parents(hw);
	for (i = 0; i < num_parents; i++) {
		if (src == rcg->parent_map[i].cfg) {
			f->src = rcg->parent_map[i].src;
			p = clk_hw_get_parent_by_index(&rcg->clkr.hw, i);
			if (!p)
				return -EINVAL;
			prate = clk_hw_get_rate(p);
		}
	}

	mode = cfg & CFG_MODE_MASK;
	mode >>= CFG_MODE_SHIFT;

	if (mode) {
		mask = BIT(rcg->mnd_width) - 1;
		regmap_read(rcg->clkr.regmap, rcg->cmd_rcgr + SE_PERF_M_DFSR(l),
			    &val);
		val &= mask;
		f->m = val;

		regmap_read(rcg->clkr.regmap, rcg->cmd_rcgr + SE_PERF_N_DFSR(l),
			    &val);
		val = ~val;
		val &= mask;
		val += f->m;
		f->n = val;
	}

	f->freq = calc_rate(prate, f->m, f->n, mode, f->pre_div);
	return 0;
}

static int clk_rcg2_dfs_populate_freq_table(struct clk_rcg2 *rcg)
{
	struct freq_tbl *freq_tbl;
	int i, ret;

	/* Allocate space for 1 extra since table is NULL terminated */
	freq_tbl = kcalloc(MAX_PERF_LEVEL + 1, sizeof(*freq_tbl), GFP_KERNEL);
	if (!freq_tbl)
		return -ENOMEM;
	rcg->freq_tbl = freq_tbl;

	for (i = 0; i < MAX_PERF_LEVEL; i++) {
		ret =
		clk_rcg2_dfs_populate_freq(&rcg->clkr.hw, i, freq_tbl + i);
		if (ret)
			return ret;
	}
	return ret;
}

static int clk_rcg2_dfs_determine_rate(struct clk_hw *hw,
				   struct clk_rate_request *req)
{
	struct clk_rcg2 *rcg = to_clk_rcg2(hw);
	int ret;

	if (!rcg->freq_tbl) {
		ret = clk_rcg2_dfs_populate_freq_table(rcg);
		if (ret) {
			pr_err("Failed to update DFS tables for %s\n",
					clk_hw_get_name(hw));
			return ret;
		}
	}

	return clk_rcg2_determine_rate(hw, req);
}

static unsigned long
clk_rcg2_dfs_recalc_rate(struct clk_hw *hw, unsigned long parent_rate)
{
	struct clk_rcg2 *rcg = to_clk_rcg2(hw);
	u32 level, mask, cfg, m = 0, n = 0, mode, pre_div;

	regmap_read(rcg->clkr.regmap,
		    rcg->cmd_rcgr + SE_CMD_DFSR_OFFSET, &level);
	level &= GENMASK(4, 1);
	level >>= 1;

	if (rcg->freq_tbl)
		return rcg->freq_tbl[level].freq;

	/*
	 * Assume that parent_rate is actually the parent because
	 * we can't do any better at figuring it out when the table
	 * hasn't been populated yet. We only populate the table
	 * in determine_rate because we can't guarantee the parents
	 * will be registered with the framework until then.
	 */
	regmap_read(rcg->clkr.regmap, rcg->cmd_rcgr + SE_PERF_DFSR(level),
		    &cfg);

	mask = BIT(rcg->hid_width) - 1;
	pre_div = 1;
	if (cfg & mask)
		pre_div = cfg & mask;

	mode = cfg & CFG_MODE_MASK;
	mode >>= CFG_MODE_SHIFT;
	if (mode) {
		mask = BIT(rcg->mnd_width) - 1;
		regmap_read(rcg->clkr.regmap,
			    rcg->cmd_rcgr + SE_PERF_M_DFSR(level), &m);
		m &= mask;

		regmap_read(rcg->clkr.regmap,
			    rcg->cmd_rcgr + SE_PERF_N_DFSR(level), &n);
		n = ~n;
		n &= mask;
		n += m;
	}

	return calc_rate(parent_rate, m, n, mode, pre_div);
}

static const struct clk_ops clk_rcg2_dfs_ops = {
	.prepare = clk_prepare_regmap,
	.unprepare = clk_unprepare_regmap,
	.pre_rate_change = clk_pre_change_regmap,
	.post_rate_change = clk_post_change_regmap,
	.is_enabled = clk_rcg2_is_enabled,
	.get_parent = clk_rcg2_get_parent,
	.determine_rate = clk_rcg2_dfs_determine_rate,
	.recalc_rate = clk_rcg2_dfs_recalc_rate,
	.init = clk_rcg2_init,
	.debug_init = clk_common_debug_init,
};

static int clk_rcg2_enable_dfs(const struct clk_rcg_dfs_data *data,
			       struct regmap *regmap)
{
	struct clk_rcg2 *rcg = data->rcg;
	struct clk_init_data *init = data->init;
	u32 val;
	int ret;

	rcg->flags |= DFS_SUPPORT;

	ret = regmap_read(regmap, rcg->cmd_rcgr + SE_CMD_DFSR_OFFSET, &val);
	if (ret)
		return -EINVAL;

	if (!(val & SE_CMD_DFS_EN))
		return 0;

	/*
	 * Rate changes with consumer writing a register in
	 * their own I/O region
	 */
	init->flags |= CLK_GET_RATE_NOCACHE;
	init->ops = &clk_rcg2_dfs_ops;

	rcg->freq_tbl = NULL;

	return 0;
}

int qcom_cc_register_rcg_dfs(struct regmap *regmap,
			     const struct clk_rcg_dfs_data *rcgs, size_t len)
{
	int i, ret;

	for (i = 0; i < len; i++) {
		ret = clk_rcg2_enable_dfs(&rcgs[i], regmap);
		if (ret)
			return ret;
	}

	return 0;
}
EXPORT_SYMBOL_GPL(qcom_cc_register_rcg_dfs);
#if 0
static int clk_rcg2_dp_set_rate(struct clk_hw *hw, unsigned long rate,
			unsigned long parent_rate)
{
	struct clk_rcg2 *rcg = to_clk_rcg2(hw);
	struct freq_tbl f = { 0 };
	u32 mask = BIT(rcg->hid_width) - 1;
	u32 hid_div, cfg;
	int i, num_parents = clk_hw_get_num_parents(hw);
	unsigned long num, den;

	rational_best_approximation(parent_rate, rate,
			GENMASK(rcg->mnd_width - 1, 0),
			GENMASK(rcg->mnd_width - 1, 0), &den, &num);

	if (!num || !den)
		return -EINVAL;

	regmap_read(rcg->clkr.regmap, rcg->cmd_rcgr + CFG_REG, &cfg);
	hid_div = cfg;
	cfg &= CFG_SRC_SEL_MASK;
	cfg >>= CFG_SRC_SEL_SHIFT;

	for (i = 0; i < num_parents; i++) {
		if (cfg == rcg->parent_map[i].cfg) {
			f.src = rcg->parent_map[i].src;
			break;
		}
	}

	f.pre_div = hid_div;
	f.pre_div >>= CFG_SRC_DIV_SHIFT;
	f.pre_div &= mask;

	if (num != den) {
		f.m = num;
		f.n = den;
	} else {
		f.m = 0;
		f.n = 0;
	}

	return clk_rcg2_configure(rcg, &f);
}

static int clk_rcg2_dp_set_rate_and_parent(struct clk_hw *hw,
		unsigned long rate, unsigned long parent_rate, u8 index)
{
	return clk_rcg2_dp_set_rate(hw, rate, parent_rate);
}

static int clk_rcg2_dp_determine_rate(struct clk_hw *hw,
				struct clk_rate_request *req)
{
	struct clk_rcg2 *rcg = to_clk_rcg2(hw);
	unsigned long num, den;
	u64 tmp;

	/* Parent rate is a fixed phy link rate */
	rational_best_approximation(req->best_parent_rate, req->rate,
			GENMASK(rcg->mnd_width - 1, 0),
			GENMASK(rcg->mnd_width - 1, 0), &den, &num);

	if (!num || !den)
		return -EINVAL;

	tmp = req->best_parent_rate * num;
	do_div(tmp, den);
	req->rate = tmp;

	return 0;
}

const struct clk_ops clk_dp_ops = {
	.is_enabled = clk_rcg2_is_enabled,
	.get_parent = clk_rcg2_get_parent,
	.set_parent = clk_rcg2_set_parent,
	.recalc_rate = clk_rcg2_recalc_rate,
	.set_rate = clk_rcg2_dp_set_rate,
	.set_rate_and_parent = clk_rcg2_dp_set_rate_and_parent,
	.determine_rate = clk_rcg2_dp_determine_rate,
};
EXPORT_SYMBOL_GPL(clk_dp_ops);
#endif<|MERGE_RESOLUTION|>--- conflicted
+++ resolved
@@ -399,11 +399,7 @@
 
 static int __clk_rcg2_configure(struct clk_rcg2 *rcg, const struct freq_tbl *f)
 {
-<<<<<<< HEAD
-	u32 cfg, mask, d_val, not2d_val;
-=======
 	u32 cfg, mask, d_val, not2d_val, n_minus_m;
->>>>>>> b92ac325
 	struct clk_hw *hw = &rcg->clkr.hw;
 	int ret, index = qcom_find_src_index(hw, rcg->parent_map, f->src);
 
@@ -425,18 +421,10 @@
 		/* Calculate 2d value */
 		d_val = f->n;
 
-<<<<<<< HEAD
-		if (d_val > ((f->n - f->m) * 2))
-			d_val = (f->n - f->m) * 2;
-		else if (d_val < f->m)
-			d_val = f->m;
-
-=======
 		n_minus_m = f->n - f->m;
 		n_minus_m *= 2;
 
 		d_val = clamp_t(u32, d_val, f->m, n_minus_m);
->>>>>>> b92ac325
 		not2d_val = ~d_val & mask;
 
 		ret = regmap_update_bits(rcg->clkr.regmap,
