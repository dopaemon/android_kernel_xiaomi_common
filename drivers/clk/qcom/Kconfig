# SPDX-License-Identifier: GPL-2.0-only
config KRAIT_CLOCKS
	bool
	select KRAIT_L2_ACCESSORS

config QCOM_GDSC
	bool
	select PM_GENERIC_DOMAINS if PM

config QCOM_RPMCC
	bool

menuconfig COMMON_CLK_QCOM
	tristate "Support for Qualcomm's clock controllers"
	depends on OF
	depends on ARCH_QCOM || COMPILE_TEST
	select RATIONAL
	select REGMAP_MMIO
	select RESET_CONTROLLER
	select REGULATOR

if COMMON_CLK_QCOM

config QCOM_A53PLL
	tristate "MSM8916 A53 PLL"
	help
	  Support for the A53 PLL on MSM8916 devices. It provides
	  the CPU with frequencies above 1GHz.
	  Say Y if you want to support higher CPU frequencies on MSM8916
	  devices.

config QCOM_CLK_APCS_MSM8916
	tristate "MSM8916 APCS Clock Controller"
	depends on QCOM_APCS_IPC || COMPILE_TEST
	help
	  Support for the APCS Clock Controller on msm8916 devices. The
	  APCS is managing the mux and divider which feeds the CPUs.
	  Say Y if you want to support CPU frequency scaling on devices
	  such as msm8916.

config QCOM_CLK_APCC_MSM8996
	tristate "MSM8996 CPU Clock Controller"
	select QCOM_KRYO_L2_ACCESSORS
	depends on ARM64
	help
	  Support for the CPU clock controller on msm8996 devices.
	  Say Y if you want to support CPU clock scaling using CPUfreq
	  drivers for dyanmic power management.

config QCOM_CLK_RPM
	tristate "RPM based Clock Controller"
	depends on MFD_QCOM_RPM
	select QCOM_RPMCC
	help
	  The RPM (Resource Power Manager) is a dedicated hardware engine for
	  managing the shared SoC resources in order to keep the lowest power
	  profile. It communicates with other hardware subsystems via shared
	  memory and accepts clock requests, aggregates the requests and turns
	  the clocks on/off or scales them on demand.
	  Say Y if you want to support the clocks exposed by the RPM on
	  platforms such as apq8064, msm8660, msm8960 etc.

config QCOM_CLK_SMD_RPM
	tristate "RPM over SMD based Clock Controller"
	depends on MSM_RPM_SMD
	select QCOM_RPMCC
	help
	  The RPM (Resource Power Manager) is a dedicated hardware engine for
	  managing the shared SoC resources in order to keep the lowest power
	  profile. It communicates with other hardware subsystems via shared
	  memory and accepts clock requests, aggregates the requests and turns
	  the clocks on/off or scales them on demand.
	  Say Y if you want to support the clocks exposed by the RPM on
	  platforms such as apq8016, apq8084, msm8974 etc.

config QCOM_CLK_RPMH
	tristate "RPMh Clock Driver"
	depends on QCOM_RPMH
	help
	 RPMh manages shared resources on some Qualcomm Technologies, Inc.
	 SoCs. It accepts requests from other hardware subsystems via RSC.
	 Say Y if you want to support the clocks exposed by RPMh on
	 platforms such as SDM845.

config APQ_GCC_8084
	tristate "APQ8084 Global Clock Controller"
	select QCOM_GDSC
	help
	  Support for the global clock controller on apq8084 devices.
	  Say Y if you want to use peripheral devices such as UART, SPI,
	  i2c, USB, SD/eMMC, SATA, PCIe, etc.

config APQ_MMCC_8084
	tristate "APQ8084 Multimedia Clock Controller"
	select APQ_GCC_8084
	select QCOM_GDSC
	help
	  Support for the multimedia clock controller on apq8084 devices.
	  Say Y if you want to support multimedia devices such as display,
	  graphics, video encode/decode, camera, etc.

config IPQ_APSS_PLL
	tristate "IPQ APSS PLL"
	help
	  Support for APSS PLL on ipq devices. The APSS PLL is the main
	  clock that feeds the CPUs on ipq based devices.
	  Say Y if you want to support CPU frequency scaling on ipq based
	  devices.

config IPQ_APSS_6018
	tristate "IPQ APSS Clock Controller"
	select IPQ_APSS_PLL
	depends on QCOM_APCS_IPC || COMPILE_TEST
	help
	  Support for APSS clock controller on IPQ platforms. The
	  APSS clock controller manages the Mux and enable block that feeds the
	  CPUs.
	  Say Y if you want to support CPU frequency scaling on
	  ipq based devices.

config IPQ_GCC_4019
	tristate "IPQ4019 Global Clock Controller"
	help
	  Support for the global clock controller on ipq4019 devices.
	  Say Y if you want to use peripheral devices such as UART, SPI,
	  i2c, USB, SD/eMMC, etc.

config IPQ_GCC_6018
	tristate "IPQ6018 Global Clock Controller"
	help
	  Support for global clock controller on ipq6018 devices.
	  Say Y if you want to use peripheral devices such as UART, SPI,
	  i2c, USB, SD/eMMC, etc. Select this for the root clock
	  of ipq6018.

config IPQ_GCC_806X
	tristate "IPQ806x Global Clock Controller"
	help
	  Support for the global clock controller on ipq806x devices.
	  Say Y if you want to use peripheral devices such as UART, SPI,
	  i2c, USB, SD/eMMC, etc.

config IPQ_LCC_806X
	tristate "IPQ806x LPASS Clock Controller"
	select IPQ_GCC_806X
	help
	  Support for the LPASS clock controller on ipq806x devices.
	  Say Y if you want to use audio devices such as i2s, pcm,
	  S/PDIF, etc.

config IPQ_GCC_8074
	tristate "IPQ8074 Global Clock Controller"
	help
	  Support for global clock controller on ipq8074 devices.
	  Say Y if you want to use peripheral devices such as UART, SPI,
	  i2c, USB, SD/eMMC, etc. Select this for the root clock
	  of ipq8074.

config MSM_GCC_8660
	tristate "MSM8660 Global Clock Controller"
	help
	  Support for the global clock controller on msm8660 devices.
	  Say Y if you want to use peripheral devices such as UART, SPI,
	  i2c, USB, SD/eMMC, etc.

config MSM_GCC_8916
	tristate "MSM8916 Global Clock Controller"
	select QCOM_GDSC
	help
	  Support for the global clock controller on msm8916 devices.
	  Say Y if you want to use devices such as UART, SPI i2c, USB,
	  SD/eMMC, display, graphics, camera etc.

config MSM_GCC_8939
	tristate "MSM8939 Global Clock Controller"
	select QCOM_GDSC
	help
	  Support for the global clock controller on msm8939 devices.
	  Say Y if you want to use devices such as UART, SPI i2c, USB,
	  SD/eMMC, display, graphics, camera etc.

config MSM_GCC_8960
	tristate "APQ8064/MSM8960 Global Clock Controller"
	help
	  Support for the global clock controller on apq8064/msm8960 devices.
	  Say Y if you want to use peripheral devices such as UART, SPI,
	  i2c, USB, SD/eMMC, SATA, PCIe, etc.

config MSM_LCC_8960
	tristate "APQ8064/MSM8960 LPASS Clock Controller"
	select MSM_GCC_8960
	help
	  Support for the LPASS clock controller on apq8064/msm8960 devices.
	  Say Y if you want to use audio devices such as i2s, pcm,
	  SLIMBus, etc.

config MDM_GCC_9615
	tristate "MDM9615 Global Clock Controller"
	help
	  Support for the global clock controller on mdm9615 devices.
	  Say Y if you want to use peripheral devices such as UART, SPI,
	  i2c, USB, SD/eMMC, etc.

config MDM_LCC_9615
	tristate "MDM9615 LPASS Clock Controller"
	select MDM_GCC_9615
	help
	  Support for the LPASS clock controller on mdm9615 devices.
	  Say Y if you want to use audio devices such as i2s, pcm,
	  SLIMBus, etc.

config MSM_MMCC_8960
	tristate "MSM8960 Multimedia Clock Controller"
	select MSM_GCC_8960
	help
	  Support for the multimedia clock controller on msm8960 devices.
	  Say Y if you want to support multimedia devices such as display,
	  graphics, video encode/decode, camera, etc.

config MSM_GCC_8974
	tristate "MSM8974 Global Clock Controller"
	select QCOM_GDSC
	help
	  Support for the global clock controller on msm8974 devices.
	  Say Y if you want to use peripheral devices such as UART, SPI,
	  i2c, USB, SD/eMMC, SATA, PCIe, etc.

config MSM_MMCC_8974
	tristate "MSM8974 Multimedia Clock Controller"
	select MSM_GCC_8974
	select QCOM_GDSC
	help
	  Support for the multimedia clock controller on msm8974 devices.
	  Say Y if you want to support multimedia devices such as display,
	  graphics, video encode/decode, camera, etc.

config MSM_GCC_8994
	tristate "MSM8994 Global Clock Controller"
	help
	  Support for the global clock controller on msm8994 devices.
	  Say Y if you want to use peripheral devices such as UART, SPI,
	  i2c, USB, UFS, SD/eMMC, PCIe, etc.

config MSM_GCC_8996
	tristate "MSM8996 Global Clock Controller"
	select QCOM_GDSC
	help
	  Support for the global clock controller on msm8996 devices.
	  Say Y if you want to use peripheral devices such as UART, SPI,
	  i2c, USB, UFS, SD/eMMC, PCIe, etc.

config MSM_MMCC_8996
	tristate "MSM8996 Multimedia Clock Controller"
	select MSM_GCC_8996
	select QCOM_GDSC
	help
	  Support for the multimedia clock controller on msm8996 devices.
	  Say Y if you want to support multimedia devices such as display,
	  graphics, video encode/decode, camera, etc.

config MSM_GCC_8998
	tristate "MSM8998 Global Clock Controller"
	select QCOM_GDSC
	help
	  Support for the global clock controller on msm8998 devices.
	  Say Y if you want to use peripheral devices such as UART, SPI,
	  i2c, USB, UFS, SD/eMMC, PCIe, etc.

config MSM_GPUCC_8998
	tristate "MSM8998 Graphics Clock Controller"
	select MSM_GCC_8998
	select QCOM_GDSC
	help
	  Support for the graphics clock controller on MSM8998 devices.
	  Say Y if you want to support graphics controller devices and
	  functionality such as 3D graphics.

config MSM_MMCC_8998
	tristate "MSM8998 Multimedia Clock Controller"
	select MSM_GCC_8998
	select QCOM_GDSC
	help
	  Support for the multimedia clock controller on msm8998 devices.
	  Say Y if you want to support multimedia devices such as display,
	  graphics, video encode/decode, camera, etc.

config QCS_GCC_404
	tristate "QCS404 Global Clock Controller"
	help
	  Support for the global clock controller on QCS404 devices.
	  Say Y if you want to use multimedia devices or peripheral
	  devices such as UART, SPI, I2C, USB, SD/eMMC, PCIe etc.

config SC_DISPCC_7180
	tristate "SC7180 Display Clock Controller"
	select SC_GCC_7180
	help
	  Support for the display clock controller on Qualcomm Technologies, Inc
	  SC7180 devices.
	  Say Y if you want to support display devices and functionality such as
	  splash screen.

config SC_GCC_7180
	tristate "SC7180 Global Clock Controller"
	select QCOM_GDSC
	depends on COMMON_CLK_QCOM
	help
	  Support for the global clock controller on SC7180 devices.
	  Say Y if you want to use peripheral devices such as UART, SPI,
	  I2C, USB, UFS, SDCC, etc.

config SC_LPASS_CORECC_7180
	tristate "SC7180 LPASS Core Clock Controller"
	select SC_GCC_7180
	help
	  Support for the LPASS(Low Power Audio Subsystem) core clock controller
	  on SC7180 devices.
	  Say Y if you want to use LPASS clocks and power domains of the LPASS
	  core clock controller.

config SC_GPUCC_7180
	tristate "SC7180 Graphics Clock Controller"
	select SC_GCC_7180
	help
	  Support for the graphics clock controller on SC7180 devices.
	  Say Y if you want to support graphics controller devices and
	  functionality such as 3D graphics.

config SC_MSS_7180
	tristate "SC7180 Modem Clock Controller"
	select SC_GCC_7180
	help
	  Support for the Modem Subsystem clock controller on Qualcomm
	  Technologies, Inc on SC7180 devices.
	  Say Y if you want to use the Modem branch clocks of the Modem
	  subsystem clock controller to reset the MSS subsystem.

config SC_VIDEOCC_7180
	tristate "SC7180 Video Clock Controller"
	select SC_GCC_7180
	help
	  Support for the video clock controller on SC7180 devices.
	  Say Y if you want to support video devices and functionality such as
	  video encode and decode.

config SDM_CAMCC_845
	tristate "SDM845 Camera Clock Controller"
	select SDM_GCC_845
	help
	  Support for the camera clock controller on SDM845 devices.
	  Say Y if you want to support camera devices and camera functionality.

config SDM_GCC_660
	tristate "SDM660 Global Clock Controller"
	select QCOM_GDSC
	help
	  Support for the global clock controller on SDM660 devices.
	  Say Y if you want to use peripheral devices such as UART, SPI,
	  i2C, USB, UFS, SDDC, PCIe, etc.

config QCS_TURING_404
	tristate "QCS404 Turing Clock Controller"
	help
	  Support for the Turing Clock Controller on QCS404, provides clocks
	  and resets for the Turing subsystem.

config QCS_Q6SSTOP_404
	tristate "QCS404 Q6SSTOP Clock Controller"
	select QCS_GCC_404
	help
	  Support for the Q6SSTOP clock controller on QCS404 devices.
	  Say Y if you want to use the Q6SSTOP branch clocks of the WCSS clock
	  controller to reset the Q6SSTOP subsystem.

config SDM_GCC_845
	tristate "SDM845 Global Clock Controller"
	select QCOM_GDSC
	help
	  Support for the global clock controller on SDM845 devices.
	  Say Y if you want to use peripheral devices such as UART, SPI,
	  i2C, USB, UFS, SDDC, PCIe, etc.

config SDM_GPUCC_845
	tristate "SDM845 Graphics Clock Controller"
	select SDM_GCC_845
	help
	  Support for the graphics clock controller on SDM845 devices.
	  Say Y if you want to support graphics controller devices and
	  functionality such as 3D graphics.

config SDM_VIDEOCC_845
	tristate "SDM845 Video Clock Controller"
	select SDM_GCC_845
	select QCOM_GDSC
	help
	  Support for the video clock controller on SDM845 devices.
	  Say Y if you want to support video devices and functionality such as
	  video encode and decode.

config SDM_DISPCC_845
	tristate "SDM845 Display Clock Controller"
	select SDM_GCC_845
	help
	  Support for the display clock controller on Qualcomm Technologies, Inc
	  SDM845 devices.
	  Say Y if you want to support display devices and functionality such as
	  splash screen.

config SDM_LPASSCC_845
	tristate "SDM845 Low Power Audio Subsystem (LPAAS) Clock Controller"
	select SDM_GCC_845
	help
	  Support for the LPASS clock controller on SDM845 devices.
	  Say Y if you want to use the LPASS branch clocks of the LPASS clock
	  controller to reset the LPASS subsystem.

config SM_DISPCC_8250
	tristate "SM8150 and SM8250 Display Clock Controller"
	depends on SM_GCC_8150 || SM_GCC_8250
	help
	  Support for the display clock controller on Qualcomm Technologies, Inc
	  SM8150 and SM8250 devices.
	  Say Y if you want to support display devices and functionality such as
	  splash screen.

config SM_GCC_8150
	tristate "SM8150 Global Clock Controller"
	help
	  Support for the global clock controller on SM8150 devices.
	  Say Y if you want to use peripheral devices such as UART,
	  SPI, I2C, USB, SD/UFS, PCIe etc.

config SM_GCC_8250
	tristate "SM8250 Global Clock Controller"
	select QCOM_GDSC
	help
	  Support for the global clock controller on SM8250 devices.
	  Say Y if you want to use peripheral devices such as UART,
	  SPI, I2C, USB, SD/UFS, PCIe etc.

config SM_GPUCC_8150
	tristate "SM8150 Graphics Clock Controller"
	select SM_GCC_8150
	help
	  Support for the graphics clock controller on SM8150 devices.
	  Say Y if you want to support graphics controller devices and
	  functionality such as 3D graphics.

config SM_GPUCC_8250
	tristate "SM8250 Graphics Clock Controller"
	select SM_GCC_8250
	help
	  Support for the graphics clock controller on SM8250 devices.
	  Say Y if you want to support graphics controller devices and
	  functionality such as 3D graphics.

config SM_VIDEOCC_8150
	tristate "SM8150 Video Clock Controller"
	select SDM_GCC_8150
	select QCOM_GDSC
	help
	  Support for the video clock controller on SM8150 devices.
	  Say Y if you want to support video devices and functionality such as
	  video encode and decode.

config SM_VIDEOCC_8250
	tristate "SM8250 Video Clock Controller"
	select SDM_GCC_8250
	select QCOM_GDSC
	help
	  Support for the video clock controller on SM8250 devices.
	  Say Y if you want to support video devices and functionality such as
	  video encode and decode.

config SPMI_PMIC_CLKDIV
	tristate "SPMI PMIC clkdiv Support"
	depends on SPMI || COMPILE_TEST
	help
	  This driver supports the clkdiv functionality on the Qualcomm
	  Technologies, Inc. SPMI PMIC. It configures the frequency of
	  clkdiv outputs of the PMIC. These clocks are typically wired
	  through alternate functions on GPIO pins.

config QCOM_HFPLL
	tristate "High-Frequency PLL (HFPLL) Clock Controller"
	help
	  Support for the high-frequency PLLs present on Qualcomm devices.
	  Say Y if you want to support CPU frequency scaling on devices
	  such as MSM8974, APQ8084, etc.

config KPSS_XCC
	tristate "KPSS Clock Controller"
	help
	  Support for the Krait ACC and GCC clock controllers. Say Y
	  if you want to support CPU frequency scaling on devices such
	  as MSM8960, APQ8064, etc.

config KRAITCC
	tristate "Krait Clock Controller"
	depends on ARM
	select KRAIT_CLOCKS
	help
	  Support for the Krait CPU clocks on Qualcomm devices.
	  Say Y if you want to support CPU frequency scaling.

config MSM_CLK_AOP_QMP
	tristate "AOP QMP Clock Driver"
	depends on COMMON_CLK_QCOM && MSM_QMP
	help
	  The Always On Processor (AOP) manages a few of the shared clocks on
	  some Qualcomm Technologies, Inc. SoCs. It accepts requests from other
	  hardware subsystems via QMP mailboxes.
	  Say Y to support the clocks managed by AOP on platforms such as
	  sdm845.

config MSM_GCC_LAHAINA
	tristate "LAHAINA Global Clock Controller"
	depends on COMMON_CLK_QCOM
	help
	  Support for the global clock controller on Qualcomm Technologies, Inc
	  LAHAINA devices.
	  Say Y if you want to use peripheral devices such as UART, SPI, I2C,
	  USB, UFS, SD/eMMC, PCIe, etc.

config MSM_VIDEOCC_LAHAINA
	tristate "LAHAINA Video Clock Controller"
	select MSM_GCC_LAHAINA
	help
	  Support for the video clock controller on Qualcomm Technologies, Inc.
	  LAHAINA devices.
	  Say Y if you want to support video devices and functionality such as
	  video encode/decode.

config MSM_DISPCC_LAHAINA
	tristate "LAHAINA Display Clock Controller"
	select MSM_GCC_LAHAINA
	help
	  Support for the display clock controller on Qualcomm Technologies, Inc
	  Lahaina devices.
	  Say Y if you want to support display devices and functionality such as
	  splash screen.

config MSM_GPUCC_LAHAINA
	tristate "Lahaina Graphics Clock Controller"
	depends on COMMON_CLK_QCOM
	help
	  Support for the graphics clock controller on Qualcomm Technologies, Inc
	  LAHAINA devices.
	  Say Y if you want to support graphics controller devices and
	  functionality such as 3D graphics.

config MSM_CAMCC_LAHAINA
	tristate "Lahaina Camera Clock Controller"
	depends on COMMON_CLK_QCOM
	help
	  Support for the camera clock controller on Qualcomm Technologies, Inc.
	  LAHAINA devices.
	  Say Y if you want to support camera devices and functionality such as
	  capturing pictures.

config MSM_DEBUGCC_LAHAINA
	tristate "LAHAINA Debug Clock Controller"
	depends on COMMON_CLK_QCOM
	help
	  Support for the debug clock controller on Qualcomm Technologies, Inc
	  Lahaina devices.
	  Say Y if you want to support the debug clocks such as
	  clock measurement functionality.

config SM_GCC_HOLI
	tristate "HOLI Global Clock Controller"
	depends on COMMON_CLK_QCOM
	help
	  Support for the global clock controller on Qualcomm Technologies, Inc
	  HOLI devices.
	  Say Y if you want to use peripheral devices such as UART, SPI, I2C,
	  USB, UFS, SD/eMMC etc.

config SM_GCC_SHIMA
	tristate "SHIMA Global Clock Controller"
	depends on COMMON_CLK_QCOM
	help
	  Support for the global clock controller on Qualcomm Technologies, Inc
	  SHIMA devices.
	  Say Y if you want to use peripheral devices such as UART, SPI, I2C,
	  USB, UFS, SD/eMMC, PCIe, etc.

config MSM_GCC_WAIPIO
	tristate "WAIPIO Global Clock Controller"
	depends on COMMON_CLK_QCOM
	help
	  Support for the global clock controller on Qualcomm Technologies, Inc
	  WAIPIO devices.
	  Say Y if you want to use peripheral devices such as UART, SPI, I2C,
	  USB, UFS, SD/eMMC, PCIe, etc.

config MSM_VIDEOCC_WAIPIO
	tristate "WAIPIO Video Clock Controller"
	select MSM_GCC_WAIPIO
	help
	  Support for the video clock controller on Qualcomm Technologies, Inc.
	  WAIPIO devices.
	  Say Y if you want to support video devices and functionality such as
	  video encode/decode.

config MSM_GPUCC_WAIPIO
	tristate "Waipio Graphics Clock Controller"
	depends on COMMON_CLK_QCOM
	help
	  Support for the graphics clock controller on Qualcomm Technologies, Inc
	  WAIPIO devices.
	  Say Y if you want to support graphics controller devices and
	  functionality such as 3D graphics.

config MSM_DISPCC_WAIPIO
	tristate "WAIPIO Display Clock Controller"
	select MSM_GCC_WAIPIO
	help
	  Support for the display clock controller on Qualcomm Technologies, Inc
	  Waipio devices.
	  Say Y if you want to support display devices and functionality such as
	  splash screen.

config MSM_DEBUGCC_WAIPIO
	tristate "WAIPIO Debug Clock Controller"
	depends on COMMON_CLK_QCOM
	help
	  Support for the debug clock controller on Qualcomm Technologies, Inc
	  Waipio devices.
	  Say Y if you want to support the debug clocks such as
	  clock measurement functionality.

config MSM_CAMCC_WAIPIO
	tristate "WAIPIO Camera Clock Controller"
	depends on COMMON_CLK_QCOM
	help
	  Support for the camera clock controller on Qualcomm Technologies, Inc.
	  WAIPIO devices.
	  Say Y if you want to support camera devices and functionality such as
	  capturing pictures.

config SM_VIDEOCC_SHIMA
	tristate "SHIMA Video Clock Controller"
	depends on SM_GCC_SHIMA
	help
	  Support for the video clock controller on Qualcomm Technologies, Inc.
	  SHIMA devices.
	  Say Y if you want to support video devices and functionality such as
	  video encode/decode.

config SM_CAMCC_SHIMA
	tristate "Shima Camera Clock Controller"
	depends on SM_GCC_SHIMA
	help
	  Support for the camera clock controller on Qualcomm Technologies, Inc.
	  SHIMA devices.
	  Say Y if you want to support camera devices and functionality such as
	  capturing pictures.

config SM_GPUCC_SHIMA
	tristate "SHIMA Graphics Clock Controller"
	depends on SM_GCC_SHIMA
	help
	  Support for the graphics clock controller on Qualcomm Technologies, Inc.
	  SHIMA devices.
	  Say Y if you want to support graphics controller devices and
	  functionality such as 3D graphics.

config SM_GPUCC_HOLI
	tristate "HOLI Graphics Clock Controller"
	select SM_GCC_HOLI
	help
	  Support for the graphics clock controller on Qualcomm Technologies,
	  Inc. HOLI devices.
	  Say Y if you want to support graphics controller devices and
	  functionality such as 3D graphics.

config SM_DISPCC_SHIMA
	tristate "SHIMA Display Clock Controller"
	depends on SM_GCC_SHIMA
	help
	  Support for the display clock controller on Qualcomm Technologies, Inc.
	  Shima devices.
	  Say Y if you want to support display devices and functionality such as
	  splash screen.

config SM_DEBUGCC_SHIMA
	tristate "SHIMA Debug Clock Controller"
	depends on SM_GCC_SHIMA
	help
	  Support for the debug clock controller on Qualcomm Technologies, Inc.
	  Shima devices.
	  Say Y if you want to support the debug clocks such as clock measurement
	  functionality.

config SM_DISPCC_HOLI
	tristate "HOLI Display Clock Controller"
	select SM_GCC_HOLI
	help
	  Support for the display clock controller on Qualcomm Technologies,
	  Inc. HOLI devices.
	  Say Y if you want to support display devices and functionality such as
	  splash screen.

config SM_DEBUGCC_HOLI
	tristate "HOLI Debug Clock Controller"
	depends on SM_GCC_HOLI
	help
	  Support for the debug clock controller on Qualcomm Technologies, Inc.
	  HOLI devices.
	  Say Y if you want to support the debug clocks such as
	  clock measurement functionality.

config SDX_GCC_LEMUR
	tristate "SDXLEMUR Global Clock Controller"
	depends on COMMON_CLK_QCOM
	help
	  Support for the global clock controller on Qualcomm Technologies, Inc.
	  SDXLEMUR devices.
	  Say Y if you want to use peripheral devices such as UART, SPI, I2C,
	  USB, UFS, SD/eMMC, PCIe, etc.

config SDX_DEBUGCC_LEMUR
	tristate "SDXLEMUR Debug Clock Controller"
	depends on COMMON_CLK_QCOM
	help
	  Support for the debug clock controller on Qualcomm Technologies, Inc.
	  sdxlemur devices.
	  Say Y if you want to support the debug clocks such as
	  clock measurement functionality.

config QCOM_GDSC_REGULATOR
	tristate "GDSC regulator driver"
	depends on COMMON_CLK_QCOM
	help
	  This driver supports globally distributed switch controller (GDSC)
	  devices in regulator framework.
	  Say Y if you want to support clients using regulator framework APIs
	  to control GDSCs.

config SM_GCC_DIWALI
	tristate "DIWALI Global Clock Controller"
	depends on COMMON_CLK_QCOM
	help
	  Support for the global clock controller on Qualcomm Technologies, Inc
	  DIWALI devices.
	  Say Y if you want to use peripheral devices such as UART, SPI, I2C,
	  USB, UFS, SD/eMMC, PCIe, etc.

config SM_CAMCC_DIWALI
	tristate "DIWALI Camera Clock Controller"
	select SM_GCC_DIWALI
	help
	  Support for the camera clock controller on Qualcomm Technologies, Inc.
	  DIWALI devices.
	  Say Y if you want to support camera devices and functionality such as
	  capturing pictures.

config SM_GPUCC_DIWALI
	tristate "DIWALI Graphics Clock Controller"
	select SM_GCC_DIWALI
	help
	  Support for the graphics clock controller on Qualcomm Technologies, Inc.
	  DIWALI devices.
	  Say Y if you want to support graphics controller devices and
	  functionality such as 3D graphics.

config SM_VIDEOCC_DIWALI
	tristate "DIWALI Video Clock Controller"
	select SM_GCC_DIWALI
	help
	  Support for the video clock controller on Qualcomm Technologies, Inc.
	  DIWALI devices.
	  Say Y if you want to support video devices and functionality such as
	  video encode/decode.

<<<<<<< HEAD
=======
config SM_DISPCC_DIWALI
	tristate "DIWALI Display Clock Controller"
	select SM_GCC_DIWALI
	help
	  Support for the display clock controller on Qualcomm Technologies, Inc
	  DIWALI devices.
	  Say Y if you want to support display devices and functionality such as
	  splash screen.

>>>>>>> d7a52a7b
endif<|MERGE_RESOLUTION|>--- conflicted
+++ resolved
@@ -774,8 +774,6 @@
 	  Say Y if you want to support video devices and functionality such as
 	  video encode/decode.
 
-<<<<<<< HEAD
-=======
 config SM_DISPCC_DIWALI
 	tristate "DIWALI Display Clock Controller"
 	select SM_GCC_DIWALI
@@ -785,5 +783,4 @@
 	  Say Y if you want to support display devices and functionality such as
 	  splash screen.
 
->>>>>>> d7a52a7b
 endif