// SPDX-License-Identifier: GPL-2.0
/*
 * Copyright (C) 2010-2011 Canonical Ltd <jeremy.kerr@canonical.com>
 * Copyright (C) 2011-2012 Linaro Ltd <mturquette@linaro.org>
 *
 * Standard functionality for the common clock API.  See Documentation/driver-api/clk.rst
 */

#include <linux/clk.h>
#include <linux/clk-provider.h>
#include <linux/clk/clk-conf.h>
#include <linux/module.h>
#include <linux/mutex.h>
#include <linux/spinlock.h>
#include <linux/err.h>
#include <linux/list.h>
#include <linux/slab.h>
#include <linux/of.h>
#include <linux/device.h>
#include <linux/init.h>
#include <linux/pm_runtime.h>
#include <linux/sched.h>
#include <linux/clkdev.h>

#include "clk.h"

static DEFINE_SPINLOCK(enable_lock);
static DEFINE_MUTEX(prepare_lock);

static struct task_struct *prepare_owner;
static struct task_struct *enable_owner;

static int prepare_refcnt;
static int enable_refcnt;

static HLIST_HEAD(clk_root_list);
static HLIST_HEAD(clk_orphan_list);
static LIST_HEAD(clk_notifier_list);

static struct hlist_head *all_lists[] = {
	&clk_root_list,
	&clk_orphan_list,
	NULL,
};

/***    private data structures    ***/

struct clk_parent_map {
	const struct clk_hw	*hw;
	struct clk_core		*core;
	const char		*fw_name;
	const char		*name;
	int			index;
};

struct clk_core {
	const char		*name;
	const struct clk_ops	*ops;
	struct clk_hw		*hw;
	struct module		*owner;
	struct device		*dev;
	struct device_node	*of_node;
	struct clk_core		*parent;
	struct clk_parent_map	*parents;
	u8			num_parents;
	u8			new_parent_index;
	unsigned long		rate;
	unsigned long		req_rate;
	unsigned long		new_rate;
	struct clk_core		*new_parent;
	struct clk_core		*new_child;
	unsigned long		flags;
	bool			orphan;
	bool			rpm_enabled;
	bool			need_sync;
	bool			boot_enabled;
	unsigned int		enable_count;
	unsigned int		prepare_count;
	unsigned int		protect_count;
	unsigned long		min_rate;
	unsigned long		max_rate;
	unsigned long		accuracy;
	int			phase;
	struct clk_duty		duty;
	struct hlist_head	children;
	struct hlist_node	child_node;
	struct hlist_head	clks;
	unsigned int		notifier_count;
#ifdef CONFIG_DEBUG_FS
	struct dentry		*dentry;
	struct hlist_node	debug_node;
#endif
	struct kref		ref;
};

#define CREATE_TRACE_POINTS
#include <trace/events/clk.h>

struct clk {
	struct clk_core	*core;
	struct device *dev;
	const char *dev_id;
	const char *con_id;
	unsigned long min_rate;
	unsigned long max_rate;
	unsigned int exclusive_count;
	struct hlist_node clks_node;
};

/***           runtime pm          ***/
static int clk_pm_runtime_get(struct clk_core *core)
{
	int ret;

	if (!core->rpm_enabled)
		return 0;

	ret = pm_runtime_get_sync(core->dev);
	return ret < 0 ? ret : 0;
}

static void clk_pm_runtime_put(struct clk_core *core)
{
	if (!core->rpm_enabled)
		return;

	pm_runtime_put_sync(core->dev);
}

/***           locking             ***/
static void clk_prepare_lock(void)
{
	if (!mutex_trylock(&prepare_lock)) {
		if (prepare_owner == current) {
			prepare_refcnt++;
			return;
		}
		mutex_lock(&prepare_lock);
	}
	WARN_ON_ONCE(prepare_owner != NULL);
	WARN_ON_ONCE(prepare_refcnt != 0);
	prepare_owner = current;
	prepare_refcnt = 1;
}

static void clk_prepare_unlock(void)
{
	WARN_ON_ONCE(prepare_owner != current);
	WARN_ON_ONCE(prepare_refcnt == 0);

	if (--prepare_refcnt)
		return;
	prepare_owner = NULL;
	mutex_unlock(&prepare_lock);
}

static unsigned long clk_enable_lock(void)
	__acquires(enable_lock)
{
	unsigned long flags;

	/*
	 * On UP systems, spin_trylock_irqsave() always returns true, even if
	 * we already hold the lock. So, in that case, we rely only on
	 * reference counting.
	 */
	if (!IS_ENABLED(CONFIG_SMP) ||
	    !spin_trylock_irqsave(&enable_lock, flags)) {
		if (enable_owner == current) {
			enable_refcnt++;
			__acquire(enable_lock);
			if (!IS_ENABLED(CONFIG_SMP))
				local_save_flags(flags);
			return flags;
		}
		spin_lock_irqsave(&enable_lock, flags);
	}
	WARN_ON_ONCE(enable_owner != NULL);
	WARN_ON_ONCE(enable_refcnt != 0);
	enable_owner = current;
	enable_refcnt = 1;
	return flags;
}

static void clk_enable_unlock(unsigned long flags)
	__releases(enable_lock)
{
	WARN_ON_ONCE(enable_owner != current);
	WARN_ON_ONCE(enable_refcnt == 0);

	if (--enable_refcnt) {
		__release(enable_lock);
		return;
	}
	enable_owner = NULL;
	spin_unlock_irqrestore(&enable_lock, flags);
}

static bool clk_core_rate_is_protected(struct clk_core *core)
{
	return core->protect_count;
}

static bool clk_core_is_prepared(struct clk_core *core)
{
	bool ret = false;

	/*
	 * .is_prepared is optional for clocks that can prepare
	 * fall back to software usage counter if it is missing
	 */
	if (!core->ops->is_prepared)
		return core->prepare_count;

	if (!clk_pm_runtime_get(core)) {
		ret = core->ops->is_prepared(core->hw);
		clk_pm_runtime_put(core);
	}

	return ret;
}

static bool clk_core_is_enabled(struct clk_core *core)
{
	bool ret = false;

	/*
	 * .is_enabled is only mandatory for clocks that gate
	 * fall back to software usage counter if .is_enabled is missing
	 */
	if (!core->ops->is_enabled)
		return core->enable_count;

	/*
	 * Check if clock controller's device is runtime active before
	 * calling .is_enabled callback. If not, assume that clock is
	 * disabled, because we might be called from atomic context, from
	 * which pm_runtime_get() is not allowed.
	 * This function is called mainly from clk_disable_unused_subtree,
	 * which ensures proper runtime pm activation of controller before
	 * taking enable spinlock, but the below check is needed if one tries
	 * to call it from other places.
	 */
	if (core->rpm_enabled) {
		pm_runtime_get_noresume(core->dev);
		if (!pm_runtime_active(core->dev)) {
			ret = false;
			goto done;
		}
	}

	ret = core->ops->is_enabled(core->hw);
done:
	if (core->rpm_enabled)
		pm_runtime_put(core->dev);

	return ret;
}

/***    helper functions   ***/

const char *__clk_get_name(const struct clk *clk)
{
	return !clk ? NULL : clk->core->name;
}
EXPORT_SYMBOL_GPL(__clk_get_name);

const char *clk_hw_get_name(const struct clk_hw *hw)
{
	return hw->core->name;
}
EXPORT_SYMBOL_GPL(clk_hw_get_name);

struct clk_hw *__clk_get_hw(struct clk *clk)
{
	return !clk ? NULL : clk->core->hw;
}
EXPORT_SYMBOL_GPL(__clk_get_hw);

unsigned int clk_hw_get_num_parents(const struct clk_hw *hw)
{
	return hw->core->num_parents;
}
EXPORT_SYMBOL_GPL(clk_hw_get_num_parents);

struct clk_hw *clk_hw_get_parent(const struct clk_hw *hw)
{
	return hw->core->parent ? hw->core->parent->hw : NULL;
}
EXPORT_SYMBOL_GPL(clk_hw_get_parent);

static struct clk_core *__clk_lookup_subtree(const char *name,
					     struct clk_core *core)
{
	struct clk_core *child;
	struct clk_core *ret;

	if (!strcmp(core->name, name))
		return core;

	hlist_for_each_entry(child, &core->children, child_node) {
		ret = __clk_lookup_subtree(name, child);
		if (ret)
			return ret;
	}

	return NULL;
}

static struct clk_core *clk_core_lookup(const char *name)
{
	struct clk_core *root_clk;
	struct clk_core *ret;

	if (!name)
		return NULL;

	/* search the 'proper' clk tree first */
	hlist_for_each_entry(root_clk, &clk_root_list, child_node) {
		ret = __clk_lookup_subtree(name, root_clk);
		if (ret)
			return ret;
	}

	/* if not found, then search the orphan tree */
	hlist_for_each_entry(root_clk, &clk_orphan_list, child_node) {
		ret = __clk_lookup_subtree(name, root_clk);
		if (ret)
			return ret;
	}

	return NULL;
}

#ifdef CONFIG_OF
static int of_parse_clkspec(const struct device_node *np, int index,
			    const char *name, struct of_phandle_args *out_args);
static struct clk_hw *
of_clk_get_hw_from_clkspec(struct of_phandle_args *clkspec);
#else
static inline int of_parse_clkspec(const struct device_node *np, int index,
				   const char *name,
				   struct of_phandle_args *out_args)
{
	return -ENOENT;
}
static inline struct clk_hw *
of_clk_get_hw_from_clkspec(struct of_phandle_args *clkspec)
{
	return ERR_PTR(-ENOENT);
}
#endif

/**
 * clk_core_get - Find the clk_core parent of a clk
 * @core: clk to find parent of
 * @p_index: parent index to search for
 *
 * This is the preferred method for clk providers to find the parent of a
 * clk when that parent is external to the clk controller. The parent_names
 * array is indexed and treated as a local name matching a string in the device
 * node's 'clock-names' property or as the 'con_id' matching the device's
 * dev_name() in a clk_lookup. This allows clk providers to use their own
 * namespace instead of looking for a globally unique parent string.
 *
 * For example the following DT snippet would allow a clock registered by the
 * clock-controller@c001 that has a clk_init_data::parent_data array
 * with 'xtal' in the 'name' member to find the clock provided by the
 * clock-controller@f00abcd without needing to get the globally unique name of
 * the xtal clk.
 *
 *      parent: clock-controller@f00abcd {
 *              reg = <0xf00abcd 0xabcd>;
 *              #clock-cells = <0>;
 *      };
 *
 *      clock-controller@c001 {
 *              reg = <0xc001 0xf00d>;
 *              clocks = <&parent>;
 *              clock-names = "xtal";
 *              #clock-cells = <1>;
 *      };
 *
 * Returns: -ENOENT when the provider can't be found or the clk doesn't
 * exist in the provider or the name can't be found in the DT node or
 * in a clkdev lookup. NULL when the provider knows about the clk but it
 * isn't provided on this system.
 * A valid clk_core pointer when the clk can be found in the provider.
 */
static struct clk_core *clk_core_get(struct clk_core *core, u8 p_index)
{
	const char *name = core->parents[p_index].fw_name;
	int index = core->parents[p_index].index;
	struct clk_hw *hw = ERR_PTR(-ENOENT);
	struct device *dev = core->dev;
	const char *dev_id = dev ? dev_name(dev) : NULL;
	struct device_node *np = core->of_node;
	struct of_phandle_args clkspec;

	if (np && (name || index >= 0) &&
	    !of_parse_clkspec(np, index, name, &clkspec)) {
		hw = of_clk_get_hw_from_clkspec(&clkspec);
		of_node_put(clkspec.np);
	} else if (name) {
		/*
		 * If the DT search above couldn't find the provider fallback to
		 * looking up via clkdev based clk_lookups.
		 */
		hw = clk_find_hw(dev_id, name);
	}

	if (IS_ERR(hw))
		return ERR_CAST(hw);

	return hw->core;
}

static void clk_core_fill_parent_index(struct clk_core *core, u8 index)
{
	struct clk_parent_map *entry = &core->parents[index];
	struct clk_core *parent = ERR_PTR(-ENOENT);

	if (entry->hw) {
		parent = entry->hw->core;
		/*
		 * We have a direct reference but it isn't registered yet?
		 * Orphan it and let clk_reparent() update the orphan status
		 * when the parent is registered.
		 */
		if (!parent)
			parent = ERR_PTR(-EPROBE_DEFER);
	} else {
		parent = clk_core_get(core, index);
		if (PTR_ERR(parent) == -ENOENT && entry->name)
			parent = clk_core_lookup(entry->name);
	}

	/* Only cache it if it's not an error */
	if (!IS_ERR(parent))
		entry->core = parent;
}

static struct clk_core *clk_core_get_parent_by_index(struct clk_core *core,
							 u8 index)
{
	if (!core || index >= core->num_parents || !core->parents)
		return NULL;

	if (!core->parents[index].core)
		clk_core_fill_parent_index(core, index);

	return core->parents[index].core;
}

struct clk_hw *
clk_hw_get_parent_by_index(const struct clk_hw *hw, unsigned int index)
{
	struct clk_core *parent;

	parent = clk_core_get_parent_by_index(hw->core, index);

	return !parent ? NULL : parent->hw;
}
EXPORT_SYMBOL_GPL(clk_hw_get_parent_by_index);

unsigned int __clk_get_enable_count(struct clk *clk)
{
	return !clk ? 0 : clk->core->enable_count;
}

static unsigned long clk_core_get_rate_nolock(struct clk_core *core)
{
	if (!core)
		return 0;

	if (!core->num_parents || core->parent)
		return core->rate;

	/*
	 * Clk must have a parent because num_parents > 0 but the parent isn't
	 * known yet. Best to return 0 as the rate of this clk until we can
	 * properly recalc the rate based on the parent's rate.
	 */
	return 0;
}

unsigned long clk_hw_get_rate(const struct clk_hw *hw)
{
	return clk_core_get_rate_nolock(hw->core);
}
EXPORT_SYMBOL_GPL(clk_hw_get_rate);

static unsigned long __clk_get_accuracy(struct clk_core *core)
{
	if (!core)
		return 0;

	return core->accuracy;
}

unsigned long __clk_get_flags(struct clk *clk)
{
	return !clk ? 0 : clk->core->flags;
}
EXPORT_SYMBOL_GPL(__clk_get_flags);

unsigned long clk_hw_get_flags(const struct clk_hw *hw)
{
	return hw->core->flags;
}
EXPORT_SYMBOL_GPL(clk_hw_get_flags);

bool clk_hw_is_prepared(const struct clk_hw *hw)
{
	return clk_core_is_prepared(hw->core);
}
EXPORT_SYMBOL_GPL(clk_hw_is_prepared);

bool clk_hw_rate_is_protected(const struct clk_hw *hw)
{
	return clk_core_rate_is_protected(hw->core);
}
EXPORT_SYMBOL_GPL(clk_hw_rate_is_protected);

bool clk_hw_is_enabled(const struct clk_hw *hw)
{
	return clk_core_is_enabled(hw->core);
}
EXPORT_SYMBOL_GPL(clk_hw_is_enabled);

bool __clk_is_enabled(struct clk *clk)
{
	if (!clk)
		return false;

	return clk_core_is_enabled(clk->core);
}
EXPORT_SYMBOL_GPL(__clk_is_enabled);

static bool mux_is_better_rate(unsigned long rate, unsigned long now,
			   unsigned long best, unsigned long flags)
{
	if (flags & CLK_MUX_ROUND_CLOSEST)
		return abs(now - rate) < abs(best - rate);

	return now <= rate && now > best;
}

int clk_mux_determine_rate_flags(struct clk_hw *hw,
				 struct clk_rate_request *req,
				 unsigned long flags)
{
	struct clk_core *core = hw->core, *parent, *best_parent = NULL;
	int i, num_parents, ret;
	unsigned long best = 0;
	struct clk_rate_request parent_req = *req;

	/* if NO_REPARENT flag set, pass through to current parent */
	if (core->flags & CLK_SET_RATE_NO_REPARENT) {
		parent = core->parent;
		if (core->flags & CLK_SET_RATE_PARENT) {
			ret = __clk_determine_rate(parent ? parent->hw : NULL,
						   &parent_req);
			if (ret)
				return ret;

			best = parent_req.rate;
		} else if (parent) {
			best = clk_core_get_rate_nolock(parent);
		} else {
			best = clk_core_get_rate_nolock(core);
		}

		goto out;
	}

	/* find the parent that can provide the fastest rate <= rate */
	num_parents = core->num_parents;
	for (i = 0; i < num_parents; i++) {
		parent = clk_core_get_parent_by_index(core, i);
		if (!parent)
			continue;

		if (core->flags & CLK_SET_RATE_PARENT) {
			parent_req = *req;
			ret = __clk_determine_rate(parent->hw, &parent_req);
			if (ret)
				continue;
		} else {
			parent_req.rate = clk_core_get_rate_nolock(parent);
		}

		if (mux_is_better_rate(req->rate, parent_req.rate,
				       best, flags)) {
			best_parent = parent;
			best = parent_req.rate;
		}
	}

	if (!best_parent)
		return -EINVAL;

out:
	if (best_parent)
		req->best_parent_hw = best_parent->hw;
	req->best_parent_rate = best;
	req->rate = best;

	return 0;
}
EXPORT_SYMBOL_GPL(clk_mux_determine_rate_flags);

struct clk *__clk_lookup(const char *name)
{
	struct clk_core *core = clk_core_lookup(name);

	return !core ? NULL : core->hw->clk;
}

static void clk_core_get_boundaries(struct clk_core *core,
				    unsigned long *min_rate,
				    unsigned long *max_rate)
{
	struct clk *clk_user;

	lockdep_assert_held(&prepare_lock);

	*min_rate = core->min_rate;
	*max_rate = core->max_rate;

	hlist_for_each_entry(clk_user, &core->clks, clks_node)
		*min_rate = max(*min_rate, clk_user->min_rate);

	hlist_for_each_entry(clk_user, &core->clks, clks_node)
		*max_rate = min(*max_rate, clk_user->max_rate);
}

void clk_hw_set_rate_range(struct clk_hw *hw, unsigned long min_rate,
			   unsigned long max_rate)
{
	hw->core->min_rate = min_rate;
	hw->core->max_rate = max_rate;
}
EXPORT_SYMBOL_GPL(clk_hw_set_rate_range);

/*
 * __clk_mux_determine_rate - clk_ops::determine_rate implementation for a mux type clk
 * @hw: mux type clk to determine rate on
 * @req: rate request, also used to return preferred parent and frequencies
 *
 * Helper for finding best parent to provide a given frequency. This can be used
 * directly as a determine_rate callback (e.g. for a mux), or from a more
 * complex clock that may combine a mux with other operations.
 *
 * Returns: 0 on success, -EERROR value on error
 */
int __clk_mux_determine_rate(struct clk_hw *hw,
			     struct clk_rate_request *req)
{
	return clk_mux_determine_rate_flags(hw, req, 0);
}
EXPORT_SYMBOL_GPL(__clk_mux_determine_rate);

int __clk_mux_determine_rate_closest(struct clk_hw *hw,
				     struct clk_rate_request *req)
{
	return clk_mux_determine_rate_flags(hw, req, CLK_MUX_ROUND_CLOSEST);
}
EXPORT_SYMBOL_GPL(__clk_mux_determine_rate_closest);

/***        clk api        ***/

static void clk_core_rate_unprotect(struct clk_core *core)
{
	lockdep_assert_held(&prepare_lock);

	if (!core)
		return;

	if (WARN(core->protect_count == 0,
	    "%s already unprotected\n", core->name))
		return;

	if (--core->protect_count > 0)
		return;

	clk_core_rate_unprotect(core->parent);
}

static int clk_core_rate_nuke_protect(struct clk_core *core)
{
	int ret;

	lockdep_assert_held(&prepare_lock);

	if (!core)
		return -EINVAL;

	if (core->protect_count == 0)
		return 0;

	ret = core->protect_count;
	core->protect_count = 1;
	clk_core_rate_unprotect(core);

	return ret;
}

/**
 * clk_rate_exclusive_put - release exclusivity over clock rate control
 * @clk: the clk over which the exclusivity is released
 *
 * clk_rate_exclusive_put() completes a critical section during which a clock
 * consumer cannot tolerate any other consumer making any operation on the
 * clock which could result in a rate change or rate glitch. Exclusive clocks
 * cannot have their rate changed, either directly or indirectly due to changes
 * further up the parent chain of clocks. As a result, clocks up parent chain
 * also get under exclusive control of the calling consumer.
 *
 * If exlusivity is claimed more than once on clock, even by the same consumer,
 * the rate effectively gets locked as exclusivity can't be preempted.
 *
 * Calls to clk_rate_exclusive_put() must be balanced with calls to
 * clk_rate_exclusive_get(). Calls to this function may sleep, and do not return
 * error status.
 */
void clk_rate_exclusive_put(struct clk *clk)
{
	if (!clk)
		return;

	clk_prepare_lock();

	/*
	 * if there is something wrong with this consumer protect count, stop
	 * here before messing with the provider
	 */
	if (WARN_ON(clk->exclusive_count <= 0))
		goto out;

	clk_core_rate_unprotect(clk->core);
	clk->exclusive_count--;
out:
	clk_prepare_unlock();
}
EXPORT_SYMBOL_GPL(clk_rate_exclusive_put);

static void clk_core_rate_protect(struct clk_core *core)
{
	lockdep_assert_held(&prepare_lock);

	if (!core)
		return;

	if (core->protect_count == 0)
		clk_core_rate_protect(core->parent);

	core->protect_count++;
}

static void clk_core_rate_restore_protect(struct clk_core *core, int count)
{
	lockdep_assert_held(&prepare_lock);

	if (!core)
		return;

	if (count == 0)
		return;

	clk_core_rate_protect(core);
	core->protect_count = count;
}

/**
 * clk_rate_exclusive_get - get exclusivity over the clk rate control
 * @clk: the clk over which the exclusity of rate control is requested
 *
 * clk_rate_exlusive_get() begins a critical section during which a clock
 * consumer cannot tolerate any other consumer making any operation on the
 * clock which could result in a rate change or rate glitch. Exclusive clocks
 * cannot have their rate changed, either directly or indirectly due to changes
 * further up the parent chain of clocks. As a result, clocks up parent chain
 * also get under exclusive control of the calling consumer.
 *
 * If exlusivity is claimed more than once on clock, even by the same consumer,
 * the rate effectively gets locked as exclusivity can't be preempted.
 *
 * Calls to clk_rate_exclusive_get() should be balanced with calls to
 * clk_rate_exclusive_put(). Calls to this function may sleep.
 * Returns 0 on success, -EERROR otherwise
 */
int clk_rate_exclusive_get(struct clk *clk)
{
	if (!clk)
		return 0;

	clk_prepare_lock();
	clk_core_rate_protect(clk->core);
	clk->exclusive_count++;
	clk_prepare_unlock();

	return 0;
}
EXPORT_SYMBOL_GPL(clk_rate_exclusive_get);

static void clk_core_unprepare(struct clk_core *core)
{
	lockdep_assert_held(&prepare_lock);

	if (!core)
		return;

	if (WARN(core->prepare_count == 0,
	    "%s already unprepared\n", core->name))
		return;

	if (WARN(core->prepare_count == 1 && core->flags & CLK_IS_CRITICAL,
	    "Unpreparing critical %s\n", core->name))
		return;

	if (core->flags & CLK_SET_RATE_GATE)
		clk_core_rate_unprotect(core);

	if (--core->prepare_count > 0)
		return;

	WARN(core->enable_count > 0, "Unpreparing enabled %s\n", core->name);

	trace_clk_unprepare(core);

	if (core->ops->unprepare)
		core->ops->unprepare(core->hw);

	clk_pm_runtime_put(core);

	trace_clk_unprepare_complete(core);
	clk_core_unprepare(core->parent);
}

static void clk_core_unprepare_lock(struct clk_core *core)
{
	clk_prepare_lock();
	clk_core_unprepare(core);
	clk_prepare_unlock();
}

/**
 * clk_unprepare - undo preparation of a clock source
 * @clk: the clk being unprepared
 *
 * clk_unprepare may sleep, which differentiates it from clk_disable.  In a
 * simple case, clk_unprepare can be used instead of clk_disable to gate a clk
 * if the operation may sleep.  One example is a clk which is accessed over
 * I2c.  In the complex case a clk gate operation may require a fast and a slow
 * part.  It is this reason that clk_unprepare and clk_disable are not mutually
 * exclusive.  In fact clk_disable must be called before clk_unprepare.
 */
void clk_unprepare(struct clk *clk)
{
	if (IS_ERR_OR_NULL(clk))
		return;

	clk_core_unprepare_lock(clk->core);
}
EXPORT_SYMBOL_GPL(clk_unprepare);

static int clk_core_prepare(struct clk_core *core)
{
	int ret = 0;

	lockdep_assert_held(&prepare_lock);

	if (!core)
		return 0;

	if (core->prepare_count == 0) {
		ret = clk_pm_runtime_get(core);
		if (ret)
			return ret;

		ret = clk_core_prepare(core->parent);
		if (ret)
			goto runtime_put;

		trace_clk_prepare(core);

		if (core->ops->prepare)
			ret = core->ops->prepare(core->hw);

		trace_clk_prepare_complete(core);

		if (ret)
			goto unprepare;
	}

	core->prepare_count++;

	/*
	 * CLK_SET_RATE_GATE is a special case of clock protection
	 * Instead of a consumer claiming exclusive rate control, it is
	 * actually the provider which prevents any consumer from making any
	 * operation which could result in a rate change or rate glitch while
	 * the clock is prepared.
	 */
	if (core->flags & CLK_SET_RATE_GATE)
		clk_core_rate_protect(core);

	return 0;
unprepare:
	clk_core_unprepare(core->parent);
runtime_put:
	clk_pm_runtime_put(core);
	return ret;
}

static int clk_core_prepare_lock(struct clk_core *core)
{
	int ret;

	clk_prepare_lock();
	ret = clk_core_prepare(core);
	clk_prepare_unlock();

	return ret;
}

/**
 * clk_prepare - prepare a clock source
 * @clk: the clk being prepared
 *
 * clk_prepare may sleep, which differentiates it from clk_enable.  In a simple
 * case, clk_prepare can be used instead of clk_enable to ungate a clk if the
 * operation may sleep.  One example is a clk which is accessed over I2c.  In
 * the complex case a clk ungate operation may require a fast and a slow part.
 * It is this reason that clk_prepare and clk_enable are not mutually
 * exclusive.  In fact clk_prepare must be called before clk_enable.
 * Returns 0 on success, -EERROR otherwise.
 */
int clk_prepare(struct clk *clk)
{
	if (!clk)
		return 0;

	return clk_core_prepare_lock(clk->core);
}
EXPORT_SYMBOL_GPL(clk_prepare);

static void clk_core_disable(struct clk_core *core)
{
	lockdep_assert_held(&enable_lock);

	if (!core)
		return;

	if (WARN(core->enable_count == 0, "%s already disabled\n", core->name))
		return;

	if (WARN(core->enable_count == 1 && core->flags & CLK_IS_CRITICAL,
	    "Disabling critical %s\n", core->name))
		return;

	if (--core->enable_count > 0)
		return;

	trace_clk_disable_rcuidle(core);

	if (core->ops->disable)
		core->ops->disable(core->hw);

	trace_clk_disable_complete_rcuidle(core);

	clk_core_disable(core->parent);
}

static void clk_core_disable_lock(struct clk_core *core)
{
	unsigned long flags;

	flags = clk_enable_lock();
	clk_core_disable(core);
	clk_enable_unlock(flags);
}

/**
 * clk_disable - gate a clock
 * @clk: the clk being gated
 *
 * clk_disable must not sleep, which differentiates it from clk_unprepare.  In
 * a simple case, clk_disable can be used instead of clk_unprepare to gate a
 * clk if the operation is fast and will never sleep.  One example is a
 * SoC-internal clk which is controlled via simple register writes.  In the
 * complex case a clk gate operation may require a fast and a slow part.  It is
 * this reason that clk_unprepare and clk_disable are not mutually exclusive.
 * In fact clk_disable must be called before clk_unprepare.
 */
void clk_disable(struct clk *clk)
{
	if (IS_ERR_OR_NULL(clk))
		return;

	clk_core_disable_lock(clk->core);
}
EXPORT_SYMBOL_GPL(clk_disable);

static int clk_core_enable(struct clk_core *core)
{
	int ret = 0;

	lockdep_assert_held(&enable_lock);

	if (!core)
		return 0;

	if (WARN(core->prepare_count == 0,
	    "Enabling unprepared %s\n", core->name))
		return -ESHUTDOWN;

	if (core->enable_count == 0) {
		ret = clk_core_enable(core->parent);

		if (ret)
			return ret;

		trace_clk_enable_rcuidle(core);

		if (core->ops->enable)
			ret = core->ops->enable(core->hw);

		trace_clk_enable_complete_rcuidle(core);

		if (ret) {
			clk_core_disable(core->parent);
			return ret;
		}
	}

	core->enable_count++;
	return 0;
}

static int clk_core_enable_lock(struct clk_core *core)
{
	unsigned long flags;
	int ret;

	flags = clk_enable_lock();
	ret = clk_core_enable(core);
	clk_enable_unlock(flags);

	return ret;
}

/**
 * clk_gate_restore_context - restore context for poweroff
 * @hw: the clk_hw pointer of clock whose state is to be restored
 *
 * The clock gate restore context function enables or disables
 * the gate clocks based on the enable_count. This is done in cases
 * where the clock context is lost and based on the enable_count
 * the clock either needs to be enabled/disabled. This
 * helps restore the state of gate clocks.
 */
void clk_gate_restore_context(struct clk_hw *hw)
{
	struct clk_core *core = hw->core;

	if (core->enable_count)
		core->ops->enable(hw);
	else
		core->ops->disable(hw);
}
EXPORT_SYMBOL_GPL(clk_gate_restore_context);

static int clk_core_save_context(struct clk_core *core)
{
	struct clk_core *child;
	int ret = 0;

	hlist_for_each_entry(child, &core->children, child_node) {
		ret = clk_core_save_context(child);
		if (ret < 0)
			return ret;
	}

	if (core->ops && core->ops->save_context)
		ret = core->ops->save_context(core->hw);

	return ret;
}

static void clk_core_restore_context(struct clk_core *core)
{
	struct clk_core *child;

	if (core->ops && core->ops->restore_context)
		core->ops->restore_context(core->hw);

	hlist_for_each_entry(child, &core->children, child_node)
		clk_core_restore_context(child);
}

/**
 * clk_save_context - save clock context for poweroff
 *
 * Saves the context of the clock register for powerstates in which the
 * contents of the registers will be lost. Occurs deep within the suspend
 * code.  Returns 0 on success.
 */
int clk_save_context(void)
{
	struct clk_core *clk;
	int ret;

	hlist_for_each_entry(clk, &clk_root_list, child_node) {
		ret = clk_core_save_context(clk);
		if (ret < 0)
			return ret;
	}

	hlist_for_each_entry(clk, &clk_orphan_list, child_node) {
		ret = clk_core_save_context(clk);
		if (ret < 0)
			return ret;
	}

	return 0;
}
EXPORT_SYMBOL_GPL(clk_save_context);

/**
 * clk_restore_context - restore clock context after poweroff
 *
 * Restore the saved clock context upon resume.
 *
 */
void clk_restore_context(void)
{
	struct clk_core *core;

	hlist_for_each_entry(core, &clk_root_list, child_node)
		clk_core_restore_context(core);

	hlist_for_each_entry(core, &clk_orphan_list, child_node)
		clk_core_restore_context(core);
}
EXPORT_SYMBOL_GPL(clk_restore_context);

/**
 * clk_enable - ungate a clock
 * @clk: the clk being ungated
 *
 * clk_enable must not sleep, which differentiates it from clk_prepare.  In a
 * simple case, clk_enable can be used instead of clk_prepare to ungate a clk
 * if the operation will never sleep.  One example is a SoC-internal clk which
 * is controlled via simple register writes.  In the complex case a clk ungate
 * operation may require a fast and a slow part.  It is this reason that
 * clk_enable and clk_prepare are not mutually exclusive.  In fact clk_prepare
 * must be called before clk_enable.  Returns 0 on success, -EERROR
 * otherwise.
 */
int clk_enable(struct clk *clk)
{
	if (!clk)
		return 0;

	return clk_core_enable_lock(clk->core);
}
EXPORT_SYMBOL_GPL(clk_enable);

static int clk_core_prepare_enable(struct clk_core *core)
{
	int ret;

	ret = clk_core_prepare_lock(core);
	if (ret)
		return ret;

	ret = clk_core_enable_lock(core);
	if (ret)
		clk_core_unprepare_lock(core);

	return ret;
}

static void clk_core_disable_unprepare(struct clk_core *core)
{
	clk_core_disable_lock(core);
	clk_core_unprepare_lock(core);
}

static void __init clk_unprepare_unused_subtree(struct clk_core *core)
{
	struct clk_core *child;

	lockdep_assert_held(&prepare_lock);

	hlist_for_each_entry(child, &core->children, child_node)
		clk_unprepare_unused_subtree(child);

	if (dev_has_sync_state(core->dev) &&
	    !(core->flags & CLK_DONT_HOLD_STATE))
		return;

	if (core->prepare_count)
		return;

	if (core->flags & CLK_IGNORE_UNUSED)
		return;

	if (clk_pm_runtime_get(core))
		return;

	if (clk_core_is_prepared(core)) {
		trace_clk_unprepare(core);
		if (core->ops->unprepare_unused)
			core->ops->unprepare_unused(core->hw);
		else if (core->ops->unprepare)
			core->ops->unprepare(core->hw);
		trace_clk_unprepare_complete(core);
	}

	clk_pm_runtime_put(core);
}

static void __init clk_disable_unused_subtree(struct clk_core *core)
{
	struct clk_core *child;
	unsigned long flags;

	lockdep_assert_held(&prepare_lock);

	hlist_for_each_entry(child, &core->children, child_node)
		clk_disable_unused_subtree(child);

	if (dev_has_sync_state(core->dev) &&
	    !(core->flags & CLK_DONT_HOLD_STATE))
		return;

	if (core->flags & CLK_OPS_PARENT_ENABLE)
		clk_core_prepare_enable(core->parent);

	if (clk_pm_runtime_get(core))
		goto unprepare_out;

	flags = clk_enable_lock();

	if (core->enable_count)
		goto unlock_out;

	if (core->flags & CLK_IGNORE_UNUSED)
		goto unlock_out;

	/*
	 * some gate clocks have special needs during the disable-unused
	 * sequence.  call .disable_unused if available, otherwise fall
	 * back to .disable
	 */
	if (clk_core_is_enabled(core)) {
		trace_clk_disable(core);
		if (core->ops->disable_unused)
			core->ops->disable_unused(core->hw);
		else if (core->ops->disable)
			core->ops->disable(core->hw);
		trace_clk_disable_complete(core);
	}

unlock_out:
	clk_enable_unlock(flags);
	clk_pm_runtime_put(core);
unprepare_out:
	if (core->flags & CLK_OPS_PARENT_ENABLE)
		clk_core_disable_unprepare(core->parent);
}

static bool clk_ignore_unused __initdata;
static int __init clk_ignore_unused_setup(char *__unused)
{
	clk_ignore_unused = true;
	return 1;
}
__setup("clk_ignore_unused", clk_ignore_unused_setup);

static int __init clk_disable_unused(void)
{
	struct clk_core *core;

	if (clk_ignore_unused) {
		pr_warn("clk: Not disabling unused clocks\n");
		return 0;
	}

	clk_prepare_lock();

	hlist_for_each_entry(core, &clk_root_list, child_node)
		clk_disable_unused_subtree(core);

	hlist_for_each_entry(core, &clk_orphan_list, child_node)
		clk_disable_unused_subtree(core);

	hlist_for_each_entry(core, &clk_root_list, child_node)
		clk_unprepare_unused_subtree(core);

	hlist_for_each_entry(core, &clk_orphan_list, child_node)
		clk_unprepare_unused_subtree(core);

	clk_prepare_unlock();

	return 0;
}
late_initcall_sync(clk_disable_unused);

static void clk_unprepare_disable_dev_subtree(struct clk_core *core,
					      struct device *dev)
{
	struct clk_core *child;

	lockdep_assert_held(&prepare_lock);

	hlist_for_each_entry(child, &core->children, child_node)
		clk_unprepare_disable_dev_subtree(child, dev);

	if (core->dev != dev || !core->need_sync)
		return;

	clk_core_disable_unprepare(core);
}

void clk_sync_state(struct device *dev)
{
	struct clk_core *core;

	clk_prepare_lock();

	hlist_for_each_entry(core, &clk_root_list, child_node)
		clk_unprepare_disable_dev_subtree(core, dev);

	hlist_for_each_entry(core, &clk_orphan_list, child_node)
		clk_unprepare_disable_dev_subtree(core, dev);

	clk_prepare_unlock();
}
EXPORT_SYMBOL_GPL(clk_sync_state);

static int clk_core_determine_round_nolock(struct clk_core *core,
					   struct clk_rate_request *req)
{
	long rate;

	lockdep_assert_held(&prepare_lock);

	if (!core)
		return 0;

	/*
	 * At this point, core protection will be disabled if
	 * - if the provider is not protected at all
	 * - if the calling consumer is the only one which has exclusivity
	 *   over the provider
	 */
	if (clk_core_rate_is_protected(core)) {
		req->rate = core->rate;
	} else if (core->ops->determine_rate) {
		return core->ops->determine_rate(core->hw, req);
	} else if (core->ops->round_rate) {
		rate = core->ops->round_rate(core->hw, req->rate,
					     &req->best_parent_rate);
		if (rate < 0)
			return rate;

		req->rate = rate;
	} else {
		return -EINVAL;
	}

	return 0;
}

static void clk_core_init_rate_req(struct clk_core * const core,
				   struct clk_rate_request *req)
{
	struct clk_core *parent;

	if (WARN_ON(!core || !req))
		return;

	parent = core->parent;
	if (parent) {
		req->best_parent_hw = parent->hw;
		req->best_parent_rate = parent->rate;
	} else {
		req->best_parent_hw = NULL;
		req->best_parent_rate = 0;
	}
}

static bool clk_core_can_round(struct clk_core * const core)
{
	return core->ops->determine_rate || core->ops->round_rate;
}

static int clk_core_round_rate_nolock(struct clk_core *core,
				      struct clk_rate_request *req)
{
	lockdep_assert_held(&prepare_lock);

	if (!core) {
		req->rate = 0;
		return 0;
	}

	clk_core_init_rate_req(core, req);

	if (clk_core_can_round(core))
		return clk_core_determine_round_nolock(core, req);
	else if (core->flags & CLK_SET_RATE_PARENT)
		return clk_core_round_rate_nolock(core->parent, req);

	req->rate = core->rate;
	return 0;
}

/**
 * __clk_determine_rate - get the closest rate actually supported by a clock
 * @hw: determine the rate of this clock
 * @req: target rate request
 *
 * Useful for clk_ops such as .set_rate and .determine_rate.
 */
int __clk_determine_rate(struct clk_hw *hw, struct clk_rate_request *req)
{
	if (!hw) {
		req->rate = 0;
		return 0;
	}

	return clk_core_round_rate_nolock(hw->core, req);
}
EXPORT_SYMBOL_GPL(__clk_determine_rate);

unsigned long clk_hw_round_rate(struct clk_hw *hw, unsigned long rate)
{
	int ret;
	struct clk_rate_request req;

	clk_core_get_boundaries(hw->core, &req.min_rate, &req.max_rate);
	req.rate = rate;

	ret = clk_core_round_rate_nolock(hw->core, &req);
	if (ret)
		return 0;

	return req.rate;
}
EXPORT_SYMBOL_GPL(clk_hw_round_rate);

/**
 * clk_round_rate - round the given rate for a clk
 * @clk: the clk for which we are rounding a rate
 * @rate: the rate which is to be rounded
 *
 * Takes in a rate as input and rounds it to a rate that the clk can actually
 * use which is then returned.  If clk doesn't support round_rate operation
 * then the parent rate is returned.
 */
long clk_round_rate(struct clk *clk, unsigned long rate)
{
	struct clk_rate_request req;
	int ret;

	if (!clk)
		return 0;

	clk_prepare_lock();

	if (clk->exclusive_count)
		clk_core_rate_unprotect(clk->core);

	clk_core_get_boundaries(clk->core, &req.min_rate, &req.max_rate);
	req.rate = rate;

	ret = clk_core_round_rate_nolock(clk->core, &req);

	if (clk->exclusive_count)
		clk_core_rate_protect(clk->core);

	clk_prepare_unlock();

	if (ret)
		return ret;

	return req.rate;
}
EXPORT_SYMBOL_GPL(clk_round_rate);

/**
 * __clk_notify - call clk notifier chain
 * @core: clk that is changing rate
 * @msg: clk notifier type (see include/linux/clk.h)
 * @old_rate: old clk rate
 * @new_rate: new clk rate
 *
 * Triggers a notifier call chain on the clk rate-change notification
 * for 'clk'.  Passes a pointer to the struct clk and the previous
 * and current rates to the notifier callback.  Intended to be called by
 * internal clock code only.  Returns NOTIFY_DONE from the last driver
 * called if all went well, or NOTIFY_STOP or NOTIFY_BAD immediately if
 * a driver returns that.
 */
static int __clk_notify(struct clk_core *core, unsigned long msg,
		unsigned long old_rate, unsigned long new_rate)
{
	struct clk_notifier *cn;
	struct clk_notifier_data cnd;
	int ret = NOTIFY_DONE;

	cnd.old_rate = old_rate;
	cnd.new_rate = new_rate;

	list_for_each_entry(cn, &clk_notifier_list, node) {
		if (cn->clk->core == core) {
			cnd.clk = cn->clk;
			ret = srcu_notifier_call_chain(&cn->notifier_head, msg,
					&cnd);
			if (ret & NOTIFY_STOP_MASK)
				return ret;
		}
	}

	return ret;
}

/**
 * __clk_recalc_accuracies
 * @core: first clk in the subtree
 *
 * Walks the subtree of clks starting with clk and recalculates accuracies as
 * it goes.  Note that if a clk does not implement the .recalc_accuracy
 * callback then it is assumed that the clock will take on the accuracy of its
 * parent.
 */
static void __clk_recalc_accuracies(struct clk_core *core)
{
	unsigned long parent_accuracy = 0;
	struct clk_core *child;

	lockdep_assert_held(&prepare_lock);

	if (core->parent)
		parent_accuracy = core->parent->accuracy;

	if (core->ops->recalc_accuracy)
		core->accuracy = core->ops->recalc_accuracy(core->hw,
							  parent_accuracy);
	else
		core->accuracy = parent_accuracy;

	hlist_for_each_entry(child, &core->children, child_node)
		__clk_recalc_accuracies(child);
}

static long clk_core_get_accuracy(struct clk_core *core)
{
	unsigned long accuracy;

	clk_prepare_lock();
	if (core && (core->flags & CLK_GET_ACCURACY_NOCACHE))
		__clk_recalc_accuracies(core);

	accuracy = __clk_get_accuracy(core);
	clk_prepare_unlock();

	return accuracy;
}

/**
 * clk_get_accuracy - return the accuracy of clk
 * @clk: the clk whose accuracy is being returned
 *
 * Simply returns the cached accuracy of the clk, unless
 * CLK_GET_ACCURACY_NOCACHE flag is set, which means a recalc_rate will be
 * issued.
 * If clk is NULL then returns 0.
 */
long clk_get_accuracy(struct clk *clk)
{
	if (!clk)
		return 0;

	return clk_core_get_accuracy(clk->core);
}
EXPORT_SYMBOL_GPL(clk_get_accuracy);

static unsigned long clk_recalc(struct clk_core *core,
				unsigned long parent_rate)
{
	unsigned long rate = parent_rate;

	if (core->ops->recalc_rate && !clk_pm_runtime_get(core)) {
		rate = core->ops->recalc_rate(core->hw, parent_rate);
		clk_pm_runtime_put(core);
	}
	return rate;
}

/**
 * __clk_recalc_rates
 * @core: first clk in the subtree
 * @msg: notification type (see include/linux/clk.h)
 *
 * Walks the subtree of clks starting with clk and recalculates rates as it
 * goes.  Note that if a clk does not implement the .recalc_rate callback then
 * it is assumed that the clock will take on the rate of its parent.
 *
 * clk_recalc_rates also propagates the POST_RATE_CHANGE notification,
 * if necessary.
 */
static void __clk_recalc_rates(struct clk_core *core, unsigned long msg)
{
	unsigned long old_rate;
	unsigned long parent_rate = 0;
	struct clk_core *child;

	lockdep_assert_held(&prepare_lock);

	old_rate = core->rate;

	if (core->parent)
		parent_rate = core->parent->rate;

	core->rate = clk_recalc(core, parent_rate);

	/*
	 * ignore NOTIFY_STOP and NOTIFY_BAD return values for POST_RATE_CHANGE
	 * & ABORT_RATE_CHANGE notifiers
	 */
	if (core->notifier_count && msg)
		__clk_notify(core, msg, old_rate, core->rate);

	hlist_for_each_entry(child, &core->children, child_node)
		__clk_recalc_rates(child, msg);
}

static unsigned long clk_core_get_rate(struct clk_core *core)
{
	unsigned long rate;

	clk_prepare_lock();

	if (core && (core->flags & CLK_GET_RATE_NOCACHE))
		__clk_recalc_rates(core, 0);

	rate = clk_core_get_rate_nolock(core);
	clk_prepare_unlock();

	return rate;
}

/**
 * clk_get_rate - return the rate of clk
 * @clk: the clk whose rate is being returned
 *
 * Simply returns the cached rate of the clk, unless CLK_GET_RATE_NOCACHE flag
 * is set, which means a recalc_rate will be issued.
 * If clk is NULL then returns 0.
 */
unsigned long clk_get_rate(struct clk *clk)
{
	if (!clk)
		return 0;

	return clk_core_get_rate(clk->core);
}
EXPORT_SYMBOL_GPL(clk_get_rate);

static int clk_fetch_parent_index(struct clk_core *core,
				  struct clk_core *parent)
{
	int i;

	if (!parent)
		return -EINVAL;

	for (i = 0; i < core->num_parents; i++) {
		/* Found it first try! */
		if (core->parents[i].core == parent)
			return i;

		/* Something else is here, so keep looking */
		if (core->parents[i].core)
			continue;

		/* Maybe core hasn't been cached but the hw is all we know? */
		if (core->parents[i].hw) {
			if (core->parents[i].hw == parent->hw)
				break;

			/* Didn't match, but we're expecting a clk_hw */
			continue;
		}

		/* Maybe it hasn't been cached (clk_set_parent() path) */
		if (parent == clk_core_get(core, i))
			break;

		/* Fallback to comparing globally unique names */
		if (core->parents[i].name &&
		    !strcmp(parent->name, core->parents[i].name))
			break;
	}

	if (i == core->num_parents)
		return -EINVAL;

	core->parents[i].core = parent;
	return i;
}

<<<<<<< HEAD
/**
 * clk_hw_get_parent_index - return the index of the parent clock
 * @hw: clk_hw associated with the clk being consumed
 *
 * Fetches and returns the index of parent clock. Returns -EINVAL if the given
 * clock does not have a current parent.
 */
int clk_hw_get_parent_index(struct clk_hw *hw)
{
	struct clk_hw *parent = clk_hw_get_parent(hw);

	if (WARN_ON(parent == NULL))
		return -EINVAL;

	return clk_fetch_parent_index(hw->core, parent->core);
}
EXPORT_SYMBOL_GPL(clk_hw_get_parent_index);

=======
>>>>>>> 0070b55b
static void clk_core_hold_state(struct clk_core *core)
{
	if (core->need_sync || !core->boot_enabled)
		return;

	if (core->orphan || !dev_has_sync_state(core->dev))
		return;

	if (core->flags & CLK_DONT_HOLD_STATE)
		return;

	core->need_sync = !clk_core_prepare_enable(core);
}

static void __clk_core_update_orphan_hold_state(struct clk_core *core)
{
	struct clk_core *child;

	if (core->orphan)
		return;

	clk_core_hold_state(core);

	hlist_for_each_entry(child, &core->children, child_node)
		__clk_core_update_orphan_hold_state(child);
}

/*
 * Update the orphan status of @core and all its children.
 */
static void clk_core_update_orphan_status(struct clk_core *core, bool is_orphan)
{
	struct clk_core *child;

	core->orphan = is_orphan;

	hlist_for_each_entry(child, &core->children, child_node)
		clk_core_update_orphan_status(child, is_orphan);
}

static void clk_reparent(struct clk_core *core, struct clk_core *new_parent)
{
	bool was_orphan = core->orphan;

	hlist_del(&core->child_node);

	if (new_parent) {
		bool becomes_orphan = new_parent->orphan;

		/* avoid duplicate POST_RATE_CHANGE notifications */
		if (new_parent->new_child == core)
			new_parent->new_child = NULL;

		hlist_add_head(&core->child_node, &new_parent->children);

		if (was_orphan != becomes_orphan)
			clk_core_update_orphan_status(core, becomes_orphan);
	} else {
		hlist_add_head(&core->child_node, &clk_orphan_list);
		if (!was_orphan)
			clk_core_update_orphan_status(core, true);
	}

	core->parent = new_parent;
}

static struct clk_core *__clk_set_parent_before(struct clk_core *core,
					   struct clk_core *parent)
{
	unsigned long flags;
	struct clk_core *old_parent = core->parent;

	/*
	 * 1. enable parents for CLK_OPS_PARENT_ENABLE clock
	 *
	 * 2. Migrate prepare state between parents and prevent race with
	 * clk_enable().
	 *
	 * If the clock is not prepared, then a race with
	 * clk_enable/disable() is impossible since we already have the
	 * prepare lock (future calls to clk_enable() need to be preceded by
	 * a clk_prepare()).
	 *
	 * If the clock is prepared, migrate the prepared state to the new
	 * parent and also protect against a race with clk_enable() by
	 * forcing the clock and the new parent on.  This ensures that all
	 * future calls to clk_enable() are practically NOPs with respect to
	 * hardware and software states.
	 *
	 * See also: Comment for clk_set_parent() below.
	 */

	/* enable old_parent & parent if CLK_OPS_PARENT_ENABLE is set */
	if (core->flags & CLK_OPS_PARENT_ENABLE) {
		clk_core_prepare_enable(old_parent);
		clk_core_prepare_enable(parent);
	}

	/* migrate prepare count if > 0 */
	if (core->prepare_count) {
		clk_core_prepare_enable(parent);
		clk_core_enable_lock(core);
	}

	/* update the clk tree topology */
	flags = clk_enable_lock();
	clk_reparent(core, parent);
	clk_enable_unlock(flags);

	return old_parent;
}

static void __clk_set_parent_after(struct clk_core *core,
				   struct clk_core *parent,
				   struct clk_core *old_parent)
{
	/*
	 * Finish the migration of prepare state and undo the changes done
	 * for preventing a race with clk_enable().
	 */
	if (core->prepare_count) {
		clk_core_disable_lock(core);
		clk_core_disable_unprepare(old_parent);
	}

	/* re-balance ref counting if CLK_OPS_PARENT_ENABLE is set */
	if (core->flags & CLK_OPS_PARENT_ENABLE) {
		clk_core_disable_unprepare(parent);
		clk_core_disable_unprepare(old_parent);
	}
}

static int __clk_set_parent(struct clk_core *core, struct clk_core *parent,
			    u8 p_index)
{
	unsigned long flags;
	int ret = 0;
	struct clk_core *old_parent;

	old_parent = __clk_set_parent_before(core, parent);

	trace_clk_set_parent(core, parent);

	/* change clock input source */
	if (parent && core->ops->set_parent)
		ret = core->ops->set_parent(core->hw, p_index);

	trace_clk_set_parent_complete(core, parent);

	if (ret) {
		flags = clk_enable_lock();
		clk_reparent(core, old_parent);
		clk_enable_unlock(flags);
		__clk_set_parent_after(core, old_parent, parent);

		return ret;
	}

	__clk_set_parent_after(core, parent, old_parent);

	return 0;
}

/**
 * __clk_speculate_rates
 * @core: first clk in the subtree
 * @parent_rate: the "future" rate of clk's parent
 *
 * Walks the subtree of clks starting with clk, speculating rates as it
 * goes and firing off PRE_RATE_CHANGE notifications as necessary.
 *
 * Unlike clk_recalc_rates, clk_speculate_rates exists only for sending
 * pre-rate change notifications and returns early if no clks in the
 * subtree have subscribed to the notifications.  Note that if a clk does not
 * implement the .recalc_rate callback then it is assumed that the clock will
 * take on the rate of its parent.
 */
static int __clk_speculate_rates(struct clk_core *core,
				 unsigned long parent_rate)
{
	struct clk_core *child;
	unsigned long new_rate;
	int ret = NOTIFY_DONE;

	lockdep_assert_held(&prepare_lock);

	new_rate = clk_recalc(core, parent_rate);

	/* abort rate change if a driver returns NOTIFY_BAD or NOTIFY_STOP */
	if (core->notifier_count)
		ret = __clk_notify(core, PRE_RATE_CHANGE, core->rate, new_rate);

	if (ret & NOTIFY_STOP_MASK) {
		pr_debug("%s: clk notifier callback for clock %s aborted with error %d\n",
				__func__, core->name, ret);
		goto out;
	}

	hlist_for_each_entry(child, &core->children, child_node) {
		ret = __clk_speculate_rates(child, new_rate);
		if (ret & NOTIFY_STOP_MASK)
			break;
	}

out:
	return ret;
}

static void clk_calc_subtree(struct clk_core *core, unsigned long new_rate,
			     struct clk_core *new_parent, u8 p_index)
{
	struct clk_core *child;

	core->new_rate = new_rate;
	core->new_parent = new_parent;
	core->new_parent_index = p_index;
	/* include clk in new parent's PRE_RATE_CHANGE notifications */
	core->new_child = NULL;
	if (new_parent && new_parent != core->parent)
		new_parent->new_child = core;

	hlist_for_each_entry(child, &core->children, child_node) {
		child->new_rate = clk_recalc(child, new_rate);
		clk_calc_subtree(child, child->new_rate, NULL, 0);
	}
}

/*
 * calculate the new rates returning the topmost clock that has to be
 * changed.
 */
static struct clk_core *clk_calc_new_rates(struct clk_core *core,
					   unsigned long rate)
{
	struct clk_core *top = core;
	struct clk_core *old_parent, *parent;
	unsigned long best_parent_rate = 0;
	unsigned long new_rate;
	unsigned long min_rate;
	unsigned long max_rate;
	int p_index = 0;
	long ret;

	/* sanity */
	if (IS_ERR_OR_NULL(core))
		return NULL;

	/* save parent rate, if it exists */
	parent = old_parent = core->parent;
	if (parent)
		best_parent_rate = parent->rate;

	clk_core_get_boundaries(core, &min_rate, &max_rate);

	/* find the closest rate and parent clk/rate */
	if (clk_core_can_round(core)) {
		struct clk_rate_request req;

		req.rate = rate;
		req.min_rate = min_rate;
		req.max_rate = max_rate;

		clk_core_init_rate_req(core, &req);

		ret = clk_core_determine_round_nolock(core, &req);
		if (ret < 0)
			return NULL;

		best_parent_rate = req.best_parent_rate;
		new_rate = req.rate;
		parent = req.best_parent_hw ? req.best_parent_hw->core : NULL;

		if (new_rate < min_rate || new_rate > max_rate)
			return NULL;
	} else if (!parent || !(core->flags & CLK_SET_RATE_PARENT)) {
		/* pass-through clock without adjustable parent */
		core->new_rate = core->rate;
		return NULL;
	} else {
		/* pass-through clock with adjustable parent */
		top = clk_calc_new_rates(parent, rate);
		new_rate = parent->new_rate;
		goto out;
	}

	/* some clocks must be gated to change parent */
	if (parent != old_parent &&
	    (core->flags & CLK_SET_PARENT_GATE) && core->prepare_count) {
		pr_debug("%s: %s not gated but wants to reparent\n",
			 __func__, core->name);
		return NULL;
	}

	/* try finding the new parent index */
	if (parent && core->num_parents > 1) {
		p_index = clk_fetch_parent_index(core, parent);
		if (p_index < 0) {
			pr_debug("%s: clk %s can not be parent of clk %s\n",
				 __func__, parent->name, core->name);
			return NULL;
		}
	}

	if ((core->flags & CLK_SET_RATE_PARENT) && parent &&
	    best_parent_rate != parent->rate)
		top = clk_calc_new_rates(parent, best_parent_rate);

out:
	clk_calc_subtree(core, new_rate, parent, p_index);

	return top;
}

/*
 * Notify about rate changes in a subtree. Always walk down the whole tree
 * so that in case of an error we can walk down the whole tree again and
 * abort the change.
 */
static struct clk_core *clk_propagate_rate_change(struct clk_core *core,
						  unsigned long event)
{
	struct clk_core *child, *tmp_clk, *fail_clk = NULL;
	int ret = NOTIFY_DONE;

	if (core->rate == core->new_rate)
		return NULL;

	if (core->notifier_count) {
		ret = __clk_notify(core, event, core->rate, core->new_rate);
		if (ret & NOTIFY_STOP_MASK)
			fail_clk = core;
	}

	if (core->ops->pre_rate_change) {
		ret = core->ops->pre_rate_change(core->hw, core->rate,
						 core->new_rate);
		if (ret)
			fail_clk = core;
	}

	hlist_for_each_entry(child, &core->children, child_node) {
		/* Skip children who will be reparented to another clock */
		if (child->new_parent && child->new_parent != core)
			continue;
		tmp_clk = clk_propagate_rate_change(child, event);
		if (tmp_clk)
			fail_clk = tmp_clk;
	}

	/* handle the new child who might not be in core->children yet */
	if (core->new_child) {
		tmp_clk = clk_propagate_rate_change(core->new_child, event);
		if (tmp_clk)
			fail_clk = tmp_clk;
	}

	return fail_clk;
}

/*
 * walk down a subtree and set the new rates notifying the rate
 * change on the way
 */
static void clk_change_rate(struct clk_core *core)
{
	struct clk_core *child;
	struct hlist_node *tmp;
	unsigned long old_rate;
	unsigned long best_parent_rate = 0;
	bool skip_set_rate = false;
	struct clk_core *old_parent;
	struct clk_core *parent = NULL;

	old_rate = core->rate;

	if (core->new_parent) {
		parent = core->new_parent;
		best_parent_rate = core->new_parent->rate;
	} else if (core->parent) {
		parent = core->parent;
		best_parent_rate = core->parent->rate;
	}

	if (clk_pm_runtime_get(core))
		return;

	if (core->flags & CLK_SET_RATE_UNGATE) {
		unsigned long flags;

		clk_core_prepare(core);
		flags = clk_enable_lock();
		clk_core_enable(core);
		clk_enable_unlock(flags);
	}

	if (core->new_parent && core->new_parent != core->parent) {
		old_parent = __clk_set_parent_before(core, core->new_parent);
		trace_clk_set_parent(core, core->new_parent);

		if (core->ops->set_rate_and_parent) {
			skip_set_rate = true;
			core->ops->set_rate_and_parent(core->hw, core->new_rate,
					best_parent_rate,
					core->new_parent_index);
		} else if (core->ops->set_parent) {
			core->ops->set_parent(core->hw, core->new_parent_index);
		}

		trace_clk_set_parent_complete(core, core->new_parent);
		__clk_set_parent_after(core, core->new_parent, old_parent);
	}

	if (core->flags & CLK_OPS_PARENT_ENABLE)
		clk_core_prepare_enable(parent);

	trace_clk_set_rate(core, core->new_rate);

	if (!skip_set_rate && core->ops->set_rate)
		core->ops->set_rate(core->hw, core->new_rate, best_parent_rate);

	trace_clk_set_rate_complete(core, core->new_rate);

	core->rate = clk_recalc(core, best_parent_rate);

	if (core->flags & CLK_SET_RATE_UNGATE) {
		unsigned long flags;

		flags = clk_enable_lock();
		clk_core_disable(core);
		clk_enable_unlock(flags);
		clk_core_unprepare(core);
	}

	if (core->flags & CLK_OPS_PARENT_ENABLE)
		clk_core_disable_unprepare(parent);

	if (core->notifier_count && old_rate != core->rate)
		__clk_notify(core, POST_RATE_CHANGE, old_rate, core->rate);

	if (core->flags & CLK_RECALC_NEW_RATES)
		(void)clk_calc_new_rates(core, core->new_rate);

	if (core->ops->post_rate_change)
		core->ops->post_rate_change(core->hw, old_rate, core->rate);

	/*
	 * Use safe iteration, as change_rate can actually swap parents
	 * for certain clock types.
	 */
	hlist_for_each_entry_safe(child, tmp, &core->children, child_node) {
		/* Skip children who will be reparented to another clock */
		if (child->new_parent && child->new_parent != core)
			continue;
		clk_change_rate(child);
	}

	/* handle the new child who might not be in core->children yet */
	if (core->new_child)
		clk_change_rate(core->new_child);

	clk_pm_runtime_put(core);
}

static unsigned long clk_core_req_round_rate_nolock(struct clk_core *core,
						     unsigned long req_rate)
{
	int ret, cnt;
	struct clk_rate_request req;

	lockdep_assert_held(&prepare_lock);

	if (!core)
		return 0;

	/* simulate what the rate would be if it could be freely set */
	cnt = clk_core_rate_nuke_protect(core);
	if (cnt < 0)
		return cnt;

	clk_core_get_boundaries(core, &req.min_rate, &req.max_rate);
	req.rate = req_rate;

	ret = clk_core_round_rate_nolock(core, &req);

	/* restore the protection */
	clk_core_rate_restore_protect(core, cnt);

	return ret ? 0 : req.rate;
}

static int clk_core_set_rate_nolock(struct clk_core *core,
				    unsigned long req_rate)
{
	struct clk_core *top, *fail_clk;
	unsigned long rate;
	int ret = 0;

	if (!core)
		return 0;

	rate = clk_core_req_round_rate_nolock(core, req_rate);

	/* bail early if nothing to do */
	if (rate == clk_core_get_rate_nolock(core))
		return 0;

	/* fail on a direct rate set of a protected provider */
	if (clk_core_rate_is_protected(core))
		return -EBUSY;

	/* calculate new rates and get the topmost changed clock */
	top = clk_calc_new_rates(core, req_rate);
	if (!top)
		return -EINVAL;

	ret = clk_pm_runtime_get(core);
	if (ret)
		return ret;

	/* notify that we are about to change rates */
	fail_clk = clk_propagate_rate_change(top, PRE_RATE_CHANGE);
	if (fail_clk) {
		pr_debug("%s: failed to set %s rate\n", __func__,
				fail_clk->name);
		clk_propagate_rate_change(top, ABORT_RATE_CHANGE);
		ret = -EBUSY;
		goto err;
	}

	/* change the rates */
	clk_change_rate(top);

	core->req_rate = req_rate;
err:
	clk_pm_runtime_put(core);

	return ret;
}

/**
 * clk_set_rate - specify a new rate for clk
 * @clk: the clk whose rate is being changed
 * @rate: the new rate for clk
 *
 * In the simplest case clk_set_rate will only adjust the rate of clk.
 *
 * Setting the CLK_SET_RATE_PARENT flag allows the rate change operation to
 * propagate up to clk's parent; whether or not this happens depends on the
 * outcome of clk's .round_rate implementation.  If *parent_rate is unchanged
 * after calling .round_rate then upstream parent propagation is ignored.  If
 * *parent_rate comes back with a new rate for clk's parent then we propagate
 * up to clk's parent and set its rate.  Upward propagation will continue
 * until either a clk does not support the CLK_SET_RATE_PARENT flag or
 * .round_rate stops requesting changes to clk's parent_rate.
 *
 * Rate changes are accomplished via tree traversal that also recalculates the
 * rates for the clocks and fires off POST_RATE_CHANGE notifiers.
 *
 * Returns 0 on success, -EERROR otherwise.
 */
int clk_set_rate(struct clk *clk, unsigned long rate)
{
	int ret;

	if (!clk)
		return 0;

	/* prevent racing with updates to the clock topology */
	clk_prepare_lock();

	if (clk->exclusive_count)
		clk_core_rate_unprotect(clk->core);

	ret = clk_core_set_rate_nolock(clk->core, rate);

	if (clk->exclusive_count)
		clk_core_rate_protect(clk->core);

	clk_prepare_unlock();

	return ret;
}
EXPORT_SYMBOL_GPL(clk_set_rate);

/**
 * clk_set_rate_exclusive - specify a new rate and get exclusive control
 * @clk: the clk whose rate is being changed
 * @rate: the new rate for clk
 *
 * This is a combination of clk_set_rate() and clk_rate_exclusive_get()
 * within a critical section
 *
 * This can be used initially to ensure that at least 1 consumer is
 * satisfied when several consumers are competing for exclusivity over the
 * same clock provider.
 *
 * The exclusivity is not applied if setting the rate failed.
 *
 * Calls to clk_rate_exclusive_get() should be balanced with calls to
 * clk_rate_exclusive_put().
 *
 * Returns 0 on success, -EERROR otherwise.
 */
int clk_set_rate_exclusive(struct clk *clk, unsigned long rate)
{
	int ret;

	if (!clk)
		return 0;

	/* prevent racing with updates to the clock topology */
	clk_prepare_lock();

	/*
	 * The temporary protection removal is not here, on purpose
	 * This function is meant to be used instead of clk_rate_protect,
	 * so before the consumer code path protect the clock provider
	 */

	ret = clk_core_set_rate_nolock(clk->core, rate);
	if (!ret) {
		clk_core_rate_protect(clk->core);
		clk->exclusive_count++;
	}

	clk_prepare_unlock();

	return ret;
}
EXPORT_SYMBOL_GPL(clk_set_rate_exclusive);

/**
 * clk_set_rate_range - set a rate range for a clock source
 * @clk: clock source
 * @min: desired minimum clock rate in Hz, inclusive
 * @max: desired maximum clock rate in Hz, inclusive
 *
 * Returns success (0) or negative errno.
 */
int clk_set_rate_range(struct clk *clk, unsigned long min, unsigned long max)
{
	int ret = 0;
	unsigned long old_min, old_max, rate;

	if (!clk)
		return 0;

	if (min > max) {
		pr_err("%s: clk %s dev %s con %s: invalid range [%lu, %lu]\n",
		       __func__, clk->core->name, clk->dev_id, clk->con_id,
		       min, max);
		return -EINVAL;
	}

	clk_prepare_lock();

	if (clk->exclusive_count)
		clk_core_rate_unprotect(clk->core);

	/* Save the current values in case we need to rollback the change */
	old_min = clk->min_rate;
	old_max = clk->max_rate;
	clk->min_rate = min;
	clk->max_rate = max;

	rate = clk_core_get_rate_nolock(clk->core);
	if (rate < min || rate > max) {
		/*
		 * FIXME:
		 * We are in bit of trouble here, current rate is outside the
		 * the requested range. We are going try to request appropriate
		 * range boundary but there is a catch. It may fail for the
		 * usual reason (clock broken, clock protected, etc) but also
		 * because:
		 * - round_rate() was not favorable and fell on the wrong
		 *   side of the boundary
		 * - the determine_rate() callback does not really check for
		 *   this corner case when determining the rate
		 */

		if (rate < min)
			rate = min;
		else
			rate = max;

		ret = clk_core_set_rate_nolock(clk->core, rate);
		if (ret) {
			/* rollback the changes */
			clk->min_rate = old_min;
			clk->max_rate = old_max;
		}
	}

	if (clk->exclusive_count)
		clk_core_rate_protect(clk->core);

	clk_prepare_unlock();

	return ret;
}
EXPORT_SYMBOL_GPL(clk_set_rate_range);

/**
 * clk_set_min_rate - set a minimum clock rate for a clock source
 * @clk: clock source
 * @rate: desired minimum clock rate in Hz, inclusive
 *
 * Returns success (0) or negative errno.
 */
int clk_set_min_rate(struct clk *clk, unsigned long rate)
{
	if (!clk)
		return 0;

	return clk_set_rate_range(clk, rate, clk->max_rate);
}
EXPORT_SYMBOL_GPL(clk_set_min_rate);

/**
 * clk_set_max_rate - set a maximum clock rate for a clock source
 * @clk: clock source
 * @rate: desired maximum clock rate in Hz, inclusive
 *
 * Returns success (0) or negative errno.
 */
int clk_set_max_rate(struct clk *clk, unsigned long rate)
{
	if (!clk)
		return 0;

	return clk_set_rate_range(clk, clk->min_rate, rate);
}
EXPORT_SYMBOL_GPL(clk_set_max_rate);

/**
 * clk_get_parent - return the parent of a clk
 * @clk: the clk whose parent gets returned
 *
 * Simply returns clk->parent.  Returns NULL if clk is NULL.
 */
struct clk *clk_get_parent(struct clk *clk)
{
	struct clk *parent;

	if (!clk)
		return NULL;

	clk_prepare_lock();
	/* TODO: Create a per-user clk and change callers to call clk_put */
	parent = !clk->core->parent ? NULL : clk->core->parent->hw->clk;
	clk_prepare_unlock();

	return parent;
}
EXPORT_SYMBOL_GPL(clk_get_parent);

static struct clk_core *__clk_init_parent(struct clk_core *core)
{
	u8 index = 0;

	if (core->num_parents > 1 && core->ops->get_parent)
		index = core->ops->get_parent(core->hw);

	return clk_core_get_parent_by_index(core, index);
}

static void clk_core_reparent(struct clk_core *core,
				  struct clk_core *new_parent)
{
	clk_reparent(core, new_parent);
	__clk_recalc_accuracies(core);
	__clk_recalc_rates(core, POST_RATE_CHANGE);
}

void clk_hw_reparent(struct clk_hw *hw, struct clk_hw *new_parent)
{
	if (!hw)
		return;

	clk_core_reparent(hw->core, !new_parent ? NULL : new_parent->core);
}

/**
 * clk_has_parent - check if a clock is a possible parent for another
 * @clk: clock source
 * @parent: parent clock source
 *
 * This function can be used in drivers that need to check that a clock can be
 * the parent of another without actually changing the parent.
 *
 * Returns true if @parent is a possible parent for @clk, false otherwise.
 */
bool clk_has_parent(struct clk *clk, struct clk *parent)
{
	struct clk_core *core, *parent_core;
	int i;

	/* NULL clocks should be nops, so return success if either is NULL. */
	if (!clk || !parent)
		return true;

	core = clk->core;
	parent_core = parent->core;

	/* Optimize for the case where the parent is already the parent. */
	if (core->parent == parent_core)
		return true;

	for (i = 0; i < core->num_parents; i++)
		if (!strcmp(core->parents[i].name, parent_core->name))
			return true;

	return false;
}
EXPORT_SYMBOL_GPL(clk_has_parent);

static int clk_core_set_parent_nolock(struct clk_core *core,
				      struct clk_core *parent)
{
	int ret = 0;
	int p_index = 0;
	unsigned long p_rate = 0;

	lockdep_assert_held(&prepare_lock);

	if (!core)
		return 0;

	if (core->parent == parent && !(core->flags & CLK_IS_MEASURE))
		return 0;

	/* verify ops for multi-parent clks */
	if (core->num_parents > 1 && !core->ops->set_parent)
		return -EPERM;

	/* check that we are allowed to re-parent if the clock is in use */
	if ((core->flags & CLK_SET_PARENT_GATE) && core->prepare_count)
		return -EBUSY;

	if (clk_core_rate_is_protected(core))
		return -EBUSY;

	/* try finding the new parent index */
	if (parent) {
		p_index = clk_fetch_parent_index(core, parent);
		if (p_index < 0) {
			pr_debug("%s: clk %s can not be parent of clk %s\n",
					__func__, parent->name, core->name);
			return p_index;
		}
		p_rate = parent->rate;
	}

	ret = clk_pm_runtime_get(core);
	if (ret)
		return ret;

	/* propagate PRE_RATE_CHANGE notifications */
	ret = __clk_speculate_rates(core, p_rate);

	/* abort if a driver objects */
	if (ret & NOTIFY_STOP_MASK)
		goto runtime_put;

	/* do the re-parent */
	ret = __clk_set_parent(core, parent, p_index);

	/* propagate rate an accuracy recalculation accordingly */
	if (ret) {
		__clk_recalc_rates(core, ABORT_RATE_CHANGE);
	} else {
		__clk_recalc_rates(core, POST_RATE_CHANGE);
		__clk_recalc_accuracies(core);
	}

runtime_put:
	clk_pm_runtime_put(core);

	return ret;
}

int clk_hw_set_parent(struct clk_hw *hw, struct clk_hw *parent)
{
	return clk_core_set_parent_nolock(hw->core, parent->core);
}
EXPORT_SYMBOL_GPL(clk_hw_set_parent);

/**
 * clk_set_parent - switch the parent of a mux clk
 * @clk: the mux clk whose input we are switching
 * @parent: the new input to clk
 *
 * Re-parent clk to use parent as its new input source.  If clk is in
 * prepared state, the clk will get enabled for the duration of this call. If
 * that's not acceptable for a specific clk (Eg: the consumer can't handle
 * that, the reparenting is glitchy in hardware, etc), use the
 * CLK_SET_PARENT_GATE flag to allow reparenting only when clk is unprepared.
 *
 * After successfully changing clk's parent clk_set_parent will update the
 * clk topology, sysfs topology and propagate rate recalculation via
 * __clk_recalc_rates.
 *
 * Returns 0 on success, -EERROR otherwise.
 */
int clk_set_parent(struct clk *clk, struct clk *parent)
{
	int ret;

	if (!clk)
		return 0;

	clk_prepare_lock();

	if (clk->exclusive_count)
		clk_core_rate_unprotect(clk->core);

	ret = clk_core_set_parent_nolock(clk->core,
					 parent ? parent->core : NULL);

	if (clk->exclusive_count)
		clk_core_rate_protect(clk->core);

	clk_prepare_unlock();

	return ret;
}
EXPORT_SYMBOL_GPL(clk_set_parent);

static int clk_core_set_phase_nolock(struct clk_core *core, int degrees)
{
	int ret = -EINVAL;

	lockdep_assert_held(&prepare_lock);

	if (!core)
		return 0;

	if (clk_core_rate_is_protected(core))
		return -EBUSY;

	trace_clk_set_phase(core, degrees);

	if (core->ops->set_phase) {
		ret = core->ops->set_phase(core->hw, degrees);
		if (!ret)
			core->phase = degrees;
	}

	trace_clk_set_phase_complete(core, degrees);

	return ret;
}

/**
 * clk_set_phase - adjust the phase shift of a clock signal
 * @clk: clock signal source
 * @degrees: number of degrees the signal is shifted
 *
 * Shifts the phase of a clock signal by the specified
 * degrees. Returns 0 on success, -EERROR otherwise.
 *
 * This function makes no distinction about the input or reference
 * signal that we adjust the clock signal phase against. For example
 * phase locked-loop clock signal generators we may shift phase with
 * respect to feedback clock signal input, but for other cases the
 * clock phase may be shifted with respect to some other, unspecified
 * signal.
 *
 * Additionally the concept of phase shift does not propagate through
 * the clock tree hierarchy, which sets it apart from clock rates and
 * clock accuracy. A parent clock phase attribute does not have an
 * impact on the phase attribute of a child clock.
 */
int clk_set_phase(struct clk *clk, int degrees)
{
	int ret;

	if (!clk)
		return 0;

	/* sanity check degrees */
	degrees %= 360;
	if (degrees < 0)
		degrees += 360;

	clk_prepare_lock();

	if (clk->exclusive_count)
		clk_core_rate_unprotect(clk->core);

	ret = clk_core_set_phase_nolock(clk->core, degrees);

	if (clk->exclusive_count)
		clk_core_rate_protect(clk->core);

	clk_prepare_unlock();

	return ret;
}
EXPORT_SYMBOL_GPL(clk_set_phase);

static int clk_core_get_phase(struct clk_core *core)
{
	int ret;

	clk_prepare_lock();
	/* Always try to update cached phase if possible */
	if (core->ops->get_phase)
		core->phase = core->ops->get_phase(core->hw);
	ret = core->phase;
	clk_prepare_unlock();

	return ret;
}

/**
 * clk_get_phase - return the phase shift of a clock signal
 * @clk: clock signal source
 *
 * Returns the phase shift of a clock node in degrees, otherwise returns
 * -EERROR.
 */
int clk_get_phase(struct clk *clk)
{
	if (!clk)
		return 0;

	return clk_core_get_phase(clk->core);
}
EXPORT_SYMBOL_GPL(clk_get_phase);

static void clk_core_reset_duty_cycle_nolock(struct clk_core *core)
{
	/* Assume a default value of 50% */
	core->duty.num = 1;
	core->duty.den = 2;
}

static int clk_core_update_duty_cycle_parent_nolock(struct clk_core *core);

static int clk_core_update_duty_cycle_nolock(struct clk_core *core)
{
	struct clk_duty *duty = &core->duty;
	int ret = 0;

	if (!core->ops->get_duty_cycle)
		return clk_core_update_duty_cycle_parent_nolock(core);

	ret = core->ops->get_duty_cycle(core->hw, duty);
	if (ret)
		goto reset;

	/* Don't trust the clock provider too much */
	if (duty->den == 0 || duty->num > duty->den) {
		ret = -EINVAL;
		goto reset;
	}

	return 0;

reset:
	clk_core_reset_duty_cycle_nolock(core);
	return ret;
}

static int clk_core_update_duty_cycle_parent_nolock(struct clk_core *core)
{
	int ret = 0;

	if (core->parent &&
	    core->flags & CLK_DUTY_CYCLE_PARENT) {
		ret = clk_core_update_duty_cycle_nolock(core->parent);
		memcpy(&core->duty, &core->parent->duty, sizeof(core->duty));
	} else {
		clk_core_reset_duty_cycle_nolock(core);
	}

	return ret;
}

static int clk_core_set_duty_cycle_parent_nolock(struct clk_core *core,
						 struct clk_duty *duty);

static int clk_core_set_duty_cycle_nolock(struct clk_core *core,
					  struct clk_duty *duty)
{
	int ret;

	lockdep_assert_held(&prepare_lock);

	if (clk_core_rate_is_protected(core))
		return -EBUSY;

	trace_clk_set_duty_cycle(core, duty);

	if (!core->ops->set_duty_cycle)
		return clk_core_set_duty_cycle_parent_nolock(core, duty);

	ret = core->ops->set_duty_cycle(core->hw, duty);
	if (!ret)
		memcpy(&core->duty, duty, sizeof(*duty));

	trace_clk_set_duty_cycle_complete(core, duty);

	return ret;
}

static int clk_core_set_duty_cycle_parent_nolock(struct clk_core *core,
						 struct clk_duty *duty)
{
	int ret = 0;

	if (core->parent &&
	    core->flags & (CLK_DUTY_CYCLE_PARENT | CLK_SET_RATE_PARENT)) {
		ret = clk_core_set_duty_cycle_nolock(core->parent, duty);
		memcpy(&core->duty, &core->parent->duty, sizeof(core->duty));
	}

	return ret;
}

/**
 * clk_set_duty_cycle - adjust the duty cycle ratio of a clock signal
 * @clk: clock signal source
 * @num: numerator of the duty cycle ratio to be applied
 * @den: denominator of the duty cycle ratio to be applied
 *
 * Apply the duty cycle ratio if the ratio is valid and the clock can
 * perform this operation
 *
 * Returns (0) on success, a negative errno otherwise.
 */
int clk_set_duty_cycle(struct clk *clk, unsigned int num, unsigned int den)
{
	int ret;
	struct clk_duty duty;

	if (!clk)
		return 0;

	/* sanity check the ratio */
	if (den == 0 || num > den)
		return -EINVAL;

	duty.num = num;
	duty.den = den;

	clk_prepare_lock();

	if (clk->exclusive_count)
		clk_core_rate_unprotect(clk->core);

	ret = clk_core_set_duty_cycle_nolock(clk->core, &duty);

	if (clk->exclusive_count)
		clk_core_rate_protect(clk->core);

	clk_prepare_unlock();

	return ret;
}
EXPORT_SYMBOL_GPL(clk_set_duty_cycle);

static int clk_core_get_scaled_duty_cycle(struct clk_core *core,
					  unsigned int scale)
{
	struct clk_duty *duty = &core->duty;
	int ret;

	clk_prepare_lock();

	ret = clk_core_update_duty_cycle_nolock(core);
	if (!ret)
		ret = mult_frac(scale, duty->num, duty->den);

	clk_prepare_unlock();

	return ret;
}

/**
 * clk_get_scaled_duty_cycle - return the duty cycle ratio of a clock signal
 * @clk: clock signal source
 * @scale: scaling factor to be applied to represent the ratio as an integer
 *
 * Returns the duty cycle ratio of a clock node multiplied by the provided
 * scaling factor, or negative errno on error.
 */
int clk_get_scaled_duty_cycle(struct clk *clk, unsigned int scale)
{
	if (!clk)
		return 0;

	return clk_core_get_scaled_duty_cycle(clk->core, scale);
}
EXPORT_SYMBOL_GPL(clk_get_scaled_duty_cycle);

/**
 * clk_is_match - check if two clk's point to the same hardware clock
 * @p: clk compared against q
 * @q: clk compared against p
 *
 * Returns true if the two struct clk pointers both point to the same hardware
 * clock node. Put differently, returns true if struct clk *p and struct clk *q
 * share the same struct clk_core object.
 *
 * Returns false otherwise. Note that two NULL clks are treated as matching.
 */
bool clk_is_match(const struct clk *p, const struct clk *q)
{
	/* trivial case: identical struct clk's or both NULL */
	if (p == q)
		return true;

	/* true if clk->core pointers match. Avoid dereferencing garbage */
	if (!IS_ERR_OR_NULL(p) && !IS_ERR_OR_NULL(q))
		if (p->core == q->core)
			return true;

	return false;
}
EXPORT_SYMBOL_GPL(clk_is_match);

/***        debugfs support        ***/

#ifdef CONFIG_DEBUG_FS
#include <linux/debugfs.h>

static struct dentry *rootdir;
static int inited = 0;
static DEFINE_MUTEX(clk_debug_lock);
static HLIST_HEAD(clk_debug_list);

static struct hlist_head *orphan_list[] = {
	&clk_orphan_list,
	NULL,
};

static void clk_summary_show_one(struct seq_file *s, struct clk_core *c,
				 int level)
{
	seq_printf(s, "%*s%-*s %7d %8d %8d %11lu %10lu %5d %6d\n",
		   level * 3 + 1, "",
		   30 - level * 3, c->name,
		   c->enable_count, c->prepare_count, c->protect_count,
		   clk_core_get_rate(c), clk_core_get_accuracy(c),
		   clk_core_get_phase(c),
		   clk_core_get_scaled_duty_cycle(c, 100000));
}

static void clk_summary_show_subtree(struct seq_file *s, struct clk_core *c,
				     int level)
{
	struct clk_core *child;

	clk_summary_show_one(s, c, level);

	hlist_for_each_entry(child, &c->children, child_node)
		clk_summary_show_subtree(s, child, level + 1);
}

static int clk_summary_show(struct seq_file *s, void *data)
{
	struct clk_core *c;
	struct hlist_head **lists = (struct hlist_head **)s->private;

	seq_puts(s, "                                 enable  prepare  protect                                duty\n");
	seq_puts(s, "   clock                          count    count    count        rate   accuracy phase  cycle\n");
	seq_puts(s, "---------------------------------------------------------------------------------------------\n");

	clk_prepare_lock();

	for (; *lists; lists++)
		hlist_for_each_entry(c, *lists, child_node)
			clk_summary_show_subtree(s, c, 0);

	clk_prepare_unlock();

	return 0;
}
DEFINE_SHOW_ATTRIBUTE(clk_summary);

static void clk_dump_one(struct seq_file *s, struct clk_core *c, int level)
{
	unsigned long min_rate, max_rate;

	clk_core_get_boundaries(c, &min_rate, &max_rate);

	/* This should be JSON format, i.e. elements separated with a comma */
	seq_printf(s, "\"%s\": { ", c->name);
	seq_printf(s, "\"enable_count\": %d,", c->enable_count);
	seq_printf(s, "\"prepare_count\": %d,", c->prepare_count);
	seq_printf(s, "\"protect_count\": %d,", c->protect_count);
	seq_printf(s, "\"rate\": %lu,", clk_core_get_rate(c));
	seq_printf(s, "\"min_rate\": %lu,", min_rate);
	seq_printf(s, "\"max_rate\": %lu,", max_rate);
	seq_printf(s, "\"accuracy\": %lu,", clk_core_get_accuracy(c));
	seq_printf(s, "\"phase\": %d,", clk_core_get_phase(c));
	seq_printf(s, "\"duty_cycle\": %u",
		   clk_core_get_scaled_duty_cycle(c, 100000));
}

static void clk_dump_subtree(struct seq_file *s, struct clk_core *c, int level)
{
	struct clk_core *child;

	clk_dump_one(s, c, level);

	hlist_for_each_entry(child, &c->children, child_node) {
		seq_putc(s, ',');
		clk_dump_subtree(s, child, level + 1);
	}

	seq_putc(s, '}');
}

static int clk_dump_show(struct seq_file *s, void *data)
{
	struct clk_core *c;
	bool first_node = true;
	struct hlist_head **lists = (struct hlist_head **)s->private;

	seq_putc(s, '{');
	clk_prepare_lock();

	for (; *lists; lists++) {
		hlist_for_each_entry(c, *lists, child_node) {
			if (!first_node)
				seq_putc(s, ',');
			first_node = false;
			clk_dump_subtree(s, c, 0);
		}
	}

	clk_prepare_unlock();

	seq_puts(s, "}\n");
	return 0;
}
DEFINE_SHOW_ATTRIBUTE(clk_dump);

#undef CLOCK_ALLOW_WRITE_DEBUGFS
#ifdef CLOCK_ALLOW_WRITE_DEBUGFS
/*
 * This can be dangerous, therefore don't provide any real compile time
 * configuration option for this feature.
 * People who want to use this will need to modify the source code directly.
 */
static int clk_rate_set(void *data, u64 val)
{
	struct clk_core *core = data;
	int ret;

	clk_prepare_lock();
	ret = clk_core_set_rate_nolock(core, val);
	clk_prepare_unlock();

	return ret;
}

#define clk_rate_mode	0644
#else
#define clk_rate_set	NULL
#define clk_rate_mode	0444
#endif

static int clk_rate_get(void *data, u64 *val)
{
	struct clk_core *core = data;

	*val = core->rate;
	return 0;
}

DEFINE_DEBUGFS_ATTRIBUTE(clk_rate_fops, clk_rate_get, clk_rate_set, "%llu\n");

static const struct {
	unsigned long flag;
	const char *name;
} clk_flags[] = {
#define ENTRY(f) { f, #f }
	ENTRY(CLK_SET_RATE_GATE),
	ENTRY(CLK_SET_PARENT_GATE),
	ENTRY(CLK_SET_RATE_PARENT),
	ENTRY(CLK_IGNORE_UNUSED),
	ENTRY(CLK_GET_RATE_NOCACHE),
	ENTRY(CLK_SET_RATE_NO_REPARENT),
	ENTRY(CLK_GET_ACCURACY_NOCACHE),
	ENTRY(CLK_RECALC_NEW_RATES),
	ENTRY(CLK_SET_RATE_UNGATE),
	ENTRY(CLK_IS_CRITICAL),
	ENTRY(CLK_OPS_PARENT_ENABLE),
	ENTRY(CLK_DUTY_CYCLE_PARENT),
#undef ENTRY
};

static int clk_flags_show(struct seq_file *s, void *data)
{
	struct clk_core *core = s->private;
	unsigned long flags = core->flags;
	unsigned int i;

	for (i = 0; flags && i < ARRAY_SIZE(clk_flags); i++) {
		if (flags & clk_flags[i].flag) {
			seq_printf(s, "%s\n", clk_flags[i].name);
			flags &= ~clk_flags[i].flag;
		}
	}
	if (flags) {
		/* Unknown flags */
		seq_printf(s, "0x%lx\n", flags);
	}

	return 0;
}
DEFINE_SHOW_ATTRIBUTE(clk_flags);

static void possible_parent_show(struct seq_file *s, struct clk_core *core,
				 unsigned int i, char terminator)
{
	struct clk_core *parent;

	/*
	 * Go through the following options to fetch a parent's name.
	 *
	 * 1. Fetch the registered parent clock and use its name
	 * 2. Use the global (fallback) name if specified
	 * 3. Use the local fw_name if provided
	 * 4. Fetch parent clock's clock-output-name if DT index was set
	 *
	 * This may still fail in some cases, such as when the parent is
	 * specified directly via a struct clk_hw pointer, but it isn't
	 * registered (yet).
	 */
	parent = clk_core_get_parent_by_index(core, i);
	if (parent)
		seq_puts(s, parent->name);
	else if (core->parents[i].name)
		seq_puts(s, core->parents[i].name);
	else if (core->parents[i].fw_name)
		seq_printf(s, "<%s>(fw)", core->parents[i].fw_name);
	else if (core->parents[i].index >= 0)
		seq_puts(s,
			 of_clk_get_parent_name(core->of_node,
						core->parents[i].index));
	else
		seq_puts(s, "(missing)");

	seq_putc(s, terminator);
}

static int possible_parents_show(struct seq_file *s, void *data)
{
	struct clk_core *core = s->private;
	int i;

	for (i = 0; i < core->num_parents - 1; i++)
		possible_parent_show(s, core, i, ' ');

	possible_parent_show(s, core, i, '\n');

	return 0;
}
DEFINE_SHOW_ATTRIBUTE(possible_parents);

static int current_parent_show(struct seq_file *s, void *data)
{
	struct clk_core *core = s->private;

	if (core->parent)
		seq_printf(s, "%s\n", core->parent->name);

	return 0;
}
DEFINE_SHOW_ATTRIBUTE(current_parent);

static int clk_duty_cycle_show(struct seq_file *s, void *data)
{
	struct clk_core *core = s->private;
	struct clk_duty *duty = &core->duty;

	seq_printf(s, "%u/%u\n", duty->num, duty->den);

	return 0;
}
DEFINE_SHOW_ATTRIBUTE(clk_duty_cycle);

static int clk_min_rate_show(struct seq_file *s, void *data)
{
	struct clk_core *core = s->private;
	unsigned long min_rate, max_rate;

	clk_prepare_lock();
	clk_core_get_boundaries(core, &min_rate, &max_rate);
	clk_prepare_unlock();
	seq_printf(s, "%lu\n", min_rate);

	return 0;
}
DEFINE_SHOW_ATTRIBUTE(clk_min_rate);

static int clk_max_rate_show(struct seq_file *s, void *data)
{
	struct clk_core *core = s->private;
	unsigned long min_rate, max_rate;

	clk_prepare_lock();
	clk_core_get_boundaries(core, &min_rate, &max_rate);
	clk_prepare_unlock();
	seq_printf(s, "%lu\n", max_rate);

	return 0;
}
DEFINE_SHOW_ATTRIBUTE(clk_max_rate);

static int clock_debug_rate_set(void *data, u64 val)
{
	struct clk_core *core = data;
	int ret;

	ret = clk_set_rate(core->hw->clk, val);
	if (ret)
		pr_err("clk_set_rate(%lu) failed (%d)\n",
				(unsigned long)val, ret);

	return ret;
}

static int clock_debug_rate_get(void *data, u64 *val)
{
	struct clk_core *core = data;

	*val = clk_get_rate(core->hw->clk);

	return 0;
}

DEFINE_DEBUGFS_ATTRIBUTE(clock_rate_fops, clock_debug_rate_get,
			clock_debug_rate_set, "%llu\n");

static ssize_t clock_parent_read(struct file *filp, char __user *ubuf,
		size_t cnt, loff_t *ppos)
{
	char name[256] = {0};
	struct clk_core *core = filp->private_data;
	struct clk_core *p = core->hw->core->parent;

	snprintf(name, sizeof(name), "%s\n", p ? p->name : "None\n");

	return simple_read_from_buffer(ubuf, cnt, ppos, name, strlen(name));
}

static const struct file_operations clock_parent_fops = {
	.open		= simple_open,
	.read		= clock_parent_read,
};

static int clock_debug_enable_set(void *data, u64 val)
{
	struct clk_core *core = data;
	int rc = 0;

	if (val)
		rc = clk_prepare_enable(core->hw->clk);
	else
		clk_disable_unprepare(core->hw->clk);

	return rc;
}

static int clock_debug_enable_get(void *data, u64 *val)
{
	struct clk_core *core = data;
	int enabled = 0;

	enabled = core->enable_count;

	*val = enabled;

	return 0;
}

DEFINE_DEBUGFS_ATTRIBUTE(clock_enable_fops, clock_debug_enable_get,
			clock_debug_enable_set, "%lld\n");

static void clk_debug_create_one(struct clk_core *core, struct dentry *pdentry)
{
	struct dentry *root;

	if (!core || !pdentry)
		return;

	root = debugfs_create_dir(core->name, pdentry);
	core->dentry = root;

	debugfs_create_file("clk_rate", clk_rate_mode, root, core,
			    &clk_rate_fops);
	debugfs_create_file("clk_min_rate", 0444, root, core, &clk_min_rate_fops);
	debugfs_create_file("clk_max_rate", 0444, root, core, &clk_max_rate_fops);
	debugfs_create_ulong("clk_accuracy", 0444, root, &core->accuracy);
	debugfs_create_u32("clk_phase", 0444, root, &core->phase);
	debugfs_create_file("clk_flags", 0444, root, core, &clk_flags_fops);
	debugfs_create_u32("clk_prepare_count", 0444, root, &core->prepare_count);
	debugfs_create_file("clk_enable_count", 0444, root, core,
			    &clock_enable_fops);
	debugfs_create_u32("clk_protect_count", 0444, root, &core->protect_count);
	debugfs_create_u32("clk_notifier_count", 0444, root, &core->notifier_count);
	debugfs_create_file("clk_duty_cycle", 0444, root, core,
			    &clk_duty_cycle_fops);

	if (core->num_parents > 0)
		debugfs_create_file("clk_parent", 0444, root, core,
				    &current_parent_fops);

	if (core->num_parents > 1)
		debugfs_create_file("clk_possible_parents", 0444, root, core,
				    &possible_parents_fops);

	if (core->ops->debug_init)
		core->ops->debug_init(core->hw, core->dentry);
}

/**
 * clk_debug_register - add a clk node to the debugfs clk directory
 * @core: the clk being added to the debugfs clk directory
 *
 * Dynamically adds a clk to the debugfs clk directory if debugfs has been
 * initialized.  Otherwise it bails out early since the debugfs clk directory
 * will be created lazily by clk_debug_init as part of a late_initcall.
 */
static void clk_debug_register(struct clk_core *core)
{
	mutex_lock(&clk_debug_lock);
	hlist_add_head(&core->debug_node, &clk_debug_list);
	if (inited)
		clk_debug_create_one(core, rootdir);
	mutex_unlock(&clk_debug_lock);
}

 /**
 * clk_debug_unregister - remove a clk node from the debugfs clk directory
 * @core: the clk being removed from the debugfs clk directory
 *
 * Dynamically removes a clk and all its child nodes from the
 * debugfs clk directory if clk->dentry points to debugfs created by
 * clk_debug_register in __clk_core_init.
 */
static void clk_debug_unregister(struct clk_core *core)
{
	mutex_lock(&clk_debug_lock);
	hlist_del_init(&core->debug_node);
	debugfs_remove_recursive(core->dentry);
	core->dentry = NULL;
	mutex_unlock(&clk_debug_lock);
}

#ifdef CONFIG_COMMON_CLK_QCOM_DEBUG
#define clock_debug_output(m, c, fmt, ...)		\
do {							\
	if (m)						\
		seq_printf(m, fmt, ##__VA_ARGS__);	\
	else if (c)					\
		pr_cont(fmt, ##__VA_ARGS__);		\
	else						\
		pr_info(fmt, ##__VA_ARGS__);		\
} while (0)

static int clock_debug_print_clock(struct clk_core *c, struct seq_file *s)
{
	char *start = "\t";
	struct clk *clk;

	if (!c || !c->prepare_count)
		return 0;

	clock_debug_output(s, 0, "    ");

	clk = c->hw->clk;

	do {
		c = clk->core;
		if (c->ops->list_rate_vdd_level)
			clock_debug_output(s, 1, "%s%s:%u:%u [%ld, %d]", start,
				c->name,
				c->prepare_count,
				c->enable_count,
				c->rate,
				c->ops->list_rate_vdd_level(c->hw, c->rate));
		else
			clock_debug_output(s, 1, "%s%s:%u:%u [%ld]", start,
				c->name,
				c->prepare_count,
				c->enable_count,
				c->rate);
		start = " -> ";
	} while ((clk = clk_get_parent(clk)));

	clock_debug_output(s, 1, "\n");

	return 1;
}

/*
 * clock_debug_print_enabled_clocks() - Print names of enabled clocks
 */
static void clock_debug_print_enabled_clocks(struct seq_file *s)
{
	struct clk_core *core;
	int cnt = 0;

	clock_debug_output(s, 0, "Enabled clocks:\n");

	hlist_for_each_entry(core, &clk_debug_list, debug_node)
		cnt += clock_debug_print_clock(core, s);

	if (cnt)
		clock_debug_output(s, 0, "Enabled clock count: %d\n", cnt);
	else
		clock_debug_output(s, 0, "No clocks enabled.\n");
}

static int enabled_clocks_show(struct seq_file *s, void *unused)
{
	mutex_lock(&clk_debug_lock);

	clock_debug_print_enabled_clocks(s);

	mutex_unlock(&clk_debug_lock);

	return 0;
}

static int enabled_clocks_open(struct inode *inode, struct file *file)
{
	return single_open(file, enabled_clocks_show, inode->i_private);
}

static const struct file_operations clk_enabled_list_fops = {
	.open		= enabled_clocks_open,
	.read		= seq_read,
	.llseek		= seq_lseek,
	.release	= seq_release,
};

static u32 debug_suspend;

/*
 * Print the names of all enabled clocks and their parents if
 * debug_suspend is set from debugfs.
 */
void clock_debug_print_enabled(void)
{
	if (likely(!debug_suspend))
		return;

	if (!mutex_trylock(&clk_debug_lock))
		return;

	clock_debug_print_enabled_clocks(NULL);

	mutex_unlock(&clk_debug_lock);
}
EXPORT_SYMBOL(clock_debug_print_enabled);

static void clk_state_subtree(struct clk_core *c)
{
	int vdd_level = 0;
	struct clk_core *child;

	if (!c)
		return;

	if (c->ops->list_rate_vdd_level)
		vdd_level = c->ops->list_rate_vdd_level(c->hw, c->rate);

	trace_clk_state(c->name, c->prepare_count, c->enable_count,
						c->rate, vdd_level);

	hlist_for_each_entry(child, &c->children, child_node)
		clk_state_subtree(child);
}

static int clk_state_show(struct seq_file *s, void *data)
{
	struct clk_core *c;
	struct hlist_head **lists = (struct hlist_head **)s->private;

	clk_prepare_lock();

	for (; *lists; lists++)
		hlist_for_each_entry(c, *lists, child_node)
			clk_state_subtree(c);

	clk_prepare_unlock();

	return 0;
}


static int clk_state_open(struct inode *inode, struct file *file)
{
	return single_open(file, clk_state_show, inode->i_private);
}

static const struct file_operations clk_state_fops = {
	.open		= clk_state_open,
	.read		= seq_read,
	.llseek		= seq_lseek,
	.release	= single_release,
};
#endif

/**
 * clk_debug_init - lazily populate the debugfs clk directory
 *
 * clks are often initialized very early during boot before memory can be
 * dynamically allocated and well before debugfs is setup. This function
 * populates the debugfs clk directory once at boot-time when we know that
 * debugfs is setup. It should only be called once at boot-time, all other clks
 * added dynamically will be done so with clk_debug_register.
 */
static int __init clk_debug_init(void)
{
	struct clk_core *core;

	rootdir = debugfs_create_dir("clk", NULL);

	debugfs_create_file("clk_summary", 0444, rootdir, &all_lists,
			    &clk_summary_fops);
	debugfs_create_file("clk_dump", 0444, rootdir, &all_lists,
			    &clk_dump_fops);
	debugfs_create_file("clk_orphan_summary", 0444, rootdir, &orphan_list,
			    &clk_summary_fops);
	debugfs_create_file("clk_orphan_dump", 0444, rootdir, &orphan_list,
			    &clk_dump_fops);

#ifdef CONFIG_COMMON_CLK_QCOM_DEBUG
	debugfs_create_file("clk_enabled_list", 0444, rootdir,
			    &clk_debug_list, &clk_enabled_list_fops);
	debugfs_create_u32("debug_suspend", 0644, rootdir, &debug_suspend);
	debugfs_create_file("trace_clocks", 0444, rootdir, &all_lists,
			    &clk_state_fops);
#endif

	mutex_lock(&clk_debug_lock);
	hlist_for_each_entry(core, &clk_debug_list, debug_node)
		clk_debug_create_one(core, rootdir);

	inited = 1;
	mutex_unlock(&clk_debug_lock);

	return 0;
}
late_initcall(clk_debug_init);
#else
static inline void clk_debug_register(struct clk_core *core) { }
static inline void clk_debug_reparent(struct clk_core *core,
				      struct clk_core *new_parent)
{
}
static inline void clk_debug_unregister(struct clk_core *core)
{
}
#endif

static void clk_core_reparent_orphans_nolock(void)
{
	struct clk_core *orphan;
	struct hlist_node *tmp2;

	/*
	 * walk the list of orphan clocks and reparent any that newly finds a
	 * parent.
	 */
	hlist_for_each_entry_safe(orphan, tmp2, &clk_orphan_list, child_node) {
		struct clk_core *parent = __clk_init_parent(orphan);

		/*
		 * We need to use __clk_set_parent_before() and _after() to
		 * to properly migrate any prepare/enable count of the orphan
		 * clock. This is important for CLK_IS_CRITICAL clocks, which
		 * are enabled during init but might not have a parent yet.
		 */
		if (parent) {
			/* update the clk tree topology */
			__clk_set_parent_before(orphan, parent);
			__clk_set_parent_after(orphan, parent, NULL);
			__clk_recalc_accuracies(orphan);
			__clk_recalc_rates(orphan, 0);
			__clk_core_update_orphan_hold_state(orphan);
		}
	}
}

/**
 * __clk_core_init - initialize the data structures in a struct clk_core
 * @core:	clk_core being initialized
 *
 * Initializes the lists in struct clk_core, queries the hardware for the
 * parent and rate and sets them both.
 */
static int __clk_core_init(struct clk_core *core)
{
	int ret;
	unsigned long rate;

	if (!core)
		return -EINVAL;

	clk_prepare_lock();

	ret = clk_pm_runtime_get(core);
	if (ret)
		goto unlock;

	/* check to see if a clock with this name is already registered */
	if (clk_core_lookup(core->name)) {
		pr_debug("%s: clk %s already initialized\n",
				__func__, core->name);
		ret = -EEXIST;
		goto out;
	}

	/* check that clk_ops are sane.  See Documentation/driver-api/clk.rst */
	if (core->ops->set_rate &&
	    !((core->ops->round_rate || core->ops->determine_rate) &&
	      core->ops->recalc_rate)) {
		pr_err("%s: %s must implement .round_rate or .determine_rate in addition to .recalc_rate\n",
		       __func__, core->name);
		ret = -EINVAL;
		goto out;
	}

	if (core->ops->set_parent && !core->ops->get_parent) {
		pr_err("%s: %s must implement .get_parent & .set_parent\n",
		       __func__, core->name);
		ret = -EINVAL;
		goto out;
	}

	if (core->num_parents > 1 && !core->ops->get_parent) {
		pr_err("%s: %s must implement .get_parent as it has multi parents\n",
		       __func__, core->name);
		ret = -EINVAL;
		goto out;
	}

	if (core->ops->set_rate_and_parent &&
			!(core->ops->set_parent && core->ops->set_rate)) {
		pr_err("%s: %s must implement .set_parent & .set_rate\n",
				__func__, core->name);
		ret = -EINVAL;
		goto out;
	}

	/*
	 * optional platform-specific magic
	 *
	 * The .init callback is not used by any of the basic clock types, but
<<<<<<< HEAD
	 * exists for weird hardware that must perform initialization magic for
	 * CCF to get an accurate view of clock for any other callbacks. It may
	 * also be used needs to perform dynamic allocations. Such allocation
	 * must be freed in the terminate() callback.
	 * This callback shall not be used to initialize the parameters state,
	 * such as rate, parent, etc ...
=======
	 * exists for weird hardware that must perform initialization magic.
	 * Please consider other ways of solving initialization problems before
	 * using this callback, as its use is discouraged.
>>>>>>> 0070b55b
	 *
	 * If it exist, this callback should called before any other callback of
	 * the clock
	 */
<<<<<<< HEAD
	if (core->ops->init) {
		ret = core->ops->init(core->hw);
		if (ret)
			goto out;
	}
=======
	if (core->ops->init)
		core->ops->init(core->hw);

>>>>>>> 0070b55b

	core->parent = __clk_init_parent(core);

	/*
	 * Populate core->parent if parent has already been clk_core_init'd. If
	 * parent has not yet been clk_core_init'd then place clk in the orphan
	 * list.  If clk doesn't have any parents then place it in the root
	 * clk list.
	 *
	 * Every time a new clk is clk_init'd then we walk the list of orphan
	 * clocks and re-parent any that are children of the clock currently
	 * being clk_init'd.
	 */
	if (core->parent) {
		hlist_add_head(&core->child_node,
				&core->parent->children);
		core->orphan = core->parent->orphan;
	} else if (!core->num_parents) {
		hlist_add_head(&core->child_node, &clk_root_list);
		core->orphan = false;
	} else {
		hlist_add_head(&core->child_node, &clk_orphan_list);
		core->orphan = true;
	}

	/*
	 * Set clk's accuracy.  The preferred method is to use
	 * .recalc_accuracy. For simple clocks and lazy developers the default
	 * fallback is to use the parent's accuracy.  If a clock doesn't have a
	 * parent (or is orphaned) then accuracy is set to zero (perfect
	 * clock).
	 */
	if (core->ops->recalc_accuracy)
		core->accuracy = core->ops->recalc_accuracy(core->hw,
					__clk_get_accuracy(core->parent));
	else if (core->parent)
		core->accuracy = core->parent->accuracy;
	else
		core->accuracy = 0;

	/*
	 * Set clk's phase.
	 * Since a phase is by definition relative to its parent, just
	 * query the current clock phase, or just assume it's in phase.
	 */
	if (core->ops->get_phase)
		core->phase = core->ops->get_phase(core->hw);
	else
		core->phase = 0;

	/*
	 * Set clk's duty cycle.
	 */
	clk_core_update_duty_cycle_nolock(core);

	/*
	 * Set clk's rate.  The preferred method is to use .recalc_rate.  For
	 * simple clocks and lazy developers the default fallback is to use the
	 * parent's rate.  If a clock doesn't have a parent (or is orphaned)
	 * then rate is set to zero.
	 */
	if (core->ops->recalc_rate)
		rate = core->ops->recalc_rate(core->hw,
				clk_core_get_rate_nolock(core->parent));
	else if (core->parent)
		rate = core->parent->rate;
	else
		rate = 0;
	core->rate = core->req_rate = rate;

	core->boot_enabled = clk_core_is_enabled(core);

	/*
	 * Enable CLK_IS_CRITICAL clocks so newly added critical clocks
	 * don't get accidentally disabled when walking the orphan tree and
	 * reparenting clocks
	 */
	if (core->flags & CLK_IS_CRITICAL) {
		unsigned long flags;

		ret = clk_core_prepare(core);
<<<<<<< HEAD
		if (ret) {
			pr_warn("%s: critical clk '%s' failed to prepare\n",
			       __func__, core->name);
			goto out;
		}
=======
		if (ret)
			goto out;
>>>>>>> 0070b55b

		flags = clk_enable_lock();
		ret = clk_core_enable(core);
		clk_enable_unlock(flags);
		if (ret) {
<<<<<<< HEAD
			pr_warn("%s: critical clk '%s' failed to enable\n",
			       __func__, core->name);
=======
>>>>>>> 0070b55b
			clk_core_unprepare(core);
			goto out;
		}
	}
<<<<<<< HEAD

	clk_core_hold_state(core);
	clk_core_reparent_orphans_nolock();

=======
>>>>>>> 0070b55b

	clk_core_hold_state(core);
	clk_core_reparent_orphans_nolock();

	kref_init(&core->ref);
out:
	clk_pm_runtime_put(core);
unlock:
	clk_prepare_unlock();

	if (!ret)
		clk_debug_register(core);

	return ret;
}

/**
 * clk_core_link_consumer - Add a clk consumer to the list of consumers in a clk_core
 * @core: clk to add consumer to
 * @clk: consumer to link to a clk
 */
static void clk_core_link_consumer(struct clk_core *core, struct clk *clk)
{
	clk_prepare_lock();
	hlist_add_head(&clk->clks_node, &core->clks);
	clk_prepare_unlock();
}

/**
 * clk_core_unlink_consumer - Remove a clk consumer from the list of consumers in a clk_core
 * @clk: consumer to unlink
 */
static void clk_core_unlink_consumer(struct clk *clk)
{
	lockdep_assert_held(&prepare_lock);
	hlist_del(&clk->clks_node);
}

/**
 * alloc_clk - Allocate a clk consumer, but leave it unlinked to the clk_core
 * @core: clk to allocate a consumer for
 * @dev_id: string describing device name
 * @con_id: connection ID string on device
 *
 * Returns: clk consumer left unlinked from the consumer list
 */
static struct clk *alloc_clk(struct clk_core *core, const char *dev_id,
			     const char *con_id)
{
	struct clk *clk;

	clk = kzalloc(sizeof(*clk), GFP_KERNEL);
	if (!clk)
		return ERR_PTR(-ENOMEM);

	clk->core = core;
	clk->dev_id = dev_id;
	clk->con_id = kstrdup_const(con_id, GFP_KERNEL);
	clk->max_rate = ULONG_MAX;

	return clk;
}

/**
 * free_clk - Free a clk consumer
 * @clk: clk consumer to free
 *
 * Note, this assumes the clk has been unlinked from the clk_core consumer
 * list.
 */
static void free_clk(struct clk *clk)
{
	kfree_const(clk->con_id);
	kfree(clk);
}

/**
 * clk_hw_create_clk: Allocate and link a clk consumer to a clk_core given
 * a clk_hw
 * @dev: clk consumer device
 * @hw: clk_hw associated with the clk being consumed
 * @dev_id: string describing device name
 * @con_id: connection ID string on device
 *
 * This is the main function used to create a clk pointer for use by clk
 * consumers. It connects a consumer to the clk_core and clk_hw structures
 * used by the framework and clk provider respectively.
 */
struct clk *clk_hw_create_clk(struct device *dev, struct clk_hw *hw,
			      const char *dev_id, const char *con_id)
{
	struct clk *clk;
	struct clk_core *core;

	/* This is to allow this function to be chained to others */
	if (IS_ERR_OR_NULL(hw))
		return ERR_CAST(hw);

	core = hw->core;
	clk = alloc_clk(core, dev_id, con_id);
	if (IS_ERR(clk))
		return clk;
	clk->dev = dev;

	if (!try_module_get(core->owner)) {
		free_clk(clk);
		return ERR_PTR(-ENOENT);
	}

	kref_get(&core->ref);
	clk_core_link_consumer(core, clk);

	return clk;
}

static int clk_cpy_name(const char **dst_p, const char *src, bool must_exist)
{
	const char *dst;

	if (!src) {
		if (must_exist)
			return -EINVAL;
		return 0;
	}

	*dst_p = dst = kstrdup_const(src, GFP_KERNEL);
	if (!dst)
		return -ENOMEM;

	return 0;
}

static int clk_core_populate_parent_map(struct clk_core *core,
					const struct clk_init_data *init)
{
	u8 num_parents = init->num_parents;
	const char * const *parent_names = init->parent_names;
	const struct clk_hw **parent_hws = init->parent_hws;
	const struct clk_parent_data *parent_data = init->parent_data;
	int i, ret = 0;
	struct clk_parent_map *parents, *parent;

	if (!num_parents)
		return 0;

	/*
	 * Avoid unnecessary string look-ups of clk_core's possible parents by
	 * having a cache of names/clk_hw pointers to clk_core pointers.
	 */
	parents = kcalloc(num_parents, sizeof(*parents), GFP_KERNEL);
	core->parents = parents;
	if (!parents)
		return -ENOMEM;

	/* Copy everything over because it might be __initdata */
	for (i = 0, parent = parents; i < num_parents; i++, parent++) {
		parent->index = -1;
		if (parent_names) {
			/* throw a WARN if any entries are NULL */
			WARN(!parent_names[i],
				"%s: invalid NULL in %s's .parent_names\n",
				__func__, core->name);
			ret = clk_cpy_name(&parent->name, parent_names[i],
					   true);
		} else if (parent_data) {
			parent->hw = parent_data[i].hw;
			parent->index = parent_data[i].index;
			ret = clk_cpy_name(&parent->fw_name,
					   parent_data[i].fw_name, false);
			if (!ret)
				ret = clk_cpy_name(&parent->name,
						   parent_data[i].name,
						   false);
		} else if (parent_hws) {
			parent->hw = parent_hws[i];
		} else {
			ret = -EINVAL;
			WARN(1, "Must specify parents if num_parents > 0\n");
		}

		if (ret) {
			do {
				kfree_const(parents[i].name);
				kfree_const(parents[i].fw_name);
			} while (--i >= 0);
			kfree(parents);

			return ret;
		}
	}

	return 0;
}

static void clk_core_free_parent_map(struct clk_core *core)
{
	int i = core->num_parents;

	if (!core->num_parents)
		return;

	while (--i >= 0) {
		kfree_const(core->parents[i].name);
		kfree_const(core->parents[i].fw_name);
	}

	kfree(core->parents);
}

static struct clk *
__clk_register(struct device *dev, struct device_node *np, struct clk_hw *hw)
{
	int ret;
	struct clk_core *core;
	const struct clk_init_data *init = hw->init;

	/*
	 * The init data is not supposed to be used outside of registration path.
	 * Set it to NULL so that provider drivers can't use it either and so that
	 * we catch use of hw->init early on in the core.
	 */
	hw->init = NULL;

	core = kzalloc(sizeof(*core), GFP_KERNEL);
	if (!core) {
		ret = -ENOMEM;
		goto fail_out;
	}

	core->name = kstrdup_const(init->name, GFP_KERNEL);
	if (!core->name) {
		ret = -ENOMEM;
		goto fail_name;
	}

	if (WARN_ON(!init->ops)) {
		ret = -EINVAL;
		goto fail_ops;
	}
	core->ops = init->ops;

	if (dev && pm_runtime_enabled(dev))
		core->rpm_enabled = true;
	core->dev = dev;
	core->of_node = np;
	if (dev && dev->driver)
		core->owner = dev->driver->owner;
	core->hw = hw;
	core->flags = init->flags;
	core->num_parents = init->num_parents;
	core->min_rate = 0;
	core->max_rate = ULONG_MAX;
	hw->core = core;

	ret = clk_core_populate_parent_map(core, init);
	if (ret)
		goto fail_parents;

	INIT_HLIST_HEAD(&core->clks);

	/*
	 * Don't call clk_hw_create_clk() here because that would pin the
	 * provider module to itself and prevent it from ever being removed.
	 */
	hw->clk = alloc_clk(core, NULL, NULL);
	if (IS_ERR(hw->clk)) {
		ret = PTR_ERR(hw->clk);
		goto fail_create_clk;
	}

	clk_core_link_consumer(hw->core, hw->clk);

	ret = __clk_core_init(core);
	if (!ret)
		return hw->clk;

	clk_prepare_lock();
	clk_core_unlink_consumer(hw->clk);
	clk_prepare_unlock();

	free_clk(hw->clk);
	hw->clk = NULL;

fail_create_clk:
	clk_core_free_parent_map(core);
fail_parents:
fail_ops:
	kfree_const(core->name);
fail_name:
	kfree(core);
fail_out:
	return ERR_PTR(ret);
}

/**
 * dev_or_parent_of_node() - Get device node of @dev or @dev's parent
 * @dev: Device to get device node of
 *
 * Return: device node pointer of @dev, or the device node pointer of
 * @dev->parent if dev doesn't have a device node, or NULL if neither
 * @dev or @dev->parent have a device node.
 */
static struct device_node *dev_or_parent_of_node(struct device *dev)
{
	struct device_node *np;

	if (!dev)
		return NULL;

	np = dev_of_node(dev);
	if (!np)
		np = dev_of_node(dev->parent);

	return np;
}

/**
 * clk_register - allocate a new clock, register it and return an opaque cookie
 * @dev: device that is registering this clock
 * @hw: link to hardware-specific clock data
 *
 * clk_register is the *deprecated* interface for populating the clock tree with
 * new clock nodes. Use clk_hw_register() instead.
 *
 * Returns: a pointer to the newly allocated struct clk which
 * cannot be dereferenced by driver code but may be used in conjunction with the
 * rest of the clock API.  In the event of an error clk_register will return an
 * error code; drivers must test for an error code after calling clk_register.
 */
struct clk *clk_register(struct device *dev, struct clk_hw *hw)
{
	return __clk_register(dev, dev_or_parent_of_node(dev), hw);
}
EXPORT_SYMBOL_GPL(clk_register);

/**
 * clk_hw_register - register a clk_hw and return an error code
 * @dev: device that is registering this clock
 * @hw: link to hardware-specific clock data
 *
 * clk_hw_register is the primary interface for populating the clock tree with
 * new clock nodes. It returns an integer equal to zero indicating success or
 * less than zero indicating failure. Drivers must test for an error code after
 * calling clk_hw_register().
 */
int clk_hw_register(struct device *dev, struct clk_hw *hw)
{
	return PTR_ERR_OR_ZERO(__clk_register(dev, dev_or_parent_of_node(dev),
			       hw));
}
EXPORT_SYMBOL_GPL(clk_hw_register);

/*
 * of_clk_hw_register - register a clk_hw and return an error code
 * @node: device_node of device that is registering this clock
 * @hw: link to hardware-specific clock data
 *
 * of_clk_hw_register() is the primary interface for populating the clock tree
 * with new clock nodes when a struct device is not available, but a struct
 * device_node is. It returns an integer equal to zero indicating success or
 * less than zero indicating failure. Drivers must test for an error code after
 * calling of_clk_hw_register().
 */
int of_clk_hw_register(struct device_node *node, struct clk_hw *hw)
{
	return PTR_ERR_OR_ZERO(__clk_register(NULL, node, hw));
}
EXPORT_SYMBOL_GPL(of_clk_hw_register);

/* Free memory allocated for a clock. */
static void __clk_release(struct kref *ref)
{
	struct clk_core *core = container_of(ref, struct clk_core, ref);

	lockdep_assert_held(&prepare_lock);

	clk_core_free_parent_map(core);
	kfree_const(core->name);
	kfree(core);
}

/*
 * Empty clk_ops for unregistered clocks. These are used temporarily
 * after clk_unregister() was called on a clock and until last clock
 * consumer calls clk_put() and the struct clk object is freed.
 */
static int clk_nodrv_prepare_enable(struct clk_hw *hw)
{
	return -ENXIO;
}

static void clk_nodrv_disable_unprepare(struct clk_hw *hw)
{
	WARN_ON_ONCE(1);
}

static int clk_nodrv_set_rate(struct clk_hw *hw, unsigned long rate,
					unsigned long parent_rate)
{
	return -ENXIO;
}

static int clk_nodrv_set_parent(struct clk_hw *hw, u8 index)
{
	return -ENXIO;
}

static const struct clk_ops clk_nodrv_ops = {
	.enable		= clk_nodrv_prepare_enable,
	.disable	= clk_nodrv_disable_unprepare,
	.prepare	= clk_nodrv_prepare_enable,
	.unprepare	= clk_nodrv_disable_unprepare,
	.set_rate	= clk_nodrv_set_rate,
	.set_parent	= clk_nodrv_set_parent,
};

static void clk_core_evict_parent_cache_subtree(struct clk_core *root,
						struct clk_core *target)
{
	int i;
	struct clk_core *child;

	for (i = 0; i < root->num_parents; i++)
		if (root->parents[i].core == target)
			root->parents[i].core = NULL;

	hlist_for_each_entry(child, &root->children, child_node)
		clk_core_evict_parent_cache_subtree(child, target);
}

/* Remove this clk from all parent caches */
static void clk_core_evict_parent_cache(struct clk_core *core)
{
	struct hlist_head **lists;
	struct clk_core *root;

	lockdep_assert_held(&prepare_lock);

	for (lists = all_lists; *lists; lists++)
		hlist_for_each_entry(root, *lists, child_node)
			clk_core_evict_parent_cache_subtree(root, core);

}

/**
 * clk_unregister - unregister a currently registered clock
 * @clk: clock to unregister
 */
void clk_unregister(struct clk *clk)
{
	unsigned long flags;
	const struct clk_ops *ops;

	if (!clk || WARN_ON_ONCE(IS_ERR(clk)))
		return;

	clk_debug_unregister(clk->core);

	clk_prepare_lock();

	ops = clk->core->ops;
	if (ops == &clk_nodrv_ops) {
		pr_err("%s: unregistered clock: %s\n", __func__,
		       clk->core->name);
		goto unlock;
	}
	/*
	 * Assign empty clock ops for consumers that might still hold
	 * a reference to this clock.
	 */
	flags = clk_enable_lock();
	clk->core->ops = &clk_nodrv_ops;
	clk_enable_unlock(flags);

	if (ops->terminate)
		ops->terminate(clk->core->hw);

	if (!hlist_empty(&clk->core->children)) {
		struct clk_core *child;
		struct hlist_node *t;

		/* Reparent all children to the orphan list. */
		hlist_for_each_entry_safe(child, t, &clk->core->children,
					  child_node)
			clk_core_set_parent_nolock(child, NULL);
	}

	clk_core_evict_parent_cache(clk->core);

	hlist_del_init(&clk->core->child_node);

	if (clk->core->prepare_count)
		pr_warn("%s: unregistering prepared clock: %s\n",
					__func__, clk->core->name);

	if (clk->core->protect_count)
		pr_warn("%s: unregistering protected clock: %s\n",
					__func__, clk->core->name);

	kref_put(&clk->core->ref, __clk_release);
	free_clk(clk);
unlock:
	clk_prepare_unlock();
}
EXPORT_SYMBOL_GPL(clk_unregister);

/**
 * clk_hw_unregister - unregister a currently registered clk_hw
 * @hw: hardware-specific clock data to unregister
 */
void clk_hw_unregister(struct clk_hw *hw)
{
	clk_unregister(hw->clk);
}
EXPORT_SYMBOL_GPL(clk_hw_unregister);

static void devm_clk_release(struct device *dev, void *res)
{
	clk_unregister(*(struct clk **)res);
}

static void devm_clk_hw_release(struct device *dev, void *res)
{
	clk_hw_unregister(*(struct clk_hw **)res);
}

/**
 * devm_clk_register - resource managed clk_register()
 * @dev: device that is registering this clock
 * @hw: link to hardware-specific clock data
 *
 * Managed clk_register(). This function is *deprecated*, use devm_clk_hw_register() instead.
 *
 * Clocks returned from this function are automatically clk_unregister()ed on
 * driver detach. See clk_register() for more information.
 */
struct clk *devm_clk_register(struct device *dev, struct clk_hw *hw)
{
	struct clk *clk;
	struct clk **clkp;

	clkp = devres_alloc(devm_clk_release, sizeof(*clkp), GFP_KERNEL);
	if (!clkp)
		return ERR_PTR(-ENOMEM);

	clk = clk_register(dev, hw);
	if (!IS_ERR(clk)) {
		*clkp = clk;
		devres_add(dev, clkp);
	} else {
		devres_free(clkp);
	}

	return clk;
}
EXPORT_SYMBOL_GPL(devm_clk_register);

/**
 * devm_clk_hw_register - resource managed clk_hw_register()
 * @dev: device that is registering this clock
 * @hw: link to hardware-specific clock data
 *
 * Managed clk_hw_register(). Clocks registered by this function are
 * automatically clk_hw_unregister()ed on driver detach. See clk_hw_register()
 * for more information.
 */
int devm_clk_hw_register(struct device *dev, struct clk_hw *hw)
{
	struct clk_hw **hwp;
	int ret;

	hwp = devres_alloc(devm_clk_hw_release, sizeof(*hwp), GFP_KERNEL);
	if (!hwp)
		return -ENOMEM;

	ret = clk_hw_register(dev, hw);
	if (!ret) {
		*hwp = hw;
		devres_add(dev, hwp);
	} else {
		devres_free(hwp);
	}

	return ret;
}
EXPORT_SYMBOL_GPL(devm_clk_hw_register);

static int devm_clk_match(struct device *dev, void *res, void *data)
{
	struct clk *c = res;
	if (WARN_ON(!c))
		return 0;
	return c == data;
}

static int devm_clk_hw_match(struct device *dev, void *res, void *data)
{
	struct clk_hw *hw = res;

	if (WARN_ON(!hw))
		return 0;
	return hw == data;
}

/**
 * devm_clk_unregister - resource managed clk_unregister()
 * @clk: clock to unregister
 *
 * Deallocate a clock allocated with devm_clk_register(). Normally
 * this function will not need to be called and the resource management
 * code will ensure that the resource is freed.
 */
void devm_clk_unregister(struct device *dev, struct clk *clk)
{
	WARN_ON(devres_release(dev, devm_clk_release, devm_clk_match, clk));
}
EXPORT_SYMBOL_GPL(devm_clk_unregister);

/**
 * devm_clk_hw_unregister - resource managed clk_hw_unregister()
 * @dev: device that is unregistering the hardware-specific clock data
 * @hw: link to hardware-specific clock data
 *
 * Unregister a clk_hw registered with devm_clk_hw_register(). Normally
 * this function will not need to be called and the resource management
 * code will ensure that the resource is freed.
 */
void devm_clk_hw_unregister(struct device *dev, struct clk_hw *hw)
{
	WARN_ON(devres_release(dev, devm_clk_hw_release, devm_clk_hw_match,
				hw));
}
EXPORT_SYMBOL_GPL(devm_clk_hw_unregister);

/*
 * clkdev helpers
 */

void __clk_put(struct clk *clk)
{
	struct module *owner;

	if (!clk || WARN_ON_ONCE(IS_ERR(clk)))
		return;

	clk_prepare_lock();

	/*
	 * Before calling clk_put, all calls to clk_rate_exclusive_get() from a
	 * given user should be balanced with calls to clk_rate_exclusive_put()
	 * and by that same consumer
	 */
	if (WARN_ON(clk->exclusive_count)) {
		/* We voiced our concern, let's sanitize the situation */
		clk->core->protect_count -= (clk->exclusive_count - 1);
		clk_core_rate_unprotect(clk->core);
		clk->exclusive_count = 0;
	}

	hlist_del(&clk->clks_node);
	if (clk->min_rate > clk->core->req_rate ||
	    clk->max_rate < clk->core->req_rate)
		clk_core_set_rate_nolock(clk->core, clk->core->req_rate);

	owner = clk->core->owner;
	kref_put(&clk->core->ref, __clk_release);

	clk_prepare_unlock();

	module_put(owner);

	free_clk(clk);
}

/***        clk rate change notifiers        ***/

/**
 * clk_notifier_register - add a clk rate change notifier
 * @clk: struct clk * to watch
 * @nb: struct notifier_block * with callback info
 *
 * Request notification when clk's rate changes.  This uses an SRCU
 * notifier because we want it to block and notifier unregistrations are
 * uncommon.  The callbacks associated with the notifier must not
 * re-enter into the clk framework by calling any top-level clk APIs;
 * this will cause a nested prepare_lock mutex.
 *
 * In all notification cases (pre, post and abort rate change) the original
 * clock rate is passed to the callback via struct clk_notifier_data.old_rate
 * and the new frequency is passed via struct clk_notifier_data.new_rate.
 *
 * clk_notifier_register() must be called from non-atomic context.
 * Returns -EINVAL if called with null arguments, -ENOMEM upon
 * allocation failure; otherwise, passes along the return value of
 * srcu_notifier_chain_register().
 */
int clk_notifier_register(struct clk *clk, struct notifier_block *nb)
{
	struct clk_notifier *cn;
	int ret = -ENOMEM;

	if (!clk || !nb)
		return -EINVAL;

	clk_prepare_lock();

	/* search the list of notifiers for this clk */
	list_for_each_entry(cn, &clk_notifier_list, node)
		if (cn->clk == clk)
			break;

	/* if clk wasn't in the notifier list, allocate new clk_notifier */
	if (cn->clk != clk) {
		cn = kzalloc(sizeof(*cn), GFP_KERNEL);
		if (!cn)
			goto out;

		cn->clk = clk;
		srcu_init_notifier_head(&cn->notifier_head);

		list_add(&cn->node, &clk_notifier_list);
	}

	ret = srcu_notifier_chain_register(&cn->notifier_head, nb);

	clk->core->notifier_count++;

out:
	clk_prepare_unlock();

	return ret;
}
EXPORT_SYMBOL_GPL(clk_notifier_register);

/**
 * clk_notifier_unregister - remove a clk rate change notifier
 * @clk: struct clk *
 * @nb: struct notifier_block * with callback info
 *
 * Request no further notification for changes to 'clk' and frees memory
 * allocated in clk_notifier_register.
 *
 * Returns -EINVAL if called with null arguments; otherwise, passes
 * along the return value of srcu_notifier_chain_unregister().
 */
int clk_notifier_unregister(struct clk *clk, struct notifier_block *nb)
{
	struct clk_notifier *cn = NULL;
	int ret = -EINVAL;

	if (!clk || !nb)
		return -EINVAL;

	clk_prepare_lock();

	list_for_each_entry(cn, &clk_notifier_list, node)
		if (cn->clk == clk)
			break;

	if (cn->clk == clk) {
		ret = srcu_notifier_chain_unregister(&cn->notifier_head, nb);

		clk->core->notifier_count--;

		/* XXX the notifier code should handle this better */
		if (!cn->notifier_head.head) {
			srcu_cleanup_notifier_head(&cn->notifier_head);
			list_del(&cn->node);
			kfree(cn);
		}

	} else {
		ret = -ENOENT;
	}

	clk_prepare_unlock();

	return ret;
}
EXPORT_SYMBOL_GPL(clk_notifier_unregister);

#ifdef CONFIG_OF
static void clk_core_reparent_orphans(void)
{
	clk_prepare_lock();
	clk_core_reparent_orphans_nolock();
	clk_prepare_unlock();
}

/**
 * struct of_clk_provider - Clock provider registration structure
 * @link: Entry in global list of clock providers
 * @node: Pointer to device tree node of clock provider
 * @get: Get clock callback.  Returns NULL or a struct clk for the
 *       given clock specifier
 * @data: context pointer to be passed into @get callback
 */
struct of_clk_provider {
	struct list_head link;

	struct device_node *node;
	struct clk *(*get)(struct of_phandle_args *clkspec, void *data);
	struct clk_hw *(*get_hw)(struct of_phandle_args *clkspec, void *data);
	void *data;
};

extern struct of_device_id __clk_of_table;
static const struct of_device_id __clk_of_table_sentinel
	__used __section(__clk_of_table_end);

static LIST_HEAD(of_clk_providers);
static DEFINE_MUTEX(of_clk_mutex);

struct clk *of_clk_src_simple_get(struct of_phandle_args *clkspec,
				     void *data)
{
	return data;
}
EXPORT_SYMBOL_GPL(of_clk_src_simple_get);

struct clk_hw *of_clk_hw_simple_get(struct of_phandle_args *clkspec, void *data)
{
	return data;
}
EXPORT_SYMBOL_GPL(of_clk_hw_simple_get);

struct clk *of_clk_src_onecell_get(struct of_phandle_args *clkspec, void *data)
{
	struct clk_onecell_data *clk_data = data;
	unsigned int idx = clkspec->args[0];

	if (idx >= clk_data->clk_num) {
		pr_err("%s: invalid clock index %u\n", __func__, idx);
		return ERR_PTR(-EINVAL);
	}

	return clk_data->clks[idx];
}
EXPORT_SYMBOL_GPL(of_clk_src_onecell_get);

struct clk_hw *
of_clk_hw_onecell_get(struct of_phandle_args *clkspec, void *data)
{
	struct clk_hw_onecell_data *hw_data = data;
	unsigned int idx = clkspec->args[0];

	if (idx >= hw_data->num) {
		pr_err("%s: invalid index %u\n", __func__, idx);
		return ERR_PTR(-EINVAL);
	}

	return hw_data->hws[idx];
}
EXPORT_SYMBOL_GPL(of_clk_hw_onecell_get);

/**
 * of_clk_add_provider() - Register a clock provider for a node
 * @np: Device node pointer associated with clock provider
 * @clk_src_get: callback for decoding clock
 * @data: context pointer for @clk_src_get callback.
 *
 * This function is *deprecated*. Use of_clk_add_hw_provider() instead.
 */
int of_clk_add_provider(struct device_node *np,
			struct clk *(*clk_src_get)(struct of_phandle_args *clkspec,
						   void *data),
			void *data)
{
	struct of_clk_provider *cp;
	int ret;

	cp = kzalloc(sizeof(*cp), GFP_KERNEL);
	if (!cp)
		return -ENOMEM;

	cp->node = of_node_get(np);
	cp->data = data;
	cp->get = clk_src_get;

	mutex_lock(&of_clk_mutex);
	list_add(&cp->link, &of_clk_providers);
	mutex_unlock(&of_clk_mutex);
	pr_debug("Added clock from %pOF\n", np);

	clk_core_reparent_orphans();

	ret = of_clk_set_defaults(np, true);
	if (ret < 0)
		of_clk_del_provider(np);

	return ret;
}
EXPORT_SYMBOL_GPL(of_clk_add_provider);

/**
 * of_clk_add_hw_provider() - Register a clock provider for a node
 * @np: Device node pointer associated with clock provider
 * @get: callback for decoding clk_hw
 * @data: context pointer for @get callback.
 */
int of_clk_add_hw_provider(struct device_node *np,
			   struct clk_hw *(*get)(struct of_phandle_args *clkspec,
						 void *data),
			   void *data)
{
	struct of_clk_provider *cp;
	int ret;

	cp = kzalloc(sizeof(*cp), GFP_KERNEL);
	if (!cp)
		return -ENOMEM;

	cp->node = of_node_get(np);
	cp->data = data;
	cp->get_hw = get;

	mutex_lock(&of_clk_mutex);
	list_add(&cp->link, &of_clk_providers);
	mutex_unlock(&of_clk_mutex);
	pr_debug("Added clk_hw provider from %pOF\n", np);

	clk_core_reparent_orphans();

	ret = of_clk_set_defaults(np, true);
	if (ret < 0)
		of_clk_del_provider(np);

	return ret;
}
EXPORT_SYMBOL_GPL(of_clk_add_hw_provider);

static void devm_of_clk_release_provider(struct device *dev, void *res)
{
	of_clk_del_provider(*(struct device_node **)res);
}

/*
 * We allow a child device to use its parent device as the clock provider node
 * for cases like MFD sub-devices where the child device driver wants to use
 * devm_*() APIs but not list the device in DT as a sub-node.
 */
static struct device_node *get_clk_provider_node(struct device *dev)
{
	struct device_node *np, *parent_np;

	np = dev->of_node;
	parent_np = dev->parent ? dev->parent->of_node : NULL;

	if (!of_find_property(np, "#clock-cells", NULL))
		if (of_find_property(parent_np, "#clock-cells", NULL))
			np = parent_np;

	return np;
}

/**
 * devm_of_clk_add_hw_provider() - Managed clk provider node registration
 * @dev: Device acting as the clock provider (used for DT node and lifetime)
 * @get: callback for decoding clk_hw
 * @data: context pointer for @get callback
 *
 * Registers clock provider for given device's node. If the device has no DT
 * node or if the device node lacks of clock provider information (#clock-cells)
 * then the parent device's node is scanned for this information. If parent node
 * has the #clock-cells then it is used in registration. Provider is
 * automatically released at device exit.
 *
 * Return: 0 on success or an errno on failure.
 */
int devm_of_clk_add_hw_provider(struct device *dev,
			struct clk_hw *(*get)(struct of_phandle_args *clkspec,
					      void *data),
			void *data)
{
	struct device_node **ptr, *np;
	int ret;

	ptr = devres_alloc(devm_of_clk_release_provider, sizeof(*ptr),
			   GFP_KERNEL);
	if (!ptr)
		return -ENOMEM;

	np = get_clk_provider_node(dev);
	ret = of_clk_add_hw_provider(np, get, data);
	if (!ret) {
		*ptr = np;
		devres_add(dev, ptr);
	} else {
		devres_free(ptr);
	}

	return ret;
}
EXPORT_SYMBOL_GPL(devm_of_clk_add_hw_provider);

/**
 * of_clk_del_provider() - Remove a previously registered clock provider
 * @np: Device node pointer associated with clock provider
 */
void of_clk_del_provider(struct device_node *np)
{
	struct of_clk_provider *cp;

	mutex_lock(&of_clk_mutex);
	list_for_each_entry(cp, &of_clk_providers, link) {
		if (cp->node == np) {
			list_del(&cp->link);
			of_node_put(cp->node);
			kfree(cp);
			break;
		}
	}
	mutex_unlock(&of_clk_mutex);
}
EXPORT_SYMBOL_GPL(of_clk_del_provider);

static int devm_clk_provider_match(struct device *dev, void *res, void *data)
{
	struct device_node **np = res;

	if (WARN_ON(!np || !*np))
		return 0;

	return *np == data;
}

/**
 * devm_of_clk_del_provider() - Remove clock provider registered using devm
 * @dev: Device to whose lifetime the clock provider was bound
 */
void devm_of_clk_del_provider(struct device *dev)
{
	int ret;
	struct device_node *np = get_clk_provider_node(dev);

	ret = devres_release(dev, devm_of_clk_release_provider,
			     devm_clk_provider_match, np);

	WARN_ON(ret);
}
EXPORT_SYMBOL(devm_of_clk_del_provider);

/**
 * of_parse_clkspec() - Parse a DT clock specifier for a given device node
 * @np: device node to parse clock specifier from
 * @index: index of phandle to parse clock out of. If index < 0, @name is used
 * @name: clock name to find and parse. If name is NULL, the index is used
 * @out_args: Result of parsing the clock specifier
 *
 * Parses a device node's "clocks" and "clock-names" properties to find the
 * phandle and cells for the index or name that is desired. The resulting clock
 * specifier is placed into @out_args, or an errno is returned when there's a
 * parsing error. The @index argument is ignored if @name is non-NULL.
 *
 * Example:
 *
 * phandle1: clock-controller@1 {
 *	#clock-cells = <2>;
 * }
 *
 * phandle2: clock-controller@2 {
 *	#clock-cells = <1>;
 * }
 *
 * clock-consumer@3 {
 *	clocks = <&phandle1 1 2 &phandle2 3>;
 *	clock-names = "name1", "name2";
 * }
 *
 * To get a device_node for `clock-controller@2' node you may call this
 * function a few different ways:
 *
 *   of_parse_clkspec(clock-consumer@3, -1, "name2", &args);
 *   of_parse_clkspec(clock-consumer@3, 1, NULL, &args);
 *   of_parse_clkspec(clock-consumer@3, 1, "name2", &args);
 *
 * Return: 0 upon successfully parsing the clock specifier. Otherwise, -ENOENT
 * if @name is NULL or -EINVAL if @name is non-NULL and it can't be found in
 * the "clock-names" property of @np.
 */
static int of_parse_clkspec(const struct device_node *np, int index,
			    const char *name, struct of_phandle_args *out_args)
{
	int ret = -ENOENT;

	/* Walk up the tree of devices looking for a clock property that matches */
	while (np) {
		/*
		 * For named clocks, first look up the name in the
		 * "clock-names" property.  If it cannot be found, then index
		 * will be an error code and of_parse_phandle_with_args() will
		 * return -EINVAL.
		 */
		if (name)
			index = of_property_match_string(np, "clock-names", name);
		ret = of_parse_phandle_with_args(np, "clocks", "#clock-cells",
						 index, out_args);
		if (!ret)
			break;
		if (name && index >= 0)
			break;

		/*
		 * No matching clock found on this node.  If the parent node
		 * has a "clock-ranges" property, then we can try one of its
		 * clocks.
		 */
		np = np->parent;
		if (np && !of_get_property(np, "clock-ranges", NULL))
			break;
		index = 0;
	}

	return ret;
}

static struct clk_hw *
__of_clk_get_hw_from_provider(struct of_clk_provider *provider,
			      struct of_phandle_args *clkspec)
{
	struct clk *clk;

	if (provider->get_hw)
		return provider->get_hw(clkspec, provider->data);

	clk = provider->get(clkspec, provider->data);
	if (IS_ERR(clk))
		return ERR_CAST(clk);
	return __clk_get_hw(clk);
}

static struct clk_hw *
of_clk_get_hw_from_clkspec(struct of_phandle_args *clkspec)
{
	struct of_clk_provider *provider;
	struct clk_hw *hw = ERR_PTR(-EPROBE_DEFER);

	if (!clkspec)
		return ERR_PTR(-EINVAL);

	mutex_lock(&of_clk_mutex);
	list_for_each_entry(provider, &of_clk_providers, link) {
		if (provider->node == clkspec->np) {
			hw = __of_clk_get_hw_from_provider(provider, clkspec);
			if (!IS_ERR(hw))
				break;
		}
	}
	mutex_unlock(&of_clk_mutex);

	return hw;
}

/**
 * of_clk_get_from_provider() - Lookup a clock from a clock provider
 * @clkspec: pointer to a clock specifier data structure
 *
 * This function looks up a struct clk from the registered list of clock
 * providers, an input is a clock specifier data structure as returned
 * from the of_parse_phandle_with_args() function call.
 */
struct clk *of_clk_get_from_provider(struct of_phandle_args *clkspec)
{
	struct clk_hw *hw = of_clk_get_hw_from_clkspec(clkspec);

	return clk_hw_create_clk(NULL, hw, NULL, __func__);
}
EXPORT_SYMBOL_GPL(of_clk_get_from_provider);

struct clk_hw *of_clk_get_hw(struct device_node *np, int index,
			     const char *con_id)
{
	int ret;
	struct clk_hw *hw;
	struct of_phandle_args clkspec;

	ret = of_parse_clkspec(np, index, con_id, &clkspec);
	if (ret)
		return ERR_PTR(ret);

	hw = of_clk_get_hw_from_clkspec(&clkspec);
	of_node_put(clkspec.np);

	return hw;
}

static struct clk *__of_clk_get(struct device_node *np,
				int index, const char *dev_id,
				const char *con_id)
{
	struct clk_hw *hw = of_clk_get_hw(np, index, con_id);

	return clk_hw_create_clk(NULL, hw, dev_id, con_id);
}

struct clk *of_clk_get(struct device_node *np, int index)
{
	return __of_clk_get(np, index, np->full_name, NULL);
}
EXPORT_SYMBOL(of_clk_get);

/**
 * of_clk_get_by_name() - Parse and lookup a clock referenced by a device node
 * @np: pointer to clock consumer node
 * @name: name of consumer's clock input, or NULL for the first clock reference
 *
 * This function parses the clocks and clock-names properties,
 * and uses them to look up the struct clk from the registered list of clock
 * providers.
 */
struct clk *of_clk_get_by_name(struct device_node *np, const char *name)
{
	if (!np)
		return ERR_PTR(-ENOENT);

	return __of_clk_get(np, 0, np->full_name, name);
}
EXPORT_SYMBOL(of_clk_get_by_name);

/**
 * of_clk_get_parent_count() - Count the number of clocks a device node has
 * @np: device node to count
 *
 * Returns: The number of clocks that are possible parents of this node
 */
unsigned int of_clk_get_parent_count(struct device_node *np)
{
	int count;

	count = of_count_phandle_with_args(np, "clocks", "#clock-cells");
	if (count < 0)
		return 0;

	return count;
}
EXPORT_SYMBOL_GPL(of_clk_get_parent_count);

const char *of_clk_get_parent_name(struct device_node *np, int index)
{
	struct of_phandle_args clkspec;
	struct property *prop;
	const char *clk_name;
	const __be32 *vp;
	u32 pv;
	int rc;
	int count;
	struct clk *clk;

	rc = of_parse_phandle_with_args(np, "clocks", "#clock-cells", index,
					&clkspec);
	if (rc)
		return NULL;

	index = clkspec.args_count ? clkspec.args[0] : 0;
	count = 0;

	/* if there is an indices property, use it to transfer the index
	 * specified into an array offset for the clock-output-names property.
	 */
	of_property_for_each_u32(clkspec.np, "clock-indices", prop, vp, pv) {
		if (index == pv) {
			index = count;
			break;
		}
		count++;
	}
	/* We went off the end of 'clock-indices' without finding it */
	if (prop && !vp)
		return NULL;

	if (of_property_read_string_index(clkspec.np, "clock-output-names",
					  index,
					  &clk_name) < 0) {
		/*
		 * Best effort to get the name if the clock has been
		 * registered with the framework. If the clock isn't
		 * registered, we return the node name as the name of
		 * the clock as long as #clock-cells = 0.
		 */
		clk = of_clk_get_from_provider(&clkspec);
		if (IS_ERR(clk)) {
			if (clkspec.args_count == 0)
				clk_name = clkspec.np->name;
			else
				clk_name = NULL;
		} else {
			clk_name = __clk_get_name(clk);
			clk_put(clk);
		}
	}


	of_node_put(clkspec.np);
	return clk_name;
}
EXPORT_SYMBOL_GPL(of_clk_get_parent_name);

/**
 * of_clk_parent_fill() - Fill @parents with names of @np's parents and return
 * number of parents
 * @np: Device node pointer associated with clock provider
 * @parents: pointer to char array that hold the parents' names
 * @size: size of the @parents array
 *
 * Return: number of parents for the clock node.
 */
int of_clk_parent_fill(struct device_node *np, const char **parents,
		       unsigned int size)
{
	unsigned int i = 0;

	while (i < size && (parents[i] = of_clk_get_parent_name(np, i)) != NULL)
		i++;

	return i;
}
EXPORT_SYMBOL_GPL(of_clk_parent_fill);

struct clock_provider {
	void (*clk_init_cb)(struct device_node *);
	struct device_node *np;
	struct list_head node;
};

/*
 * This function looks for a parent clock. If there is one, then it
 * checks that the provider for this parent clock was initialized, in
 * this case the parent clock will be ready.
 */
static int parent_ready(struct device_node *np)
{
	int i = 0;

	while (true) {
		struct clk *clk = of_clk_get(np, i);

		/* this parent is ready we can check the next one */
		if (!IS_ERR(clk)) {
			clk_put(clk);
			i++;
			continue;
		}

		/* at least one parent is not ready, we exit now */
		if (PTR_ERR(clk) == -EPROBE_DEFER)
			return 0;

		/*
		 * Here we make assumption that the device tree is
		 * written correctly. So an error means that there is
		 * no more parent. As we didn't exit yet, then the
		 * previous parent are ready. If there is no clock
		 * parent, no need to wait for them, then we can
		 * consider their absence as being ready
		 */
		return 1;
	}
}

/**
 * of_clk_detect_critical() - set CLK_IS_CRITICAL flag from Device Tree
 * @np: Device node pointer associated with clock provider
 * @index: clock index
 * @flags: pointer to top-level framework flags
 *
 * Detects if the clock-critical property exists and, if so, sets the
 * corresponding CLK_IS_CRITICAL flag.
 *
 * Do not use this function. It exists only for legacy Device Tree
 * bindings, such as the one-clock-per-node style that are outdated.
 * Those bindings typically put all clock data into .dts and the Linux
 * driver has no clock data, thus making it impossible to set this flag
 * correctly from the driver. Only those drivers may call
 * of_clk_detect_critical from their setup functions.
 *
 * Return: error code or zero on success
 */
int of_clk_detect_critical(struct device_node *np,
					  int index, unsigned long *flags)
{
	struct property *prop;
	const __be32 *cur;
	uint32_t idx;

	if (!np || !flags)
		return -EINVAL;

	of_property_for_each_u32(np, "clock-critical", prop, cur, idx)
		if (index == idx)
			*flags |= CLK_IS_CRITICAL;

	return 0;
}

/**
 * of_clk_init() - Scan and init clock providers from the DT
 * @matches: array of compatible values and init functions for providers.
 *
 * This function scans the device tree for matching clock providers
 * and calls their initialization functions. It also does it by trying
 * to follow the dependencies.
 */
void __init of_clk_init(const struct of_device_id *matches)
{
	const struct of_device_id *match;
	struct device_node *np;
	struct clock_provider *clk_provider, *next;
	bool is_init_done;
	bool force = false;
	LIST_HEAD(clk_provider_list);

	if (!matches)
		matches = &__clk_of_table;

	/* First prepare the list of the clocks providers */
	for_each_matching_node_and_match(np, matches, &match) {
		struct clock_provider *parent;

		if (!of_device_is_available(np))
			continue;

		parent = kzalloc(sizeof(*parent), GFP_KERNEL);
		if (!parent) {
			list_for_each_entry_safe(clk_provider, next,
						 &clk_provider_list, node) {
				list_del(&clk_provider->node);
				of_node_put(clk_provider->np);
				kfree(clk_provider);
			}
			of_node_put(np);
			return;
		}

		parent->clk_init_cb = match->data;
		parent->np = of_node_get(np);
		list_add_tail(&parent->node, &clk_provider_list);
	}

	while (!list_empty(&clk_provider_list)) {
		is_init_done = false;
		list_for_each_entry_safe(clk_provider, next,
					&clk_provider_list, node) {
			if (force || parent_ready(clk_provider->np)) {

				/* Don't populate platform devices */
				of_node_set_flag(clk_provider->np,
						 OF_POPULATED);

				clk_provider->clk_init_cb(clk_provider->np);
				of_clk_set_defaults(clk_provider->np, true);

				list_del(&clk_provider->node);
				of_node_put(clk_provider->np);
				kfree(clk_provider);
				is_init_done = true;
			}
		}

		/*
		 * We didn't manage to initialize any of the
		 * remaining providers during the last loop, so now we
		 * initialize all the remaining ones unconditionally
		 * in case the clock parent was not mandatory
		 */
		if (!is_init_done)
			force = true;
	}
}
#endif<|MERGE_RESOLUTION|>--- conflicted
+++ resolved
@@ -1716,7 +1716,6 @@
 	return i;
 }
 
-<<<<<<< HEAD
 /**
  * clk_hw_get_parent_index - return the index of the parent clock
  * @hw: clk_hw associated with the clk being consumed
@@ -1735,8 +1734,6 @@
 }
 EXPORT_SYMBOL_GPL(clk_hw_get_parent_index);
 
-=======
->>>>>>> 0070b55b
 static void clk_core_hold_state(struct clk_core *core)
 {
 	if (core->need_sync || !core->boot_enabled)
@@ -3696,33 +3693,21 @@
 	 * optional platform-specific magic
 	 *
 	 * The .init callback is not used by any of the basic clock types, but
-<<<<<<< HEAD
 	 * exists for weird hardware that must perform initialization magic for
 	 * CCF to get an accurate view of clock for any other callbacks. It may
 	 * also be used needs to perform dynamic allocations. Such allocation
 	 * must be freed in the terminate() callback.
 	 * This callback shall not be used to initialize the parameters state,
 	 * such as rate, parent, etc ...
-=======
-	 * exists for weird hardware that must perform initialization magic.
-	 * Please consider other ways of solving initialization problems before
-	 * using this callback, as its use is discouraged.
->>>>>>> 0070b55b
 	 *
 	 * If it exist, this callback should called before any other callback of
 	 * the clock
 	 */
-<<<<<<< HEAD
 	if (core->ops->init) {
 		ret = core->ops->init(core->hw);
 		if (ret)
 			goto out;
 	}
-=======
-	if (core->ops->init)
-		core->ops->init(core->hw);
-
->>>>>>> 0070b55b
 
 	core->parent = __clk_init_parent(core);
 
@@ -3804,37 +3789,22 @@
 		unsigned long flags;
 
 		ret = clk_core_prepare(core);
-<<<<<<< HEAD
 		if (ret) {
 			pr_warn("%s: critical clk '%s' failed to prepare\n",
 			       __func__, core->name);
 			goto out;
 		}
-=======
-		if (ret)
-			goto out;
->>>>>>> 0070b55b
 
 		flags = clk_enable_lock();
 		ret = clk_core_enable(core);
 		clk_enable_unlock(flags);
 		if (ret) {
-<<<<<<< HEAD
 			pr_warn("%s: critical clk '%s' failed to enable\n",
 			       __func__, core->name);
-=======
->>>>>>> 0070b55b
 			clk_core_unprepare(core);
 			goto out;
 		}
 	}
-<<<<<<< HEAD
-
-	clk_core_hold_state(core);
-	clk_core_reparent_orphans_nolock();
-
-=======
->>>>>>> 0070b55b
 
 	clk_core_hold_state(core);
 	clk_core_reparent_orphans_nolock();
