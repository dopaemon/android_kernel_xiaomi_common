// SPDX-License-Identifier: GPL-2.0
/*
 * drivers/base/power/domain_governor.c - Governors for device PM domains.
 *
 * Copyright (C) 2011 Rafael J. Wysocki <rjw@sisk.pl>, Renesas Electronics Corp.
 */
#include <linux/kernel.h>
#include <linux/pm_domain.h>
#include <linux/pm_qos.h>
#include <linux/hrtimer.h>
#include <linux/cpu.h>
#include <linux/cpuidle.h>
#include <linux/cpumask.h>
#include <linux/ktime.h>

#include <trace/hooks/pm_domain.h>

static int dev_update_qos_constraint(struct device *dev, void *data)
{
	s64 *constraint_ns_p = data;
	s64 constraint_ns;

	if (dev->power.subsys_data && dev->power.subsys_data->domain_data) {
		/*
		 * Only take suspend-time QoS constraints of devices into
		 * account, because constraints updated after the device has
		 * been suspended are not guaranteed to be taken into account
		 * anyway.  In order for them to take effect, the device has to
		 * be resumed and suspended again.
		 */
		constraint_ns = dev_gpd_data(dev)->td.effective_constraint_ns;
	} else {
		/*
		 * The child is not in a domain and there's no info on its
		 * suspend/resume latencies, so assume them to be negligible and
		 * take its current PM QoS constraint (that's the only thing
		 * known at this point anyway).
		 */
		constraint_ns = dev_pm_qos_read_value(dev, DEV_PM_QOS_RESUME_LATENCY);
		constraint_ns *= NSEC_PER_USEC;
	}

	if (constraint_ns < *constraint_ns_p)
		*constraint_ns_p = constraint_ns;

	return 0;
}

/**
 * default_suspend_ok - Default PM domain governor routine to suspend devices.
 * @dev: Device to check.
 */
static bool default_suspend_ok(struct device *dev)
{
	struct gpd_timing_data *td = &dev_gpd_data(dev)->td;
	unsigned long flags;
	s64 constraint_ns;

	dev_dbg(dev, "%s()\n", __func__);

	spin_lock_irqsave(&dev->power.lock, flags);

	if (!td->constraint_changed) {
		bool ret = td->cached_suspend_ok;

		spin_unlock_irqrestore(&dev->power.lock, flags);
		return ret;
	}
	td->constraint_changed = false;
	td->cached_suspend_ok = false;
	td->effective_constraint_ns = 0;
	constraint_ns = __dev_pm_qos_resume_latency(dev);

	spin_unlock_irqrestore(&dev->power.lock, flags);

	if (constraint_ns == 0)
		return false;

	constraint_ns *= NSEC_PER_USEC;
	/*
	 * We can walk the children without any additional locking, because
	 * they all have been suspended at this point and their
	 * effective_constraint_ns fields won't be modified in parallel with us.
	 */
	if (!dev->power.ignore_children)
		device_for_each_child(dev, &constraint_ns,
				      dev_update_qos_constraint);

	if (constraint_ns == PM_QOS_RESUME_LATENCY_NO_CONSTRAINT_NS) {
		/* "No restriction", so the device is allowed to suspend. */
		td->effective_constraint_ns = PM_QOS_RESUME_LATENCY_NO_CONSTRAINT_NS;
		td->cached_suspend_ok = true;
	} else if (constraint_ns == 0) {
		/*
		 * This triggers if one of the children that don't belong to a
		 * domain has a zero PM QoS constraint and it's better not to
		 * suspend then.  effective_constraint_ns is zero already and
		 * cached_suspend_ok is false, so bail out.
		 */
		return false;
	} else {
		constraint_ns -= td->suspend_latency_ns +
				td->resume_latency_ns;
		/*
		 * effective_constraint_ns is zero already and cached_suspend_ok
		 * is false, so if the computed value is not positive, return
		 * right away.
		 */
		if (constraint_ns <= 0)
			return false;

		td->effective_constraint_ns = constraint_ns;
		td->cached_suspend_ok = true;
	}

	/*
	 * The children have been suspended already, so we don't need to take
	 * their suspend latencies into account here.
	 */
	return td->cached_suspend_ok;
}

static void update_domain_next_wakeup(struct generic_pm_domain *genpd, ktime_t now)
{
	ktime_t domain_wakeup = KTIME_MAX;
	ktime_t next_wakeup;
	struct pm_domain_data *pdd;
	struct gpd_link *link;

	if (!(genpd->flags & GENPD_FLAG_MIN_RESIDENCY))
		return;

	/*
	 * Devices that have a predictable wakeup pattern, may specify
	 * their next wakeup. Let's find the next wakeup from all the
	 * devices attached to this domain and from all the sub-domains.
	 * It is possible that component's a next wakeup may have become
	 * stale when we read that here. We will ignore to ensure the domain
	 * is able to enter its optimal idle state.
	 */
	list_for_each_entry(pdd, &genpd->dev_list, list_node) {
		next_wakeup = to_gpd_data(pdd)->next_wakeup;
		if (next_wakeup != KTIME_MAX && !ktime_before(next_wakeup, now))
			if (ktime_before(next_wakeup, domain_wakeup))
				domain_wakeup = next_wakeup;
	}

	list_for_each_entry(link, &genpd->parent_links, parent_node) {
		next_wakeup = link->child->next_wakeup;
		if (next_wakeup != KTIME_MAX && !ktime_before(next_wakeup, now))
			if (ktime_before(next_wakeup, domain_wakeup))
				domain_wakeup = next_wakeup;
	}

	genpd->next_wakeup = domain_wakeup;
}

static bool next_wakeup_allows_state(struct generic_pm_domain *genpd,
				     unsigned int state, ktime_t now)
{
	ktime_t domain_wakeup = genpd->next_wakeup;
	s64 idle_time_ns, min_sleep_ns;

	min_sleep_ns = genpd->states[state].power_off_latency_ns +
		       genpd->states[state].residency_ns;

	idle_time_ns = ktime_to_ns(ktime_sub(domain_wakeup, now));

	return idle_time_ns >= min_sleep_ns;
}

static bool __default_power_down_ok(struct dev_pm_domain *pd,
				     unsigned int state)
{
	struct generic_pm_domain *genpd = pd_to_genpd(pd);
	struct gpd_link *link;
	struct pm_domain_data *pdd;
	s64 min_off_time_ns;
	s64 off_on_time_ns;
	bool allow = true;

	trace_android_vh_allow_domain_state(genpd, state, &allow);
	if (!allow)
		return false;

	off_on_time_ns = genpd->states[state].power_off_latency_ns +
		genpd->states[state].power_on_latency_ns;

	min_off_time_ns = -1;
	/*
	 * Check if subdomains can be off for enough time.
	 *
	 * All subdomains have been powered off already at this point.
	 */
	list_for_each_entry(link, &genpd->parent_links, parent_node) {
		struct generic_pm_domain *sd = link->child;
		s64 sd_max_off_ns = sd->max_off_time_ns;

		if (sd_max_off_ns < 0)
			continue;

		/*
		 * Check if the subdomain is allowed to be off long enough for
		 * the current domain to turn off and on (that's how much time
		 * it will have to wait worst case).
		 */
		if (sd_max_off_ns <= off_on_time_ns)
			return false;

		if (min_off_time_ns > sd_max_off_ns || min_off_time_ns < 0)
			min_off_time_ns = sd_max_off_ns;
	}

	/*
	 * Check if the devices in the domain can be off enough time.
	 */
	list_for_each_entry(pdd, &genpd->dev_list, list_node) {
		struct gpd_timing_data *td;
		s64 constraint_ns;

		/*
		 * Check if the device is allowed to be off long enough for the
		 * domain to turn off and on (that's how much time it will
		 * have to wait worst case).
		 */
		td = &to_gpd_data(pdd)->td;
		constraint_ns = td->effective_constraint_ns;
		/*
		 * Zero means "no suspend at all" and this runs only when all
		 * devices in the domain are suspended, so it must be positive.
		 */
		if (constraint_ns == PM_QOS_RESUME_LATENCY_NO_CONSTRAINT_NS)
			continue;

		if (constraint_ns <= off_on_time_ns)
			return false;

		if (min_off_time_ns > constraint_ns || min_off_time_ns < 0)
			min_off_time_ns = constraint_ns;
	}

	/*
	 * If the computed minimum device off time is negative, there are no
	 * latency constraints, so the domain can spend arbitrary time in the
	 * "off" state.
	 */
	if (min_off_time_ns < 0)
		return true;

	/*
	 * The difference between the computed minimum subdomain or device off
	 * time and the time needed to turn the domain on is the maximum
	 * theoretical time this domain can spend in the "off" state.
	 */
	genpd->max_off_time_ns = min_off_time_ns -
		genpd->states[state].power_on_latency_ns;
	return true;
}

/**
 * _default_power_down_ok - Default generic PM domain power off governor routine.
 * @pd: PM domain to check.
 *
 * This routine must be executed under the PM domain's lock.
 */
static bool _default_power_down_ok(struct dev_pm_domain *pd, ktime_t now)
{
	struct generic_pm_domain *genpd = pd_to_genpd(pd);
	int state_idx = genpd->state_count - 1;
	struct gpd_link *link;

	/*
	 * Find the next wakeup from devices that can determine their own wakeup
	 * to find when the domain would wakeup and do it for every device down
	 * the hierarchy. It is not worth while to sleep if the state's residency
	 * cannot be met.
	 */
	update_domain_next_wakeup(genpd, now);
	if ((genpd->flags & GENPD_FLAG_MIN_RESIDENCY) && (genpd->next_wakeup != KTIME_MAX)) {
		/* Let's find out the deepest domain idle state, the devices prefer */
		while (state_idx >= 0) {
			if (next_wakeup_allows_state(genpd, state_idx, now)) {
				genpd->max_off_time_changed = true;
				break;
			}
			state_idx--;
		}

		if (state_idx < 0) {
			state_idx = 0;
			genpd->cached_power_down_ok = false;
			goto done;
		}
	}

	if (!genpd->max_off_time_changed) {
		genpd->state_idx = genpd->cached_power_down_state_idx;
		return genpd->cached_power_down_ok;
	}

	/*
	 * We have to invalidate the cached results for the parents, so
	 * use the observation that default_power_down_ok() is not
	 * going to be called for any parent until this instance
	 * returns.
	 */
	list_for_each_entry(link, &genpd->child_links, child_node)
		link->parent->max_off_time_changed = true;

	genpd->max_off_time_ns = -1;
	genpd->max_off_time_changed = false;
	genpd->cached_power_down_ok = true;

	/*
	 * Find a state to power down to, starting from the state
	 * determined by the next wakeup.
	 */
	while (!__default_power_down_ok(pd, state_idx)) {
		if (state_idx == 0) {
			genpd->cached_power_down_ok = false;
			break;
		}
		state_idx--;
	}

done:
	genpd->state_idx = state_idx;
	genpd->cached_power_down_state_idx = genpd->state_idx;
	return genpd->cached_power_down_ok;
}

static bool default_power_down_ok(struct dev_pm_domain *pd)
{
	return _default_power_down_ok(pd, ktime_get());
}

static bool always_on_power_down_ok(struct dev_pm_domain *domain)
{
	return false;
}

#ifdef CONFIG_CPU_IDLE
static bool cpu_power_down_ok(struct dev_pm_domain *pd)
{
	struct generic_pm_domain *genpd = pd_to_genpd(pd);
	struct cpuidle_device *dev;
	ktime_t domain_wakeup, next_hrtimer;
<<<<<<< HEAD
	ktime_t now = ktime_get();
=======
	struct device *cpu_dev;
	s64 cpu_constraint, global_constraint;
>>>>>>> c6a3b81c
	s64 idle_duration_ns;
	int cpu, i;

	/* Validate dev PM QoS constraints. */
	if (!_default_power_down_ok(pd, now))
		return false;

	if (!(genpd->flags & GENPD_FLAG_CPU_DOMAIN))
		return true;

	global_constraint = cpu_latency_qos_limit();
	/*
	 * Find the next wakeup for any of the online CPUs within the PM domain
	 * and its subdomains. Note, we only need the genpd->cpus, as it already
	 * contains a mask of all CPUs from subdomains.
	 */
	domain_wakeup = ktime_set(KTIME_SEC_MAX, 0);
	for_each_cpu_and(cpu, genpd->cpus, cpu_online_mask) {
		dev = per_cpu(cpuidle_devices, cpu);
		if (dev) {
			next_hrtimer = READ_ONCE(dev->next_hrtimer);
			if (ktime_before(next_hrtimer, domain_wakeup))
				domain_wakeup = next_hrtimer;
		}

		cpu_dev = get_cpu_device(cpu);
		if (cpu_dev) {
			cpu_constraint = dev_pm_qos_raw_resume_latency(cpu_dev);
			if (cpu_constraint < global_constraint)
				global_constraint = cpu_constraint;
		}
	}

	global_constraint *= NSEC_PER_USEC;
	/* The minimum idle duration is from now - until the next wakeup. */
	idle_duration_ns = ktime_to_ns(ktime_sub(domain_wakeup, now));
	if (idle_duration_ns <= 0)
		return false;

	/*
	 * Find the deepest idle state that has its residency value satisfied
	 * and by also taking into account the power off latency for the state.
	 * Start at the state picked by the dev PM QoS constraint validation.
	 */
	i = genpd->state_idx;
	do {
		if ((idle_duration_ns >= (genpd->states[i].residency_ns +
		    genpd->states[i].power_off_latency_ns)) &&
		    (global_constraint >= (genpd->states[i].power_on_latency_ns +
		    genpd->states[i].power_off_latency_ns))) {
			genpd->state_idx = i;
			return true;
		}
	} while (--i >= 0);

	return false;
}

struct dev_power_governor pm_domain_cpu_gov = {
	.suspend_ok = default_suspend_ok,
	.power_down_ok = cpu_power_down_ok,
};
#endif

struct dev_power_governor simple_qos_governor = {
	.suspend_ok = default_suspend_ok,
	.power_down_ok = default_power_down_ok,
};

/**
 * pm_genpd_gov_always_on - A governor implementing an always-on policy
 */
struct dev_power_governor pm_domain_always_on_gov = {
	.power_down_ok = always_on_power_down_ok,
	.suspend_ok = default_suspend_ok,
};<|MERGE_RESOLUTION|>--- conflicted
+++ resolved
@@ -345,12 +345,9 @@
 	struct generic_pm_domain *genpd = pd_to_genpd(pd);
 	struct cpuidle_device *dev;
 	ktime_t domain_wakeup, next_hrtimer;
-<<<<<<< HEAD
 	ktime_t now = ktime_get();
-=======
 	struct device *cpu_dev;
 	s64 cpu_constraint, global_constraint;
->>>>>>> c6a3b81c
 	s64 idle_duration_ns;
 	int cpu, i;
 
