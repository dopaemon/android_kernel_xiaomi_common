// SPDX-License-Identifier: GPL-2.0-only
/*
 * sleep.c - ACPI sleep support.
 *
 * Copyright (c) 2005 Alexey Starikovskiy <alexey.y.starikovskiy@intel.com>
 * Copyright (c) 2004 David Shaohua Li <shaohua.li@intel.com>
 * Copyright (c) 2000-2003 Patrick Mochel
 * Copyright (c) 2003 Open Source Development Lab
 */

#include <linux/delay.h>
#include <linux/irq.h>
#include <linux/dmi.h>
#include <linux/device.h>
#include <linux/interrupt.h>
#include <linux/suspend.h>
#include <linux/reboot.h>
#include <linux/acpi.h>
#include <linux/module.h>
#include <linux/syscore_ops.h>
#include <asm/io.h>
#include <trace/events/power.h>

#include "internal.h"
#include "sleep.h"

/*
 * Some HW-full platforms do not have _S5, so they may need
 * to leverage efi power off for a shutdown.
 */
bool acpi_no_s5;
static u8 sleep_states[ACPI_S_STATE_COUNT];

static void acpi_sleep_tts_switch(u32 acpi_state)
{
	acpi_status status;

	status = acpi_execute_simple_method(NULL, "\\_TTS", acpi_state);
	if (ACPI_FAILURE(status) && status != AE_NOT_FOUND) {
		/*
		 * OS can't evaluate the _TTS object correctly. Some warning
		 * message will be printed. But it won't break anything.
		 */
		printk(KERN_NOTICE "Failure in evaluating _TTS object\n");
	}
}

static int tts_notify_reboot(struct notifier_block *this,
			unsigned long code, void *x)
{
	acpi_sleep_tts_switch(ACPI_STATE_S5);
	return NOTIFY_DONE;
}

static struct notifier_block tts_notifier = {
	.notifier_call	= tts_notify_reboot,
	.next		= NULL,
	.priority	= 0,
};

static int acpi_sleep_prepare(u32 acpi_state)
{
#ifdef CONFIG_ACPI_SLEEP
	unsigned long acpi_wakeup_address;

	/* do we have a wakeup address for S2 and S3? */
	if (acpi_state == ACPI_STATE_S3) {
		acpi_wakeup_address = acpi_get_wakeup_address();
		if (!acpi_wakeup_address)
			return -EFAULT;
		acpi_set_waking_vector(acpi_wakeup_address);

	}
	ACPI_FLUSH_CPU_CACHE();
#endif
	printk(KERN_INFO PREFIX "Preparing to enter system sleep state S%d\n",
		acpi_state);
	acpi_enable_wakeup_devices(acpi_state);
	acpi_enter_sleep_state_prep(acpi_state);
	return 0;
}

bool acpi_sleep_state_supported(u8 sleep_state)
{
	acpi_status status;
	u8 type_a, type_b;

	status = acpi_get_sleep_type_data(sleep_state, &type_a, &type_b);
	return ACPI_SUCCESS(status) && (!acpi_gbl_reduced_hardware
		|| (acpi_gbl_FADT.sleep_control.address
			&& acpi_gbl_FADT.sleep_status.address));
}

#ifdef CONFIG_ACPI_SLEEP
static bool sleep_no_lps0 __read_mostly;
module_param(sleep_no_lps0, bool, 0644);
MODULE_PARM_DESC(sleep_no_lps0, "Do not use the special LPS0 device interface");

static u32 acpi_target_sleep_state = ACPI_STATE_S0;

u32 acpi_target_system_state(void)
{
	return acpi_target_sleep_state;
}
EXPORT_SYMBOL_GPL(acpi_target_system_state);

static bool pwr_btn_event_pending;

/*
 * The ACPI specification wants us to save NVS memory regions during hibernation
 * and to restore them during the subsequent resume.  Windows does that also for
 * suspend to RAM.  However, it is known that this mechanism does not work on
 * all machines, so we allow the user to disable it with the help of the
 * 'acpi_sleep=nonvs' kernel command line option.
 */
static bool nvs_nosave;

void __init acpi_nvs_nosave(void)
{
	nvs_nosave = true;
}

/*
 * The ACPI specification wants us to save NVS memory regions during hibernation
 * but says nothing about saving NVS during S3.  Not all versions of Windows
 * save NVS on S3 suspend either, and it is clear that not all systems need
 * NVS to be saved at S3 time.  To improve suspend/resume time, allow the
 * user to disable saving NVS on S3 if their system does not require it, but
 * continue to save/restore NVS for S4 as specified.
 */
static bool nvs_nosave_s3;

void __init acpi_nvs_nosave_s3(void)
{
	nvs_nosave_s3 = true;
}

static int __init init_nvs_save_s3(const struct dmi_system_id *d)
{
	nvs_nosave_s3 = false;
	return 0;
}

/*
 * ACPI 1.0 wants us to execute _PTS before suspending devices, so we allow the
 * user to request that behavior by using the 'acpi_old_suspend_ordering'
 * kernel command line option that causes the following variable to be set.
 */
static bool old_suspend_ordering;

void __init acpi_old_suspend_ordering(void)
{
	old_suspend_ordering = true;
}

static int __init init_old_suspend_ordering(const struct dmi_system_id *d)
{
	acpi_old_suspend_ordering();
	return 0;
}

static int __init init_nvs_nosave(const struct dmi_system_id *d)
{
	acpi_nvs_nosave();
	return 0;
}

static bool acpi_sleep_default_s3;

static int __init init_default_s3(const struct dmi_system_id *d)
{
	acpi_sleep_default_s3 = true;
	return 0;
}

static const struct dmi_system_id acpisleep_dmi_table[] __initconst = {
	{
	.callback = init_old_suspend_ordering,
	.ident = "Abit KN9 (nForce4 variant)",
	.matches = {
		DMI_MATCH(DMI_BOARD_VENDOR, "http://www.abit.com.tw/"),
		DMI_MATCH(DMI_BOARD_NAME, "KN9 Series(NF-CK804)"),
		},
	},
	{
	.callback = init_old_suspend_ordering,
	.ident = "HP xw4600 Workstation",
	.matches = {
		DMI_MATCH(DMI_SYS_VENDOR, "Hewlett-Packard"),
		DMI_MATCH(DMI_PRODUCT_NAME, "HP xw4600 Workstation"),
		},
	},
	{
	.callback = init_old_suspend_ordering,
	.ident = "Asus Pundit P1-AH2 (M2N8L motherboard)",
	.matches = {
		DMI_MATCH(DMI_BOARD_VENDOR, "ASUSTek Computer INC."),
		DMI_MATCH(DMI_BOARD_NAME, "M2N8L"),
		},
	},
	{
	.callback = init_old_suspend_ordering,
	.ident = "Panasonic CF51-2L",
	.matches = {
		DMI_MATCH(DMI_BOARD_VENDOR,
				"Matsushita Electric Industrial Co.,Ltd."),
		DMI_MATCH(DMI_BOARD_NAME, "CF51-2L"),
		},
	},
	{
	.callback = init_nvs_nosave,
	.ident = "Sony Vaio VGN-FW41E_H",
	.matches = {
		DMI_MATCH(DMI_SYS_VENDOR, "Sony Corporation"),
		DMI_MATCH(DMI_PRODUCT_NAME, "VGN-FW41E_H"),
		},
	},
	{
	.callback = init_nvs_nosave,
	.ident = "Sony Vaio VGN-FW21E",
	.matches = {
		DMI_MATCH(DMI_SYS_VENDOR, "Sony Corporation"),
		DMI_MATCH(DMI_PRODUCT_NAME, "VGN-FW21E"),
		},
	},
	{
	.callback = init_nvs_nosave,
	.ident = "Sony Vaio VGN-FW21M",
	.matches = {
		DMI_MATCH(DMI_SYS_VENDOR, "Sony Corporation"),
		DMI_MATCH(DMI_PRODUCT_NAME, "VGN-FW21M"),
		},
	},
	{
	.callback = init_nvs_nosave,
	.ident = "Sony Vaio VPCEB17FX",
	.matches = {
		DMI_MATCH(DMI_SYS_VENDOR, "Sony Corporation"),
		DMI_MATCH(DMI_PRODUCT_NAME, "VPCEB17FX"),
		},
	},
	{
	.callback = init_nvs_nosave,
	.ident = "Sony Vaio VGN-SR11M",
	.matches = {
		DMI_MATCH(DMI_SYS_VENDOR, "Sony Corporation"),
		DMI_MATCH(DMI_PRODUCT_NAME, "VGN-SR11M"),
		},
	},
	{
	.callback = init_nvs_nosave,
	.ident = "Everex StepNote Series",
	.matches = {
		DMI_MATCH(DMI_SYS_VENDOR, "Everex Systems, Inc."),
		DMI_MATCH(DMI_PRODUCT_NAME, "Everex StepNote Series"),
		},
	},
	{
	.callback = init_nvs_nosave,
	.ident = "Sony Vaio VPCEB1Z1E",
	.matches = {
		DMI_MATCH(DMI_SYS_VENDOR, "Sony Corporation"),
		DMI_MATCH(DMI_PRODUCT_NAME, "VPCEB1Z1E"),
		},
	},
	{
	.callback = init_nvs_nosave,
	.ident = "Sony Vaio VGN-NW130D",
	.matches = {
		DMI_MATCH(DMI_SYS_VENDOR, "Sony Corporation"),
		DMI_MATCH(DMI_PRODUCT_NAME, "VGN-NW130D"),
		},
	},
	{
	.callback = init_nvs_nosave,
	.ident = "Sony Vaio VPCCW29FX",
	.matches = {
		DMI_MATCH(DMI_SYS_VENDOR, "Sony Corporation"),
		DMI_MATCH(DMI_PRODUCT_NAME, "VPCCW29FX"),
		},
	},
	{
	.callback = init_nvs_nosave,
	.ident = "Averatec AV1020-ED2",
	.matches = {
		DMI_MATCH(DMI_SYS_VENDOR, "AVERATEC"),
		DMI_MATCH(DMI_PRODUCT_NAME, "1000 Series"),
		},
	},
	{
	.callback = init_old_suspend_ordering,
	.ident = "Asus A8N-SLI DELUXE",
	.matches = {
		DMI_MATCH(DMI_BOARD_VENDOR, "ASUSTeK Computer INC."),
		DMI_MATCH(DMI_BOARD_NAME, "A8N-SLI DELUXE"),
		},
	},
	{
	.callback = init_old_suspend_ordering,
	.ident = "Asus A8N-SLI Premium",
	.matches = {
		DMI_MATCH(DMI_BOARD_VENDOR, "ASUSTeK Computer INC."),
		DMI_MATCH(DMI_BOARD_NAME, "A8N-SLI Premium"),
		},
	},
	{
	.callback = init_nvs_nosave,
	.ident = "Sony Vaio VGN-SR26GN_P",
	.matches = {
		DMI_MATCH(DMI_SYS_VENDOR, "Sony Corporation"),
		DMI_MATCH(DMI_PRODUCT_NAME, "VGN-SR26GN_P"),
		},
	},
	{
	.callback = init_nvs_nosave,
	.ident = "Sony Vaio VPCEB1S1E",
	.matches = {
		DMI_MATCH(DMI_SYS_VENDOR, "Sony Corporation"),
		DMI_MATCH(DMI_PRODUCT_NAME, "VPCEB1S1E"),
		},
	},
	{
	.callback = init_nvs_nosave,
	.ident = "Sony Vaio VGN-FW520F",
	.matches = {
		DMI_MATCH(DMI_SYS_VENDOR, "Sony Corporation"),
		DMI_MATCH(DMI_PRODUCT_NAME, "VGN-FW520F"),
		},
	},
	{
	.callback = init_nvs_nosave,
	.ident = "Asus K54C",
	.matches = {
		DMI_MATCH(DMI_SYS_VENDOR, "ASUSTeK Computer Inc."),
		DMI_MATCH(DMI_PRODUCT_NAME, "K54C"),
		},
	},
	{
	.callback = init_nvs_nosave,
	.ident = "Asus K54HR",
	.matches = {
		DMI_MATCH(DMI_SYS_VENDOR, "ASUSTeK Computer Inc."),
		DMI_MATCH(DMI_PRODUCT_NAME, "K54HR"),
		},
	},
	{
	.callback = init_nvs_save_s3,
	.ident = "Asus 1025C",
	.matches = {
		DMI_MATCH(DMI_SYS_VENDOR, "ASUSTeK COMPUTER INC."),
		DMI_MATCH(DMI_PRODUCT_NAME, "1025C"),
		},
	},
	/*
	 * https://bugzilla.kernel.org/show_bug.cgi?id=189431
	 * Lenovo G50-45 is a platform later than 2012, but needs nvs memory
	 * saving during S3.
	 */
	{
	.callback = init_nvs_save_s3,
	.ident = "Lenovo G50-45",
	.matches = {
		DMI_MATCH(DMI_SYS_VENDOR, "LENOVO"),
		DMI_MATCH(DMI_PRODUCT_NAME, "80E3"),
		},
	},
	/*
	 * ThinkPad X1 Tablet(2016) cannot do suspend-to-idle using
	 * the Low Power S0 Idle firmware interface (see
	 * https://bugzilla.kernel.org/show_bug.cgi?id=199057).
	 */
	{
	.callback = init_default_s3,
	.ident = "ThinkPad X1 Tablet(2016)",
	.matches = {
		DMI_MATCH(DMI_SYS_VENDOR, "LENOVO"),
		DMI_MATCH(DMI_PRODUCT_NAME, "20GGA00L00"),
		},
	},
	{},
};

static bool ignore_blacklist;

void __init acpi_sleep_no_blacklist(void)
{
	ignore_blacklist = true;
}

static void __init acpi_sleep_dmi_check(void)
{
	if (ignore_blacklist)
		return;

	if (dmi_get_bios_year() >= 2012)
		acpi_nvs_nosave_s3();

	dmi_check_system(acpisleep_dmi_table);
}

/**
 * acpi_pm_freeze - Disable the GPEs and suspend EC transactions.
 */
static int acpi_pm_freeze(void)
{
	acpi_disable_all_gpes();
	acpi_os_wait_events_complete();
	acpi_ec_block_transactions();
	return 0;
}

/**
 * acpi_pre_suspend - Enable wakeup devices, "freeze" EC and save NVS.
 */
static int acpi_pm_pre_suspend(void)
{
	acpi_pm_freeze();
	return suspend_nvs_save();
}

/**
 *	__acpi_pm_prepare - Prepare the platform to enter the target state.
 *
 *	If necessary, set the firmware waking vector and do arch-specific
 *	nastiness to get the wakeup code to the waking vector.
 */
static int __acpi_pm_prepare(void)
{
	int error = acpi_sleep_prepare(acpi_target_sleep_state);
	if (error)
		acpi_target_sleep_state = ACPI_STATE_S0;

	return error;
}

/**
 *	acpi_pm_prepare - Prepare the platform to enter the target sleep
 *		state and disable the GPEs.
 */
static int acpi_pm_prepare(void)
{
	int error = __acpi_pm_prepare();
	if (!error)
		error = acpi_pm_pre_suspend();

	return error;
}

/**
 *	acpi_pm_finish - Instruct the platform to leave a sleep state.
 *
 *	This is called after we wake back up (or if entering the sleep state
 *	failed).
 */
static void acpi_pm_finish(void)
{
	struct acpi_device *pwr_btn_adev;
	u32 acpi_state = acpi_target_sleep_state;

	acpi_ec_unblock_transactions();
	suspend_nvs_free();

	if (acpi_state == ACPI_STATE_S0)
		return;

	printk(KERN_INFO PREFIX "Waking up from system sleep state S%d\n",
		acpi_state);
	acpi_disable_wakeup_devices(acpi_state);
	acpi_leave_sleep_state(acpi_state);

	/* reset firmware waking vector */
	acpi_set_waking_vector(0);

	acpi_target_sleep_state = ACPI_STATE_S0;

	acpi_resume_power_resources();

	/* If we were woken with the fixed power button, provide a small
	 * hint to userspace in the form of a wakeup event on the fixed power
	 * button device (if it can be found).
	 *
	 * We delay the event generation til now, as the PM layer requires
	 * timekeeping to be running before we generate events. */
	if (!pwr_btn_event_pending)
		return;

	pwr_btn_event_pending = false;
	pwr_btn_adev = acpi_dev_get_first_match_dev(ACPI_BUTTON_HID_POWERF,
						    NULL, -1);
	if (pwr_btn_adev) {
		pm_wakeup_event(&pwr_btn_adev->dev, 0);
		acpi_dev_put(pwr_btn_adev);
	}
}

/**
 * acpi_pm_start - Start system PM transition.
 */
static void acpi_pm_start(u32 acpi_state)
{
	acpi_target_sleep_state = acpi_state;
	acpi_sleep_tts_switch(acpi_target_sleep_state);
	acpi_scan_lock_acquire();
}

/**
 * acpi_pm_end - Finish up system PM transition.
 */
static void acpi_pm_end(void)
{
	acpi_turn_off_unused_power_resources();
	acpi_scan_lock_release();
	/*
	 * This is necessary in case acpi_pm_finish() is not called during a
	 * failing transition to a sleep state.
	 */
	acpi_target_sleep_state = ACPI_STATE_S0;
	acpi_sleep_tts_switch(acpi_target_sleep_state);
}
#else /* !CONFIG_ACPI_SLEEP */
#define sleep_no_lps0	(1)
#define acpi_target_sleep_state	ACPI_STATE_S0
#define acpi_sleep_default_s3	(1)
static inline void acpi_sleep_dmi_check(void) {}
#endif /* CONFIG_ACPI_SLEEP */

#ifdef CONFIG_SUSPEND
static u32 acpi_suspend_states[] = {
	[PM_SUSPEND_ON] = ACPI_STATE_S0,
	[PM_SUSPEND_STANDBY] = ACPI_STATE_S1,
	[PM_SUSPEND_MEM] = ACPI_STATE_S3,
	[PM_SUSPEND_MAX] = ACPI_STATE_S5
};

/**
 *	acpi_suspend_begin - Set the target system sleep state to the state
 *		associated with given @pm_state, if supported.
 */
static int acpi_suspend_begin(suspend_state_t pm_state)
{
	u32 acpi_state = acpi_suspend_states[pm_state];
	int error;

	error = (nvs_nosave || nvs_nosave_s3) ? 0 : suspend_nvs_alloc();
	if (error)
		return error;

	if (!sleep_states[acpi_state]) {
		pr_err("ACPI does not support sleep state S%u\n", acpi_state);
		return -ENOSYS;
	}
	if (acpi_state > ACPI_STATE_S1)
		pm_set_suspend_via_firmware();

	acpi_pm_start(acpi_state);
	return 0;
}

/**
 *	acpi_suspend_enter - Actually enter a sleep state.
 *	@pm_state: ignored
 *
 *	Flush caches and go to sleep. For STR we have to call arch-specific
 *	assembly, which in turn call acpi_enter_sleep_state().
 *	It's unfortunate, but it works. Please fix if you're feeling frisky.
 */
static int acpi_suspend_enter(suspend_state_t pm_state)
{
	acpi_status status = AE_OK;
	u32 acpi_state = acpi_target_sleep_state;
	int error;

	ACPI_FLUSH_CPU_CACHE();

	trace_suspend_resume(TPS("acpi_suspend"), acpi_state, true);
	switch (acpi_state) {
	case ACPI_STATE_S1:
		barrier();
		status = acpi_enter_sleep_state(acpi_state);
		break;

	case ACPI_STATE_S3:
		if (!acpi_suspend_lowlevel)
			return -ENOSYS;
		error = acpi_suspend_lowlevel();
		if (error)
			return error;
		pr_info(PREFIX "Low-level resume complete\n");
		pm_set_resume_via_firmware();
		break;
	}
	trace_suspend_resume(TPS("acpi_suspend"), acpi_state, false);

	/* This violates the spec but is required for bug compatibility. */
	acpi_write_bit_register(ACPI_BITREG_SCI_ENABLE, 1);

	/* Reprogram control registers */
	acpi_leave_sleep_state_prep(acpi_state);

	/* ACPI 3.0 specs (P62) says that it's the responsibility
	 * of the OSPM to clear the status bit [ implying that the
	 * POWER_BUTTON event should not reach userspace ]
	 *
	 * However, we do generate a small hint for userspace in the form of
	 * a wakeup event. We flag this condition for now and generate the
	 * event later, as we're currently too early in resume to be able to
	 * generate wakeup events.
	 */
	if (ACPI_SUCCESS(status) && (acpi_state == ACPI_STATE_S3)) {
		acpi_event_status pwr_btn_status = ACPI_EVENT_FLAG_DISABLED;

		acpi_get_event_status(ACPI_EVENT_POWER_BUTTON, &pwr_btn_status);

		if (pwr_btn_status & ACPI_EVENT_FLAG_STATUS_SET) {
			acpi_clear_event(ACPI_EVENT_POWER_BUTTON);
			/* Flag for later */
			pwr_btn_event_pending = true;
		}
	}

	/*
	 * Disable and clear GPE status before interrupt is enabled. Some GPEs
	 * (like wakeup GPE) haven't handler, this can avoid such GPE misfire.
	 * acpi_leave_sleep_state will reenable specific GPEs later
	 */
	acpi_disable_all_gpes();
	/* Allow EC transactions to happen. */
	acpi_ec_unblock_transactions();

	suspend_nvs_restore();

	return ACPI_SUCCESS(status) ? 0 : -EFAULT;
}

static int acpi_suspend_state_valid(suspend_state_t pm_state)
{
	u32 acpi_state;

	switch (pm_state) {
	case PM_SUSPEND_ON:
	case PM_SUSPEND_STANDBY:
	case PM_SUSPEND_MEM:
		acpi_state = acpi_suspend_states[pm_state];

		return sleep_states[acpi_state];
	default:
		return 0;
	}
}

static const struct platform_suspend_ops acpi_suspend_ops = {
	.valid = acpi_suspend_state_valid,
	.begin = acpi_suspend_begin,
	.prepare_late = acpi_pm_prepare,
	.enter = acpi_suspend_enter,
	.wake = acpi_pm_finish,
	.end = acpi_pm_end,
};

/**
 *	acpi_suspend_begin_old - Set the target system sleep state to the
 *		state associated with given @pm_state, if supported, and
 *		execute the _PTS control method.  This function is used if the
 *		pre-ACPI 2.0 suspend ordering has been requested.
 */
static int acpi_suspend_begin_old(suspend_state_t pm_state)
{
	int error = acpi_suspend_begin(pm_state);
	if (!error)
		error = __acpi_pm_prepare();

	return error;
}

/*
 * The following callbacks are used if the pre-ACPI 2.0 suspend ordering has
 * been requested.
 */
static const struct platform_suspend_ops acpi_suspend_ops_old = {
	.valid = acpi_suspend_state_valid,
	.begin = acpi_suspend_begin_old,
	.prepare_late = acpi_pm_pre_suspend,
	.enter = acpi_suspend_enter,
	.wake = acpi_pm_finish,
	.end = acpi_pm_end,
	.recover = acpi_pm_finish,
};

static bool s2idle_wakeup;

/*
 * On platforms supporting the Low Power S0 Idle interface there is an ACPI
 * device object with the PNP0D80 compatible device ID (System Power Management
 * Controller) and a specific _DSM method under it.  That method, if present,
 * can be used to indicate to the platform that the OS is transitioning into a
 * low-power state in which certain types of activity are not desirable or that
 * it is leaving such a state, which allows the platform to adjust its operation
 * mode accordingly.
 */
static const struct acpi_device_id lps0_device_ids[] = {
	{"PNP0D80", },
	{"", },
};

#define ACPI_LPS0_DSM_UUID	"c4eb40a0-6cd2-11e2-bcfd-0800200c9a66"

#define ACPI_LPS0_GET_DEVICE_CONSTRAINTS	1
#define ACPI_LPS0_SCREEN_OFF	3
#define ACPI_LPS0_SCREEN_ON	4
#define ACPI_LPS0_ENTRY		5
#define ACPI_LPS0_EXIT		6

static acpi_handle lps0_device_handle;
static guid_t lps0_dsm_guid;
static char lps0_dsm_func_mask;

/* Device constraint entry structure */
struct lpi_device_info {
	char *name;
	int enabled;
	union acpi_object *package;
};

/* Constraint package structure */
struct lpi_device_constraint {
	int uid;
	int min_dstate;
	int function_states;
};

struct lpi_constraints {
	acpi_handle handle;
	int min_dstate;
};

static struct lpi_constraints *lpi_constraints_table;
static int lpi_constraints_table_size;

static void lpi_device_get_constraints(void)
{
	union acpi_object *out_obj;
	int i;

	out_obj = acpi_evaluate_dsm_typed(lps0_device_handle, &lps0_dsm_guid,
					  1, ACPI_LPS0_GET_DEVICE_CONSTRAINTS,
					  NULL, ACPI_TYPE_PACKAGE);

	acpi_handle_debug(lps0_device_handle, "_DSM function 1 eval %s\n",
			  out_obj ? "successful" : "failed");

	if (!out_obj)
		return;

	lpi_constraints_table = kcalloc(out_obj->package.count,
					sizeof(*lpi_constraints_table),
					GFP_KERNEL);
	if (!lpi_constraints_table)
		goto free_acpi_buffer;

	acpi_handle_debug(lps0_device_handle, "LPI: constraints list begin:\n");

	for (i = 0; i < out_obj->package.count; i++) {
		struct lpi_constraints *constraint;
		acpi_status status;
		union acpi_object *package = &out_obj->package.elements[i];
		struct lpi_device_info info = { };
		int package_count = 0, j;

		if (!package)
			continue;

		for (j = 0; j < package->package.count; ++j) {
			union acpi_object *element =
					&(package->package.elements[j]);

			switch (element->type) {
			case ACPI_TYPE_INTEGER:
				info.enabled = element->integer.value;
				break;
			case ACPI_TYPE_STRING:
				info.name = element->string.pointer;
				break;
			case ACPI_TYPE_PACKAGE:
				package_count = element->package.count;
				info.package = element->package.elements;
				break;
			}
		}

		if (!info.enabled || !info.package || !info.name)
			continue;

		constraint = &lpi_constraints_table[lpi_constraints_table_size];

		status = acpi_get_handle(NULL, info.name, &constraint->handle);
		if (ACPI_FAILURE(status))
			continue;

		acpi_handle_debug(lps0_device_handle,
				  "index:%d Name:%s\n", i, info.name);

		constraint->min_dstate = -1;

		for (j = 0; j < package_count; ++j) {
			union acpi_object *info_obj = &info.package[j];
			union acpi_object *cnstr_pkg;
			union acpi_object *obj;
			struct lpi_device_constraint dev_info;

			switch (info_obj->type) {
			case ACPI_TYPE_INTEGER:
				/* version */
				break;
			case ACPI_TYPE_PACKAGE:
				if (info_obj->package.count < 2)
					break;

				cnstr_pkg = info_obj->package.elements;
				obj = &cnstr_pkg[0];
				dev_info.uid = obj->integer.value;
				obj = &cnstr_pkg[1];
				dev_info.min_dstate = obj->integer.value;

				acpi_handle_debug(lps0_device_handle,
					"uid:%d min_dstate:%s\n",
					dev_info.uid,
					acpi_power_state_string(dev_info.min_dstate));

				constraint->min_dstate = dev_info.min_dstate;
				break;
			}
		}

		if (constraint->min_dstate < 0) {
			acpi_handle_debug(lps0_device_handle,
					  "Incomplete constraint defined\n");
			continue;
		}

		lpi_constraints_table_size++;
	}

	acpi_handle_debug(lps0_device_handle, "LPI: constraints list end\n");

free_acpi_buffer:
	ACPI_FREE(out_obj);
}

static void lpi_check_constraints(void)
{
	int i;

	for (i = 0; i < lpi_constraints_table_size; ++i) {
		acpi_handle handle = lpi_constraints_table[i].handle;
		struct acpi_device *adev;

		if (!handle || acpi_bus_get_device(handle, &adev))
			continue;

		acpi_handle_debug(handle,
			"LPI: required min power state:%s current power state:%s\n",
			acpi_power_state_string(lpi_constraints_table[i].min_dstate),
			acpi_power_state_string(adev->power.state));

		if (!adev->flags.power_manageable) {
			acpi_handle_info(handle, "LPI: Device not power manageable\n");
			lpi_constraints_table[i].handle = NULL;
			continue;
		}

		if (adev->power.state < lpi_constraints_table[i].min_dstate)
			acpi_handle_info(handle,
				"LPI: Constraint not met; min power state:%s current power state:%s\n",
				acpi_power_state_string(lpi_constraints_table[i].min_dstate),
				acpi_power_state_string(adev->power.state));
	}
}

static void acpi_sleep_run_lps0_dsm(unsigned int func)
{
	union acpi_object *out_obj;

	if (!(lps0_dsm_func_mask & (1 << func)))
		return;

	out_obj = acpi_evaluate_dsm(lps0_device_handle, &lps0_dsm_guid, 1, func, NULL);
	ACPI_FREE(out_obj);

	acpi_handle_debug(lps0_device_handle, "_DSM function %u evaluation %s\n",
			  func, out_obj ? "successful" : "failed");
}

static int lps0_device_attach(struct acpi_device *adev,
			      const struct acpi_device_id *not_used)
{
	union acpi_object *out_obj;

	if (lps0_device_handle)
		return 0;

	if (!(acpi_gbl_FADT.flags & ACPI_FADT_LOW_POWER_S0))
		return 0;

	guid_parse(ACPI_LPS0_DSM_UUID, &lps0_dsm_guid);
	/* Check if the _DSM is present and as expected. */
	out_obj = acpi_evaluate_dsm(adev->handle, &lps0_dsm_guid, 1, 0, NULL);
	if (!out_obj || out_obj->type != ACPI_TYPE_BUFFER) {
		acpi_handle_debug(adev->handle,
				  "_DSM function 0 evaluation failed\n");
		return 0;
	}

	lps0_dsm_func_mask = *(char *)out_obj->buffer.pointer;

	ACPI_FREE(out_obj);

	acpi_handle_debug(adev->handle, "_DSM function mask: 0x%x\n",
			  lps0_dsm_func_mask);

	lps0_device_handle = adev->handle;

	lpi_device_get_constraints();

	/*
	 * Use suspend-to-idle by default if the default suspend mode was not
	 * set from the command line.
	 */
	if (mem_sleep_default > PM_SUSPEND_MEM && !acpi_sleep_default_s3)
		mem_sleep_current = PM_SUSPEND_TO_IDLE;

	/*
	 * Some LPS0 systems, like ASUS Zenbook UX430UNR/i7-8550U, require the
	 * EC GPE to be enabled while suspended for certain wakeup devices to
	 * work, so mark it as wakeup-capable.
	 */
	acpi_ec_mark_gpe_for_wake();

	return 0;
}

static struct acpi_scan_handler lps0_handler = {
	.ids = lps0_device_ids,
	.attach = lps0_device_attach,
};

static int acpi_s2idle_begin(void)
{
	acpi_scan_lock_acquire();
	return 0;
}

static int acpi_s2idle_prepare(void)
{
	if (acpi_sci_irq_valid()) {
		enable_irq_wake(acpi_sci_irq);
		acpi_ec_set_gpe_wake_mask(ACPI_GPE_ENABLE);
	}

	acpi_enable_wakeup_devices(ACPI_STATE_S0);

	/* Change the configuration of GPEs to avoid spurious wakeup. */
	acpi_enable_all_wakeup_gpes();
	acpi_os_wait_events_complete();

	s2idle_wakeup = true;
	return 0;
}

static int acpi_s2idle_prepare_late(void)
{
	if (!lps0_device_handle || sleep_no_lps0)
		return 0;

	if (pm_debug_messages_on)
		lpi_check_constraints();

	acpi_sleep_run_lps0_dsm(ACPI_LPS0_SCREEN_OFF);
	acpi_sleep_run_lps0_dsm(ACPI_LPS0_ENTRY);

	return 0;
}

<<<<<<< HEAD
static void acpi_s2idle_sync(void)
{
	/*
	 * The EC driver uses the system workqueue and an additional special
	 * one, so those need to be flushed too.
	 */
	acpi_ec_flush_work();
	acpi_os_wait_events_complete(); /* synchronize Notify handling */
}

static bool acpi_s2idle_wake(void)
{
=======
static bool acpi_s2idle_wake(void)
{
>>>>>>> 0070b55b
	if (!acpi_sci_irq_valid())
		return pm_wakeup_pending();

	while (pm_wakeup_pending()) {
		/*
		 * If IRQD_WAKEUP_ARMED is set for the SCI at this point, the
		 * SCI has not triggered while suspended, so bail out (the
		 * wakeup is pending anyway and the SCI is not the source of
		 * it).
		 */
		if (irqd_is_wakeup_armed(irq_get_irq_data(acpi_sci_irq)))
			return true;

		/*
		 * If the status bit of any enabled fixed event is set, the
		 * wakeup is regarded as valid.
		 */
		if (acpi_any_fixed_event_status_set())
			return true;

		/*
		 * If there are no EC events to process and at least one of the
		 * other enabled GPEs is active, the wakeup is regarded as a
		 * genuine one.
		 *
		 * Note that the checks below must be carried out in this order
		 * to avoid returning prematurely due to a change of the EC GPE
		 * status bit from unset to set between the checks with the
		 * status bits of all the other GPEs unset.
		 */
		if (acpi_any_gpe_status_set() && !acpi_ec_dispatch_gpe())
			return true;

		/*
		 * Cancel the wakeup and process all pending events in case
		 * there are any wakeup ones in there.
		 *
		 * Note that if any non-EC GPEs are active at this point, the
		 * SCI will retrigger after the rearming below, so no events
		 * should be missed by canceling the wakeup here.
		 */
		pm_system_cancel_wakeup();

		acpi_s2idle_sync();

		/*
		 * The SCI is in the "suspended" state now and it cannot produce
		 * new wakeup events till the rearming below, so if any of them
		 * are pending here, they must be resulting from the processing
		 * of EC events above or coming from somewhere else.
		 */
		if (pm_wakeup_pending())
			return true;

		/*
		 * The SCI is in the "suspended" state now and it cannot produce
		 * new wakeup events till the rearming below, so if any of them
		 * are pending here, they must be resulting from the processing
		 * of EC events above or coming from somewhere else.
		 */
		if (pm_wakeup_pending())
			return true;

		rearm_wake_irq(acpi_sci_irq);
	}

	return false;
}

static void acpi_s2idle_restore_early(void)
{
	if (!lps0_device_handle || sleep_no_lps0)
		return;

	acpi_sleep_run_lps0_dsm(ACPI_LPS0_EXIT);
	acpi_sleep_run_lps0_dsm(ACPI_LPS0_SCREEN_ON);
}

static void acpi_s2idle_restore(void)
{
	/*
	 * Drain pending events before restoring the working-state configuration
	 * of GPEs.
	 */
	acpi_os_wait_events_complete(); /* synchronize GPE processing */
	acpi_s2idle_sync();

	s2idle_wakeup = false;

	acpi_enable_all_runtime_gpes();

	acpi_disable_wakeup_devices(ACPI_STATE_S0);

	if (acpi_sci_irq_valid()) {
		acpi_ec_set_gpe_wake_mask(ACPI_GPE_DISABLE);
		disable_irq_wake(acpi_sci_irq);
	}
}

static void acpi_s2idle_end(void)
{
	acpi_scan_lock_release();
}

static const struct platform_s2idle_ops acpi_s2idle_ops = {
	.begin = acpi_s2idle_begin,
	.prepare = acpi_s2idle_prepare,
	.prepare_late = acpi_s2idle_prepare_late,
	.wake = acpi_s2idle_wake,
	.restore_early = acpi_s2idle_restore_early,
	.restore = acpi_s2idle_restore,
	.end = acpi_s2idle_end,
};

static void acpi_sleep_suspend_setup(void)
{
	int i;

	for (i = ACPI_STATE_S1; i < ACPI_STATE_S4; i++)
		if (acpi_sleep_state_supported(i))
			sleep_states[i] = 1;

	suspend_set_ops(old_suspend_ordering ?
		&acpi_suspend_ops_old : &acpi_suspend_ops);

	acpi_scan_add_handler(&lps0_handler);
	s2idle_set_ops(&acpi_s2idle_ops);
}

#else /* !CONFIG_SUSPEND */
#define s2idle_wakeup		(false)
#define lps0_device_handle	(NULL)
static inline void acpi_sleep_suspend_setup(void) {}
#endif /* !CONFIG_SUSPEND */

bool acpi_s2idle_wakeup(void)
{
	return s2idle_wakeup;
}

#ifdef CONFIG_PM_SLEEP
static u32 saved_bm_rld;

static int  acpi_save_bm_rld(void)
{
	acpi_read_bit_register(ACPI_BITREG_BUS_MASTER_RLD, &saved_bm_rld);
	return 0;
}

static void  acpi_restore_bm_rld(void)
{
	u32 resumed_bm_rld = 0;

	acpi_read_bit_register(ACPI_BITREG_BUS_MASTER_RLD, &resumed_bm_rld);
	if (resumed_bm_rld == saved_bm_rld)
		return;

	acpi_write_bit_register(ACPI_BITREG_BUS_MASTER_RLD, saved_bm_rld);
}

static struct syscore_ops acpi_sleep_syscore_ops = {
	.suspend = acpi_save_bm_rld,
	.resume = acpi_restore_bm_rld,
};

static void acpi_sleep_syscore_init(void)
{
	register_syscore_ops(&acpi_sleep_syscore_ops);
}
#else
static inline void acpi_sleep_syscore_init(void) {}
#endif /* CONFIG_PM_SLEEP */

#ifdef CONFIG_HIBERNATION
static unsigned long s4_hardware_signature;
static struct acpi_table_facs *facs;
static bool nosigcheck;

void __init acpi_no_s4_hw_signature(void)
{
	nosigcheck = true;
}

static int acpi_hibernation_begin(pm_message_t stage)
{
	if (!nvs_nosave) {
		int error = suspend_nvs_alloc();
		if (error)
			return error;
	}

	if (stage.event == PM_EVENT_HIBERNATE)
		pm_set_suspend_via_firmware();

	acpi_pm_start(ACPI_STATE_S4);
	return 0;
}

static int acpi_hibernation_enter(void)
{
	acpi_status status = AE_OK;

	ACPI_FLUSH_CPU_CACHE();

	/* This shouldn't return.  If it returns, we have a problem */
	status = acpi_enter_sleep_state(ACPI_STATE_S4);
	/* Reprogram control registers */
	acpi_leave_sleep_state_prep(ACPI_STATE_S4);

	return ACPI_SUCCESS(status) ? 0 : -EFAULT;
}

static void acpi_hibernation_leave(void)
{
	pm_set_resume_via_firmware();
	/*
	 * If ACPI is not enabled by the BIOS and the boot kernel, we need to
	 * enable it here.
	 */
	acpi_enable();
	/* Reprogram control registers */
	acpi_leave_sleep_state_prep(ACPI_STATE_S4);
	/* Check the hardware signature */
	if (facs && s4_hardware_signature != facs->hardware_signature)
		pr_crit("ACPI: Hardware changed while hibernated, success doubtful!\n");
	/* Restore the NVS memory area */
	suspend_nvs_restore();
	/* Allow EC transactions to happen. */
	acpi_ec_unblock_transactions();
}

static void acpi_pm_thaw(void)
{
	acpi_ec_unblock_transactions();
	acpi_enable_all_runtime_gpes();
}

static const struct platform_hibernation_ops acpi_hibernation_ops = {
	.begin = acpi_hibernation_begin,
	.end = acpi_pm_end,
	.pre_snapshot = acpi_pm_prepare,
	.finish = acpi_pm_finish,
	.prepare = acpi_pm_prepare,
	.enter = acpi_hibernation_enter,
	.leave = acpi_hibernation_leave,
	.pre_restore = acpi_pm_freeze,
	.restore_cleanup = acpi_pm_thaw,
};

/**
 *	acpi_hibernation_begin_old - Set the target system sleep state to
 *		ACPI_STATE_S4 and execute the _PTS control method.  This
 *		function is used if the pre-ACPI 2.0 suspend ordering has been
 *		requested.
 */
static int acpi_hibernation_begin_old(pm_message_t stage)
{
	int error;
	/*
	 * The _TTS object should always be evaluated before the _PTS object.
	 * When the old_suspended_ordering is true, the _PTS object is
	 * evaluated in the acpi_sleep_prepare.
	 */
	acpi_sleep_tts_switch(ACPI_STATE_S4);

	error = acpi_sleep_prepare(ACPI_STATE_S4);
	if (error)
		return error;

	if (!nvs_nosave) {
		error = suspend_nvs_alloc();
		if (error)
			return error;
	}

	if (stage.event == PM_EVENT_HIBERNATE)
		pm_set_suspend_via_firmware();

	acpi_target_sleep_state = ACPI_STATE_S4;
	acpi_scan_lock_acquire();
	return 0;
}

/*
 * The following callbacks are used if the pre-ACPI 2.0 suspend ordering has
 * been requested.
 */
static const struct platform_hibernation_ops acpi_hibernation_ops_old = {
	.begin = acpi_hibernation_begin_old,
	.end = acpi_pm_end,
	.pre_snapshot = acpi_pm_pre_suspend,
	.prepare = acpi_pm_freeze,
	.finish = acpi_pm_finish,
	.enter = acpi_hibernation_enter,
	.leave = acpi_hibernation_leave,
	.pre_restore = acpi_pm_freeze,
	.restore_cleanup = acpi_pm_thaw,
	.recover = acpi_pm_finish,
};

static void acpi_sleep_hibernate_setup(void)
{
	if (!acpi_sleep_state_supported(ACPI_STATE_S4))
		return;

	hibernation_set_ops(old_suspend_ordering ?
			&acpi_hibernation_ops_old : &acpi_hibernation_ops);
	sleep_states[ACPI_STATE_S4] = 1;
	if (nosigcheck)
		return;

	acpi_get_table(ACPI_SIG_FACS, 1, (struct acpi_table_header **)&facs);
	if (facs)
		s4_hardware_signature = facs->hardware_signature;
}
#else /* !CONFIG_HIBERNATION */
static inline void acpi_sleep_hibernate_setup(void) {}
#endif /* !CONFIG_HIBERNATION */

static void acpi_power_off_prepare(void)
{
	/* Prepare to power off the system */
	acpi_sleep_prepare(ACPI_STATE_S5);
	acpi_disable_all_gpes();
	acpi_os_wait_events_complete();
}

static void acpi_power_off(void)
{
	/* acpi_sleep_prepare(ACPI_STATE_S5) should have already been called */
	printk(KERN_DEBUG "%s called\n", __func__);
	local_irq_disable();
	acpi_enter_sleep_state(ACPI_STATE_S5);
}

int __init acpi_sleep_init(void)
{
	char supported[ACPI_S_STATE_COUNT * 3 + 1];
	char *pos = supported;
	int i;

	acpi_sleep_dmi_check();

	sleep_states[ACPI_STATE_S0] = 1;

	acpi_sleep_syscore_init();
	acpi_sleep_suspend_setup();
	acpi_sleep_hibernate_setup();

	if (acpi_sleep_state_supported(ACPI_STATE_S5)) {
		sleep_states[ACPI_STATE_S5] = 1;
		pm_power_off_prepare = acpi_power_off_prepare;
		pm_power_off = acpi_power_off;
	} else {
		acpi_no_s5 = true;
	}

	supported[0] = 0;
	for (i = 0; i < ACPI_S_STATE_COUNT; i++) {
		if (sleep_states[i])
			pos += sprintf(pos, " S%d", i);
	}
	pr_info(PREFIX "(supports%s)\n", supported);

	/*
	 * Register the tts_notifier to reboot notifier list so that the _TTS
	 * object can also be evaluated when the system enters S5.
	 */
	register_reboot_notifier(&tts_notifier);
	return 0;
}<|MERGE_RESOLUTION|>--- conflicted
+++ resolved
@@ -980,7 +980,6 @@
 	return 0;
 }
 
-<<<<<<< HEAD
 static void acpi_s2idle_sync(void)
 {
 	/*
@@ -993,10 +992,6 @@
 
 static bool acpi_s2idle_wake(void)
 {
-=======
-static bool acpi_s2idle_wake(void)
-{
->>>>>>> 0070b55b
 	if (!acpi_sci_irq_valid())
 		return pm_wakeup_pending();
 
