// SPDX-License-Identifier: GPL-2.0-only
/*
<<<<<<< HEAD
 * Copyright (c) 2023-2024,  Qualcomm Innovation Center, Inc. All rights reserved.
=======
 * Copyright (c) 2023-2024, Qualcomm Innovation Center, Inc. All rights reserved.
>>>>>>> 268db04c
 */

#define pr_fmt(fmt) "qcom-bwprof: " fmt

#include <linux/kernel.h>
#include <linux/module.h>
#include <linux/io.h>
#include <linux/platform_device.h>
#include <linux/of.h>
#include <linux/of_device.h>
#include <linux/hrtimer.h>
#include <linux/ktime.h>
#include "bwprof.h"
#include "trace-dcvs.h"

static LIST_HEAD(bwprof_list);
static DEFINE_MUTEX(bwprof_lock);

enum bwprof_type {
	BWPROF_DEV,
	BWPROF_MON,
	NUM_BWPROF_TYPES
};

struct bwprof_spec {
	enum bwprof_type type;
};

struct bwprof_sample {
	ktime_t			ts;
	u32			meas_mbps;
	u32			max_mbps;
	u32			mem_freq;
};

struct bwmon_node {
	struct device		*dev;
	struct kobject		kobj;
	void __iomem		*base;
	struct list_head	list;
	bool			enabled;
	struct bwprof_sample	last_sample;
	u64			curr_sample_bytes;
	const char		*client;
};

struct bwprof_dev_data {
	struct device		*dev;
	struct kobject		kobj;
	void __iomem		*memfreq_base;
	struct work_struct	work;
	struct workqueue_struct	*bwprof_wq;
	u32			sample_ms;
	u32			sample_cnt;
	struct hrtimer		bwprof_hrtimer;
	u32			mon_count;
	u32			bus_width;
};

static struct bwprof_dev_data *bwprof_data;
static void start_bwmon_node(struct bwmon_node *bw_node);
static void stop_bwmon_node(struct bwmon_node *bw_node);

struct qcom_bwprof_attr {
	struct attribute	attr;
	ssize_t (*show)(struct kobject *kobj, struct attribute *attr,
			char *buf);
	ssize_t (*store)(struct kobject *kobj, struct attribute *attr,
			const char *buf, size_t count);
};

#define to_bwprof_attr(_attr) \
	container_of(_attr, struct qcom_bwprof_attr, attr)
#define to_bwmon_node(k)	container_of(k, struct bwmon_node, kobj)

#define BWPROF_ATTR_RW(_name)						\
struct qcom_bwprof_attr _name =						\
__ATTR(_name, 0644, show_##_name, store_##_name)			\

#define BWPROF_ATTR_RO(_name)						\
struct qcom_bwprof_attr _name =						\
__ATTR(_name, 0444, show_##_name, NULL)					\


#define SAMPLE_MIN_MS	100U
#define SAMPLE_MAX_MS	2000U
static ssize_t store_sample_ms(struct kobject *kobj,
			struct attribute *attr, const char *buf,
			size_t count)
{
	int ret;
	unsigned int val;

	ret = kstrtoint(buf, 10, &val);
	if (ret)
		return ret;

	val = max(val, SAMPLE_MIN_MS);
	val = min(val, SAMPLE_MAX_MS);

	bwprof_data->sample_ms = val;

	return count;
}

static ssize_t show_sample_ms(struct kobject *kobj,
			struct attribute *attr, char *buf)
{
	return scnprintf(buf, PAGE_SIZE, "%u\n", bwprof_data->sample_ms);
}

static ssize_t store_mon_enabled(struct kobject *kobj,
			struct attribute *attr, const char *buf,
			size_t count)
{
	struct bwmon_node *bw_node = to_bwmon_node(kobj);
	bool val;
	int ret;

	ret = kstrtobool(buf, &val);
	if (ret)
		return ret;

	if (bw_node->enabled == val)
		return count;

	mutex_lock(&bwprof_lock);
	bw_node->enabled = val;
	if (val)
		start_bwmon_node(bw_node);
	else
		stop_bwmon_node(bw_node);
	mutex_unlock(&bwprof_lock);

	return count;
}

static ssize_t show_mon_enabled(struct kobject *kobj,
			struct attribute *attr, char *buf)
{
	struct bwmon_node *bw_node = to_bwmon_node(kobj);

	return scnprintf(buf, PAGE_SIZE, "%u\n", bw_node->enabled);
}

static ssize_t show_last_sample(struct kobject *kobj,
			struct attribute *attr, char *buf)
{
	struct bwmon_node *bw_node = to_bwmon_node(kobj);
	struct bwprof_sample *sample = &bw_node->last_sample;

	return scnprintf(buf, PAGE_SIZE, "%llu\t%u\t%u\t%u\n",
			sample->ts, sample->meas_mbps, sample->max_mbps, sample->mem_freq);
}

static ssize_t show_client(struct kobject *kobj,
			struct attribute *attr, char *buf)
{
	struct bwmon_node *bw_node = to_bwmon_node(kobj);

	return scnprintf(buf, PAGE_SIZE, "%s\n", bw_node->client);
}

static BWPROF_ATTR_RW(sample_ms);
static BWPROF_ATTR_RW(mon_enabled);
static BWPROF_ATTR_RO(last_sample);
static BWPROF_ATTR_RO(client);

static struct attribute *bwprof_attr[] = {
	&sample_ms.attr,
	NULL,
};

static struct attribute *mon_attr[] = {
	&mon_enabled.attr,
	&last_sample.attr,
	&client.attr,
	NULL,
};

static ssize_t attr_show(struct kobject *kobj, struct attribute *attr,
				char *buf)
{
	struct qcom_bwprof_attr *bwprof_attr = to_bwprof_attr(attr);
	ssize_t ret = -EIO;

	if (bwprof_attr->show)
		ret = bwprof_attr->show(kobj, attr, buf);

	return ret;
}

static ssize_t attr_store(struct kobject *kobj, struct attribute *attr,
				const char *buf, size_t count)
{
	struct qcom_bwprof_attr *bwprof_attr = to_bwprof_attr(attr);
	ssize_t ret = -EIO;

	if (bwprof_attr->store)
		ret = bwprof_attr->store(kobj, attr, buf, count);

	return ret;
}

static const struct sysfs_ops bwprof_sysfs_ops = {
	.show	= attr_show,
	.store	= attr_store,
};

static struct kobj_type bwprof_ktype = {
	.sysfs_ops	= &bwprof_sysfs_ops,
	.default_attrs	= bwprof_attr,

};

static struct kobj_type mon_ktype = {
	.sysfs_ops	= &bwprof_sysfs_ops,
	.default_attrs	= mon_attr,

};

static inline void bwmon_node_resume(struct bwmon_node *bw_node)
{
	writel_relaxed(1, BWMON_EN(bw_node));
}

static inline void bwmon_node_pause(struct bwmon_node *bw_node)
{
	writel_relaxed(0, BWMON_EN(bw_node));
}

#define BWMON_CLEAR_BIT		0x1
#define BWMON_CLEAR_ALL_BIT	0x2
static inline void bwmon_node_clear(struct bwmon_node *bw_node, bool clear_all)
{
	if (clear_all)
		writel_relaxed(BWMON_CLEAR_ALL_BIT, BWMON_CLEAR(bw_node));
	else
		writel_relaxed(BWMON_CLEAR_BIT, BWMON_CLEAR(bw_node));
	/*
	 * In some hardware versions since BWMON_CLEAR(m) register does not have
	 * self-clearing capability it needs to be cleared explicitly. But we also
	 * need to ensure the writes to it are successful before clearing it.
	 */
	wmb();
	writel_relaxed(0, BWMON_CLEAR(bw_node));
	writel_relaxed(HW_SAMPLE_TICKS, BWMON_SW(bw_node));
}

#define ZONE_THRES_LIM		0xFFFF
#define ZONE_CNT_THRES_LIM	0xFFFFFFFF
static void configure_bwmon_node(struct bwmon_node *bw_node)
{
	bwmon_node_pause(bw_node);
	bwmon_node_clear(bw_node, false);

	writel_relaxed(ZONE_THRES_LIM, BWMON_THRES_HI(bw_node));
	writel_relaxed(ZONE_THRES_LIM, BWMON_THRES_MED(bw_node));
	writel_relaxed(0, BWMON_THRES_LO(bw_node));
	writel_relaxed(ZONE_CNT_THRES_LIM, BWMON_ZONE_CNT_THRES(bw_node));
	writel_relaxed(0, BWMON_ZONE_ACTIONS(bw_node));
	writel_relaxed(HW_SAMPLE_TICKS, BWMON_SW(bw_node));
}

/* Note: bwprof_lock must be held before calling this function */
static void start_bwmon_node(struct bwmon_node *bw_node)
{
	configure_bwmon_node(bw_node);
	bwmon_node_resume(bw_node);
	if (!hrtimer_active(&bwprof_data->bwprof_hrtimer))
		hrtimer_start(&bwprof_data->bwprof_hrtimer,
			ms_to_ktime(HW_SAMPLE_MS), HRTIMER_MODE_REL_PINNED);
}

/* Note: bwprof_lock must be held before calling this function */
static void stop_bwmon_node(struct bwmon_node *bw_node)
{
	bool all_disabled = true;
	struct bwmon_node *itr;

	bwmon_node_pause(bw_node);
	bwmon_node_clear(bw_node, true);
	memset(&bw_node->last_sample, 0, sizeof(bw_node->last_sample));

	list_for_each_entry(itr, &bwprof_list, list) {
		if (itr->enabled) {
			all_disabled = false;
			break;
		}
	}

	if (all_disabled) {
		hrtimer_cancel(&bwprof_data->bwprof_hrtimer);
		cancel_work_sync(&bwprof_data->work);
	}
}

#define PICOSECONDS_TO_MHZ(t)	((1000000 / t))
static inline u32 get_memfreq(void)
{
	u32 memfreq;

	memfreq = readl_relaxed(DDR_FREQ(bwprof_data));
	memfreq = PICOSECONDS_TO_MHZ(memfreq);
	return memfreq;
}

#define MAX_BYTE_COUNT_MASK	0xFFFF
#define MAX_BYTE_COUNT_SHIFT	16
static void get_bw_and_update_last_sample(struct bwmon_node *bw_node)
{
	unsigned long count;

	bwmon_node_pause(bw_node);
	count = readl_relaxed(BWMON_ZONE1_MAX_BYTE_COUNT(bw_node)) &
				MAX_BYTE_COUNT_MASK;
	count <<= MAX_BYTE_COUNT_SHIFT;
	bw_node->curr_sample_bytes += count;
	bwmon_node_clear(bw_node, false);
	bwmon_node_resume(bw_node);
}

static void bwprof_update_work(struct work_struct *work)
{
	struct bwmon_node *bw_node;
	ktime_t now = ktime_get();
	u32 mem_freq, max_mbps;
	bool update_last_sample = false;

	mutex_lock(&bwprof_lock);
	bwprof_data->sample_cnt++;
	if (bwprof_data->sample_cnt * HW_SAMPLE_MS >= bwprof_data->sample_ms) {
		update_last_sample = true;
		bwprof_data->sample_cnt = 0;
		mem_freq = get_memfreq();
		max_mbps = bwprof_data->bus_width * mem_freq;
	}

	list_for_each_entry(bw_node, &bwprof_list, list) {
		if (!bw_node->enabled)
			continue;

		get_bw_and_update_last_sample(bw_node);
		if (update_last_sample) {
			bw_node->last_sample.ts = now;
			do_div(bw_node->curr_sample_bytes,
							bwprof_data->sample_ms * USEC_PER_MSEC);
			bw_node->last_sample.meas_mbps =  bw_node->curr_sample_bytes;
			bw_node->last_sample.mem_freq = mem_freq;
			bw_node->last_sample.max_mbps = max_mbps;
			trace_bwprof_last_sample(
				dev_name(bw_node->dev),
				bw_node->client,
				bw_node->last_sample.ts,
				bw_node->last_sample.meas_mbps,
				bw_node->last_sample.max_mbps,
				bw_node->last_sample.mem_freq
			);
			bw_node->curr_sample_bytes = 0;
		}
	}
	mutex_unlock(&bwprof_lock);
}

#define MAX_NAME_LEN	20
#define QCOM_BWPROF_CLIENT_PROP	"client"
static int bwprof_mon_probe(struct platform_device *pdev)
{
	struct device *dev = &pdev->dev;
	struct bwmon_node *bw_node;
	char name[MAX_NAME_LEN];
	struct resource *res;
	int ret;

	if (!bwprof_data) {
		dev_err(dev, "Missing bwprof dev data!\n");
		return -ENODEV;
	}

	bw_node = devm_kzalloc(dev, sizeof(*bw_node), GFP_KERNEL);
	if (!bw_node)
		return -ENOMEM;
	bw_node->dev = dev;

	res = platform_get_resource_byname(pdev, IORESOURCE_MEM, "base");
	if (!res) {
		dev_err(dev, "base not found!\n");
		return -EINVAL;
	}
	bw_node->base = devm_ioremap(dev, res->start, resource_size(res));
	if (!bw_node->base) {
		dev_err(dev, "Unable map base!\n");
		return -ENOMEM;
	}

	ret = of_property_read_string(dev->of_node, QCOM_BWPROF_CLIENT_PROP,
					&bw_node->client);
	if (ret < 0) {
		dev_err(dev, "client not found!\n", ret);
		return ret;
	}

	snprintf(name, MAX_NAME_LEN, "bwmon%d", bwprof_data->mon_count);
	ret = kobject_init_and_add(&bw_node->kobj, &mon_ktype,
			&bwprof_data->kobj, name);
	if (ret < 0) {
		dev_err(dev, "failed to init bwprof mon kobj: %d\n", ret);
		kobject_put(&bw_node->kobj);
		return ret;
	}

	configure_bwmon_node(bw_node);

	mutex_lock(&bwprof_lock);
	list_add_tail(&bw_node->list, &bwprof_list);
	mutex_unlock(&bwprof_lock);

	bwprof_data->mon_count++;

	return 0;
}

static enum hrtimer_restart bwprof_hrtimer_handler(struct hrtimer *timer)
{
	ktime_t now = ktime_get();

	queue_work(bwprof_data->bwprof_wq, &bwprof_data->work);
	hrtimer_forward(timer, now, ms_to_ktime(HW_SAMPLE_MS));

	return HRTIMER_RESTART;
}

static int bwprof_dev_probe(struct platform_device *pdev)
{
	struct device *dev = &pdev->dev;
	struct resource *res;
	int ret;

	bwprof_data = devm_kzalloc(dev, sizeof(*bwprof_data), GFP_KERNEL);
	if (!bwprof_data)
		return -ENOMEM;

	bwprof_data->dev = dev;
	bwprof_data->sample_ms = 100;
	bwprof_data->mon_count = 0;

	ret = of_property_read_u32(dev->of_node, "qcom,bus-width",
							&bwprof_data->bus_width);
	if (ret < 0 || !bwprof_data->bus_width) {
		dev_err(dev, "Missing or invalid bus-width: %d\n", ret);
		return -EINVAL;
	}

	res = platform_get_resource_byname(pdev, IORESOURCE_MEM, "mem-freq");
	if (!res) {
		dev_err(dev, "mem-freq not found!\n");
		return -EINVAL;
	}
	bwprof_data->memfreq_base = devm_ioremap(dev, res->start,
					resource_size(res));
	if (!bwprof_data->memfreq_base) {
		dev_err(dev, "Unable map memfreq base!\n");
		return -ENOMEM;
	}

	hrtimer_init(&bwprof_data->bwprof_hrtimer, CLOCK_MONOTONIC,
				HRTIMER_MODE_REL);
	bwprof_data->bwprof_hrtimer.function = bwprof_hrtimer_handler;

	bwprof_data->bwprof_wq = create_freezable_workqueue("bwprof_wq");
	if (!bwprof_data->bwprof_wq) {
		dev_err(dev, "Couldn't create bwprof workqueue.\n");
		return -ENOMEM;
	}

	INIT_WORK(&bwprof_data->work, &bwprof_update_work);

	ret = kobject_init_and_add(&bwprof_data->kobj, &bwprof_ktype,
			&cpu_subsys.dev_root->kobj, "bw_prof");
	if (ret < 0) {
		dev_err(dev, "failed to init bwprof kobj: %d\n", ret);
		kobject_put(&bwprof_data->kobj);
		return ret;
	}

	return 0;
}

static int qcom_bwprof_driver_probe(struct platform_device *pdev)
{
	struct device *dev = &pdev->dev;
	int ret = 0;
	const struct bwprof_spec *spec;
	enum bwprof_type type = NUM_BWPROF_TYPES;

	spec = of_device_get_match_data(dev);
	if (spec)
		type = spec->type;

	switch (type) {
	case BWPROF_DEV:
		if (bwprof_data) {
			dev_err(dev, "only one bwprof device allowed\n");
			ret = -ENODEV;
		}
		ret = bwprof_dev_probe(pdev);
		if (!ret && of_get_available_child_count(dev->of_node))
			of_platform_populate(dev->of_node, NULL, NULL, dev);
		break;
	case BWPROF_MON:
		ret = bwprof_mon_probe(pdev);
		break;
	default:
		/*
		 * This should never happen.
		 */
		dev_err(dev, "Invalid bwprof type specified: %u\n", type);
		return -EINVAL;
	}

	if (ret < 0) {
		dev_err(dev, "Failure to probe bwprof device: %d\n", ret);
		return ret;
	}

	return 0;
}

static const struct bwprof_spec spec[] = {
	[0] = { BWPROF_DEV },
	[1] = { BWPROF_MON },
};

static const struct of_device_id qcom_bwprof_match_table[] = {
	{ .compatible = "qcom,bwprof", .data = &spec[0] },
	{ .compatible = "qcom,bwprof-mon", .data = &spec[1] },
	{}
};
MODULE_DEVICE_TABLE(of, qcom_bwprof_match_table);

static struct platform_driver qcom_bwprof_driver = {
	.probe = qcom_bwprof_driver_probe,
	.driver = {
		.name = "qcom-bwprof",
		.of_match_table = qcom_bwprof_match_table,
		.suppress_bind_attrs = true,
	},
};

module_platform_driver(qcom_bwprof_driver);

MODULE_DESCRIPTION("QCOM BWPROF driver");
MODULE_LICENSE("GPL");<|MERGE_RESOLUTION|>--- conflicted
+++ resolved
@@ -1,10 +1,6 @@
 // SPDX-License-Identifier: GPL-2.0-only
 /*
-<<<<<<< HEAD
- * Copyright (c) 2023-2024,  Qualcomm Innovation Center, Inc. All rights reserved.
-=======
  * Copyright (c) 2023-2024, Qualcomm Innovation Center, Inc. All rights reserved.
->>>>>>> 268db04c
  */
 
 #define pr_fmt(fmt) "qcom-bwprof: " fmt
