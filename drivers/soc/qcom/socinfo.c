--- conflicted
+++ resolved
@@ -24,11 +24,7 @@
 #define SOCINFO_VERSION(maj, min)  ((((maj) & 0xffff) << 16)|((min) & 0xffff))
 
 #define SMEM_SOCINFO_BUILD_ID_LENGTH           32
-<<<<<<< HEAD
-#define SMEM_SOCINFO_CHIP_ID_LENGTH			   32
-=======
 #define SMEM_SOCINFO_CHIP_ID_LENGTH            32
->>>>>>> 9ea491ae
 
 /*
  * SMEM item id, used to acquire handles to respective
@@ -153,18 +149,13 @@
 	__le32 raw_device_num;
 	/* Version 13 */
 	__le32 nproduct_id;
-<<<<<<< HEAD
 	char chip_name[SMEM_SOCINFO_CHIP_ID_LENGTH];
-=======
-	char chip_id[SMEM_SOCINFO_CHIP_ID_LENGTH];
->>>>>>> 9ea491ae
 	/* Version 14 */
 	__le32 num_clusters;
 	__le32 ncluster_array_offset;
 	__le32 num_defective_parts;
 	__le32 ndefective_parts_array_offset;
 	/* Version 15 */
-<<<<<<< HEAD
 	__le32  nmodem_supported;
 } *socinfo;
 
@@ -202,30 +193,6 @@
 			le32_to_cpu(socinfo->raw_ver) : 0)
 		: 0;
 }
-=======
-	__le32 nmodem_supported;
-};
-
-#ifdef CONFIG_DEBUG_FS
-struct socinfo_params {
-	u32 raw_device_family;
-	u32 hw_plat_subtype;
-	u32 accessory_chip;
-	u32 raw_device_num;
-	u32 chip_family;
-	u32 foundry_id;
-	u32 plat_ver;
-	u32 raw_ver;
-	u32 hw_plat;
-	u32 fmt;
-	u32 nproduct_id;
-	u32 num_clusters;
-	u32 ncluster_array_offset;
-	u32 num_defective_parts;
-	u32 ndefective_parts_array_offset;
-	u32 nmodem_supported;
-};
->>>>>>> 9ea491ae
 
 /* Version 3 */
 static uint32_t socinfo_get_platform_type(void)
@@ -687,16 +654,12 @@
 	{ 318, "SDM630" },
 	{ 321, "SDM845" },
 	{ 341, "SDA845" },
-<<<<<<< HEAD
-	{ 356, "KONA" },
+	{ 356, "SM8250" },
 	{ 415, "LAHAINA" },
 	{ 450, "SHIMA" },
 	{ 454, "HOLI" },
 	{ 457, "WAIPIO" },
 	{ 458, "SDXLEMUR" },
-=======
-	{ 356, "SM8250" },
->>>>>>> 9ea491ae
 };
 
 static struct qcom_socinfo *qsocinfo;
@@ -855,7 +818,6 @@
 	return count;
 }
 
-<<<<<<< HEAD
 static ssize_t
 msm_get_image_number(struct device *dev,
 			struct device_attribute *attr,
@@ -868,12 +830,6 @@
 			qsocinfo->current_image);
 	up_read(&qsocinfo->current_image_rwsem);
 	return ret;
-=======
-	if (model <= ARRAY_SIZE(pmic_models) && pmic_models[model])
-		seq_printf(seq, "%s\n", pmic_models[model]);
-	else
-		seq_printf(seq, "unknown (%d)\n", model);
->>>>>>> 9ea491ae
 
 }
 
@@ -931,57 +887,9 @@
 	return pos;
 }
 
-<<<<<<< HEAD
 static struct device_attribute image_version =
 	__ATTR(image_version, 0644,
 			msm_get_image_version, msm_set_image_version);
-=======
-static int qcom_show_chip_id(struct seq_file *seq, void *p)
-{
-	struct socinfo *socinfo = seq->private;
-
-	seq_printf(seq, "%s\n", socinfo->chip_id);
-
-	return 0;
-}
-
-QCOM_OPEN(build_id, qcom_show_build_id);
-QCOM_OPEN(pmic_model, qcom_show_pmic_model);
-QCOM_OPEN(pmic_die_rev, qcom_show_pmic_die_revision);
-QCOM_OPEN(chip_id, qcom_show_chip_id);
-
-#define DEFINE_IMAGE_OPS(type)					\
-static int show_image_##type(struct seq_file *seq, void *p)		  \
-{								  \
-	struct smem_image_version *image_version = seq->private;  \
-	seq_puts(seq, image_version->type);			  \
-	seq_putc(seq, '\n');					  \
-	return 0;						  \
-}								  \
-static int open_image_##type(struct inode *inode, struct file *file)	  \
-{									  \
-	return single_open(file, show_image_##type, inode->i_private); \
-}									  \
-									  \
-static const struct file_operations qcom_image_##type##_ops = {	  \
-	.open = open_image_##type,					  \
-	.read = seq_read,						  \
-	.llseek = seq_lseek,						  \
-	.release = single_release,					  \
-}
-
-DEFINE_IMAGE_OPS(name);
-DEFINE_IMAGE_OPS(variant);
-DEFINE_IMAGE_OPS(oem);
-
-static void socinfo_debugfs_init(struct qcom_socinfo *qcom_socinfo,
-				 struct socinfo *info)
-{
-	struct smem_image_version *versions;
-	struct dentry *dentry;
-	size_t size;
-	int i;
->>>>>>> 9ea491ae
 
 static struct device_attribute image_variant =
 	__ATTR(image_variant, 0644,
@@ -1011,7 +919,6 @@
 	.is_visible = soc_info_attribute,
 };
 
-<<<<<<< HEAD
 static void socinfo_populate_sysfs(struct qcom_socinfo *qcom_socinfo)
 {
 	int i = 0;
@@ -1030,40 +937,6 @@
 	case SOCINFO_VERSION(0, 13):
 		msm_custom_socinfo_attrs[i++] = &dev_attr_nproduct_id.attr;
 		msm_custom_socinfo_attrs[i++] = &dev_attr_chip_name.attr;
-=======
-	debugfs_create_x32("info_fmt", 0400, qcom_socinfo->dbg_root,
-			   &qcom_socinfo->info.fmt);
-
-	switch (qcom_socinfo->info.fmt) {
-	case SOCINFO_VERSION(0, 15):
-		qcom_socinfo->info.nmodem_supported = __le32_to_cpu(info->nmodem_supported);
-
-		debugfs_create_u32("nmodem_supported", 0400, qcom_socinfo->dbg_root,
-				   &qcom_socinfo->info.nmodem_supported);
-		/* Fall through */
-	case SOCINFO_VERSION(0, 14):
-		qcom_socinfo->info.num_clusters = __le32_to_cpu(info->num_clusters);
-		qcom_socinfo->info.ncluster_array_offset = __le32_to_cpu(info->ncluster_array_offset);
-		qcom_socinfo->info.num_defective_parts = __le32_to_cpu(info->num_defective_parts);
-		qcom_socinfo->info.ndefective_parts_array_offset = __le32_to_cpu(info->ndefective_parts_array_offset);
-
-		debugfs_create_u32("num_clusters", 0400, qcom_socinfo->dbg_root,
-				   &qcom_socinfo->info.num_clusters);
-		debugfs_create_u32("ncluster_array_offset", 0400, qcom_socinfo->dbg_root,
-				   &qcom_socinfo->info.ncluster_array_offset);
-		debugfs_create_u32("num_defective_parts", 0400, qcom_socinfo->dbg_root,
-				   &qcom_socinfo->info.num_defective_parts);
-		debugfs_create_u32("ndefective_parts_array_offset", 0400, qcom_socinfo->dbg_root,
-				   &qcom_socinfo->info.ndefective_parts_array_offset);
-		/* Fall through */
-	case SOCINFO_VERSION(0, 13):
-		qcom_socinfo->info.nproduct_id = __le32_to_cpu(info->nproduct_id);
-
-		debugfs_create_u32("nproduct_id", 0400, qcom_socinfo->dbg_root,
-				   &qcom_socinfo->info.nproduct_id);
-		DEBUGFS_ADD(info, chip_id);
-		/* Fall through */
->>>>>>> 9ea491ae
 	case SOCINFO_VERSION(0, 12):
 		msm_custom_socinfo_attrs[i++] = &dev_attr_chip_family.attr;
 		msm_custom_socinfo_attrs[i++] =
