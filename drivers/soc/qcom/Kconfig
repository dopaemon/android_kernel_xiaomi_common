--- conflicted
+++ resolved
@@ -145,41 +145,7 @@
 	  driver to satisfy the sync-state.
 
 config QCOM_GSBI
-<<<<<<< HEAD
 	tristate "QCOM General Serial Bus Interface"
-=======
-        tristate "QCOM General Serial Bus Interface"
-        depends on ARCH_QCOM || COMPILE_TEST
-        select MFD_SYSCON
-        help
-          Say y here to enable GSBI support.  The GSBI provides control
-          functions for connecting the underlying serial UART, SPI, and I2C
-          devices to the output pins.
-
-config QCOM_IPCC
-       tristate "Qualcomm Technologies, Inc. IPCC driver"
-       depends on MAILBOX
-       help
-         Qualcomm Technologies, Inc. IPCC driver for MSM devices. The drivers
-         acts as an interrupt controller for the clients interested in
-         talking to the IPCC (inbound-communication). On the other hand, the
-         driver also provides a mailbox channel for outbound-communications.
-         Say Y here to compile the driver as a part of kernel or M to compile
-         as a module.
-
-config QCOM_RIMPS
-	tristate "Qualcomm Technologies, Inc. Rimps driver"
-	depends on MAILBOX
-	help
-	 Qualcomm Technologies, Inc. RIMPS driver for MSM devices. This driver
-	 acts as a mailbox controller to do doorbell between Apss and Rimps
-	 subsystem. Say yes here to enable rx and tx channel between both
-	 the subsystems.
-	 If unsure, say n.
-
-config QCOM_LLCC
-	tristate "Qualcomm Technologies, Inc. LLCC driver"
->>>>>>> 158801d1
 	depends on ARCH_QCOM || COMPILE_TEST
 	select MFD_SYSCON
 	help
@@ -197,6 +163,16 @@
 	  driver also provides a mailbox channel for outbound-communications.
 	  Say Y here to compile the driver as a part of kernel or M to compile
 	  as a module.
+
+config QCOM_RIMPS
+	tristate "Qualcomm Technologies, Inc. Rimps driver"
+	depends on MAILBOX
+	help
+	 Qualcomm Technologies, Inc. RIMPS driver for MSM devices. This driver
+	 acts as a mailbox controller to do doorbell between Apss and Rimps
+	 subsystem. Say yes here to enable rx and tx channel between both
+	 the subsystems.
+	 If unsure, say n.
 
 config QCOM_LLCC
 	tristate "Qualcomm Technologies, Inc. LLCC driver"
@@ -389,10 +365,7 @@
 config QCOM_RPMH
 	tristate "Qualcomm RPM-Hardened (RPMH) Communication"
 	depends on ARCH_QCOM || COMPILE_TEST
-<<<<<<< HEAD
 	depends on (QCOM_COMMAND_DB || !QCOM_COMMAND_DB)
-=======
->>>>>>> 158801d1
 	help
 	  Support for communication with the hardened-RPM blocks in
 	  Qualcomm Technologies Inc (QTI) SoCs. RPMH communication uses an
@@ -539,21 +512,6 @@
 	  where CPU is unable to register it from IPI_CPU_STOP. The stack data
 	  can be used to unwind stack frames.
 
-config QCOM_MINIDUMP_FTRACE
-	bool "QCOM Minidump Support"
-	depends on QGKI && QCOM_MINIDUMP
-	help
-	  This enables ftrace buffer registration in minidump table.
-	  This allows dumping ftrace buffer content as part of
-	  minidump dumps.
-
-config QCOM_MINIDUMP_PANIC_DUMP
-	bool "QCOM Minidump Panic dumps Support"
-	depends on QGKI && QCOM_MINIDUMP
-	help
-	  This enables various dumps collection in minidump table,
-	  on panic.
-
 config QCOM_MINIDUMP_PANIC_CPU_CONTEXT
 	bool "QCOM Minidump Panic dumps Support"
 	depends on ARM64 && QCOM_MINIDUMP_PANIC_DUMP
@@ -736,44 +694,6 @@
 	  for platforms that have one.
 	  Say M if you want to enable this module.
 
-config QGKI
-	bool "Enable for QGKI or debug variant"
-	help
-	  When this flag is enabled, it is safe to assume that the build
-	  is a Non GKI build. It can be either QGKI build or a debug
-	  build. This does not differentiate a QGKI and a debug build.
-	  This flag is absent if the build is a GKI build. If this flag is
-	  enabled, all the ABI compatibilities are not applicable.
-
-<<<<<<< HEAD
-config QTI_SYS_PM_VX
-	tristate "Qualcomm Technologies Inc (QTI) System PM Violators Driver"
-	depends on QMP_DEBUGFS_CLIENT
-	help
-	  This option enables debug subystems that prevent system low power
-	  modes. The user sends a QMP message to AOP to record subsystems
-	  preventing deeper system low power modes. The data is stored in the
-	  MSGRAM by AOP and read and reported in the debugfs by this driver.
-=======
-config MSM_PM
-	bool
-	select MSM_IDLE_STATS if DEBUG_FS
-	select QTI_SYSTEM_PM if QCOM_RPMH
-	select QTI_SYSTEM_PM_RPM if MSM_RPM_SMD && QGKI && QCOM_MPM
-	bool "Qualcomm Technologies, Inc. (QTI) Power Management Drivers"
-	help
-	  Platform specific power driver to manage cores and l2 low power
-	  modes. It interface with various system driver and put the cores
-	  into low power modes. It implements OS initiated scheme and
-	  determines last CPU to call into PSCI for cluster Low power
-	  modes.
-
-config QTI_SYSTEM_PM
-	bool
-
-config QTI_SYSTEM_PM_RPM
-	bool
-
 config QTI_HW_MEMLAT
 	tristate "Qualcomm Technologies Inc. RIMPS memlat interface driver"
 	depends on PERF_EVENTS
@@ -809,61 +729,6 @@
 
 	  This driver register with IPC_Logging framework, to have dedicated
 	  buffer for memlat hw device.
-
-if MSM_PM
-menuconfig MSM_IDLE_STATS
-	bool "Collect idle statistics"
-	help
-	  Collect cores various low power mode idle statistics
-	  and export them in proc/msm_pm_stats. User can read
-	  this data and determine what low power modes and how
-	  many times cores have entered into LPM modes.
-
-if MSM_IDLE_STATS
-
-config MSM_IDLE_STATS_FIRST_BUCKET
-	int "First bucket time"
-	default 62500
-	help
-	  Upper time limit in nanoseconds of first bucket.
-
-config MSM_IDLE_STATS_BUCKET_SHIFT
-	int "Bucket shift"
-	default 2
-
-config MSM_IDLE_STATS_BUCKET_COUNT
-	int "Bucket count"
-	default 10
-
-config MSM_SUSPEND_STATS_FIRST_BUCKET
-	int "First bucket time for suspend"
-	default 1000000000
-	help
-	  Upper time limit in nanoseconds of first bucket of the
-	  histogram.  This is for collecting statistics on suspend.
-
-endif # MSM_IDLE_STATS
-endif # MSM_PM
-
-config QTI_RPM_STATS_LOG
-	tristate "Qualcomm Technologies RPM Stats Driver"
-	depends on QCOM_RPMH
-	help
-	  This option enables a driver which reads RPM messages from a shared
-	  memory location. These messages provide statistical information about
-	  the low power modes that RPM enters. The drivers outputs the message
-	  via a sysfs node.
-
-
-config QTI_DDR_STATS_LOG
-	tristate "Qualcomm Technologies Inc (QTI) DDR Stats Driver"
-	depends on QCOM_RPMH
-	help
-	  This option enables a driver which reads DDR statistical information
-	  from AOP shared memory location such as DDR low power modes and DDR
-	  frequency residency and counts. The driver outputs information using
-	  sysfs.
->>>>>>> 158801d1
 
 config QTI_SYS_PM_VX
 	tristate "Qualcomm Technologies Inc (QTI) System PM Violators Driver"
@@ -896,17 +761,6 @@
 	  for accessing the device, switching between USB and Audio
 	  modes, changing orientation.
 
-<<<<<<< HEAD
-=======
-config QCOM_SOC_SLEEP_STATS
-	tristate "Qualcomm Technologies, Inc. (QTI) SoC sleep stats driver"
-	help
-	  Qualcomm Technologies Inc (QTI) SoC sleep stats driver to read
-	  the shared memory exported by the remote processor related to
-	  various SoC level low power modes statistics and export to sysfs
-	  interface.
-
->>>>>>> 158801d1
 config QCOM_CDSP_RM
 	tristate "CDSP request manager"
 	depends on QCOM_GLINK
@@ -946,24 +800,6 @@
 	  setting the bark/bite time and also petting the hardware watchdog. To
 	  utilize this the Qualcomm Technologies, Inc. watchdog framework must
 	  also be enabled.
-
-config QCOM_IRQ_STAT
-	bool "QCOM IRQ stats"
-	depends on QGKI && QCOM_WDT_CORE
-	help
-	  This give irq stats for top hitter at
-	  watchdog pet, watchdog bark and kernel panics.
-	  This provides additional debug information
-	  for irq counts on cpu and ipi counts.
-
-config QCOM_INITIAL_LOGBUF
-	bool "QCOM save initial log_buf"
-	depends on QGKI && QCOM_WDT_CORE
-	help
-	  This enables to keep copy of initial log_buf
-	  of minimum 512KB from bootup. It can help in
-	  debugging issues which are manifestation
-	  of failure during initial bootup.
 
 config QCOM_FORCE_WDOG_BITE_ON_PANIC
 	bool "QCOM force watchdog bite on panic"
@@ -1106,7 +942,6 @@
 	 HWKM hardware to perform key operations from the kernel which will
 	 be used for storage encryption.
 
-<<<<<<< HEAD
 config MSM_EXT_DISPLAY
 	bool "MSM External Display Driver"
 	depends on DRM
@@ -1116,16 +951,5 @@
 	  between external display driver and its counterparts.
 	  This should be enabled to support audio & video over HDMI or
 	  DP for hot pluggable sink devices.
-=======
-config QCOM_RTIC
-	bool "Enable Qualcomm Technologies, Inc. RTIC feature"
-	depends on QGKI
-	default y if QGKI
-	help
-	  This option enables QCOM Real Time Integrity Check feature. This
-	  will trigger RTIC kernel MP.s (measurement parameters) generation
-	  during the kernel build.
-
 source "drivers/soc/qcom/icnss2/Kconfig"
->>>>>>> 158801d1
 endmenu