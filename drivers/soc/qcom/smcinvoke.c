--- conflicted
+++ resolved
@@ -482,15 +482,6 @@
 	} while (1);
 }
 
-<<<<<<< HEAD
-static int smcinvoke_release_object (struct qtee_shm *in_shm, struct qtee_shm *out_shm,
-		int32_t tzhandle, uint32_t context_type)
-{
-	int ret = 0;
-	bool release_handles;
-	uint8_t *in_buf = NULL;
-        uint8_t *out_buf = NULL;
-=======
 static int smcinvoke_release_tz_object(struct qtee_shm *in_shm, struct qtee_shm *out_shm,
 		uint32_t tzhandle, uint32_t context_type)
 {
@@ -498,7 +489,6 @@
 	bool release_handles = false;
 	uint8_t *in_buf = NULL;
 	uint8_t *out_buf = NULL;
->>>>>>> 49e15992
 	struct smcinvoke_msg_hdr hdr = {0};
 	struct smcinvoke_cmd_req req = {0};
 
@@ -561,11 +551,7 @@
 
 		if (entry) {
 			do {
-<<<<<<< HEAD
-				ret = smcinvoke_release_object(&in_shm, &out_shm,
-=======
 				ret = smcinvoke_release_tz_object(&in_shm, &out_shm,
->>>>>>> 49e15992
 					entry->data.tzhandle,  entry->data.context_type);
 			} while (-EBUSY == ret);
 		} else {
@@ -2700,20 +2686,6 @@
 		goto out;
 	}
 
-	ret = qtee_shmbridge_allocate_shm(SMCINVOKE_TZ_MIN_BUF_SIZE, &in_shm);
-	if (ret) {
-		ret = -ENOMEM;
-		pr_err("shmbridge alloc failed for in msg in object release\n");
-		goto add_node;
-	}
-
-	ret = qtee_shmbridge_allocate_shm(SMCINVOKE_TZ_MIN_BUF_SIZE, &out_shm);
-	if (ret) {
-		ret = -ENOMEM;
-		pr_err("shmbridge alloc failed for out msg in object release\n");
-		goto add_node;
-	}
-
 	tzhandle = file_data->tzhandle;
 	/* Root object is special in sense it is indestructible */
 	if (!tzhandle || tzhandle == SMCINVOKE_TZ_ROOT_OBJ) {
@@ -2722,11 +2694,25 @@
 		goto out;
 	}
 
-<<<<<<< HEAD
-	ret = smcinvoke_release_object(&in_shm, &out_shm,
+	ret = qtee_shmbridge_allocate_shm(SMCINVOKE_TZ_MIN_BUF_SIZE, &in_shm);
+	if (ret) {
+		pr_err("shmbridge alloc failed for in msg in object release with ret %d\n",
+			ret);
+		goto out;
+	}
+
+	ret = qtee_shmbridge_allocate_shm(SMCINVOKE_TZ_MIN_BUF_SIZE, &out_shm);
+	if (ret) {
+		pr_err("shmbridge alloc failed for out msg in object release with ret %d\n",
+			ret);
+		goto out;
+	}
+
+	ret = smcinvoke_release_tz_object(&in_shm, &out_shm,
 		tzhandle,  file_data->context_type);
-add_node:
-	if (-EBUSY == ret || -ENOMEM == ret) {
+
+	if (-EBUSY == ret) {
+		pr_debug("failed to release handle in sync adding to list\n");
 		entry = kzalloc(sizeof(*entry), GFP_KERNEL);
 		if (!entry) {
 			ret = -ENOMEM;
@@ -2741,53 +2727,15 @@
 		pr_debug("Object release list: added a handle:0x%lx\n", tzhandle);
 		__wakeup_postprocess_kthread(&smcinvoke[OBJECT_WORKER_THREAD]);
 	}
-=======
-	ret = qtee_shmbridge_allocate_shm(SMCINVOKE_TZ_MIN_BUF_SIZE, &in_shm);
-	if (ret) {
-		pr_err("shmbridge alloc failed for in msg in object release with ret %d\n",
-			ret);
-		goto out;
-	}
-
-	ret = qtee_shmbridge_allocate_shm(SMCINVOKE_TZ_MIN_BUF_SIZE, &out_shm);
-	if (ret) {
-		pr_err("shmbridge alloc failed for out msg in object release with ret %d\n",
-			ret);
-		goto out;
-	}
-
-	ret = smcinvoke_release_tz_object(&in_shm, &out_shm,
-		tzhandle,  file_data->context_type);
-
-	if (-EBUSY == ret) {
-		pr_debug("failed to release handle in sync adding to list\n");
-		entry = kzalloc(sizeof(*entry), GFP_KERNEL);
-		if (!entry) {
-			ret = -ENOMEM;
-			goto out;
-		}
-		ret = 0;
-		entry->data.tzhandle = tzhandle;
-		entry->data.context_type = file_data->context_type;
-		mutex_lock(&object_postprocess_lock);
-		list_add_tail(&entry->list, &g_object_postprocess);
-		mutex_unlock(&object_postprocess_lock);
-		pr_debug("Object release list: added a handle:0x%lx\n", tzhandle);
-		__wakeup_postprocess_kthread(&smcinvoke[OBJECT_WORKER_THREAD]);
-	}
->>>>>>> 49e15992
 out:
 	qtee_shmbridge_free_shm(&in_shm);
 	qtee_shmbridge_free_shm(&out_shm);
 	kfree(filp->private_data);
 	filp->private_data = NULL;
 
-<<<<<<< HEAD
-=======
 	if (ret != 0)
 		pr_err("Object release failed with ret %d\n", ret);
 
->>>>>>> 49e15992
 	return ret;
 }
 
