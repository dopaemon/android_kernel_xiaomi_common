--- conflicted
+++ resolved
@@ -885,10 +885,7 @@
 	.firmware_name = "adsp.mdt",
 	.pas_id = 1,
 	.minidump_id = 5,
-<<<<<<< HEAD
-=======
 	.uses_elf64 = true,
->>>>>>> d7a52a7b
 	.has_aggre2_clk = false,
 	.auto_boot = false,
 	.ssr_name = "lpass",
@@ -980,10 +977,7 @@
 	.firmware_name = "cdsp.mdt",
 	.pas_id = 18,
 	.minidump_id = 7,
-<<<<<<< HEAD
-=======
 	.uses_elf64 = true,
->>>>>>> d7a52a7b
 	.has_aggre2_clk = false,
 	.auto_boot = false,
 	.ssr_name = "cdsp",
