// SPDX-License-Identifier: GPL-2.0-only
/*
 * Copyright (c) 2022, Qualcomm Innovation Center, Inc. All rights reserved.
 */

#define pr_fmt(fmt)    "%s: " fmt, __func__

#include <linux/delay.h>
#include <linux/dma-buf.h>
#include <linux/dma-heap.h>
#include <linux/dma-mapping.h>
#include <linux/err.h>
#include <linux/highmem.h>
#include <linux/interrupt.h>
#include <linux/io.h>
#include <linux/kernel.h>
#include <linux/module.h>
#include <linux/of.h>
#include <linux/of_gpio.h>
#include <linux/platform_device.h>
#include <linux/qseecom.h>
#include <linux/qtee_shmbridge.h>
#include <linux/reboot.h>
#include <linux/slab.h>
#include <linux/soc/qcom/mdt_loader.h>
#include <misc/qseecom_kernel.h>
#include <soc/qcom/qseecomi.h>
#include <soc/qcom/ramdump.h>
#include <soc/qcom/smcinvoke_object.h>
#include <linux/smcinvoke.h>

#include "../soc/qcom/helioscom.h"

#include "qcom_common.h"
#include "qcom_pil_info.h"
#include "remoteproc_internal.h"

#include "../soc/qcom/helios_app_smc_interface.h"

#include <soc/qcom/CAppClient.h>
#include <soc/qcom/CAppLoader.h>
#include <soc/qcom/IAppClient.h>
#include <soc/qcom/IAppController.h>
#include <soc/qcom/IAppLoader.h>
#include <soc/qcom/IClientEnv.h>
#include <soc/qcom/IOpener.h>

#define RESULT_SUCCESS		0
#define RESULT_FAILURE		-1

/* Helios Ramdump Size 4 MB */
#define HELIOS_RAMDUMP_SZ SZ_4M

uint32_t helios_app_uid = 286;

/* tzapp command list.*/
enum helios_tz_commands {
	HELIOS_RPROC_RAMDUMP,
	HELIOS_RPROC_IMAGE_LOAD,
	HELIOS_RPROC_AUTH_MDT,
	HELIOS_RPROC_DLOAD_CONT,
	HELIOS_RPROC_GET_HELIOS_VERSION,
	HELIOS_RPROC_SHUTDOWN,
	HELIOS_RPROC_DUMPINFO,
	HELIOS_RPROC_UP_INFO,
	HELIOS_RPROC_RESTART,
	HELIOS_RPROC_POWERDOWN,
};

/* tzapp bg request.*/
struct tzapp_helios_req {
	uint8_t tzapp_helios_cmd;
	uint8_t padding[3];
	u32 address_fw;
	size_t size_fw;
} __attribute__((__packed__));

/* tzapp bg response.*/
struct tzapp_helios_rsp {
	uint32_t tzapp_helios_cmd;
	uint32_t helios_info_len;
	int32_t status;
	uint32_t helios_info[100];
} __attribute__((__packed__));

/**
 * struct pil_mdt - Representation of <name>.mdt file in memory
 * @hdr: ELF32 header
 * @phdr: ELF32 program headers
 */
struct pil_mdt {
	struct elf32_hdr hdr;
	struct elf32_phdr phdr[];
};

/**
 * struct qcom_helios
 * @dev: Device pointer
 * @rproc: Remoteproc handle for helios
 * @firmware_name: FW image file name
 * @ssr_subdev: SSR subdevice to be registered with remoteproc
 * @ssr_name: SSR subdevice name used as reference in remoteproc
 * @config_type: config handle registered with heliosCOM
 * @glink_subdev: GLINK subdevice to be registered with remoteproc
 * @sysmon: sysmon subdevice to be registered with remoteproc
 * @sysmon_name: sysmon subdevice name used as reference in remoteproc
 * @ssctl_id: instance id of the ssctl QMI service
 * @reboot_nb: notifier block to handle reboot scenarios
 * @address_fw: address where firmware binaries loaded in DMA
 * @size_fw: size of helios firmware binaries in DMA
 * @qseecom_handle: handle of TZ app
 * @cmd_status: qseecom command status
 * @app_status: status of tz app loading
 * @is_ready: Is helios chip up
 * @err_ready: The error ready signal
 * @region_start: DMA handle for loading FW
 * @region_end: DMA address indicating end of DMA buffer
 * @region: CPU address for DMA buffer
 * @is_region_allocated: Is DMA buffer allocated
 * @region_size: DMA buffer size for FW
 */
struct qcom_helios {
	struct device *dev;
	struct rproc *rproc;

	const char *firmware_name;

	struct qcom_rproc_ssr ssr_subdev;
	const char *ssr_name;

	struct helioscom_reset_config_type config_type;

	struct qcom_rproc_glink glink_subdev;
	struct qcom_sysmon *sysmon;
	const char *sysmon_name;
	int ssctl_id;

	struct notifier_block reboot_nb;

	phys_addr_t address_fw;
	size_t size_fw;

	struct qseecom_handle *qseecom_handle;
	u32 cmd_status;
	int app_status;
	bool is_ready;
	struct completion err_ready;

	phys_addr_t region_start;
	phys_addr_t region_end;
	void *region;
	bool is_region_allocated;
	size_t region_size;
};

/* Callback function registered with helioscom which triggers restart flow */
static void helios_crash_handler(void *handle, void *priv)
{
	struct rproc *helios_rproc = (struct rproc *)priv;

	/* If recovery is disabled, then cause kernel panic on Helios crash. */
	BUG_ON(helios_rproc->recovery_disabled);

	pr_debug("Helios is crashed! Starting recovery...\n");
	rproc_report_crash(helios_rproc, RPROC_FATAL_ERROR);
}

/**
 * load_helios_tzapp() - Called to load TZ app.
 * @pbd: struct containing private <helios> data.
 *
 * Return: 0 on success. Error code on failure.
 */
static int load_helios_tzapp(struct qcom_helios *pbd)
{
	int rc = 0;
	uint8_t *buffer  = NULL;
	struct qtee_shm shm = {0};
	size_t size = 0;
	char *app_name = "heliosapp";
	struct Object client_env = {NULL, NULL};
	struct Object app_client = {NULL, NULL};
	struct Object app_loader = {NULL, NULL};
	struct Object app_controller_obj = {NULL, NULL};

	pbd->app_status = RESULT_FAILURE;

	/* Load the APP */
	pr_debug("Start loading of secure app\n");
	rc = get_client_env_object(&client_env);
	if (rc) {
		client_env.invoke = NULL;
		client_env.context = NULL;
		dev_err(pbd->dev, "<helios> get client env object failure\n");
		rc =  -EIO;
		goto end;
	}

	rc = IClientEnv_open(client_env, CAppLoader_UID, &app_loader);
	if (rc) {
		app_loader.invoke = NULL;
		app_loader.context = NULL;
		dev_err(pbd->dev, "<helios> IClientEnv_open failure\n");
		rc = -EIO;
		goto end;
	}

	buffer = firmware_request_from_smcinvoke(app_name, &size, &shm);
	if (buffer == NULL) {
		dev_err(pbd->dev, "firmware_request_from_smcinvoke failure\n");
		rc =  -EINVAL;
		goto end;
	}

	rc = IAppLoader_loadFromBuffer(app_loader, (const void *)buffer, size,
			&app_controller_obj);
	if (rc) {
		app_controller_obj.invoke = NULL;
		app_controller_obj.context = NULL;
		dev_err(pbd->dev, "<helios> IAppLoader_loadFromBuffer failure\n");
		rc = -EIO;
		goto end;
	}

	rc = IClientEnv_open(client_env, CAppClient_UID, &app_client);
	if (rc) {
		app_client.invoke = NULL;
		app_client.context = NULL;
		dev_err(pbd->dev, "<helios> CAppClient_UID failure\n");
		rc = -EIO;
		goto end;
	}

	pbd->app_status = RESULT_SUCCESS;
end:
	Object_ASSIGN_NULL(app_controller_obj);
	Object_ASSIGN_NULL(app_loader);
	Object_ASSIGN_NULL(client_env);
	Object_ASSIGN_NULL(app_client);
	return rc;
}

static int32_t get_helios_app_object(struct Object *helios_app_obj)
{
	int32_t ret = 0;
	const char *app_name = "heliosapp";
	struct Object remote_obj = {NULL, NULL};
	struct Object client_env = {NULL, NULL};
	struct Object app_client = {NULL, NULL};

	ret = get_client_env_object(&client_env);
	if (ret) {
		client_env.invoke = NULL;
		client_env.context = NULL;
		pr_err("<helios> get client env object failure:[%d]\n", ret);
		ret =  -EIO;
		goto end;
	}

	ret = IClientEnv_open(client_env, CAppClient_UID, &app_client);
	if (ret) {
		app_client.invoke = NULL;
		app_client.context = NULL;
		pr_err("<helios> CAppClient_UID failure:[%d]\n", ret);
		ret = -EIO;
		goto end;
	}

	ret = IAppClient_getAppObject(app_client, app_name, strlen(app_name), &remote_obj);
	if (ret) {
		pr_err("IAppClient_getAppObject failure:[%d]\n", ret);
		remote_obj.invoke = NULL;
		remote_obj.context = NULL;
		ret = -EIO;
		goto end;
	}

	ret = IOpener_open(remote_obj, helios_app_uid, helios_app_obj);
	if (ret) {
		pr_err("IOpener_open failure: ret:[%d]\n", ret);
		helios_app_obj->invoke = NULL;
		helios_app_obj->context = NULL;
		ret = -EIO;
		goto end;
	}

end:
	Object_ASSIGN_NULL(remote_obj);
	Object_ASSIGN_NULL(client_env);
	Object_ASSIGN_NULL(app_client);
	return ret;
}

/**
 * helios_tzapp_comm() - Function called to communicate with TZ APP.
 * @pbd: struct containing private <helios> data.
 * @req: struct containing command and parameters.
 *
 * Return: 0 on success. Error code on failure.
 */
static long helios_tzapp_comm(struct qcom_helios *pbd,
		struct tzapp_helios_req *req)
{
	int32_t ret = 0;
	struct Object helios_app_obj = {NULL, NULL};
<<<<<<< HEAD
	size_t rsp_len = 0;
=======
>>>>>>> 8fd97ec7

	pr_debug("command id = %d\n", req->tzapp_helios_cmd);
	ret = get_helios_app_object(&helios_app_obj);
	if (ret) {
		dev_err(pbd->dev, "<helios> Failed to get helios TA context\n");
		goto end;
	}

	switch (req->tzapp_helios_cmd) {

	case HELIOS_RPROC_AUTH_MDT:
		pbd->cmd_status = helios_app_load_meta_data(
				helios_app_obj,
				(void *)req,
				sizeof(struct tzapp_helios_req));

		break;

	case HELIOS_RPROC_IMAGE_LOAD:
		pbd->cmd_status = helios_app_transfer_and_authenticate_fw(
				helios_app_obj,
				(void *)req,
				sizeof(struct tzapp_helios_req));
		break;

	case HELIOS_RPROC_RAMDUMP:
		pbd->cmd_status = helios_app_collect_ramdump(
				helios_app_obj,
				(void *)req,
<<<<<<< HEAD
				sizeof(struct tzapp_helios_req),
				&rsp_len);
=======
				sizeof(struct tzapp_helios_req));
>>>>>>> 8fd97ec7
		break;

	case HELIOS_RPROC_RESTART:
		pbd->cmd_status = helios_app_force_restart(helios_app_obj);
		break;

	case HELIOS_RPROC_SHUTDOWN:
		pbd->cmd_status = helios_app_shutdown(helios_app_obj);
		break;

	case HELIOS_RPROC_POWERDOWN:
		pbd->cmd_status = helios_app_force_power_down(helios_app_obj);
		break;

	default:
		pr_debug("Invalid command\n");
		break;
	}

end:
	Object_ASSIGN_NULL(helios_app_obj);
	return ret;
}

/**
 * helios_auth_metadata() - Called by load operation of remoteproc framework
 * send command to tz app for authentication of metadata.
 * @helios_data: struct containing private <helios> data
 * @metadata: metadata load address
 * @size: size of metadata
 *
 * Return: 0 on success. Error code on failure.
 */
static int helios_auth_metadata(struct qcom_helios *helios_data,
		const u8 *metadata, size_t size)
{
	struct tzapp_helios_req helios_tz_req;
	struct qtee_shm shm;
	int ret;

	ret = qtee_shmbridge_allocate_shm(size, &shm);
	if (ret) {
		pr_err("Shmbridge memory allocation failed\n");
		return ret;
	}

	/* Make sure there are no mappings in PKMAP and fixmap */
	kmap_flush_unused();

	memcpy(shm.vaddr, metadata, size);

	helios_tz_req.tzapp_helios_cmd = HELIOS_RPROC_AUTH_MDT;
	helios_tz_req.address_fw = shm.paddr;
	helios_tz_req.size_fw = size;

	ret = helios_tzapp_comm(helios_data, &helios_tz_req);
	if (ret || helios_data->cmd_status) {
		dev_err(helios_data->dev,
				"%s: Metadata loading failed\n",
				__func__);
		ret = helios_data->cmd_status;
		goto tzapp_com_failed;
	}

	pr_debug("Metadata loaded successfully\n");

tzapp_com_failed:
	qtee_shmbridge_free_shm(&shm);
	return ret;
}

/**
 * helios_auth_and_xfer() - Called by start operation of remoteproc framework
 * to signal tz app to authenticate and boot helios chip.
 * @helios_data: struct containing private <helios> data.
 *
 * Return: 0 on success. Error code on failure.
 */
static int helios_auth_and_xfer(struct qcom_helios *helios_data)
{
	struct tzapp_helios_req helios_tz_req;
	uint32_t ns_vmids[] = {VMID_HLOS};
	uint32_t ns_vm_perms[] = {PERM_READ | PERM_WRITE};
	u64 shm_bridge_handle;
	int ret;

	ret = qtee_shmbridge_register(helios_data->address_fw, helios_data->size_fw,
			ns_vmids, ns_vm_perms, 1, PERM_READ | PERM_WRITE,
			&shm_bridge_handle);

	if (ret) {
		dev_err(helios_data->dev,
				"%s: Failed to create shm bridge [%d]\n",
				__func__, ret);
		return ret;
	}

	helios_tz_req.tzapp_helios_cmd = HELIOS_RPROC_IMAGE_LOAD;
	helios_tz_req.address_fw = helios_data->address_fw;
	helios_tz_req.size_fw = helios_data->size_fw;

	ret = helios_tzapp_comm(helios_data, &helios_tz_req);
	if (ret || helios_data->cmd_status) {
		dev_err(helios_data->dev,
				"%s: Firmware image authentication failed\n",
				__func__);
		ret = helios_data->cmd_status;
		goto tzapp_comm_failed;
	}

	/* helios Transfer of image is complete, free up the memory */
	pr_debug("Firmware authentication and transfer done\n");
	helios_data->is_ready = true;

tzapp_comm_failed:
	qtee_shmbridge_deregister(shm_bridge_handle);
	return ret;
}

/**
 * helios_prepare() - Called by rproc_boot. This loads tz app.
 * @rproc: struct containing private helios data.
 *
 * Return: 0 on success. Error code on failure.
 */
static int helios_prepare(struct rproc *rproc)
{
	struct qcom_helios *helios = (struct qcom_helios *)rproc->priv;
	int ret = 0;

	init_completion(&helios->err_ready);
	if (helios->app_status != RESULT_SUCCESS) {
		ret = load_helios_tzapp(helios);
		if (ret) {
			dev_err(helios->dev,
					"%s: helios TZ app load failure\n",
					__func__);
			return ret;
		}
	}
<<<<<<< HEAD
	helios->is_ready = true;
=======
>>>>>>> 8fd97ec7

	pr_debug("heliosapp loaded\n");
	return ret;
}

#define segment_is_hash(flag) (((flag) & (0x7 << 24)) == (0x2 << 24))

static int segment_is_loadable(const struct elf32_phdr *p)
{
	return (p->p_type == PT_LOAD) && !segment_is_hash(p->p_flags) &&
		p->p_memsz;
}

static bool segment_is_relocatable(const struct elf32_phdr *p)
{
	return !!(p->p_flags & BIT(27));
}

static int helios_alloc_mem(struct qcom_helios *helios, size_t aligned_size)
{
	helios->region = dma_alloc_coherent(helios->dev, aligned_size,
			&helios->region_start, GFP_KERNEL);

	if (!helios->region)
		return -ENOMEM;

	return 0;
}

static int helios_alloc_region(struct qcom_helios *helios, phys_addr_t min_addr,
		phys_addr_t max_addr, size_t align)
{
	size_t size = max_addr - min_addr;
	size_t aligned_size;
	int ret;

	/* Don't reallocate due to fragmentation concerns, just sanity check */
	if (helios->is_region_allocated) {
		if (WARN(helios->region_end - helios->region_start < size,
					"Can't reuse PIL memory, too small\n"))
			return -ENOMEM;
		return 0;
	}

	if (align >= SZ_4M)
		aligned_size = ALIGN(size, SZ_4M);
	else if (align >= SZ_1M)
		aligned_size = ALIGN(size, SZ_1M);
	else
		aligned_size = ALIGN(size, SZ_4K);

	ret = helios_alloc_mem(helios, aligned_size);
	if (ret) {
		dev_err(helios->dev,
				"%s: Failed to allocate relocatable region\n",
				__func__);
		helios->region_start = 0;
		helios->region_end = 0;
		return ret;
	}

	helios->is_region_allocated = true;
	helios->region_end = helios->region_start + size;
	helios->region_size = aligned_size;

	return 0;
}

static int helios_setup_region(struct qcom_helios *helios, const struct pil_mdt *mdt)
{
	const struct elf32_phdr *phdr;
	phys_addr_t min_addr_r, min_addr_n, max_addr_r, max_addr_n, start, end;
	size_t align = 0;
	int i, ret = 0;
	bool relocatable = false;

	min_addr_n = min_addr_r = (phys_addr_t)ULLONG_MAX;
	max_addr_n = max_addr_r = 0;

	/* Find the image limits */
	for (i = 0; i < mdt->hdr.e_phnum; i++) {
		phdr = &mdt->phdr[i];
		if (!segment_is_loadable(phdr))
			continue;

		start = phdr->p_paddr;
		end = start + phdr->p_memsz;

		if (segment_is_relocatable(phdr)) {
			min_addr_r = min(min_addr_r, start);
			max_addr_r = max(max_addr_r, end);
			/*
			 * Lowest relocatable segment dictates alignment of
			 * relocatable region
			 */
			if (min_addr_r == start)
				align = phdr->p_align;
			relocatable = true;
		} else {
			min_addr_n = min(min_addr_n, start);
			max_addr_n = max(max_addr_n, end);
		}
	}

	/*
	 * Align the max address to the next 4K boundary to satisfy iommus and
	 * XPUs that operate on 4K chunks.
	 */
	max_addr_n = ALIGN(max_addr_n, SZ_4K);
	max_addr_r = ALIGN(max_addr_r, SZ_4K);

	if (relocatable) {
		ret = helios_alloc_region(helios, min_addr_r, max_addr_r, align);
	} else {
		helios->region_start = min_addr_n;
		helios->region_end = max_addr_n;
	}

	return ret;
}

static int helios_load(struct rproc *rproc, const struct firmware *fw)
{
	struct qcom_helios *helios = (struct qcom_helios *)rproc->priv;
	int ret = 0;
	const struct pil_mdt *mdt;

	mdt = (const struct pil_mdt *)fw->data;
	ret = helios_setup_region(helios, mdt);
	if (ret) {
		dev_err(helios->dev, "%s: helios memory setup failure\n", __func__);
		return ret;
	}
	pr_debug("Loading from %pa to %pa\n", &helios->region_start,
			&helios->region_end);

	ret = qcom_mdt_load_no_init(helios->dev, fw, rproc->firmware, 0,
			helios->region, helios->region_start, helios->region_size,
			NULL);
	if (ret) {
		dev_err(helios->dev, "%s: helios memory setup failure\n", __func__);
		return ret;
	}

	/* Send the metadata */
	ret = helios_auth_metadata(helios, fw->data, fw->size);
	if (ret) {
		dev_err(helios->dev, "%s: helios TZ app load failure\n", __func__);
		return ret;
	}

	return 0;
}

static int helios_start(struct rproc *rproc)
{
	struct qcom_helios *helios = (struct qcom_helios *)rproc->priv;
	int ret = 0;

	helios->address_fw = helios->region_start;
	helios->size_fw = helios->region_end - helios->region_start;
	ret = helios_auth_and_xfer(helios);
	if (ret) {
		dev_err(helios->dev, "%s: helios TZ app load failure\n", __func__);
		return ret;
	}

	pr_debug("Helios is booted up!\n");

	dma_free_coherent(helios->dev, helios->region_size, helios->region,
			helios->region_start);
	helios->is_region_allocated = false;
	helios->region = NULL;
	helios->region_start = 0;
	helios->region_end = 0;
	helios->region_size = 0;

	return 0;
}

static void dumpfn(struct rproc *rproc, struct rproc_dump_segment *segment,
		void *dest, size_t offset, size_t size)
{
	if (segment)
		memcpy(dest, segment->priv, size);
	pr_debug("Dump Segment Added\n");
}

static void helios_coredump(struct rproc *rproc)
{
	struct qcom_helios *helios = (struct qcom_helios *)rproc->priv;
	struct tzapp_helios_req helios_tz_req;
	uint32_t ns_vmids[] = {VMID_HLOS};
	uint32_t ns_vm_perms[] = {PERM_READ | PERM_WRITE};
	u64 shm_bridge_handle;
	phys_addr_t start_addr;
	void *region;
	int ret;
	unsigned long size = HELIOS_RAMDUMP_SZ;

	rproc_coredump_cleanup(rproc);

	if (!helios->is_ready) {
		dev_err(helios->dev, "%s: Helios is not up! Returning..\n", __func__);
		return;
	}

	region = dma_alloc_attrs(helios->dev, size,
				&start_addr, GFP_KERNEL, DMA_ATTR_SKIP_ZEROING);
	if (region == NULL) {
		dev_err(helios->dev,
			"Helios failure to allocate ramdump region of size %zx\n",
			size);
		return;
	}

	ret = qtee_shmbridge_register(start_addr, size,
		ns_vmids, ns_vm_perms, 1, PERM_READ|PERM_WRITE,
		&shm_bridge_handle);

	if (ret) {
		dev_err(helios->dev,
				"%s: Failed to create shm bridge. ret=[%d]\n",
				__func__, ret);
		dma_free_attrs(helios->dev, size, region,
			start_addr, DMA_ATTR_SKIP_ZEROING);
		return;
	}

	helios_tz_req.tzapp_helios_cmd = HELIOS_RPROC_RAMDUMP;
	helios_tz_req.address_fw = start_addr;
	helios_tz_req.size_fw = size;

	ret = helios_tzapp_comm(helios, &helios_tz_req);
	if (ret || helios->cmd_status) {
		dev_err(helios->dev, "%s: Helios Ramdump collection failed\n", __func__);
		return;
	}

	pr_debug("Add coredump segment!\n");
	ret = rproc_coredump_add_custom_segment(rproc, start_addr, size, &dumpfn, region);
	if (ret) {
		dev_err(helios->dev, "failed to add rproc segment: %d\n", ret);
		qtee_shmbridge_deregister(shm_bridge_handle);
		rproc_coredump_cleanup(helios->rproc);
		return;
	}

	rproc_coredump(rproc);

	qtee_shmbridge_deregister(shm_bridge_handle);
	dma_free_attrs(helios->dev, size, region,
			   start_addr, DMA_ATTR_SKIP_ZEROING);
}

static int helios_force_powerdown(struct qcom_helios *helios)
{
	int ret;
	struct tzapp_helios_req helios_tz_req;

	pr_debug("Force powerdown helios\n");
	helios_tz_req.tzapp_helios_cmd = HELIOS_RPROC_POWERDOWN;
	helios_tz_req.address_fw = 0;
	helios_tz_req.size_fw = 0;
	ret = helios_tzapp_comm(helios, &helios_tz_req);
	if (ret || helios->cmd_status) {
		dev_err(helios->dev, "%s: Helios Power Down failed\n", __func__);
		return helios->cmd_status;
	}

<<<<<<< HEAD
=======
	helios->is_ready = false;

>>>>>>> 8fd97ec7
	pr_debug("Helios is powered down.\n");
	return ret;
}

static int helios_force_restart(struct rproc *rproc)
{
	struct qcom_helios *helios = (struct qcom_helios *)rproc->priv;
	struct tzapp_helios_req helios_tz_req;
	int ret = RESULT_FAILURE;

	helios->cmd_status = 0;

	if (!helios->is_ready) {
		dev_err(helios->dev, "%s: Helios is not up!\n", __func__);
		ret = RESULT_FAILURE;
		goto end;
	}

	helios_tz_req.tzapp_helios_cmd = HELIOS_RPROC_RESTART;
	helios_tz_req.address_fw = 0;
	helios_tz_req.size_fw = 0;

	ret = helios_tzapp_comm(helios, &helios_tz_req);
	if (!ret && !helios->cmd_status) {
		/* Helios Restart is success but Helios is responding.
		 * In this case, collect ramdump and store it.
		 */
		pr_info("A2H response is received! Collect ramdump now!\n");
		helios_coredump(rproc);
<<<<<<< HEAD
	} else {
		/* Helios is not responding. So forcing S3 reset to power down Helios
		 * and Yoda. It should be powered on in Start Sequence.
		 */
		pr_debug("Helios is not responding. Powerdown helios\n");
		ret = helios_force_powerdown(helios);
		if (ret) {
			dev_err(helios->dev, "%s: Helios Power Down failed\n", __func__);
			return ret;
		}
	}

	pr_debug("Helios Restart is success!\n");
	return ret;
}

static int helios_shutdown(struct rproc *rproc)
{
	struct qcom_helios *helios = rproc->priv;
	struct tzapp_helios_req helios_tz_req;
	int ret;

	helios_tz_req.tzapp_helios_cmd = HELIOS_RPROC_SHUTDOWN;
	helios_tz_req.address_fw = 0;
	helios_tz_req.size_fw = 0;

	ret = helios_tzapp_comm(helios, &helios_tz_req);
	if (ret || helios->cmd_status) {
		/* Helios is not responding. So forcing S3 reset to power down Helios.
		 * It should be powered on in Start Sequence.
=======

		pr_debug("Helios Restart is success!\n");
		helios->is_ready = false;
	}

end:
	if (ret || helios->cmd_status) {
		/* Helios is not responding. So forcing S3 reset to power down Helios
		 * and Yoda. It should be powered on in Start Sequence.
>>>>>>> 8fd97ec7
		 */
		pr_debug("Helios is not responding. Powerdown helios\n");
		ret = helios_force_powerdown(helios);
		if (ret) {
			dev_err(helios->dev, "%s: Helios Power Down failed\n", __func__);
			return ret;
		}
<<<<<<< HEAD
	}

	pr_debug("Helios Shutdown is success!\n");
=======
		pr_debug("Helios Force Power Down is success!\n");
		helios->is_ready = false;
	}
	return ret;
}

static int helios_shutdown(struct rproc *rproc)
{
	struct qcom_helios *helios = rproc->priv;
	struct tzapp_helios_req helios_tz_req;
	int ret = RESULT_FAILURE;

	helios->cmd_status = 0;

	if (!helios->is_ready) {
		dev_err(helios->dev, "%s: Helios is not up!\n", __func__);
		ret = RESULT_FAILURE;
		goto end;
	}

	helios_tz_req.tzapp_helios_cmd = HELIOS_RPROC_SHUTDOWN;
	helios_tz_req.address_fw = 0;
	helios_tz_req.size_fw = 0;

	ret = helios_tzapp_comm(helios, &helios_tz_req);
	if (ret || helios->cmd_status) {
		pr_debug("Helios is not responding. Powerdown helios\n");
		goto end;
	}

	helios->is_ready = false;
	pr_debug("Helios Shutdown is success!\n");
	return ret;

end:
	if (ret || helios->cmd_status) {
		/* Helios is not responding. So forcing S3 reset to power down Helios
		 * and Yoda. It should be powered on in Start Sequence.
		 */
		ret = helios_force_powerdown(helios);
		if (ret) {
			dev_err(helios->dev, "%s: Helios Power Down failed\n", __func__);
			return ret;
		}
		pr_debug("Helios Force Power Down is success!\n");
		helios->is_ready = false;
	}
>>>>>>> 8fd97ec7
	return ret;
}

/**
 * helios_stop() - Called by stop operation of remoteproc framework
 * It can help to force restart or shutdown Helios based on recovery option.
 * @rproc: struct containing private helios data.
 *
 * Return: success or TA response error code
 */
static int helios_stop(struct rproc *rproc)
{
	struct qcom_helios *helios = (struct qcom_helios *)rproc->priv;
	int ret = 0;

	/* In case of crash, STOP operation is dummy */
	if (rproc->state == RPROC_CRASHED) {
		pr_err("Helios is crashed! Skip stop and collect ramdump directly.\n");
		return ret;
	}

	if (helios->is_ready) {
		if (rproc->recovery_disabled)
			ret = helios_shutdown(rproc);
		else
			ret = helios_force_restart(rproc);
	}

	pr_info("Helios Stop is %s\n", ret ? "failed" : "success");
	return ret;
}

static const struct rproc_ops helios_ops = {
	.prepare = helios_prepare,
	.get_boot_addr = rproc_elf_get_boot_addr,
	.load = helios_load,
	.start = helios_start,
	.stop = helios_stop,
	.coredump = helios_coredump,
};

static int helios_reboot_notify(struct notifier_block *nb, unsigned long action, void *data)
{
	struct qcom_helios *helios = container_of(nb, struct qcom_helios, reboot_nb);

<<<<<<< HEAD
	if (action != SYS_RESTART)
		return NOTIFY_OK;

	pr_debug("System is going for reboot!. Shutdown helios.\n");
	helios_tz_req.tzapp_helios_cmd = HELIOS_RPROC_SHUTDOWN;
	helios_tz_req.address_fw = 0;
	helios_tz_req.size_fw = 0;
	ret = helios_tzapp_comm(helios, &helios_tz_req);
	if (ret || helios->cmd_status) {
		dev_err(helios->dev, "%s: Helios Shutdown failed\n", __func__);
		return helios->cmd_status;
	}
=======
	pr_debug("System is going for reboot!. Shutdown helios.\n");
	helios->rproc->recovery_disabled = true;
	rproc_shutdown(helios->rproc);
>>>>>>> 8fd97ec7
	pr_debug("Helios is Shutdown successfully.\n");

	return NOTIFY_OK;
}

static int rproc_helios_driver_probe(struct platform_device *pdev)
{
	struct qcom_helios *helios;
	struct rproc *rproc;
	const char *fw_name;
	const char *ssr_name;
	void *config_handle = NULL;
	int ret;

	ret = of_property_read_string(pdev->dev.of_node,
			"qcom,firmware-name", &fw_name);
	if (ret)
		return ret;

	ret = of_property_read_string(pdev->dev.of_node,
			"qcom,ssr-name", &ssr_name);
	if (ret)
		return ret;

	rproc = rproc_alloc(&pdev->dev, pdev->name, &helios_ops,
			fw_name, sizeof(*helios));
	if (!rproc) {
		dev_err(&pdev->dev, "unable to allocate remoteproc\n");
		return -ENOMEM;
	}
	rproc_coredump_set_elf_info(rproc, ELFCLASS32, EM_NONE);

	helios = (struct qcom_helios *)rproc->priv;
	helios->ssr_name = ssr_name;
	helios->firmware_name = fw_name;
	helios->dev = &pdev->dev;
	helios->app_status = RESULT_FAILURE;
	rproc->dump_conf = RPROC_COREDUMP_ENABLED;
	rproc->recovery_disabled = true;
	rproc->auto_boot = false;
	helios->rproc = rproc;
	helios->sysmon_name = "helios";
	helios->ssctl_id = 0x1d;
	platform_set_drvdata(pdev, helios);

	qcom_add_ssr_subdev(rproc, &helios->ssr_subdev, helios->ssr_name);

	qcom_add_glink_subdev(rproc, &helios->glink_subdev, helios->ssr_name);

	helios->sysmon = qcom_add_sysmon_subdev(rproc, helios->sysmon_name,
			helios->ssctl_id);
	if (IS_ERR(helios->sysmon)) {
		ret = PTR_ERR(helios->sysmon);
		dev_err(helios->dev, "%s: Error while adding sysmon subdevice:[%d]\n",
				__func__, ret);
		goto free_rproc;
	}

	/* Register callback for Helios Crash with heliosCom */
	helios->config_type.priv = (void *)rproc;
	helios->config_type.helioscom_reset_notification_cb = helios_crash_handler;
	config_handle = helioscom_pil_reset_register(&helios->config_type);
	if (!config_handle) {
		ret = -ENOMEM;
		dev_err(helios->dev, "%s: Invalid Handle\n", __func__);
		goto free_rproc;
	}

	/* Register callback for handling reboot */
	helios->reboot_nb.notifier_call = helios_reboot_notify;
	register_reboot_notifier(&helios->reboot_nb);

	/* Register with rproc */
	ret = rproc_add(rproc);
	if (ret)
		goto free_rproc;

	pr_debug("Helios probe is completed\n");
	return 0;

free_rproc:
	rproc_free(rproc);

	return ret;
}

static int rproc_helios_driver_remove(struct platform_device *pdev)
{
	struct qcom_helios *helios = platform_get_drvdata(pdev);

	unregister_reboot_notifier(&helios->reboot_nb);
	rproc_del(helios->rproc);
	rproc_free(helios->rproc);

	return 0;
}

static const struct of_device_id rproc_helios_match_table[] = {
	{.compatible = "qcom,rproc-helios"},
	{}
};
MODULE_DEVICE_TABLE(of, rproc_helios_match_table);

static struct platform_driver rproc_helios_driver = {
	.probe = rproc_helios_driver_probe,
	.remove = rproc_helios_driver_remove,
	.driver = {
		.name = "qcom-rproc-helios",
		.of_match_table = rproc_helios_match_table,
	},
};

module_platform_driver(rproc_helios_driver);
MODULE_DESCRIPTION("Support for booting QTI helios SoC");
MODULE_LICENSE("GPL v2");<|MERGE_RESOLUTION|>--- conflicted
+++ resolved
@@ -303,10 +303,6 @@
 {
 	int32_t ret = 0;
 	struct Object helios_app_obj = {NULL, NULL};
-<<<<<<< HEAD
-	size_t rsp_len = 0;
-=======
->>>>>>> 8fd97ec7
 
 	pr_debug("command id = %d\n", req->tzapp_helios_cmd);
 	ret = get_helios_app_object(&helios_app_obj);
@@ -336,12 +332,7 @@
 		pbd->cmd_status = helios_app_collect_ramdump(
 				helios_app_obj,
 				(void *)req,
-<<<<<<< HEAD
-				sizeof(struct tzapp_helios_req),
-				&rsp_len);
-=======
 				sizeof(struct tzapp_helios_req));
->>>>>>> 8fd97ec7
 		break;
 
 	case HELIOS_RPROC_RESTART:
@@ -482,10 +473,6 @@
 			return ret;
 		}
 	}
-<<<<<<< HEAD
-	helios->is_ready = true;
-=======
->>>>>>> 8fd97ec7
 
 	pr_debug("heliosapp loaded\n");
 	return ret;
@@ -756,11 +743,8 @@
 		return helios->cmd_status;
 	}
 
-<<<<<<< HEAD
-=======
 	helios->is_ready = false;
 
->>>>>>> 8fd97ec7
 	pr_debug("Helios is powered down.\n");
 	return ret;
 }
@@ -790,8 +774,13 @@
 		 */
 		pr_info("A2H response is received! Collect ramdump now!\n");
 		helios_coredump(rproc);
-<<<<<<< HEAD
-	} else {
+
+		pr_debug("Helios Restart is success!\n");
+		helios->is_ready = false;
+	}
+
+end:
+	if (ret || helios->cmd_status) {
 		/* Helios is not responding. So forcing S3 reset to power down Helios
 		 * and Yoda. It should be powered on in Start Sequence.
 		 */
@@ -801,49 +790,6 @@
 			dev_err(helios->dev, "%s: Helios Power Down failed\n", __func__);
 			return ret;
 		}
-	}
-
-	pr_debug("Helios Restart is success!\n");
-	return ret;
-}
-
-static int helios_shutdown(struct rproc *rproc)
-{
-	struct qcom_helios *helios = rproc->priv;
-	struct tzapp_helios_req helios_tz_req;
-	int ret;
-
-	helios_tz_req.tzapp_helios_cmd = HELIOS_RPROC_SHUTDOWN;
-	helios_tz_req.address_fw = 0;
-	helios_tz_req.size_fw = 0;
-
-	ret = helios_tzapp_comm(helios, &helios_tz_req);
-	if (ret || helios->cmd_status) {
-		/* Helios is not responding. So forcing S3 reset to power down Helios.
-		 * It should be powered on in Start Sequence.
-=======
-
-		pr_debug("Helios Restart is success!\n");
-		helios->is_ready = false;
-	}
-
-end:
-	if (ret || helios->cmd_status) {
-		/* Helios is not responding. So forcing S3 reset to power down Helios
-		 * and Yoda. It should be powered on in Start Sequence.
->>>>>>> 8fd97ec7
-		 */
-		pr_debug("Helios is not responding. Powerdown helios\n");
-		ret = helios_force_powerdown(helios);
-		if (ret) {
-			dev_err(helios->dev, "%s: Helios Power Down failed\n", __func__);
-			return ret;
-		}
-<<<<<<< HEAD
-	}
-
-	pr_debug("Helios Shutdown is success!\n");
-=======
 		pr_debug("Helios Force Power Down is success!\n");
 		helios->is_ready = false;
 	}
@@ -891,7 +837,6 @@
 		pr_debug("Helios Force Power Down is success!\n");
 		helios->is_ready = false;
 	}
->>>>>>> 8fd97ec7
 	return ret;
 }
 
@@ -937,24 +882,9 @@
 {
 	struct qcom_helios *helios = container_of(nb, struct qcom_helios, reboot_nb);
 
-<<<<<<< HEAD
-	if (action != SYS_RESTART)
-		return NOTIFY_OK;
-
-	pr_debug("System is going for reboot!. Shutdown helios.\n");
-	helios_tz_req.tzapp_helios_cmd = HELIOS_RPROC_SHUTDOWN;
-	helios_tz_req.address_fw = 0;
-	helios_tz_req.size_fw = 0;
-	ret = helios_tzapp_comm(helios, &helios_tz_req);
-	if (ret || helios->cmd_status) {
-		dev_err(helios->dev, "%s: Helios Shutdown failed\n", __func__);
-		return helios->cmd_status;
-	}
-=======
 	pr_debug("System is going for reboot!. Shutdown helios.\n");
 	helios->rproc->recovery_disabled = true;
 	rproc_shutdown(helios->rproc);
->>>>>>> 8fd97ec7
 	pr_debug("Helios is Shutdown successfully.\n");
 
 	return NOTIFY_OK;
