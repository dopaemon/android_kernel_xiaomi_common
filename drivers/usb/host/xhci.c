--- conflicted
+++ resolved
@@ -4300,12 +4300,8 @@
 	return ret;
 }
 
-<<<<<<< HEAD
-int xhci_address_device(struct usb_hcd *hcd, struct usb_device *udev)
-=======
-static int xhci_address_device(struct usb_hcd *hcd, struct usb_device *udev,
-			       unsigned int timeout_ms)
->>>>>>> b4425395
+int xhci_address_device(struct usb_hcd *hcd, struct usb_device *udev,
+			unsigned int timeout_ms)
 {
 	return xhci_setup_device(hcd, udev, SETUP_CONTEXT_ADDRESS, timeout_ms);
 }
