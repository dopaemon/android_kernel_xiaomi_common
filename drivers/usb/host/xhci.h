/* SPDX-License-Identifier: GPL-2.0 */

/*
 * xHCI host controller driver
 *
 * Copyright (C) 2008 Intel Corp.
 *
 * Author: Sarah Sharp
 * Some code borrowed from the Linux EHCI driver.
 */

#ifndef __LINUX_XHCI_HCD_H
#define __LINUX_XHCI_HCD_H

#include <linux/usb.h>
#include <linux/timer.h>
#include <linux/kernel.h>
#include <linux/usb/hcd.h>
#include <linux/io-64-nonatomic-lo-hi.h>
#include <linux/android_kabi.h>

/* Code sharing between pci-quirks and xhci hcd */
#include	"xhci-ext-caps.h"
#include "pci-quirks.h"

/* max buffer size for trace and debug messages */
#define XHCI_MSG_MAX		500

/* xHCI PCI Configuration Registers */
#define XHCI_SBRN_OFFSET	(0x60)

/* Max number of USB devices for any host controller - limit in section 6.1 */
#define MAX_HC_SLOTS		256
/* Section 5.3.3 - MaxPorts */
#define MAX_HC_PORTS		127

/*
 * xHCI register interface.
 * This corresponds to the eXtensible Host Controller Interface (xHCI)
 * Revision 0.95 specification
 */

/**
 * struct xhci_cap_regs - xHCI Host Controller Capability Registers.
 * @hc_capbase:		length of the capabilities register and HC version number
 * @hcs_params1:	HCSPARAMS1 - Structural Parameters 1
 * @hcs_params2:	HCSPARAMS2 - Structural Parameters 2
 * @hcs_params3:	HCSPARAMS3 - Structural Parameters 3
 * @hcc_params:		HCCPARAMS - Capability Parameters
 * @db_off:		DBOFF - Doorbell array offset
 * @run_regs_off:	RTSOFF - Runtime register space offset
 * @hcc_params2:	HCCPARAMS2 Capability Parameters 2, xhci 1.1 only
 */
struct xhci_cap_regs {
	__le32	hc_capbase;
	__le32	hcs_params1;
	__le32	hcs_params2;
	__le32	hcs_params3;
	__le32	hcc_params;
	__le32	db_off;
	__le32	run_regs_off;
	__le32	hcc_params2; /* xhci 1.1 */
	/* Reserved up to (CAPLENGTH - 0x1C) */
};

/* hc_capbase bitmasks */
/* bits 7:0 - how long is the Capabilities register */
#define HC_LENGTH(p)		XHCI_HC_LENGTH(p)
/* bits 31:16	*/
#define HC_VERSION(p)		(((p) >> 16) & 0xffff)

/* HCSPARAMS1 - hcs_params1 - bitmasks */
/* bits 0:7, Max Device Slots */
#define HCS_MAX_SLOTS(p)	(((p) >> 0) & 0xff)
#define HCS_SLOTS_MASK		0xff
/* bits 8:18, Max Interrupters */
#define HCS_MAX_INTRS(p)	(((p) >> 8) & 0x7ff)
/* bits 24:31, Max Ports - max value is 0x7F = 127 ports */
#define HCS_MAX_PORTS(p)	(((p) >> 24) & 0x7f)

/* HCSPARAMS2 - hcs_params2 - bitmasks */
/* bits 0:3, frames or uframes that SW needs to queue transactions
 * ahead of the HW to meet periodic deadlines */
#define HCS_IST(p)		(((p) >> 0) & 0xf)
/* bits 4:7, max number of Event Ring segments */
#define HCS_ERST_MAX(p)		(((p) >> 4) & 0xf)
/* bits 21:25 Hi 5 bits of Scratchpad buffers SW must allocate for the HW */
/* bit 26 Scratchpad restore - for save/restore HW state - not used yet */
/* bits 27:31 Lo 5 bits of Scratchpad buffers SW must allocate for the HW */
#define HCS_MAX_SCRATCHPAD(p)   ((((p) >> 16) & 0x3e0) | (((p) >> 27) & 0x1f))

/* HCSPARAMS3 - hcs_params3 - bitmasks */
/* bits 0:7, Max U1 to U0 latency for the roothub ports */
#define HCS_U1_LATENCY(p)	(((p) >> 0) & 0xff)
/* bits 16:31, Max U2 to U0 latency for the roothub ports */
#define HCS_U2_LATENCY(p)	(((p) >> 16) & 0xffff)

/* HCCPARAMS - hcc_params - bitmasks */
/* true: HC can use 64-bit address pointers */
#define HCC_64BIT_ADDR(p)	((p) & (1 << 0))
/* true: HC can do bandwidth negotiation */
#define HCC_BANDWIDTH_NEG(p)	((p) & (1 << 1))
/* true: HC uses 64-byte Device Context structures
 * FIXME 64-byte context structures aren't supported yet.
 */
#define HCC_64BYTE_CONTEXT(p)	((p) & (1 << 2))
/* true: HC has port power switches */
#define HCC_PPC(p)		((p) & (1 << 3))
/* true: HC has port indicators */
#define HCS_INDICATOR(p)	((p) & (1 << 4))
/* true: HC has Light HC Reset Capability */
#define HCC_LIGHT_RESET(p)	((p) & (1 << 5))
/* true: HC supports latency tolerance messaging */
#define HCC_LTC(p)		((p) & (1 << 6))
/* true: no secondary Stream ID Support */
#define HCC_NSS(p)		((p) & (1 << 7))
/* true: HC supports Stopped - Short Packet */
#define HCC_SPC(p)		((p) & (1 << 9))
/* true: HC has Contiguous Frame ID Capability */
#define HCC_CFC(p)		((p) & (1 << 11))
/* Max size for Primary Stream Arrays - 2^(n+1), where n is bits 12:15 */
#define HCC_MAX_PSA(p)		(1 << ((((p) >> 12) & 0xf) + 1))
/* Extended Capabilities pointer from PCI base - section 5.3.6 */
#define HCC_EXT_CAPS(p)		XHCI_HCC_EXT_CAPS(p)

#define CTX_SIZE(_hcc)		(HCC_64BYTE_CONTEXT(_hcc) ? 64 : 32)

/* db_off bitmask - bits 0:1 reserved */
#define	DBOFF_MASK	(~0x3)

/* run_regs_off bitmask - bits 0:4 reserved */
#define	RTSOFF_MASK	(~0x1f)

/* HCCPARAMS2 - hcc_params2 - bitmasks */
/* true: HC supports U3 entry Capability */
#define	HCC2_U3C(p)		((p) & (1 << 0))
/* true: HC supports Configure endpoint command Max exit latency too large */
#define	HCC2_CMC(p)		((p) & (1 << 1))
/* true: HC supports Force Save context Capability */
#define	HCC2_FSC(p)		((p) & (1 << 2))
/* true: HC supports Compliance Transition Capability */
#define	HCC2_CTC(p)		((p) & (1 << 3))
/* true: HC support Large ESIT payload Capability > 48k */
#define	HCC2_LEC(p)		((p) & (1 << 4))
/* true: HC support Configuration Information Capability */
#define	HCC2_CIC(p)		((p) & (1 << 5))
/* true: HC support Extended TBC Capability, Isoc burst count > 65535 */
#define	HCC2_ETC(p)		((p) & (1 << 6))

/* Number of registers per port */
#define	NUM_PORT_REGS	4

#define PORTSC		0
#define PORTPMSC	1
#define PORTLI		2
#define PORTHLPMC	3

/**
 * struct xhci_op_regs - xHCI Host Controller Operational Registers.
 * @command:		USBCMD - xHC command register
 * @status:		USBSTS - xHC status register
 * @page_size:		This indicates the page size that the host controller
 * 			supports.  If bit n is set, the HC supports a page size
 * 			of 2^(n+12), up to a 128MB page size.
 * 			4K is the minimum page size.
 * @cmd_ring:		CRP - 64-bit Command Ring Pointer
 * @dcbaa_ptr:		DCBAAP - 64-bit Device Context Base Address Array Pointer
 * @config_reg:		CONFIG - Configure Register
 * @port_status_base:	PORTSCn - base address for Port Status and Control
 * 			Each port has a Port Status and Control register,
 * 			followed by a Port Power Management Status and Control
 * 			register, a Port Link Info register, and a reserved
 * 			register.
 * @port_power_base:	PORTPMSCn - base address for
 * 			Port Power Management Status and Control
 * @port_link_base:	PORTLIn - base address for Port Link Info (current
 * 			Link PM state and control) for USB 2.1 and USB 3.0
 * 			devices.
 */
struct xhci_op_regs {
	__le32	command;
	__le32	status;
	__le32	page_size;
	__le32	reserved1;
	__le32	reserved2;
	__le32	dev_notification;
	__le64	cmd_ring;
	/* rsvd: offset 0x20-2F */
	__le32	reserved3[4];
	__le64	dcbaa_ptr;
	__le32	config_reg;
	/* rsvd: offset 0x3C-3FF */
	__le32	reserved4[241];
	/* port 1 registers, which serve as a base address for other ports */
	__le32	port_status_base;
	__le32	port_power_base;
	__le32	port_link_base;
	__le32	reserved5;
	/* registers for ports 2-255 */
	__le32	reserved6[NUM_PORT_REGS*254];
};

/* USBCMD - USB command - command bitmasks */
/* start/stop HC execution - do not write unless HC is halted*/
#define CMD_RUN		XHCI_CMD_RUN
/* Reset HC - resets internal HC state machine and all registers (except
 * PCI config regs).  HC does NOT drive a USB reset on the downstream ports.
 * The xHCI driver must reinitialize the xHC after setting this bit.
 */
#define CMD_RESET	(1 << 1)
/* Event Interrupt Enable - a '1' allows interrupts from the host controller */
#define CMD_EIE		XHCI_CMD_EIE
/* Host System Error Interrupt Enable - get out-of-band signal for HC errors */
#define CMD_HSEIE	XHCI_CMD_HSEIE
/* bits 4:6 are reserved (and should be preserved on writes). */
/* light reset (port status stays unchanged) - reset completed when this is 0 */
#define CMD_LRESET	(1 << 7)
/* host controller save/restore state. */
#define CMD_CSS		(1 << 8)
#define CMD_CRS		(1 << 9)
/* Enable Wrap Event - '1' means xHC generates an event when MFINDEX wraps. */
#define CMD_EWE		XHCI_CMD_EWE
/* MFINDEX power management - '1' means xHC can stop MFINDEX counter if all root
 * hubs are in U3 (selective suspend), disconnect, disabled, or powered-off.
 * '0' means the xHC can power it off if all ports are in the disconnect,
 * disabled, or powered-off state.
 */
#define CMD_PM_INDEX	(1 << 11)
/* bit 14 Extended TBC Enable, changes Isoc TRB fields to support larger TBC */
#define CMD_ETE		(1 << 14)
/* bits 15:31 are reserved (and should be preserved on writes). */

#define XHCI_RESET_LONG_USEC		(10 * 1000 * 1000)
#define XHCI_RESET_SHORT_USEC		(250 * 1000)

/* IMAN - Interrupt Management Register */
#define IMAN_IE		(1 << 1)
#define IMAN_IP		(1 << 0)

/* USBSTS - USB status - status bitmasks */
/* HC not running - set to 1 when run/stop bit is cleared. */
#define STS_HALT	XHCI_STS_HALT
/* serious error, e.g. PCI parity error.  The HC will clear the run/stop bit. */
#define STS_FATAL	(1 << 2)
/* event interrupt - clear this prior to clearing any IP flags in IR set*/
#define STS_EINT	(1 << 3)
/* port change detect */
#define STS_PORT	(1 << 4)
/* bits 5:7 reserved and zeroed */
/* save state status - '1' means xHC is saving state */
#define STS_SAVE	(1 << 8)
/* restore state status - '1' means xHC is restoring state */
#define STS_RESTORE	(1 << 9)
/* true: save or restore error */
#define STS_SRE		(1 << 10)
/* true: Controller Not Ready to accept doorbell or op reg writes after reset */
#define STS_CNR		XHCI_STS_CNR
/* true: internal Host Controller Error - SW needs to reset and reinitialize */
#define STS_HCE		(1 << 12)
/* bits 13:31 reserved and should be preserved */

/*
 * DNCTRL - Device Notification Control Register - dev_notification bitmasks
 * Generate a device notification event when the HC sees a transaction with a
 * notification type that matches a bit set in this bit field.
 */
#define	DEV_NOTE_MASK		(0xffff)
#define ENABLE_DEV_NOTE(x)	(1 << (x))
/* Most of the device notification types should only be used for debug.
 * SW does need to pay attention to function wake notifications.
 */
#define	DEV_NOTE_FWAKE		ENABLE_DEV_NOTE(1)

/* CRCR - Command Ring Control Register - cmd_ring bitmasks */
/* bit 0 is the command ring cycle state */
/* stop ring operation after completion of the currently executing command */
#define CMD_RING_PAUSE		(1 << 1)
/* stop ring immediately - abort the currently executing command */
#define CMD_RING_ABORT		(1 << 2)
/* true: command ring is running */
#define CMD_RING_RUNNING	(1 << 3)
/* bits 4:5 reserved and should be preserved */
/* Command Ring pointer - bit mask for the lower 32 bits. */
#define CMD_RING_RSVD_BITS	(0x3f)

/* CONFIG - Configure Register - config_reg bitmasks */
/* bits 0:7 - maximum number of device slots enabled (NumSlotsEn) */
#define MAX_DEVS(p)	((p) & 0xff)
/* bit 8: U3 Entry Enabled, assert PLC when root port enters U3, xhci 1.1 */
#define CONFIG_U3E		(1 << 8)
/* bit 9: Configuration Information Enable, xhci 1.1 */
#define CONFIG_CIE		(1 << 9)
/* bits 10:31 - reserved and should be preserved */

/* PORTSC - Port Status and Control Register - port_status_base bitmasks */
/* true: device connected */
#define PORT_CONNECT	(1 << 0)
/* true: port enabled */
#define PORT_PE		(1 << 1)
/* bit 2 reserved and zeroed */
/* true: port has an over-current condition */
#define PORT_OC		(1 << 3)
/* true: port reset signaling asserted */
#define PORT_RESET	(1 << 4)
/* Port Link State - bits 5:8
 * A read gives the current link PM state of the port,
 * a write with Link State Write Strobe set sets the link state.
 */
#define PORT_PLS_MASK	(0xf << 5)
#define XDEV_U0		(0x0 << 5)
#define XDEV_U1		(0x1 << 5)
#define XDEV_U2		(0x2 << 5)
#define XDEV_U3		(0x3 << 5)
#define XDEV_DISABLED	(0x4 << 5)
#define XDEV_RXDETECT	(0x5 << 5)
#define XDEV_INACTIVE	(0x6 << 5)
#define XDEV_POLLING	(0x7 << 5)
#define XDEV_RECOVERY	(0x8 << 5)
#define XDEV_HOT_RESET	(0x9 << 5)
#define XDEV_COMP_MODE	(0xa << 5)
#define XDEV_TEST_MODE	(0xb << 5)
#define XDEV_RESUME	(0xf << 5)

/* true: port has power (see HCC_PPC) */
#define PORT_POWER	(1 << 9)
/* bits 10:13 indicate device speed:
 * 0 - undefined speed - port hasn't be initialized by a reset yet
 * 1 - full speed
 * 2 - low speed
 * 3 - high speed
 * 4 - super speed
 * 5-15 reserved
 */
#define DEV_SPEED_MASK		(0xf << 10)
#define	XDEV_FS			(0x1 << 10)
#define	XDEV_LS			(0x2 << 10)
#define	XDEV_HS			(0x3 << 10)
#define	XDEV_SS			(0x4 << 10)
#define	XDEV_SSP		(0x5 << 10)
#define DEV_UNDEFSPEED(p)	(((p) & DEV_SPEED_MASK) == (0x0<<10))
#define DEV_FULLSPEED(p)	(((p) & DEV_SPEED_MASK) == XDEV_FS)
#define DEV_LOWSPEED(p)		(((p) & DEV_SPEED_MASK) == XDEV_LS)
#define DEV_HIGHSPEED(p)	(((p) & DEV_SPEED_MASK) == XDEV_HS)
#define DEV_SUPERSPEED(p)	(((p) & DEV_SPEED_MASK) == XDEV_SS)
#define DEV_SUPERSPEEDPLUS(p)	(((p) & DEV_SPEED_MASK) == XDEV_SSP)
#define DEV_SUPERSPEED_ANY(p)	(((p) & DEV_SPEED_MASK) >= XDEV_SS)
#define DEV_PORT_SPEED(p)	(((p) >> 10) & 0x0f)

/* Bits 20:23 in the Slot Context are the speed for the device */
#define	SLOT_SPEED_FS		(XDEV_FS << 10)
#define	SLOT_SPEED_LS		(XDEV_LS << 10)
#define	SLOT_SPEED_HS		(XDEV_HS << 10)
#define	SLOT_SPEED_SS		(XDEV_SS << 10)
#define	SLOT_SPEED_SSP		(XDEV_SSP << 10)
/* Port Indicator Control */
#define PORT_LED_OFF	(0 << 14)
#define PORT_LED_AMBER	(1 << 14)
#define PORT_LED_GREEN	(2 << 14)
#define PORT_LED_MASK	(3 << 14)
/* Port Link State Write Strobe - set this when changing link state */
#define PORT_LINK_STROBE	(1 << 16)
/* true: connect status change */
#define PORT_CSC	(1 << 17)
/* true: port enable change */
#define PORT_PEC	(1 << 18)
/* true: warm reset for a USB 3.0 device is done.  A "hot" reset puts the port
 * into an enabled state, and the device into the default state.  A "warm" reset
 * also resets the link, forcing the device through the link training sequence.
 * SW can also look at the Port Reset register to see when warm reset is done.
 */
#define PORT_WRC	(1 << 19)
/* true: over-current change */
#define PORT_OCC	(1 << 20)
/* true: reset change - 1 to 0 transition of PORT_RESET */
#define PORT_RC		(1 << 21)
/* port link status change - set on some port link state transitions:
 *  Transition				Reason
 *  ------------------------------------------------------------------------------
 *  - U3 to Resume			Wakeup signaling from a device
 *  - Resume to Recovery to U0		USB 3.0 device resume
 *  - Resume to U0			USB 2.0 device resume
 *  - U3 to Recovery to U0		Software resume of USB 3.0 device complete
 *  - U3 to U0				Software resume of USB 2.0 device complete
 *  - U2 to U0				L1 resume of USB 2.1 device complete
 *  - U0 to U0 (???)			L1 entry rejection by USB 2.1 device
 *  - U0 to disabled			L1 entry error with USB 2.1 device
 *  - Any state to inactive		Error on USB 3.0 port
 */
#define PORT_PLC	(1 << 22)
/* port configure error change - port failed to configure its link partner */
#define PORT_CEC	(1 << 23)
#define PORT_CHANGE_MASK	(PORT_CSC | PORT_PEC | PORT_WRC | PORT_OCC | \
				 PORT_RC | PORT_PLC | PORT_CEC)


/* Cold Attach Status - xHC can set this bit to report device attached during
 * Sx state. Warm port reset should be perfomed to clear this bit and move port
 * to connected state.
 */
#define PORT_CAS	(1 << 24)
/* wake on connect (enable) */
#define PORT_WKCONN_E	(1 << 25)
/* wake on disconnect (enable) */
#define PORT_WKDISC_E	(1 << 26)
/* wake on over-current (enable) */
#define PORT_WKOC_E	(1 << 27)
/* bits 28:29 reserved */
/* true: device is non-removable - for USB 3.0 roothub emulation */
#define PORT_DEV_REMOVE	(1 << 30)
/* Initiate a warm port reset - complete when PORT_WRC is '1' */
#define PORT_WR		(1 << 31)

/* We mark duplicate entries with -1 */
#define DUPLICATE_ENTRY ((u8)(-1))

/* Port Power Management Status and Control - port_power_base bitmasks */
/* Inactivity timer value for transitions into U1, in microseconds.
 * Timeout can be up to 127us.  0xFF means an infinite timeout.
 */
#define PORT_U1_TIMEOUT(p)	((p) & 0xff)
#define PORT_U1_TIMEOUT_MASK	0xff
/* Inactivity timer value for transitions into U2 */
#define PORT_U2_TIMEOUT(p)	(((p) & 0xff) << 8)
#define PORT_U2_TIMEOUT_MASK	(0xff << 8)
/* Bits 24:31 for port testing */

/* USB2 Protocol PORTSPMSC */
#define	PORT_L1S_MASK		7
#define	PORT_L1S_SUCCESS	1
#define	PORT_RWE		(1 << 3)
#define	PORT_HIRD(p)		(((p) & 0xf) << 4)
#define	PORT_HIRD_MASK		(0xf << 4)
#define	PORT_L1DS_MASK		(0xff << 8)
#define	PORT_L1DS(p)		(((p) & 0xff) << 8)
#define	PORT_HLE		(1 << 16)
#define PORT_TEST_MODE_SHIFT	28

/* USB3 Protocol PORTLI  Port Link Information */
#define PORT_RX_LANES(p)	(((p) >> 16) & 0xf)
#define PORT_TX_LANES(p)	(((p) >> 20) & 0xf)

/* USB2 Protocol PORTHLPMC */
#define PORT_HIRDM(p)((p) & 3)
#define PORT_L1_TIMEOUT(p)(((p) & 0xff) << 2)
#define PORT_BESLD(p)(((p) & 0xf) << 10)

/* use 512 microseconds as USB2 LPM L1 default timeout. */
#define XHCI_L1_TIMEOUT		512

/* Set default HIRD/BESL value to 4 (350/400us) for USB2 L1 LPM resume latency.
 * Safe to use with mixed HIRD and BESL systems (host and device) and is used
 * by other operating systems.
 *
 * XHCI 1.0 errata 8/14/12 Table 13 notes:
 * "Software should choose xHC BESL/BESLD field values that do not violate a
 * device's resume latency requirements,
 * e.g. not program values > '4' if BLC = '1' and a HIRD device is attached,
 * or not program values < '4' if BLC = '0' and a BESL device is attached.
 */
#define XHCI_DEFAULT_BESL	4

/*
 * USB3 specification define a 360ms tPollingLFPSTiemout for USB3 ports
 * to complete link training. usually link trainig completes much faster
 * so check status 10 times with 36ms sleep in places we need to wait for
 * polling to complete.
 */
#define XHCI_PORT_POLLING_LFPS_TIME  36

/**
 * struct xhci_intr_reg - Interrupt Register Set
 * @irq_pending:	IMAN - Interrupt Management Register.  Used to enable
 *			interrupts and check for pending interrupts.
 * @irq_control:	IMOD - Interrupt Moderation Register.
 * 			Used to throttle interrupts.
 * @erst_size:		Number of segments in the Event Ring Segment Table (ERST).
 * @erst_base:		ERST base address.
 * @erst_dequeue:	Event ring dequeue pointer.
 *
 * Each interrupter (defined by a MSI-X vector) has an event ring and an Event
 * Ring Segment Table (ERST) associated with it.  The event ring is comprised of
 * multiple segments of the same size.  The HC places events on the ring and
 * "updates the Cycle bit in the TRBs to indicate to software the current
 * position of the Enqueue Pointer." The HCD (Linux) processes those events and
 * updates the dequeue pointer.
 */
struct xhci_intr_reg {
	__le32	irq_pending;
	__le32	irq_control;
	__le32	erst_size;
	__le32	rsvd;
	__le64	erst_base;
	__le64	erst_dequeue;
};

/* irq_pending bitmasks */
#define	ER_IRQ_PENDING(p)	((p) & 0x1)
/* bits 2:31 need to be preserved */
/* THIS IS BUGGY - FIXME - IP IS WRITE 1 TO CLEAR */
#define	ER_IRQ_CLEAR(p)		((p) & 0xfffffffe)
#define	ER_IRQ_ENABLE(p)	((ER_IRQ_CLEAR(p)) | 0x2)
#define	ER_IRQ_DISABLE(p)	((ER_IRQ_CLEAR(p)) & ~(0x2))

/* irq_control bitmasks */
/* Minimum interval between interrupts (in 250ns intervals).  The interval
 * between interrupts will be longer if there are no events on the event ring.
 * Default is 4000 (1 ms).
 */
#define ER_IRQ_INTERVAL_MASK	(0xffff)
/* Counter used to count down the time to the next interrupt - HW use only */
#define ER_IRQ_COUNTER_MASK	(0xffff << 16)

/* erst_size bitmasks */
/* Preserve bits 16:31 of erst_size */
#define	ERST_SIZE_MASK		(0xffff << 16)

/* erst_dequeue bitmasks */
/* Dequeue ERST Segment Index (DESI) - Segment number (or alias)
 * where the current dequeue pointer lies.  This is an optional HW hint.
 */
#define ERST_DESI_MASK		(0x7)
/* Event Handler Busy (EHB) - is the event ring scheduled to be serviced by
 * a work queue (or delayed service routine)?
 */
#define ERST_EHB		(1 << 3)
#define ERST_PTR_MASK		(0xf)

/**
 * struct xhci_run_regs
 * @microframe_index:
 * 		MFINDEX - current microframe number
 *
 * Section 5.5 Host Controller Runtime Registers:
 * "Software should read and write these registers using only Dword (32 bit)
 * or larger accesses"
 */
struct xhci_run_regs {
	__le32			microframe_index;
	__le32			rsvd[7];
	struct xhci_intr_reg	ir_set[128];
};

/**
 * struct doorbell_array
 *
 * Bits  0 -  7: Endpoint target
 * Bits  8 - 15: RsvdZ
 * Bits 16 - 31: Stream ID
 *
 * Section 5.6
 */
struct xhci_doorbell_array {
	__le32	doorbell[256];
};

#define DB_VALUE(ep, stream)	((((ep) + 1) & 0xff) | ((stream) << 16))
#define DB_VALUE_HOST		0x00000000

/**
 * struct xhci_protocol_caps
 * @revision:		major revision, minor revision, capability ID,
 *			and next capability pointer.
 * @name_string:	Four ASCII characters to say which spec this xHC
 *			follows, typically "USB ".
 * @port_info:		Port offset, count, and protocol-defined information.
 */
struct xhci_protocol_caps {
	u32	revision;
	u32	name_string;
	u32	port_info;
};

#define	XHCI_EXT_PORT_MAJOR(x)	(((x) >> 24) & 0xff)
#define	XHCI_EXT_PORT_MINOR(x)	(((x) >> 16) & 0xff)
#define	XHCI_EXT_PORT_PSIC(x)	(((x) >> 28) & 0x0f)
#define	XHCI_EXT_PORT_OFF(x)	((x) & 0xff)
#define	XHCI_EXT_PORT_COUNT(x)	(((x) >> 8) & 0xff)

#define	XHCI_EXT_PORT_PSIV(x)	(((x) >> 0) & 0x0f)
#define	XHCI_EXT_PORT_PSIE(x)	(((x) >> 4) & 0x03)
#define	XHCI_EXT_PORT_PLT(x)	(((x) >> 6) & 0x03)
#define	XHCI_EXT_PORT_PFD(x)	(((x) >> 8) & 0x01)
#define	XHCI_EXT_PORT_LP(x)	(((x) >> 14) & 0x03)
#define	XHCI_EXT_PORT_PSIM(x)	(((x) >> 16) & 0xffff)

#define PLT_MASK        (0x03 << 6)
#define PLT_SYM         (0x00 << 6)
#define PLT_ASYM_RX     (0x02 << 6)
#define PLT_ASYM_TX     (0x03 << 6)

/**
 * struct xhci_container_ctx
 * @type: Type of context.  Used to calculated offsets to contained contexts.
 * @size: Size of the context data
 * @bytes: The raw context data given to HW
 * @dma: dma address of the bytes
 *
 * Represents either a Device or Input context.  Holds a pointer to the raw
 * memory used for the context (bytes) and dma address of it (dma).
 */
struct xhci_container_ctx {
	unsigned type;
#define XHCI_CTX_TYPE_DEVICE  0x1
#define XHCI_CTX_TYPE_INPUT   0x2

	int size;

	u8 *bytes;
	dma_addr_t dma;
};

/**
 * struct xhci_slot_ctx
 * @dev_info:	Route string, device speed, hub info, and last valid endpoint
 * @dev_info2:	Max exit latency for device number, root hub port number
 * @tt_info:	tt_info is used to construct split transaction tokens
 * @dev_state:	slot state and device address
 *
 * Slot Context - section 6.2.1.1.  This assumes the HC uses 32-byte context
 * structures.  If the HC uses 64-byte contexts, there is an additional 32 bytes
 * reserved at the end of the slot context for HC internal use.
 */
struct xhci_slot_ctx {
	__le32	dev_info;
	__le32	dev_info2;
	__le32	tt_info;
	__le32	dev_state;
	/* offset 0x10 to 0x1f reserved for HC internal use */
	__le32	reserved[4];
};

/* dev_info bitmasks */
/* Route String - 0:19 */
#define ROUTE_STRING_MASK	(0xfffff)
/* Device speed - values defined by PORTSC Device Speed field - 20:23 */
#define DEV_SPEED	(0xf << 20)
#define GET_DEV_SPEED(n) (((n) & DEV_SPEED) >> 20)
/* bit 24 reserved */
/* Is this LS/FS device connected through a HS hub? - bit 25 */
#define DEV_MTT		(0x1 << 25)
/* Set if the device is a hub - bit 26 */
#define DEV_HUB		(0x1 << 26)
/* Index of the last valid endpoint context in this device context - 27:31 */
#define LAST_CTX_MASK	(0x1f << 27)
#define LAST_CTX(p)	((p) << 27)
#define LAST_CTX_TO_EP_NUM(p)	(((p) >> 27) - 1)
#define SLOT_FLAG	(1 << 0)
#define EP0_FLAG	(1 << 1)

/* dev_info2 bitmasks */
/* Max Exit Latency (ms) - worst case time to wake up all links in dev path */
#define MAX_EXIT	(0xffff)
/* Root hub port number that is needed to access the USB device */
#define ROOT_HUB_PORT(p)	(((p) & 0xff) << 16)
#define DEVINFO_TO_ROOT_HUB_PORT(p)	(((p) >> 16) & 0xff)
/* Maximum number of ports under a hub device */
#define XHCI_MAX_PORTS(p)	(((p) & 0xff) << 24)
#define DEVINFO_TO_MAX_PORTS(p)	(((p) & (0xff << 24)) >> 24)

/* tt_info bitmasks */
/*
 * TT Hub Slot ID - for low or full speed devices attached to a high-speed hub
 * The Slot ID of the hub that isolates the high speed signaling from
 * this low or full-speed device.  '0' if attached to root hub port.
 */
#define TT_SLOT		(0xff)
/*
 * The number of the downstream facing port of the high-speed hub
 * '0' if the device is not low or full speed.
 */
#define TT_PORT		(0xff << 8)
#define TT_THINK_TIME(p)	(((p) & 0x3) << 16)
#define GET_TT_THINK_TIME(p)	(((p) & (0x3 << 16)) >> 16)

/* dev_state bitmasks */
/* USB device address - assigned by the HC */
#define DEV_ADDR_MASK	(0xff)
/* bits 8:26 reserved */
/* Slot state */
#define SLOT_STATE	(0x1f << 27)
#define GET_SLOT_STATE(p)	(((p) & (0x1f << 27)) >> 27)

#define SLOT_STATE_DISABLED	0
#define SLOT_STATE_ENABLED	SLOT_STATE_DISABLED
#define SLOT_STATE_DEFAULT	1
#define SLOT_STATE_ADDRESSED	2
#define SLOT_STATE_CONFIGURED	3

/**
 * struct xhci_ep_ctx
 * @ep_info:	endpoint state, streams, mult, and interval information.
 * @ep_info2:	information on endpoint type, max packet size, max burst size,
 * 		error count, and whether the HC will force an event for all
 * 		transactions.
 * @deq:	64-bit ring dequeue pointer address.  If the endpoint only
 * 		defines one stream, this points to the endpoint transfer ring.
 * 		Otherwise, it points to a stream context array, which has a
 * 		ring pointer for each flow.
 * @tx_info:
 * 		Average TRB lengths for the endpoint ring and
 * 		max payload within an Endpoint Service Interval Time (ESIT).
 *
 * Endpoint Context - section 6.2.1.2.  This assumes the HC uses 32-byte context
 * structures.  If the HC uses 64-byte contexts, there is an additional 32 bytes
 * reserved at the end of the endpoint context for HC internal use.
 */
struct xhci_ep_ctx {
	__le32	ep_info;
	__le32	ep_info2;
	__le64	deq;
	__le32	tx_info;
	/* offset 0x14 - 0x1f reserved for HC internal use */
	__le32	reserved[3];
};

/* ep_info bitmasks */
/*
 * Endpoint State - bits 0:2
 * 0 - disabled
 * 1 - running
 * 2 - halted due to halt condition - ok to manipulate endpoint ring
 * 3 - stopped
 * 4 - TRB error
 * 5-7 - reserved
 */
#define EP_STATE_MASK		(0x7)
#define EP_STATE_DISABLED	0
#define EP_STATE_RUNNING	1
#define EP_STATE_HALTED		2
#define EP_STATE_STOPPED	3
#define EP_STATE_ERROR		4
#define GET_EP_CTX_STATE(ctx)	(le32_to_cpu((ctx)->ep_info) & EP_STATE_MASK)

/* Mult - Max number of burtst within an interval, in EP companion desc. */
#define EP_MULT(p)		(((p) & 0x3) << 8)
#define CTX_TO_EP_MULT(p)	(((p) >> 8) & 0x3)
/* bits 10:14 are Max Primary Streams */
/* bit 15 is Linear Stream Array */
/* Interval - period between requests to an endpoint - 125u increments. */
#define EP_INTERVAL(p)			(((p) & 0xff) << 16)
#define EP_INTERVAL_TO_UFRAMES(p)	(1 << (((p) >> 16) & 0xff))
#define CTX_TO_EP_INTERVAL(p)		(((p) >> 16) & 0xff)
#define EP_MAXPSTREAMS_MASK		(0x1f << 10)
#define EP_MAXPSTREAMS(p)		(((p) << 10) & EP_MAXPSTREAMS_MASK)
#define CTX_TO_EP_MAXPSTREAMS(p)	(((p) & EP_MAXPSTREAMS_MASK) >> 10)
/* Endpoint is set up with a Linear Stream Array (vs. Secondary Stream Array) */
#define	EP_HAS_LSA		(1 << 15)
/* hosts with LEC=1 use bits 31:24 as ESIT high bits. */
#define CTX_TO_MAX_ESIT_PAYLOAD_HI(p)	(((p) >> 24) & 0xff)

/* ep_info2 bitmasks */
/*
 * Force Event - generate transfer events for all TRBs for this endpoint
 * This will tell the HC to ignore the IOC and ISP flags (for debugging only).
 */
#define	FORCE_EVENT	(0x1)
#define ERROR_COUNT(p)	(((p) & 0x3) << 1)
#define CTX_TO_EP_TYPE(p)	(((p) >> 3) & 0x7)
#define EP_TYPE(p)	((p) << 3)
#define ISOC_OUT_EP	1
#define BULK_OUT_EP	2
#define INT_OUT_EP	3
#define CTRL_EP		4
#define ISOC_IN_EP	5
#define BULK_IN_EP	6
#define INT_IN_EP	7
/* bit 6 reserved */
/* bit 7 is Host Initiate Disable - for disabling stream selection */
#define MAX_BURST(p)	(((p)&0xff) << 8)
#define CTX_TO_MAX_BURST(p)	(((p) >> 8) & 0xff)
#define MAX_PACKET(p)	(((p)&0xffff) << 16)
#define MAX_PACKET_MASK		(0xffff << 16)
#define MAX_PACKET_DECODED(p)	(((p) >> 16) & 0xffff)

/* tx_info bitmasks */
#define EP_AVG_TRB_LENGTH(p)		((p) & 0xffff)
#define EP_MAX_ESIT_PAYLOAD_LO(p)	(((p) & 0xffff) << 16)
#define EP_MAX_ESIT_PAYLOAD_HI(p)	((((p) >> 16) & 0xff) << 24)
#define CTX_TO_MAX_ESIT_PAYLOAD(p)	(((p) >> 16) & 0xffff)

/* deq bitmasks */
#define EP_CTX_CYCLE_MASK		(1 << 0)
#define SCTX_DEQ_MASK			(~0xfL)


/**
 * struct xhci_input_control_context
 * Input control context; see section 6.2.5.
 *
 * @drop_context:	set the bit of the endpoint context you want to disable
 * @add_context:	set the bit of the endpoint context you want to enable
 */
struct xhci_input_control_ctx {
	__le32	drop_flags;
	__le32	add_flags;
	__le32	rsvd2[6];
};

#define	EP_IS_ADDED(ctrl_ctx, i) \
	(le32_to_cpu(ctrl_ctx->add_flags) & (1 << (i + 1)))
#define	EP_IS_DROPPED(ctrl_ctx, i)       \
	(le32_to_cpu(ctrl_ctx->drop_flags) & (1 << (i + 1)))

/* Represents everything that is needed to issue a command on the command ring.
 * It's useful to pre-allocate these for commands that cannot fail due to
 * out-of-memory errors, like freeing streams.
 */
struct xhci_command {
	/* Input context for changing device state */
	struct xhci_container_ctx	*in_ctx;
	u32				status;
	int				slot_id;
	/* If completion is null, no one is waiting on this command
	 * and the structure can be freed after the command completes.
	 */
	struct completion		*completion;
	union xhci_trb			*command_trb;
	struct list_head		cmd_list;

	ANDROID_KABI_RESERVE(1);
	ANDROID_KABI_RESERVE(2);
<<<<<<< HEAD

	/* xHCI command response timeout in milliseconds */
	unsigned int			timeout_ms;
=======
>>>>>>> f72ba1ba
};

/* drop context bitmasks */
#define	DROP_EP(x)	(0x1 << x)
/* add context bitmasks */
#define	ADD_EP(x)	(0x1 << x)

struct xhci_stream_ctx {
	/* 64-bit stream ring address, cycle state, and stream type */
	__le64	stream_ring;
	/* offset 0x14 - 0x1f reserved for HC internal use */
	__le32	reserved[2];
};

/* Stream Context Types (section 6.4.1) - bits 3:1 of stream ctx deq ptr */
#define	SCT_FOR_CTX(p)		(((p) & 0x7) << 1)
/* Secondary stream array type, dequeue pointer is to a transfer ring */
#define	SCT_SEC_TR		0
/* Primary stream array type, dequeue pointer is to a transfer ring */
#define	SCT_PRI_TR		1
/* Dequeue pointer is for a secondary stream array (SSA) with 8 entries */
#define SCT_SSA_8		2
#define SCT_SSA_16		3
#define SCT_SSA_32		4
#define SCT_SSA_64		5
#define SCT_SSA_128		6
#define SCT_SSA_256		7

/* Assume no secondary streams for now */
struct xhci_stream_info {
	struct xhci_ring		**stream_rings;
	/* Number of streams, including stream 0 (which drivers can't use) */
	unsigned int			num_streams;
	/* The stream context array may be bigger than
	 * the number of streams the driver asked for
	 */
	struct xhci_stream_ctx		*stream_ctx_array;
	unsigned int			num_stream_ctxs;
	dma_addr_t			ctx_array_dma;
	/* For mapping physical TRB addresses to segments in stream rings */
	struct radix_tree_root		trb_address_map;
	struct xhci_command		*free_streams_command;
};

#define	SMALL_STREAM_ARRAY_SIZE		256
#define	MEDIUM_STREAM_ARRAY_SIZE	1024

/* Some Intel xHCI host controllers need software to keep track of the bus
 * bandwidth.  Keep track of endpoint info here.  Each root port is allocated
 * the full bus bandwidth.  We must also treat TTs (including each port under a
 * multi-TT hub) as a separate bandwidth domain.  The direct memory interface
 * (DMI) also limits the total bandwidth (across all domains) that can be used.
 */
struct xhci_bw_info {
	/* ep_interval is zero-based */
	unsigned int		ep_interval;
	/* mult and num_packets are one-based */
	unsigned int		mult;
	unsigned int		num_packets;
	unsigned int		max_packet_size;
	unsigned int		max_esit_payload;
	unsigned int		type;
};

/* "Block" sizes in bytes the hardware uses for different device speeds.
 * The logic in this part of the hardware limits the number of bits the hardware
 * can use, so must represent bandwidth in a less precise manner to mimic what
 * the scheduler hardware computes.
 */
#define	FS_BLOCK	1
#define	HS_BLOCK	4
#define	SS_BLOCK	16
#define	DMI_BLOCK	32

/* Each device speed has a protocol overhead (CRC, bit stuffing, etc) associated
 * with each byte transferred.  SuperSpeed devices have an initial overhead to
 * set up bursts.  These are in blocks, see above.  LS overhead has already been
 * translated into FS blocks.
 */
#define DMI_OVERHEAD 8
#define DMI_OVERHEAD_BURST 4
#define SS_OVERHEAD 8
#define SS_OVERHEAD_BURST 32
#define HS_OVERHEAD 26
#define FS_OVERHEAD 20
#define LS_OVERHEAD 128
/* The TTs need to claim roughly twice as much bandwidth (94 bytes per
 * microframe ~= 24Mbps) of the HS bus as the devices can actually use because
 * of overhead associated with split transfers crossing microframe boundaries.
 * 31 blocks is pure protocol overhead.
 */
#define TT_HS_OVERHEAD (31 + 94)
#define TT_DMI_OVERHEAD (25 + 12)

/* Bandwidth limits in blocks */
#define FS_BW_LIMIT		1285
#define TT_BW_LIMIT		1320
#define HS_BW_LIMIT		1607
#define SS_BW_LIMIT_IN		3906
#define DMI_BW_LIMIT_IN		3906
#define SS_BW_LIMIT_OUT		3906
#define DMI_BW_LIMIT_OUT	3906

/* Percentage of bus bandwidth reserved for non-periodic transfers */
#define FS_BW_RESERVED		10
#define HS_BW_RESERVED		20
#define SS_BW_RESERVED		10

struct xhci_virt_ep {
	struct xhci_virt_device		*vdev;	/* parent */
	unsigned int			ep_index;
	struct xhci_ring		*ring;
	/* Related to endpoints that are configured to use stream IDs only */
	struct xhci_stream_info		*stream_info;
	/* Temporary storage in case the configure endpoint command fails and we
	 * have to restore the device state to the previous state
	 */
	struct xhci_ring		*new_ring;
	unsigned int			ep_state;
#define SET_DEQ_PENDING		(1 << 0)
#define EP_HALTED		(1 << 1)	/* For stall handling */
#define EP_STOP_CMD_PENDING	(1 << 2)	/* For URB cancellation */
/* Transitioning the endpoint to using streams, don't enqueue URBs */
#define EP_GETTING_STREAMS	(1 << 3)
#define EP_HAS_STREAMS		(1 << 4)
/* Transitioning the endpoint to not using streams, don't enqueue URBs */
#define EP_GETTING_NO_STREAMS	(1 << 5)
#define EP_HARD_CLEAR_TOGGLE	(1 << 6)
#define EP_SOFT_CLEAR_TOGGLE	(1 << 7)
/* usb_hub_clear_tt_buffer is in progress */
#define EP_CLEARING_TT		(1 << 8)
	/* ----  Related to URB cancellation ---- */
	struct list_head	cancelled_td_list;
	/* Watchdog timer for stop endpoint command to cancel URBs */
	struct timer_list	stop_cmd_timer;
	struct xhci_hcd		*xhci;
	/* Dequeue pointer and dequeue segment for a submitted Set TR Dequeue
	 * command.  We'll need to update the ring's dequeue segment and dequeue
	 * pointer after the command completes.
	 */
	struct xhci_segment	*queued_deq_seg;
	union xhci_trb		*queued_deq_ptr;
	/*
	 * Sometimes the xHC can not process isochronous endpoint ring quickly
	 * enough, and it will miss some isoc tds on the ring and generate
	 * a Missed Service Error Event.
	 * Set skip flag when receive a Missed Service Error Event and
	 * process the missed tds on the endpoint ring.
	 */
	bool			skip;
	/* Bandwidth checking storage */
	struct xhci_bw_info	bw_info;
	struct list_head	bw_endpoint_list;
	/* Isoch Frame ID checking storage */
	int			next_frame_id;
	/* Use new Isoch TRB layout needed for extended TBC support */
	bool			use_extended_tbc;
};

enum xhci_overhead_type {
	LS_OVERHEAD_TYPE = 0,
	FS_OVERHEAD_TYPE,
	HS_OVERHEAD_TYPE,
};

struct xhci_interval_bw {
	unsigned int		num_packets;
	/* Sorted by max packet size.
	 * Head of the list is the greatest max packet size.
	 */
	struct list_head	endpoints;
	/* How many endpoints of each speed are present. */
	unsigned int		overhead[3];
};

#define	XHCI_MAX_INTERVAL	16

struct xhci_interval_bw_table {
	unsigned int		interval0_esit_payload;
	struct xhci_interval_bw	interval_bw[XHCI_MAX_INTERVAL];
	/* Includes reserved bandwidth for async endpoints */
	unsigned int		bw_used;
	unsigned int		ss_bw_in;
	unsigned int		ss_bw_out;
};

#define EP_CTX_PER_DEV		31

struct xhci_virt_device {
	int				slot_id;
	struct usb_device		*udev;
	/*
	 * Commands to the hardware are passed an "input context" that
	 * tells the hardware what to change in its data structures.
	 * The hardware will return changes in an "output context" that
	 * software must allocate for the hardware.  We need to keep
	 * track of input and output contexts separately because
	 * these commands might fail and we don't trust the hardware.
	 */
	struct xhci_container_ctx       *out_ctx;
	/* Used for addressing devices and configuration changes */
	struct xhci_container_ctx       *in_ctx;
	struct xhci_virt_ep		eps[EP_CTX_PER_DEV];
	u8				fake_port;
	u8				real_port;
	struct xhci_interval_bw_table	*bw_table;
	struct xhci_tt_bw_info		*tt_info;
	/*
	 * flags for state tracking based on events and issued commands.
	 * Software can not rely on states from output contexts because of
	 * latency between events and xHC updating output context values.
	 * See xhci 1.1 section 4.8.3 for more details
	 */
	unsigned long			flags;
#define VDEV_PORT_ERROR			BIT(0) /* Port error, link inactive */

	/* The current max exit latency for the enabled USB3 link states. */
	u16				current_mel;
	/* Used for the debugfs interfaces. */
	void				*debugfs_private;
};

/*
 * For each roothub, keep track of the bandwidth information for each periodic
 * interval.
 *
 * If a high speed hub is attached to the roothub, each TT associated with that
 * hub is a separate bandwidth domain.  The interval information for the
 * endpoints on the devices under that TT will appear in the TT structure.
 */
struct xhci_root_port_bw_info {
	struct list_head		tts;
	unsigned int			num_active_tts;
	struct xhci_interval_bw_table	bw_table;
};

struct xhci_tt_bw_info {
	struct list_head		tt_list;
	int				slot_id;
	int				ttport;
	struct xhci_interval_bw_table	bw_table;
	int				active_eps;
};


/**
 * struct xhci_device_context_array
 * @dev_context_ptr	array of 64-bit DMA addresses for device contexts
 */
struct xhci_device_context_array {
	/* 64-bit device addresses; we only write 32-bit addresses */
	__le64			dev_context_ptrs[MAX_HC_SLOTS];
	/* private xHCD pointers */
	dma_addr_t	dma;
};
/* TODO: write function to set the 64-bit device DMA address */
/*
 * TODO: change this to be dynamically sized at HC mem init time since the HC
 * might not be able to handle the maximum number of devices possible.
 */


struct xhci_transfer_event {
	/* 64-bit buffer address, or immediate data */
	__le64	buffer;
	__le32	transfer_len;
	/* This field is interpreted differently based on the type of TRB */
	__le32	flags;
};

/* Transfer event TRB length bit mask */
/* bits 0:23 */
#define	EVENT_TRB_LEN(p)		((p) & 0xffffff)

/** Transfer Event bit fields **/
#define	TRB_TO_EP_ID(p)	(((p) >> 16) & 0x1f)

/* Completion Code - only applicable for some types of TRBs */
#define	COMP_CODE_MASK		(0xff << 24)
#define GET_COMP_CODE(p)	(((p) & COMP_CODE_MASK) >> 24)
#define COMP_INVALID				0
#define COMP_SUCCESS				1
#define COMP_DATA_BUFFER_ERROR			2
#define COMP_BABBLE_DETECTED_ERROR		3
#define COMP_USB_TRANSACTION_ERROR		4
#define COMP_TRB_ERROR				5
#define COMP_STALL_ERROR			6
#define COMP_RESOURCE_ERROR			7
#define COMP_BANDWIDTH_ERROR			8
#define COMP_NO_SLOTS_AVAILABLE_ERROR		9
#define COMP_INVALID_STREAM_TYPE_ERROR		10
#define COMP_SLOT_NOT_ENABLED_ERROR		11
#define COMP_ENDPOINT_NOT_ENABLED_ERROR		12
#define COMP_SHORT_PACKET			13
#define COMP_RING_UNDERRUN			14
#define COMP_RING_OVERRUN			15
#define COMP_VF_EVENT_RING_FULL_ERROR		16
#define COMP_PARAMETER_ERROR			17
#define COMP_BANDWIDTH_OVERRUN_ERROR		18
#define COMP_CONTEXT_STATE_ERROR		19
#define COMP_NO_PING_RESPONSE_ERROR		20
#define COMP_EVENT_RING_FULL_ERROR		21
#define COMP_INCOMPATIBLE_DEVICE_ERROR		22
#define COMP_MISSED_SERVICE_ERROR		23
#define COMP_COMMAND_RING_STOPPED		24
#define COMP_COMMAND_ABORTED			25
#define COMP_STOPPED				26
#define COMP_STOPPED_LENGTH_INVALID		27
#define COMP_STOPPED_SHORT_PACKET		28
#define COMP_MAX_EXIT_LATENCY_TOO_LARGE_ERROR	29
#define COMP_ISOCH_BUFFER_OVERRUN		31
#define COMP_EVENT_LOST_ERROR			32
#define COMP_UNDEFINED_ERROR			33
#define COMP_INVALID_STREAM_ID_ERROR		34
#define COMP_SECONDARY_BANDWIDTH_ERROR		35
#define COMP_SPLIT_TRANSACTION_ERROR		36

static inline const char *xhci_trb_comp_code_string(u8 status)
{
	switch (status) {
	case COMP_INVALID:
		return "Invalid";
	case COMP_SUCCESS:
		return "Success";
	case COMP_DATA_BUFFER_ERROR:
		return "Data Buffer Error";
	case COMP_BABBLE_DETECTED_ERROR:
		return "Babble Detected";
	case COMP_USB_TRANSACTION_ERROR:
		return "USB Transaction Error";
	case COMP_TRB_ERROR:
		return "TRB Error";
	case COMP_STALL_ERROR:
		return "Stall Error";
	case COMP_RESOURCE_ERROR:
		return "Resource Error";
	case COMP_BANDWIDTH_ERROR:
		return "Bandwidth Error";
	case COMP_NO_SLOTS_AVAILABLE_ERROR:
		return "No Slots Available Error";
	case COMP_INVALID_STREAM_TYPE_ERROR:
		return "Invalid Stream Type Error";
	case COMP_SLOT_NOT_ENABLED_ERROR:
		return "Slot Not Enabled Error";
	case COMP_ENDPOINT_NOT_ENABLED_ERROR:
		return "Endpoint Not Enabled Error";
	case COMP_SHORT_PACKET:
		return "Short Packet";
	case COMP_RING_UNDERRUN:
		return "Ring Underrun";
	case COMP_RING_OVERRUN:
		return "Ring Overrun";
	case COMP_VF_EVENT_RING_FULL_ERROR:
		return "VF Event Ring Full Error";
	case COMP_PARAMETER_ERROR:
		return "Parameter Error";
	case COMP_BANDWIDTH_OVERRUN_ERROR:
		return "Bandwidth Overrun Error";
	case COMP_CONTEXT_STATE_ERROR:
		return "Context State Error";
	case COMP_NO_PING_RESPONSE_ERROR:
		return "No Ping Response Error";
	case COMP_EVENT_RING_FULL_ERROR:
		return "Event Ring Full Error";
	case COMP_INCOMPATIBLE_DEVICE_ERROR:
		return "Incompatible Device Error";
	case COMP_MISSED_SERVICE_ERROR:
		return "Missed Service Error";
	case COMP_COMMAND_RING_STOPPED:
		return "Command Ring Stopped";
	case COMP_COMMAND_ABORTED:
		return "Command Aborted";
	case COMP_STOPPED:
		return "Stopped";
	case COMP_STOPPED_LENGTH_INVALID:
		return "Stopped - Length Invalid";
	case COMP_STOPPED_SHORT_PACKET:
		return "Stopped - Short Packet";
	case COMP_MAX_EXIT_LATENCY_TOO_LARGE_ERROR:
		return "Max Exit Latency Too Large Error";
	case COMP_ISOCH_BUFFER_OVERRUN:
		return "Isoch Buffer Overrun";
	case COMP_EVENT_LOST_ERROR:
		return "Event Lost Error";
	case COMP_UNDEFINED_ERROR:
		return "Undefined Error";
	case COMP_INVALID_STREAM_ID_ERROR:
		return "Invalid Stream ID Error";
	case COMP_SECONDARY_BANDWIDTH_ERROR:
		return "Secondary Bandwidth Error";
	case COMP_SPLIT_TRANSACTION_ERROR:
		return "Split Transaction Error";
	default:
		return "Unknown!!";
	}
}

struct xhci_link_trb {
	/* 64-bit segment pointer*/
	__le64 segment_ptr;
	__le32 intr_target;
	__le32 control;
};

/* control bitfields */
#define LINK_TOGGLE	(0x1<<1)

/* Command completion event TRB */
struct xhci_event_cmd {
	/* Pointer to command TRB, or the value passed by the event data trb */
	__le64 cmd_trb;
	__le32 status;
	__le32 flags;
};

/* flags bitmasks */

/* Address device - disable SetAddress */
#define TRB_BSR		(1<<9)

/* Configure Endpoint - Deconfigure */
#define TRB_DC		(1<<9)

/* Stop Ring - Transfer State Preserve */
#define TRB_TSP		(1<<9)

enum xhci_ep_reset_type {
	EP_HARD_RESET,
	EP_SOFT_RESET,
};

/* Force Event */
#define TRB_TO_VF_INTR_TARGET(p)	(((p) & (0x3ff << 22)) >> 22)
#define TRB_TO_VF_ID(p)			(((p) & (0xff << 16)) >> 16)

/* Set Latency Tolerance Value */
#define TRB_TO_BELT(p)			(((p) & (0xfff << 16)) >> 16)

/* Get Port Bandwidth */
#define TRB_TO_DEV_SPEED(p)		(((p) & (0xf << 16)) >> 16)

/* Force Header */
#define TRB_TO_PACKET_TYPE(p)		((p) & 0x1f)
#define TRB_TO_ROOTHUB_PORT(p)		(((p) & (0xff << 24)) >> 24)

enum xhci_setup_dev {
	SETUP_CONTEXT_ONLY,
	SETUP_CONTEXT_ADDRESS,
};

/* bits 16:23 are the virtual function ID */
/* bits 24:31 are the slot ID */
#define TRB_TO_SLOT_ID(p)	(((p) & (0xff<<24)) >> 24)
#define SLOT_ID_FOR_TRB(p)	(((p) & 0xff) << 24)

/* Stop Endpoint TRB - ep_index to endpoint ID for this TRB */
#define TRB_TO_EP_INDEX(p)		((((p) & (0x1f << 16)) >> 16) - 1)
#define	EP_ID_FOR_TRB(p)		((((p) + 1) & 0x1f) << 16)

#define SUSPEND_PORT_FOR_TRB(p)		(((p) & 1) << 23)
#define TRB_TO_SUSPEND_PORT(p)		(((p) & (1 << 23)) >> 23)
#define LAST_EP_INDEX			30

/* Set TR Dequeue Pointer command TRB fields, 6.4.3.9 */
#define TRB_TO_STREAM_ID(p)		((((p) & (0xffff << 16)) >> 16))
#define STREAM_ID_FOR_TRB(p)		((((p)) & 0xffff) << 16)
#define SCT_FOR_TRB(p)			(((p) & 0x7) << 1)

/* Link TRB specific fields */
#define TRB_TC			(1<<1)

/* Port Status Change Event TRB fields */
/* Port ID - bits 31:24 */
#define GET_PORT_ID(p)		(((p) & (0xff << 24)) >> 24)

#define EVENT_DATA		(1 << 2)

/* Normal TRB fields */
/* transfer_len bitmasks - bits 0:16 */
#define	TRB_LEN(p)		((p) & 0x1ffff)
/* TD Size, packets remaining in this TD, bits 21:17 (5 bits, so max 31) */
#define TRB_TD_SIZE(p)          (min((p), (u32)31) << 17)
#define GET_TD_SIZE(p)		(((p) & 0x3e0000) >> 17)
/* xhci 1.1 uses the TD_SIZE field for TBC if Extended TBC is enabled (ETE) */
#define TRB_TD_SIZE_TBC(p)      (min((p), (u32)31) << 17)
/* Interrupter Target - which MSI-X vector to target the completion event at */
#define TRB_INTR_TARGET(p)	(((p) & 0x3ff) << 22)
#define GET_INTR_TARGET(p)	(((p) >> 22) & 0x3ff)
/* Total burst count field, Rsvdz on xhci 1.1 with Extended TBC enabled (ETE) */
#define TRB_TBC(p)		(((p) & 0x3) << 7)
#define TRB_TLBPC(p)		(((p) & 0xf) << 16)

/* Cycle bit - indicates TRB ownership by HC or HCD */
#define TRB_CYCLE		(1<<0)
/*
 * Force next event data TRB to be evaluated before task switch.
 * Used to pass OS data back after a TD completes.
 */
#define TRB_ENT			(1<<1)
/* Interrupt on short packet */
#define TRB_ISP			(1<<2)
/* Set PCIe no snoop attribute */
#define TRB_NO_SNOOP		(1<<3)
/* Chain multiple TRBs into a TD */
#define TRB_CHAIN		(1<<4)
/* Interrupt on completion */
#define TRB_IOC			(1<<5)
/* The buffer pointer contains immediate data */
#define TRB_IDT			(1<<6)
/* TDs smaller than this might use IDT */
#define TRB_IDT_MAX_SIZE	8

/* Block Event Interrupt */
#define	TRB_BEI			(1<<9)

/* Control transfer TRB specific fields */
#define TRB_DIR_IN		(1<<16)
#define	TRB_TX_TYPE(p)		((p) << 16)
#define	TRB_DATA_OUT		2
#define	TRB_DATA_IN		3

/* Isochronous TRB specific fields */
#define TRB_SIA			(1<<31)
#define TRB_FRAME_ID(p)		(((p) & 0x7ff) << 20)

struct xhci_generic_trb {
	__le32 field[4];
};

union xhci_trb {
	struct xhci_link_trb		link;
	struct xhci_transfer_event	trans_event;
	struct xhci_event_cmd		event_cmd;
	struct xhci_generic_trb		generic;
};

/* TRB bit mask */
#define	TRB_TYPE_BITMASK	(0xfc00)
#define TRB_TYPE(p)		((p) << 10)
#define TRB_FIELD_TO_TYPE(p)	(((p) & TRB_TYPE_BITMASK) >> 10)
/* TRB type IDs */
/* bulk, interrupt, isoc scatter/gather, and control data stage */
#define TRB_NORMAL		1
/* setup stage for control transfers */
#define TRB_SETUP		2
/* data stage for control transfers */
#define TRB_DATA		3
/* status stage for control transfers */
#define TRB_STATUS		4
/* isoc transfers */
#define TRB_ISOC		5
/* TRB for linking ring segments */
#define TRB_LINK		6
#define TRB_EVENT_DATA		7
/* Transfer Ring No-op (not for the command ring) */
#define TRB_TR_NOOP		8
/* Command TRBs */
/* Enable Slot Command */
#define TRB_ENABLE_SLOT		9
/* Disable Slot Command */
#define TRB_DISABLE_SLOT	10
/* Address Device Command */
#define TRB_ADDR_DEV		11
/* Configure Endpoint Command */
#define TRB_CONFIG_EP		12
/* Evaluate Context Command */
#define TRB_EVAL_CONTEXT	13
/* Reset Endpoint Command */
#define TRB_RESET_EP		14
/* Stop Transfer Ring Command */
#define TRB_STOP_RING		15
/* Set Transfer Ring Dequeue Pointer Command */
#define TRB_SET_DEQ		16
/* Reset Device Command */
#define TRB_RESET_DEV		17
/* Force Event Command (opt) */
#define TRB_FORCE_EVENT		18
/* Negotiate Bandwidth Command (opt) */
#define TRB_NEG_BANDWIDTH	19
/* Set Latency Tolerance Value Command (opt) */
#define TRB_SET_LT		20
/* Get port bandwidth Command */
#define TRB_GET_BW		21
/* Force Header Command - generate a transaction or link management packet */
#define TRB_FORCE_HEADER	22
/* No-op Command - not for transfer rings */
#define TRB_CMD_NOOP		23
/* TRB IDs 24-31 reserved */
/* Event TRBS */
/* Transfer Event */
#define TRB_TRANSFER		32
/* Command Completion Event */
#define TRB_COMPLETION		33
/* Port Status Change Event */
#define TRB_PORT_STATUS		34
/* Bandwidth Request Event (opt) */
#define TRB_BANDWIDTH_EVENT	35
/* Doorbell Event (opt) */
#define TRB_DOORBELL		36
/* Host Controller Event */
#define TRB_HC_EVENT		37
/* Device Notification Event - device sent function wake notification */
#define TRB_DEV_NOTE		38
/* MFINDEX Wrap Event - microframe counter wrapped */
#define TRB_MFINDEX_WRAP	39
/* TRB IDs 40-47 reserved, 48-63 is vendor-defined */
#define TRB_VENDOR_DEFINED_LOW	48
/* Nec vendor-specific command completion event. */
#define	TRB_NEC_CMD_COMP	48
/* Get NEC firmware revision. */
#define	TRB_NEC_GET_FW		49

static inline const char *xhci_trb_type_string(u8 type)
{
	switch (type) {
	case TRB_NORMAL:
		return "Normal";
	case TRB_SETUP:
		return "Setup Stage";
	case TRB_DATA:
		return "Data Stage";
	case TRB_STATUS:
		return "Status Stage";
	case TRB_ISOC:
		return "Isoch";
	case TRB_LINK:
		return "Link";
	case TRB_EVENT_DATA:
		return "Event Data";
	case TRB_TR_NOOP:
		return "No-Op";
	case TRB_ENABLE_SLOT:
		return "Enable Slot Command";
	case TRB_DISABLE_SLOT:
		return "Disable Slot Command";
	case TRB_ADDR_DEV:
		return "Address Device Command";
	case TRB_CONFIG_EP:
		return "Configure Endpoint Command";
	case TRB_EVAL_CONTEXT:
		return "Evaluate Context Command";
	case TRB_RESET_EP:
		return "Reset Endpoint Command";
	case TRB_STOP_RING:
		return "Stop Ring Command";
	case TRB_SET_DEQ:
		return "Set TR Dequeue Pointer Command";
	case TRB_RESET_DEV:
		return "Reset Device Command";
	case TRB_FORCE_EVENT:
		return "Force Event Command";
	case TRB_NEG_BANDWIDTH:
		return "Negotiate Bandwidth Command";
	case TRB_SET_LT:
		return "Set Latency Tolerance Value Command";
	case TRB_GET_BW:
		return "Get Port Bandwidth Command";
	case TRB_FORCE_HEADER:
		return "Force Header Command";
	case TRB_CMD_NOOP:
		return "No-Op Command";
	case TRB_TRANSFER:
		return "Transfer Event";
	case TRB_COMPLETION:
		return "Command Completion Event";
	case TRB_PORT_STATUS:
		return "Port Status Change Event";
	case TRB_BANDWIDTH_EVENT:
		return "Bandwidth Request Event";
	case TRB_DOORBELL:
		return "Doorbell Event";
	case TRB_HC_EVENT:
		return "Host Controller Event";
	case TRB_DEV_NOTE:
		return "Device Notification Event";
	case TRB_MFINDEX_WRAP:
		return "MFINDEX Wrap Event";
	case TRB_NEC_CMD_COMP:
		return "NEC Command Completion Event";
	case TRB_NEC_GET_FW:
		return "NET Get Firmware Revision Command";
	default:
		return "UNKNOWN";
	}
}

#define TRB_TYPE_LINK(x)	(((x) & TRB_TYPE_BITMASK) == TRB_TYPE(TRB_LINK))
/* Above, but for __le32 types -- can avoid work by swapping constants: */
#define TRB_TYPE_LINK_LE32(x)	(((x) & cpu_to_le32(TRB_TYPE_BITMASK)) == \
				 cpu_to_le32(TRB_TYPE(TRB_LINK)))
#define TRB_TYPE_NOOP_LE32(x)	(((x) & cpu_to_le32(TRB_TYPE_BITMASK)) == \
				 cpu_to_le32(TRB_TYPE(TRB_TR_NOOP)))

#define NEC_FW_MINOR(p)		(((p) >> 0) & 0xff)
#define NEC_FW_MAJOR(p)		(((p) >> 8) & 0xff)

/*
 * TRBS_PER_SEGMENT must be a multiple of 4,
 * since the command ring is 64-byte aligned.
 * It must also be greater than 16.
 */
#define TRBS_PER_SEGMENT	256
/* Allow two commands + a link TRB, along with any reserved command TRBs */
#define MAX_RSVD_CMD_TRBS	(TRBS_PER_SEGMENT - 3)
#define TRB_SEGMENT_SIZE	(TRBS_PER_SEGMENT*16)
#define TRB_SEGMENT_SHIFT	(ilog2(TRB_SEGMENT_SIZE))
/* TRB buffer pointers can't cross 64KB boundaries */
#define TRB_MAX_BUFF_SHIFT		16
#define TRB_MAX_BUFF_SIZE	(1 << TRB_MAX_BUFF_SHIFT)
/* How much data is left before the 64KB boundary? */
#define TRB_BUFF_LEN_UP_TO_BOUNDARY(addr)	(TRB_MAX_BUFF_SIZE - \
					(addr & (TRB_MAX_BUFF_SIZE - 1)))
#define MAX_SOFT_RETRY		3

struct xhci_segment {
	union xhci_trb		*trbs;
	/* private to HCD */
	struct xhci_segment	*next;
	dma_addr_t		dma;
	/* Max packet sized bounce buffer for td-fragmant alignment */
	dma_addr_t		bounce_dma;
	void			*bounce_buf;
	unsigned int		bounce_offs;
	unsigned int		bounce_len;

	ANDROID_KABI_RESERVE(1);
};

enum xhci_cancelled_td_status {
	TD_DIRTY = 0,
	TD_HALTED,
	TD_CLEARING_CACHE,
	TD_CLEARING_CACHE_DEFERRED,
	TD_CLEARED,
};

struct xhci_td {
	struct list_head	td_list;
	struct list_head	cancelled_td_list;
	int			status;
	enum xhci_cancelled_td_status	cancel_status;
	struct urb		*urb;
	struct xhci_segment	*start_seg;
	union xhci_trb		*first_trb;
	union xhci_trb		*last_trb;
	struct xhci_segment	*last_trb_seg;
	struct xhci_segment	*bounce_seg;
	/* actual_length of the URB has already been set */
	bool			urb_length_set;
	bool			error_mid_td;
	unsigned int		num_trbs;
};

/* xHCI command default timeout value */
#define XHCI_CMD_DEFAULT_TIMEOUT	(5 * HZ)

/* command descriptor */
struct xhci_cd {
	struct xhci_command	*command;
	union xhci_trb		*cmd_trb;
};

enum xhci_ring_type {
	TYPE_CTRL = 0,
	TYPE_ISOC,
	TYPE_BULK,
	TYPE_INTR,
	TYPE_STREAM,
	TYPE_COMMAND,
	TYPE_EVENT,
};

static inline const char *xhci_ring_type_string(enum xhci_ring_type type)
{
	switch (type) {
	case TYPE_CTRL:
		return "CTRL";
	case TYPE_ISOC:
		return "ISOC";
	case TYPE_BULK:
		return "BULK";
	case TYPE_INTR:
		return "INTR";
	case TYPE_STREAM:
		return "STREAM";
	case TYPE_COMMAND:
		return "CMD";
	case TYPE_EVENT:
		return "EVENT";
	}

	return "UNKNOWN";
}

struct xhci_ring {
	struct xhci_segment	*first_seg;
	struct xhci_segment	*last_seg;
	union  xhci_trb		*enqueue;
	struct xhci_segment	*enq_seg;
	union  xhci_trb		*dequeue;
	struct xhci_segment	*deq_seg;
	struct list_head	td_list;
	/*
	 * Write the cycle state into the TRB cycle field to give ownership of
	 * the TRB to the host controller (if we are the producer), or to check
	 * if we own the TRB (if we are the consumer).  See section 4.9.1.
	 */
	u32			cycle_state;
	unsigned int            err_count;
	unsigned int		stream_id;
	unsigned int		num_segs;
	unsigned int		num_trbs_free;
	unsigned int		num_trbs_free_temp;
	unsigned int		bounce_buf_len;
	enum xhci_ring_type	type;
	bool			last_td_was_short;
	struct radix_tree_root	*trb_address_map;

	ANDROID_KABI_RESERVE(1);
	ANDROID_KABI_RESERVE(2);
};

struct xhci_erst_entry {
	/* 64-bit event ring segment address */
	__le64	seg_addr;
	__le32	seg_size;
	/* Set to zero */
	__le32	rsvd;
};

struct xhci_erst {
	struct xhci_erst_entry	*entries;
	unsigned int		num_entries;
	/* xhci->event_ring keeps track of segment dma addresses */
	dma_addr_t		erst_dma_addr;
	/* Num entries the ERST can contain */
	unsigned int		erst_size;

	ANDROID_KABI_RESERVE(1);
};

struct xhci_scratchpad {
	u64 *sp_array;
	dma_addr_t sp_dma;
	void **sp_buffers;
};

struct urb_priv {
	int	num_tds;
	int	num_tds_done;
	struct	xhci_td	td[];
};

/*
 * Each segment table entry is 4*32bits long.  1K seems like an ok size:
 * (1K bytes * 8bytes/bit) / (4*32 bits) = 64 segment entries in the table,
 * meaning 64 ring segments.
 * Initial allocated size of the ERST, in number of entries */
#define	ERST_NUM_SEGS	1
/* Initial allocated size of the ERST, in number of entries */
#define	ERST_SIZE	64
/* Initial number of event segment rings allocated */
#define	ERST_ENTRIES	1
/* Poll every 60 seconds */
#define	POLL_TIMEOUT	60
/* Stop endpoint command timeout (secs) for URB cancellation watchdog timer */
#define XHCI_STOP_EP_CMD_TIMEOUT	5
/* XXX: Make these module parameters */

struct s3_save {
	u32	command;
	u32	dev_nt;
	u64	dcbaa_ptr;
	u32	config_reg;
	u32	irq_pending;
	u32	irq_control;
	u32	erst_size;
	u64	erst_base;
	u64	erst_dequeue;
};

/* Use for lpm */
struct dev_info {
	u32			dev_id;
	struct	list_head	list;
};

struct xhci_bus_state {
	unsigned long		bus_suspended;
	unsigned long		next_statechange;

	/* Port suspend arrays are indexed by the portnum of the fake roothub */
	/* ports suspend status arrays - max 31 ports for USB2, 15 for USB3 */
	u32			port_c_suspend;
	u32			suspended_ports;
	u32			port_remote_wakeup;
	unsigned long		resume_done[USB_MAXCHILDREN];
	/* which ports have started to resume */
	unsigned long		resuming_ports;
	/* Which ports are waiting on RExit to U0 transition. */
	unsigned long		rexit_ports;
	struct completion	rexit_done[USB_MAXCHILDREN];
	struct completion	u3exit_done[USB_MAXCHILDREN];
};


/*
 * It can take up to 20 ms to transition from RExit to U0 on the
 * Intel Lynx Point LP xHCI host.
 */
#define	XHCI_MAX_REXIT_TIMEOUT_MS	20
struct xhci_port_cap {
	u32			*psi;	/* array of protocol speed ID entries */
	u8			psi_count;
	u8			psi_uid_count;
	u8			maj_rev;
	u8			min_rev;
};

struct xhci_port {
	__le32 __iomem		*addr;
	int			hw_portnum;
	int			hcd_portnum;
	struct xhci_hub		*rhub;
	struct xhci_port_cap	*port_cap;
};

struct xhci_hub {
	struct xhci_port	**ports;
	unsigned int		num_ports;
	struct usb_hcd		*hcd;
	/* keep track of bus suspend info */
	struct xhci_bus_state   bus_state;
	/* supported prococol extended capabiliy values */
	u8			maj_rev;
	u8			min_rev;
};

/* There is one xhci_hcd structure per controller */
struct xhci_hcd {
	struct usb_hcd *main_hcd;
	struct usb_hcd *shared_hcd;
	/* glue to PCI and HCD framework */
	struct xhci_cap_regs __iomem *cap_regs;
	struct xhci_op_regs __iomem *op_regs;
	struct xhci_run_regs __iomem *run_regs;
	struct xhci_doorbell_array __iomem *dba;
	/* Our HCD's current interrupter register set */
	struct	xhci_intr_reg __iomem *ir_set;

	/* Cached register copies of read-only HC data */
	__u32		hcs_params1;
	__u32		hcs_params2;
	__u32		hcs_params3;
	__u32		hcc_params;
	__u32		hcc_params2;

	spinlock_t	lock;

	/* packed release number */
	u8		sbrn;
	u16		hci_version;
	u8		max_slots;
	u8		max_interrupters;
	u8		max_ports;
	u8		isoc_threshold;
	/* imod_interval in ns (I * 250ns) */
	u32		imod_interval;
	int		event_ring_max;
	/* 4KB min, 128MB max */
	int		page_size;
	/* Valid values are 12 to 20, inclusive */
	int		page_shift;
	/* msi-x vectors */
	int		msix_count;
	/* optional clocks */
	struct clk		*clk;
	struct clk		*reg_clk;
	/* optional reset controller */
	struct reset_control *reset;
	/* data structures */
	struct xhci_device_context_array *dcbaa;
	struct xhci_ring	*cmd_ring;
	unsigned int            cmd_ring_state;
#define CMD_RING_STATE_RUNNING         (1 << 0)
#define CMD_RING_STATE_ABORTED         (1 << 1)
#define CMD_RING_STATE_STOPPED         (1 << 2)
	struct list_head        cmd_list;
	unsigned int		cmd_ring_reserved_trbs;
	struct delayed_work	cmd_timer;
	struct completion	cmd_ring_stop_completion;
	struct xhci_command	*current_cmd;
	struct xhci_ring	*event_ring;
	struct xhci_erst	erst;
	/* Scratchpad */
	struct xhci_scratchpad  *scratchpad;
	/* Store LPM test failed devices' information */
	struct list_head	lpm_failed_devs;

	/* slot enabling and address device helpers */
	/* these are not thread safe so use mutex */
	struct mutex mutex;
	/* For USB 3.0 LPM enable/disable. */
	struct xhci_command		*lpm_command;
	/* Internal mirror of the HW's dcbaa */
	struct xhci_virt_device	*devs[MAX_HC_SLOTS];
	/* For keeping track of bandwidth domains per roothub. */
	struct xhci_root_port_bw_info	*rh_bw;

	/* DMA pools */
	struct dma_pool	*device_pool;
	struct dma_pool	*segment_pool;
	struct dma_pool	*small_streams_pool;
	struct dma_pool	*medium_streams_pool;

	/* Host controller watchdog timer structures */
	unsigned int		xhc_state;

	u32			command;
	struct s3_save		s3;
/* Host controller is dying - not responding to commands. "I'm not dead yet!"
 *
 * xHC interrupts have been disabled and a watchdog timer will (or has already)
 * halt the xHCI host, and complete all URBs with an -ESHUTDOWN code.  Any code
 * that sees this status (other than the timer that set it) should stop touching
 * hardware immediately.  Interrupt handlers should return immediately when
 * they see this status (any time they drop and re-acquire xhci->lock).
 * xhci_urb_dequeue() should call usb_hcd_check_unlink_urb() and return without
 * putting the TD on the canceled list, etc.
 *
 * There are no reports of xHCI host controllers that display this issue.
 */
#define XHCI_STATE_DYING	(1 << 0)
#define XHCI_STATE_HALTED	(1 << 1)
#define XHCI_STATE_REMOVING	(1 << 2)
	unsigned long long	quirks;
#define	XHCI_LINK_TRB_QUIRK	BIT_ULL(0)
#define XHCI_RESET_EP_QUIRK	BIT_ULL(1)
#define XHCI_NEC_HOST		BIT_ULL(2)
#define XHCI_AMD_PLL_FIX	BIT_ULL(3)
#define XHCI_SPURIOUS_SUCCESS	BIT_ULL(4)
/*
 * Certain Intel host controllers have a limit to the number of endpoint
 * contexts they can handle.  Ideally, they would signal that they can't handle
 * anymore endpoint contexts by returning a Resource Error for the Configure
 * Endpoint command, but they don't.  Instead they expect software to keep track
 * of the number of active endpoints for them, across configure endpoint
 * commands, reset device commands, disable slot commands, and address device
 * commands.
 */
#define XHCI_EP_LIMIT_QUIRK	BIT_ULL(5)
#define XHCI_BROKEN_MSI		BIT_ULL(6)
#define XHCI_RESET_ON_RESUME	BIT_ULL(7)
#define	XHCI_SW_BW_CHECKING	BIT_ULL(8)
#define XHCI_AMD_0x96_HOST	BIT_ULL(9)
#define XHCI_TRUST_TX_LENGTH	BIT_ULL(10)
#define XHCI_LPM_SUPPORT	BIT_ULL(11)
#define XHCI_INTEL_HOST		BIT_ULL(12)
#define XHCI_SPURIOUS_REBOOT	BIT_ULL(13)
#define XHCI_COMP_MODE_QUIRK	BIT_ULL(14)
#define XHCI_AVOID_BEI		BIT_ULL(15)
#define XHCI_PLAT		BIT_ULL(16)
#define XHCI_SLOW_SUSPEND	BIT_ULL(17)
#define XHCI_SPURIOUS_WAKEUP	BIT_ULL(18)
/* For controllers with a broken beyond repair streams implementation */
#define XHCI_BROKEN_STREAMS	BIT_ULL(19)
#define XHCI_PME_STUCK_QUIRK	BIT_ULL(20)
#define XHCI_MTK_HOST		BIT_ULL(21)
#define XHCI_SSIC_PORT_UNUSED	BIT_ULL(22)
#define XHCI_NO_64BIT_SUPPORT	BIT_ULL(23)
#define XHCI_MISSING_CAS	BIT_ULL(24)
/* For controller with a broken Port Disable implementation */
#define XHCI_BROKEN_PORT_PED	BIT_ULL(25)
#define XHCI_LIMIT_ENDPOINT_INTERVAL_7	BIT_ULL(26)
#define XHCI_U2_DISABLE_WAKE	BIT_ULL(27)
#define XHCI_ASMEDIA_MODIFY_FLOWCONTROL	BIT_ULL(28)
#define XHCI_HW_LPM_DISABLE	BIT_ULL(29)
#define XHCI_SUSPEND_DELAY	BIT_ULL(30)
#define XHCI_INTEL_USB_ROLE_SW	BIT_ULL(31)
#define XHCI_ZERO_64B_REGS	BIT_ULL(32)
#define XHCI_DEFAULT_PM_RUNTIME_ALLOW	BIT_ULL(33)
#define XHCI_RESET_PLL_ON_DISCONNECT	BIT_ULL(34)
#define XHCI_SNPS_BROKEN_SUSPEND    BIT_ULL(35)
#define XHCI_RENESAS_FW_QUIRK	BIT_ULL(36)
#define XHCI_SKIP_PHY_INIT	BIT_ULL(37)
#define XHCI_DISABLE_SPARSE	BIT_ULL(38)
#define XHCI_SG_TRB_CACHE_SIZE_QUIRK	BIT_ULL(39)
#define XHCI_NO_SOFT_RETRY	BIT_ULL(40)
#define XHCI_EP_CTX_BROKEN_DCS	BIT_ULL(42)
#define XHCI_SUSPEND_RESUME_CLKS	BIT_ULL(43)
#define XHCI_RESET_TO_DEFAULT	BIT_ULL(44)
#define XHCI_TRB_OVERFETCH	BIT_ULL(45)
#define XHCI_ZHAOXIN_HOST	BIT_ULL(46)

	unsigned int		num_active_eps;
	unsigned int		limit_active_eps;
	struct xhci_port	*hw_ports;
	struct xhci_hub		usb2_rhub;
	struct xhci_hub		usb3_rhub;
	/* support xHCI 1.0 spec USB2 hardware LPM */
	unsigned		hw_lpm_support:1;
	/* Broken Suspend flag for SNPS Suspend resume issue */
	unsigned		broken_suspend:1;
	/* cached usb2 extened protocol capabilites */
	u32                     *ext_caps;
	unsigned int            num_ext_caps;
	/* cached extended protocol port capabilities */
	struct xhci_port_cap	*port_caps;
	unsigned int		num_port_caps;
	/* Compliance Mode Recovery Data */
	struct timer_list	comp_mode_recovery_timer;
	u32			port_status_u0;
	u16			test_mode;
/* Compliance Mode Timer Triggered every 2 seconds */
#define COMP_MODE_RCVRY_MSECS 2000

	struct dentry		*debugfs_root;
	struct dentry		*debugfs_slots;
	struct list_head	regset_list;

	void			*dbc;

	/* Used for bug 194461020 */
	ANDROID_KABI_USE(1, struct xhci_vendor_ops *vendor_ops);

	ANDROID_KABI_RESERVE(2);
	ANDROID_KABI_RESERVE(3);
	ANDROID_KABI_RESERVE(4);

	/* platform-specific data -- must come last */
	unsigned long		priv[] __aligned(sizeof(s64));
};

/* Platform specific overrides to generic XHCI hc_driver ops */
struct xhci_driver_overrides {
	size_t extra_priv_size;
	int (*reset)(struct usb_hcd *hcd);
	int (*start)(struct usb_hcd *hcd);
	int (*add_endpoint)(struct usb_hcd *hcd, struct usb_device *udev,
			    struct usb_host_endpoint *ep);
	int (*drop_endpoint)(struct usb_hcd *hcd, struct usb_device *udev,
			     struct usb_host_endpoint *ep);
	int (*check_bandwidth)(struct usb_hcd *, struct usb_device *);
	void (*reset_bandwidth)(struct usb_hcd *, struct usb_device *);
	int (*address_device)(struct usb_hcd *hcd, struct usb_device *udev);
	int (*bus_suspend)(struct usb_hcd *hcd);
	int (*bus_resume)(struct usb_hcd *hcd);
};

#define	XHCI_CFC_DELAY		10

/* convert between an HCD pointer and the corresponding EHCI_HCD */
static inline struct xhci_hcd *hcd_to_xhci(struct usb_hcd *hcd)
{
	struct usb_hcd *primary_hcd;

	if (usb_hcd_is_primary_hcd(hcd))
		primary_hcd = hcd;
	else
		primary_hcd = hcd->primary_hcd;

	return (struct xhci_hcd *) (primary_hcd->hcd_priv);
}

static inline struct usb_hcd *xhci_to_hcd(struct xhci_hcd *xhci)
{
	return xhci->main_hcd;
}

#define xhci_dbg(xhci, fmt, args...) \
	dev_dbg(xhci_to_hcd(xhci)->self.controller , fmt , ## args)
#define xhci_err(xhci, fmt, args...) \
	dev_err(xhci_to_hcd(xhci)->self.controller , fmt , ## args)
#define xhci_warn(xhci, fmt, args...) \
	dev_warn(xhci_to_hcd(xhci)->self.controller , fmt , ## args)
#define xhci_warn_ratelimited(xhci, fmt, args...) \
	dev_warn_ratelimited(xhci_to_hcd(xhci)->self.controller , fmt , ## args)
#define xhci_info(xhci, fmt, args...) \
	dev_info(xhci_to_hcd(xhci)->self.controller , fmt , ## args)

/*
 * Registers should always be accessed with double word or quad word accesses.
 *
 * Some xHCI implementations may support 64-bit address pointers.  Registers
 * with 64-bit address pointers should be written to with dword accesses by
 * writing the low dword first (ptr[0]), then the high dword (ptr[1]) second.
 * xHCI implementations that do not support 64-bit address pointers will ignore
 * the high dword, and write order is irrelevant.
 */
static inline u64 xhci_read_64(const struct xhci_hcd *xhci,
		__le64 __iomem *regs)
{
	return lo_hi_readq(regs);
}
static inline void xhci_write_64(struct xhci_hcd *xhci,
				 const u64 val, __le64 __iomem *regs)
{
	lo_hi_writeq(val, regs);
}

static inline int xhci_link_trb_quirk(struct xhci_hcd *xhci)
{
	return xhci->quirks & XHCI_LINK_TRB_QUIRK;
}

/* xHCI debugging */
char *xhci_get_slot_state(struct xhci_hcd *xhci,
		struct xhci_container_ctx *ctx);
void xhci_dbg_trace(struct xhci_hcd *xhci, void (*trace)(struct va_format *),
			const char *fmt, ...);

/* xHCI memory management */
void xhci_mem_cleanup(struct xhci_hcd *xhci);
int xhci_mem_init(struct xhci_hcd *xhci, gfp_t flags);
void xhci_free_virt_device(struct xhci_hcd *xhci, int slot_id);
int xhci_alloc_virt_device(struct xhci_hcd *xhci, int slot_id, struct usb_device *udev, gfp_t flags);
int xhci_setup_addressable_virt_dev(struct xhci_hcd *xhci, struct usb_device *udev);
void xhci_copy_ep0_dequeue_into_input_ctx(struct xhci_hcd *xhci,
		struct usb_device *udev);
unsigned int xhci_get_endpoint_index(struct usb_endpoint_descriptor *desc);
unsigned int xhci_get_endpoint_address(unsigned int ep_index);
unsigned int xhci_last_valid_endpoint(u32 added_ctxs);
void xhci_endpoint_zero(struct xhci_hcd *xhci, struct xhci_virt_device *virt_dev, struct usb_host_endpoint *ep);
void xhci_update_tt_active_eps(struct xhci_hcd *xhci,
		struct xhci_virt_device *virt_dev,
		int old_active_eps);
void xhci_clear_endpoint_bw_info(struct xhci_bw_info *bw_info);
void xhci_update_bw_info(struct xhci_hcd *xhci,
		struct xhci_container_ctx *in_ctx,
		struct xhci_input_control_ctx *ctrl_ctx,
		struct xhci_virt_device *virt_dev);
void xhci_endpoint_copy(struct xhci_hcd *xhci,
		struct xhci_container_ctx *in_ctx,
		struct xhci_container_ctx *out_ctx,
		unsigned int ep_index);
void xhci_slot_copy(struct xhci_hcd *xhci,
		struct xhci_container_ctx *in_ctx,
		struct xhci_container_ctx *out_ctx);
int xhci_endpoint_init(struct xhci_hcd *xhci, struct xhci_virt_device *virt_dev,
		struct usb_device *udev, struct usb_host_endpoint *ep,
		gfp_t mem_flags);
struct xhci_ring *xhci_ring_alloc(struct xhci_hcd *xhci,
		unsigned int num_segs, unsigned int cycle_state,
		enum xhci_ring_type type, unsigned int max_packet, gfp_t flags);
void xhci_ring_free(struct xhci_hcd *xhci, struct xhci_ring *ring);
int xhci_ring_expansion(struct xhci_hcd *xhci, struct xhci_ring *ring,
		unsigned int num_trbs, gfp_t flags);
int xhci_alloc_erst(struct xhci_hcd *xhci,
		struct xhci_ring *evt_ring,
		struct xhci_erst *erst,
		gfp_t flags);
void xhci_initialize_ring_info(struct xhci_ring *ring,
			unsigned int cycle_state);
void xhci_free_erst(struct xhci_hcd *xhci, struct xhci_erst *erst);
void xhci_free_endpoint_ring(struct xhci_hcd *xhci,
		struct xhci_virt_device *virt_dev,
		unsigned int ep_index);
struct xhci_stream_info *xhci_alloc_stream_info(struct xhci_hcd *xhci,
		unsigned int num_stream_ctxs,
		unsigned int num_streams,
		unsigned int max_packet, gfp_t flags);
void xhci_free_stream_info(struct xhci_hcd *xhci,
		struct xhci_stream_info *stream_info);
void xhci_setup_streams_ep_input_ctx(struct xhci_hcd *xhci,
		struct xhci_ep_ctx *ep_ctx,
		struct xhci_stream_info *stream_info);
void xhci_setup_no_streams_ep_input_ctx(struct xhci_ep_ctx *ep_ctx,
		struct xhci_virt_ep *ep);
void xhci_free_device_endpoint_resources(struct xhci_hcd *xhci,
	struct xhci_virt_device *virt_dev, bool drop_control_ep);
struct xhci_ring *xhci_dma_to_transfer_ring(
		struct xhci_virt_ep *ep,
		u64 address);
struct xhci_command *xhci_alloc_command(struct xhci_hcd *xhci,
		bool allocate_completion, gfp_t mem_flags);
struct xhci_command *xhci_alloc_command_with_ctx(struct xhci_hcd *xhci,
		bool allocate_completion, gfp_t mem_flags);
void xhci_urb_free_priv(struct urb_priv *urb_priv);
void xhci_free_command(struct xhci_hcd *xhci,
		struct xhci_command *command);
struct xhci_container_ctx *xhci_alloc_container_ctx(struct xhci_hcd *xhci,
		int type, gfp_t flags);
void xhci_free_container_ctx(struct xhci_hcd *xhci,
		struct xhci_container_ctx *ctx);

/* xHCI host controller glue */
typedef void (*xhci_get_quirks_t)(struct device *, struct xhci_hcd *);
int xhci_handshake(void __iomem *ptr, u32 mask, u32 done, u64 timeout_us);
int xhci_handshake_check_state(struct xhci_hcd *xhci, void __iomem *ptr,
		u32 mask, u32 done, int usec, unsigned int exit_state);
void xhci_quiesce(struct xhci_hcd *xhci);
int xhci_halt(struct xhci_hcd *xhci);
int xhci_start(struct xhci_hcd *xhci);
int xhci_reset(struct xhci_hcd *xhci, u64 timeout_us);
int xhci_run(struct usb_hcd *hcd);
int xhci_gen_setup(struct usb_hcd *hcd, xhci_get_quirks_t get_quirks);
void xhci_shutdown(struct usb_hcd *hcd);
void xhci_init_driver(struct hc_driver *drv,
		      const struct xhci_driver_overrides *over);
int xhci_add_endpoint(struct usb_hcd *hcd, struct usb_device *udev,
		      struct usb_host_endpoint *ep);
int xhci_drop_endpoint(struct usb_hcd *hcd, struct usb_device *udev,
		       struct usb_host_endpoint *ep);
int xhci_check_bandwidth(struct usb_hcd *hcd, struct usb_device *udev);
void xhci_reset_bandwidth(struct usb_hcd *hcd, struct usb_device *udev);
int xhci_address_device(struct usb_hcd *hcd, struct usb_device *udev);
int xhci_disable_slot(struct xhci_hcd *xhci, u32 slot_id);
int xhci_ext_cap_init(struct xhci_hcd *xhci);

int xhci_suspend(struct xhci_hcd *xhci, bool do_wakeup);
int xhci_resume(struct xhci_hcd *xhci, bool hibernated);

irqreturn_t xhci_irq(struct usb_hcd *hcd);
irqreturn_t xhci_msi_irq(int irq, void *hcd);
int xhci_alloc_dev(struct usb_hcd *hcd, struct usb_device *udev);
int xhci_alloc_tt_info(struct xhci_hcd *xhci,
		struct xhci_virt_device *virt_dev,
		struct usb_device *hdev,
		struct usb_tt *tt, gfp_t mem_flags);

/* xHCI ring, segment, TRB, and TD functions */
dma_addr_t xhci_trb_virt_to_dma(struct xhci_segment *seg, union xhci_trb *trb);
struct xhci_segment *trb_in_td(struct xhci_hcd *xhci,
		struct xhci_segment *start_seg, union xhci_trb *start_trb,
		union xhci_trb *end_trb, dma_addr_t suspect_dma, bool debug);
int xhci_is_vendor_info_code(struct xhci_hcd *xhci, unsigned int trb_comp_code);
void xhci_ring_cmd_db(struct xhci_hcd *xhci);
int xhci_queue_slot_control(struct xhci_hcd *xhci, struct xhci_command *cmd,
		u32 trb_type, u32 slot_id);
int xhci_queue_address_device(struct xhci_hcd *xhci, struct xhci_command *cmd,
		dma_addr_t in_ctx_ptr, u32 slot_id, enum xhci_setup_dev);
int xhci_queue_vendor_command(struct xhci_hcd *xhci, struct xhci_command *cmd,
		u32 field1, u32 field2, u32 field3, u32 field4);
int xhci_queue_stop_endpoint(struct xhci_hcd *xhci, struct xhci_command *cmd,
		int slot_id, unsigned int ep_index, int suspend);
int xhci_queue_ctrl_tx(struct xhci_hcd *xhci, gfp_t mem_flags, struct urb *urb,
		int slot_id, unsigned int ep_index);
int xhci_queue_bulk_tx(struct xhci_hcd *xhci, gfp_t mem_flags, struct urb *urb,
		int slot_id, unsigned int ep_index);
int xhci_queue_intr_tx(struct xhci_hcd *xhci, gfp_t mem_flags, struct urb *urb,
		int slot_id, unsigned int ep_index);
int xhci_queue_isoc_tx_prepare(struct xhci_hcd *xhci, gfp_t mem_flags,
		struct urb *urb, int slot_id, unsigned int ep_index);
int xhci_queue_configure_endpoint(struct xhci_hcd *xhci,
		struct xhci_command *cmd, dma_addr_t in_ctx_ptr, u32 slot_id,
		bool command_must_succeed);
int xhci_queue_evaluate_context(struct xhci_hcd *xhci, struct xhci_command *cmd,
		dma_addr_t in_ctx_ptr, u32 slot_id, bool command_must_succeed);
int xhci_queue_reset_ep(struct xhci_hcd *xhci, struct xhci_command *cmd,
		int slot_id, unsigned int ep_index,
		enum xhci_ep_reset_type reset_type);
int xhci_queue_reset_device(struct xhci_hcd *xhci, struct xhci_command *cmd,
		u32 slot_id);
void xhci_cleanup_stalled_ring(struct xhci_hcd *xhci, unsigned int slot_id,
			       unsigned int ep_index, unsigned int stream_id,
			       struct xhci_td *td);
void xhci_stop_endpoint_command_watchdog(struct timer_list *t);
void xhci_handle_command_timeout(struct work_struct *work);

void xhci_ring_ep_doorbell(struct xhci_hcd *xhci, unsigned int slot_id,
		unsigned int ep_index, unsigned int stream_id);
void xhci_ring_doorbell_for_active_rings(struct xhci_hcd *xhci,
		unsigned int slot_id,
		unsigned int ep_index);
void xhci_cleanup_command_queue(struct xhci_hcd *xhci);
void inc_deq(struct xhci_hcd *xhci, struct xhci_ring *ring);
unsigned int count_trbs(u64 addr, u64 len);

/* xHCI roothub code */
void xhci_set_link_state(struct xhci_hcd *xhci, struct xhci_port *port,
				u32 link_state);
void xhci_test_and_clear_bit(struct xhci_hcd *xhci, struct xhci_port *port,
				u32 port_bit);
int xhci_hub_control(struct usb_hcd *hcd, u16 typeReq, u16 wValue, u16 wIndex,
		char *buf, u16 wLength);
int xhci_hub_status_data(struct usb_hcd *hcd, char *buf);
int xhci_find_raw_port_number(struct usb_hcd *hcd, int port1);
struct xhci_hub *xhci_get_rhub(struct usb_hcd *hcd);

void xhci_hc_died(struct xhci_hcd *xhci);

#ifdef CONFIG_PM
int xhci_bus_suspend(struct usb_hcd *hcd);
int xhci_bus_resume(struct usb_hcd *hcd);
unsigned long xhci_get_resuming_ports(struct usb_hcd *hcd);
#else
#define	xhci_bus_suspend	NULL
#define	xhci_bus_resume		NULL
#define	xhci_get_resuming_ports	NULL
#endif	/* CONFIG_PM */

u32 xhci_port_state_to_neutral(u32 state);
int xhci_find_slot_id_by_port(struct usb_hcd *hcd, struct xhci_hcd *xhci,
		u16 port);
void xhci_ring_device(struct xhci_hcd *xhci, int slot_id);

/* xHCI contexts */
struct xhci_input_control_ctx *xhci_get_input_control_ctx(struct xhci_container_ctx *ctx);
struct xhci_slot_ctx *xhci_get_slot_ctx(struct xhci_hcd *xhci, struct xhci_container_ctx *ctx);
struct xhci_ep_ctx *xhci_get_ep_ctx(struct xhci_hcd *xhci, struct xhci_container_ctx *ctx, unsigned int ep_index);

struct xhci_ring *xhci_triad_to_transfer_ring(struct xhci_hcd *xhci,
		unsigned int slot_id, unsigned int ep_index,
		unsigned int stream_id);

static inline struct xhci_ring *xhci_urb_to_transfer_ring(struct xhci_hcd *xhci,
								struct urb *urb)
{
	return xhci_triad_to_transfer_ring(xhci, urb->dev->slot_id,
					xhci_get_endpoint_index(&urb->ep->desc),
					urb->stream_id);
}

/**
 * struct xhci_vendor_ops - function callbacks for vendor specific operations
 * @vendor_init: called for vendor init process
 * @vendor_cleanup: called for vendor cleanup process
 * @is_usb_offload_enabled: called to check if usb offload enabled
 * @queue_irq_work: called to queue vendor specific irq work
 * @alloc_dcbaa: called when allocating vendor specific dcbaa
 * @free_dcbaa: called to free vendor specific dcbaa
 * @alloc_transfer_ring: called when remote transfer ring allocation is required
 * @free_transfer_ring: called to free vendor specific transfer ring
 * @sync_dev_ctx: called when synchronization for device context is required
 * @alloc_container_ctx: called when allocating vendor specific container context
 * @free_container_ctx: called to free vendor specific container context
 */
struct xhci_vendor_ops {
	int (*vendor_init)(struct xhci_hcd *xhci);
	void (*vendor_cleanup)(struct xhci_hcd *xhci);
	bool (*is_usb_offload_enabled)(struct xhci_hcd *xhci,
				       struct xhci_virt_device *vdev,
				       unsigned int ep_index);
	irqreturn_t (*queue_irq_work)(struct xhci_hcd *xhci);

	struct xhci_device_context_array *(*alloc_dcbaa)(struct xhci_hcd *xhci,
							 gfp_t flags);
	void (*free_dcbaa)(struct xhci_hcd *xhci);

	struct xhci_ring *(*alloc_transfer_ring)(struct xhci_hcd *xhci,
			u32 endpoint_type, enum xhci_ring_type ring_type,
			unsigned int max_packet, gfp_t mem_flags);
	void (*free_transfer_ring)(struct xhci_hcd *xhci,
			struct xhci_virt_device *virt_dev, unsigned int ep_index);
	int (*sync_dev_ctx)(struct xhci_hcd *xhci, unsigned int slot_id);
	bool (*usb_offload_skip_urb)(struct xhci_hcd *xhci, struct urb *urb);
	void (*alloc_container_ctx)(struct xhci_hcd *xhci, struct xhci_container_ctx *ctx,
				    int type, gfp_t flags);
	void (*free_container_ctx)(struct xhci_hcd *xhci, struct xhci_container_ctx *ctx);
};

struct xhci_vendor_ops *xhci_vendor_get_ops(struct xhci_hcd *xhci);

int xhci_vendor_sync_dev_ctx(struct xhci_hcd *xhci, unsigned int slot_id);
bool xhci_vendor_usb_offload_skip_urb(struct xhci_hcd *xhci, struct urb *urb);
void xhci_vendor_free_transfer_ring(struct xhci_hcd *xhci,
		struct xhci_virt_device *virt_dev, unsigned int ep_index);
bool xhci_vendor_is_usb_offload_enabled(struct xhci_hcd *xhci,
		struct xhci_virt_device *virt_dev, unsigned int ep_index);

/*
 * TODO: As per spec Isochronous IDT transmissions are supported. We bypass
 * them anyways as we where unable to find a device that matches the
 * constraints.
 */
static inline bool xhci_urb_suitable_for_idt(struct urb *urb)
{
	if (!usb_endpoint_xfer_isoc(&urb->ep->desc) && usb_urb_dir_out(urb) &&
	    usb_endpoint_maxp(&urb->ep->desc) >= TRB_IDT_MAX_SIZE &&
	    urb->transfer_buffer_length <= TRB_IDT_MAX_SIZE &&
	    !(urb->transfer_flags & URB_NO_TRANSFER_DMA_MAP) &&
	    !urb->num_sgs)
		return true;

	return false;
}

static inline char *xhci_slot_state_string(u32 state)
{
	switch (state) {
	case SLOT_STATE_ENABLED:
		return "enabled/disabled";
	case SLOT_STATE_DEFAULT:
		return "default";
	case SLOT_STATE_ADDRESSED:
		return "addressed";
	case SLOT_STATE_CONFIGURED:
		return "configured";
	default:
		return "reserved";
	}
}

static inline const char *xhci_decode_trb(char *str, size_t size,
					  u32 field0, u32 field1, u32 field2, u32 field3)
{
	int type = TRB_FIELD_TO_TYPE(field3);

	switch (type) {
	case TRB_LINK:
		snprintf(str, size,
			"LINK %08x%08x intr %d type '%s' flags %c:%c:%c:%c",
			field1, field0, GET_INTR_TARGET(field2),
			xhci_trb_type_string(type),
			field3 & TRB_IOC ? 'I' : 'i',
			field3 & TRB_CHAIN ? 'C' : 'c',
			field3 & TRB_TC ? 'T' : 't',
			field3 & TRB_CYCLE ? 'C' : 'c');
		break;
	case TRB_TRANSFER:
	case TRB_COMPLETION:
	case TRB_PORT_STATUS:
	case TRB_BANDWIDTH_EVENT:
	case TRB_DOORBELL:
	case TRB_HC_EVENT:
	case TRB_DEV_NOTE:
	case TRB_MFINDEX_WRAP:
		snprintf(str, size,
			"TRB %08x%08x status '%s' len %d slot %d ep %d type '%s' flags %c:%c",
			field1, field0,
			xhci_trb_comp_code_string(GET_COMP_CODE(field2)),
			EVENT_TRB_LEN(field2), TRB_TO_SLOT_ID(field3),
			/* Macro decrements 1, maybe it shouldn't?!? */
			TRB_TO_EP_INDEX(field3) + 1,
			xhci_trb_type_string(type),
			field3 & EVENT_DATA ? 'E' : 'e',
			field3 & TRB_CYCLE ? 'C' : 'c');

		break;
	case TRB_SETUP:
		snprintf(str, size,
			"bRequestType %02x bRequest %02x wValue %02x%02x wIndex %02x%02x wLength %d length %d TD size %d intr %d type '%s' flags %c:%c:%c",
				field0 & 0xff,
				(field0 & 0xff00) >> 8,
				(field0 & 0xff000000) >> 24,
				(field0 & 0xff0000) >> 16,
				(field1 & 0xff00) >> 8,
				field1 & 0xff,
				(field1 & 0xff000000) >> 16 |
				(field1 & 0xff0000) >> 16,
				TRB_LEN(field2), GET_TD_SIZE(field2),
				GET_INTR_TARGET(field2),
				xhci_trb_type_string(type),
				field3 & TRB_IDT ? 'I' : 'i',
				field3 & TRB_IOC ? 'I' : 'i',
				field3 & TRB_CYCLE ? 'C' : 'c');
		break;
	case TRB_DATA:
		snprintf(str, size,
			 "Buffer %08x%08x length %d TD size %d intr %d type '%s' flags %c:%c:%c:%c:%c:%c:%c",
				field1, field0, TRB_LEN(field2), GET_TD_SIZE(field2),
				GET_INTR_TARGET(field2),
				xhci_trb_type_string(type),
				field3 & TRB_IDT ? 'I' : 'i',
				field3 & TRB_IOC ? 'I' : 'i',
				field3 & TRB_CHAIN ? 'C' : 'c',
				field3 & TRB_NO_SNOOP ? 'S' : 's',
				field3 & TRB_ISP ? 'I' : 'i',
				field3 & TRB_ENT ? 'E' : 'e',
				field3 & TRB_CYCLE ? 'C' : 'c');
		break;
	case TRB_STATUS:
		snprintf(str, size,
			 "Buffer %08x%08x length %d TD size %d intr %d type '%s' flags %c:%c:%c:%c",
				field1, field0, TRB_LEN(field2), GET_TD_SIZE(field2),
				GET_INTR_TARGET(field2),
				xhci_trb_type_string(type),
				field3 & TRB_IOC ? 'I' : 'i',
				field3 & TRB_CHAIN ? 'C' : 'c',
				field3 & TRB_ENT ? 'E' : 'e',
				field3 & TRB_CYCLE ? 'C' : 'c');
		break;
	case TRB_NORMAL:
	case TRB_ISOC:
	case TRB_EVENT_DATA:
	case TRB_TR_NOOP:
		snprintf(str, size,
			"Buffer %08x%08x length %d TD size %d intr %d type '%s' flags %c:%c:%c:%c:%c:%c:%c:%c",
			field1, field0, TRB_LEN(field2), GET_TD_SIZE(field2),
			GET_INTR_TARGET(field2),
			xhci_trb_type_string(type),
			field3 & TRB_BEI ? 'B' : 'b',
			field3 & TRB_IDT ? 'I' : 'i',
			field3 & TRB_IOC ? 'I' : 'i',
			field3 & TRB_CHAIN ? 'C' : 'c',
			field3 & TRB_NO_SNOOP ? 'S' : 's',
			field3 & TRB_ISP ? 'I' : 'i',
			field3 & TRB_ENT ? 'E' : 'e',
			field3 & TRB_CYCLE ? 'C' : 'c');
		break;

	case TRB_CMD_NOOP:
	case TRB_ENABLE_SLOT:
		snprintf(str, size,
			"%s: flags %c",
			xhci_trb_type_string(type),
			field3 & TRB_CYCLE ? 'C' : 'c');
		break;
	case TRB_DISABLE_SLOT:
	case TRB_NEG_BANDWIDTH:
		snprintf(str, size,
			"%s: slot %d flags %c",
			xhci_trb_type_string(type),
			TRB_TO_SLOT_ID(field3),
			field3 & TRB_CYCLE ? 'C' : 'c');
		break;
	case TRB_ADDR_DEV:
		snprintf(str, size,
			"%s: ctx %08x%08x slot %d flags %c:%c",
			xhci_trb_type_string(type),
			field1, field0,
			TRB_TO_SLOT_ID(field3),
			field3 & TRB_BSR ? 'B' : 'b',
			field3 & TRB_CYCLE ? 'C' : 'c');
		break;
	case TRB_CONFIG_EP:
		snprintf(str, size,
			"%s: ctx %08x%08x slot %d flags %c:%c",
			xhci_trb_type_string(type),
			field1, field0,
			TRB_TO_SLOT_ID(field3),
			field3 & TRB_DC ? 'D' : 'd',
			field3 & TRB_CYCLE ? 'C' : 'c');
		break;
	case TRB_EVAL_CONTEXT:
		snprintf(str, size,
			"%s: ctx %08x%08x slot %d flags %c",
			xhci_trb_type_string(type),
			field1, field0,
			TRB_TO_SLOT_ID(field3),
			field3 & TRB_CYCLE ? 'C' : 'c');
		break;
	case TRB_RESET_EP:
		snprintf(str, size,
			"%s: ctx %08x%08x slot %d ep %d flags %c:%c",
			xhci_trb_type_string(type),
			field1, field0,
			TRB_TO_SLOT_ID(field3),
			/* Macro decrements 1, maybe it shouldn't?!? */
			TRB_TO_EP_INDEX(field3) + 1,
			field3 & TRB_TSP ? 'T' : 't',
			field3 & TRB_CYCLE ? 'C' : 'c');
		break;
	case TRB_STOP_RING:
		snprintf(str, size,
			"%s: slot %d sp %d ep %d flags %c",
			xhci_trb_type_string(type),
			TRB_TO_SLOT_ID(field3),
			TRB_TO_SUSPEND_PORT(field3),
			/* Macro decrements 1, maybe it shouldn't?!? */
			TRB_TO_EP_INDEX(field3) + 1,
			field3 & TRB_CYCLE ? 'C' : 'c');
		break;
	case TRB_SET_DEQ:
		snprintf(str, size,
			"%s: deq %08x%08x stream %d slot %d ep %d flags %c",
			xhci_trb_type_string(type),
			field1, field0,
			TRB_TO_STREAM_ID(field2),
			TRB_TO_SLOT_ID(field3),
			/* Macro decrements 1, maybe it shouldn't?!? */
			TRB_TO_EP_INDEX(field3) + 1,
			field3 & TRB_CYCLE ? 'C' : 'c');
		break;
	case TRB_RESET_DEV:
		snprintf(str, size,
			"%s: slot %d flags %c",
			xhci_trb_type_string(type),
			TRB_TO_SLOT_ID(field3),
			field3 & TRB_CYCLE ? 'C' : 'c');
		break;
	case TRB_FORCE_EVENT:
		snprintf(str, size,
			"%s: event %08x%08x vf intr %d vf id %d flags %c",
			xhci_trb_type_string(type),
			field1, field0,
			TRB_TO_VF_INTR_TARGET(field2),
			TRB_TO_VF_ID(field3),
			field3 & TRB_CYCLE ? 'C' : 'c');
		break;
	case TRB_SET_LT:
		snprintf(str, size,
			"%s: belt %d flags %c",
			xhci_trb_type_string(type),
			TRB_TO_BELT(field3),
			field3 & TRB_CYCLE ? 'C' : 'c');
		break;
	case TRB_GET_BW:
		snprintf(str, size,
			"%s: ctx %08x%08x slot %d speed %d flags %c",
			xhci_trb_type_string(type),
			field1, field0,
			TRB_TO_SLOT_ID(field3),
			TRB_TO_DEV_SPEED(field3),
			field3 & TRB_CYCLE ? 'C' : 'c');
		break;
	case TRB_FORCE_HEADER:
		snprintf(str, size,
			"%s: info %08x%08x%08x pkt type %d roothub port %d flags %c",
			xhci_trb_type_string(type),
			field2, field1, field0 & 0xffffffe0,
			TRB_TO_PACKET_TYPE(field0),
			TRB_TO_ROOTHUB_PORT(field3),
			field3 & TRB_CYCLE ? 'C' : 'c');
		break;
	default:
		snprintf(str, size,
			"type '%s' -> raw %08x %08x %08x %08x",
			xhci_trb_type_string(type),
			field0, field1, field2, field3);
	}

	return str;
}

static inline const char *xhci_decode_ctrl_ctx(char *str,
		unsigned long drop, unsigned long add)
{
	unsigned int	bit;
	int		ret = 0;

	str[0] = '\0';

	if (drop) {
		ret = sprintf(str, "Drop:");
		for_each_set_bit(bit, &drop, 32)
			ret += sprintf(str + ret, " %d%s",
				       bit / 2,
				       bit % 2 ? "in":"out");
		ret += sprintf(str + ret, ", ");
	}

	if (add) {
		ret += sprintf(str + ret, "Add:%s%s",
			       (add & SLOT_FLAG) ? " slot":"",
			       (add & EP0_FLAG) ? " ep0":"");
		add &= ~(SLOT_FLAG | EP0_FLAG);
		for_each_set_bit(bit, &add, 32)
			ret += sprintf(str + ret, " %d%s",
				       bit / 2,
				       bit % 2 ? "in":"out");
	}
	return str;
}

static inline const char *xhci_decode_slot_context(char *str,
		u32 info, u32 info2, u32 tt_info, u32 state)
{
	u32 speed;
	u32 hub;
	u32 mtt;
	int ret = 0;

	speed = info & DEV_SPEED;
	hub = info & DEV_HUB;
	mtt = info & DEV_MTT;

	ret = sprintf(str, "RS %05x %s%s%s Ctx Entries %d MEL %d us Port# %d/%d",
			info & ROUTE_STRING_MASK,
			({ char *s;
			switch (speed) {
			case SLOT_SPEED_FS:
				s = "full-speed";
				break;
			case SLOT_SPEED_LS:
				s = "low-speed";
				break;
			case SLOT_SPEED_HS:
				s = "high-speed";
				break;
			case SLOT_SPEED_SS:
				s = "super-speed";
				break;
			case SLOT_SPEED_SSP:
				s = "super-speed plus";
				break;
			default:
				s = "UNKNOWN speed";
			} s; }),
			mtt ? " multi-TT" : "",
			hub ? " Hub" : "",
			(info & LAST_CTX_MASK) >> 27,
			info2 & MAX_EXIT,
			DEVINFO_TO_ROOT_HUB_PORT(info2),
			DEVINFO_TO_MAX_PORTS(info2));

	ret += sprintf(str + ret, " [TT Slot %d Port# %d TTT %d Intr %d] Addr %d State %s",
			tt_info & TT_SLOT, (tt_info & TT_PORT) >> 8,
			GET_TT_THINK_TIME(tt_info), GET_INTR_TARGET(tt_info),
			state & DEV_ADDR_MASK,
			xhci_slot_state_string(GET_SLOT_STATE(state)));

	return str;
}


static inline const char *xhci_portsc_link_state_string(u32 portsc)
{
	switch (portsc & PORT_PLS_MASK) {
	case XDEV_U0:
		return "U0";
	case XDEV_U1:
		return "U1";
	case XDEV_U2:
		return "U2";
	case XDEV_U3:
		return "U3";
	case XDEV_DISABLED:
		return "Disabled";
	case XDEV_RXDETECT:
		return "RxDetect";
	case XDEV_INACTIVE:
		return "Inactive";
	case XDEV_POLLING:
		return "Polling";
	case XDEV_RECOVERY:
		return "Recovery";
	case XDEV_HOT_RESET:
		return "Hot Reset";
	case XDEV_COMP_MODE:
		return "Compliance mode";
	case XDEV_TEST_MODE:
		return "Test mode";
	case XDEV_RESUME:
		return "Resume";
	default:
		break;
	}
	return "Unknown";
}

static inline const char *xhci_decode_portsc(char *str, u32 portsc)
{
	int ret;

	ret = sprintf(str, "%s %s %s Link:%s PortSpeed:%d ",
		      portsc & PORT_POWER	? "Powered" : "Powered-off",
		      portsc & PORT_CONNECT	? "Connected" : "Not-connected",
		      portsc & PORT_PE		? "Enabled" : "Disabled",
		      xhci_portsc_link_state_string(portsc),
		      DEV_PORT_SPEED(portsc));

	if (portsc & PORT_OC)
		ret += sprintf(str + ret, "OverCurrent ");
	if (portsc & PORT_RESET)
		ret += sprintf(str + ret, "In-Reset ");

	ret += sprintf(str + ret, "Change: ");
	if (portsc & PORT_CSC)
		ret += sprintf(str + ret, "CSC ");
	if (portsc & PORT_PEC)
		ret += sprintf(str + ret, "PEC ");
	if (portsc & PORT_WRC)
		ret += sprintf(str + ret, "WRC ");
	if (portsc & PORT_OCC)
		ret += sprintf(str + ret, "OCC ");
	if (portsc & PORT_RC)
		ret += sprintf(str + ret, "PRC ");
	if (portsc & PORT_PLC)
		ret += sprintf(str + ret, "PLC ");
	if (portsc & PORT_CEC)
		ret += sprintf(str + ret, "CEC ");
	if (portsc & PORT_CAS)
		ret += sprintf(str + ret, "CAS ");

	ret += sprintf(str + ret, "Wake: ");
	if (portsc & PORT_WKCONN_E)
		ret += sprintf(str + ret, "WCE ");
	if (portsc & PORT_WKDISC_E)
		ret += sprintf(str + ret, "WDE ");
	if (portsc & PORT_WKOC_E)
		ret += sprintf(str + ret, "WOE ");

	return str;
}

static inline const char *xhci_decode_usbsts(char *str, u32 usbsts)
{
	int ret = 0;

	ret = sprintf(str, " 0x%08x", usbsts);

	if (usbsts == ~(u32)0)
		return str;

	if (usbsts & STS_HALT)
		ret += sprintf(str + ret, " HCHalted");
	if (usbsts & STS_FATAL)
		ret += sprintf(str + ret, " HSE");
	if (usbsts & STS_EINT)
		ret += sprintf(str + ret, " EINT");
	if (usbsts & STS_PORT)
		ret += sprintf(str + ret, " PCD");
	if (usbsts & STS_SAVE)
		ret += sprintf(str + ret, " SSS");
	if (usbsts & STS_RESTORE)
		ret += sprintf(str + ret, " RSS");
	if (usbsts & STS_SRE)
		ret += sprintf(str + ret, " SRE");
	if (usbsts & STS_CNR)
		ret += sprintf(str + ret, " CNR");
	if (usbsts & STS_HCE)
		ret += sprintf(str + ret, " HCE");

	return str;
}

static inline const char *xhci_decode_doorbell(char *str, u32 slot, u32 doorbell)
{
	u8 ep;
	u16 stream;
	int ret;

	ep = (doorbell & 0xff);
	stream = doorbell >> 16;

	if (slot == 0) {
		sprintf(str, "Command Ring %d", doorbell);
		return str;
	}
	ret = sprintf(str, "Slot %d ", slot);
	if (ep > 0 && ep < 32)
		ret = sprintf(str + ret, "ep%d%s",
			      ep / 2,
			      ep % 2 ? "in" : "out");
	else if (ep == 0 || ep < 248)
		ret = sprintf(str + ret, "Reserved %d", ep);
	else
		ret = sprintf(str + ret, "Vendor Defined %d", ep);
	if (stream)
		ret = sprintf(str + ret, " Stream %d", stream);

	return str;
}

static inline const char *xhci_ep_state_string(u8 state)
{
	switch (state) {
	case EP_STATE_DISABLED:
		return "disabled";
	case EP_STATE_RUNNING:
		return "running";
	case EP_STATE_HALTED:
		return "halted";
	case EP_STATE_STOPPED:
		return "stopped";
	case EP_STATE_ERROR:
		return "error";
	default:
		return "INVALID";
	}
}

static inline const char *xhci_ep_type_string(u8 type)
{
	switch (type) {
	case ISOC_OUT_EP:
		return "Isoc OUT";
	case BULK_OUT_EP:
		return "Bulk OUT";
	case INT_OUT_EP:
		return "Int OUT";
	case CTRL_EP:
		return "Ctrl";
	case ISOC_IN_EP:
		return "Isoc IN";
	case BULK_IN_EP:
		return "Bulk IN";
	case INT_IN_EP:
		return "Int IN";
	default:
		return "INVALID";
	}
}

static inline const char *xhci_decode_ep_context(char *str, u32 info,
		u32 info2, u64 deq, u32 tx_info)
{
	int ret;

	u32 esit;
	u16 maxp;
	u16 avg;

	u8 max_pstr;
	u8 ep_state;
	u8 interval;
	u8 ep_type;
	u8 burst;
	u8 cerr;
	u8 mult;

	bool lsa;
	bool hid;

	esit = CTX_TO_MAX_ESIT_PAYLOAD_HI(info) << 16 |
		CTX_TO_MAX_ESIT_PAYLOAD(tx_info);

	ep_state = info & EP_STATE_MASK;
	max_pstr = CTX_TO_EP_MAXPSTREAMS(info);
	interval = CTX_TO_EP_INTERVAL(info);
	mult = CTX_TO_EP_MULT(info) + 1;
	lsa = !!(info & EP_HAS_LSA);

	cerr = (info2 & (3 << 1)) >> 1;
	ep_type = CTX_TO_EP_TYPE(info2);
	hid = !!(info2 & (1 << 7));
	burst = CTX_TO_MAX_BURST(info2);
	maxp = MAX_PACKET_DECODED(info2);

	avg = EP_AVG_TRB_LENGTH(tx_info);

	ret = sprintf(str, "State %s mult %d max P. Streams %d %s",
			xhci_ep_state_string(ep_state), mult,
			max_pstr, lsa ? "LSA " : "");

	ret += sprintf(str + ret, "interval %d us max ESIT payload %d CErr %d ",
			(1 << interval) * 125, esit, cerr);

	ret += sprintf(str + ret, "Type %s %sburst %d maxp %d deq %016llx ",
			xhci_ep_type_string(ep_type), hid ? "HID" : "",
			burst, maxp, deq);

	ret += sprintf(str + ret, "avg trb len %d", avg);

	return str;
}

#endif /* __LINUX_XHCI_HCD_H */<|MERGE_RESOLUTION|>--- conflicted
+++ resolved
@@ -819,12 +819,6 @@
 
 	ANDROID_KABI_RESERVE(1);
 	ANDROID_KABI_RESERVE(2);
-<<<<<<< HEAD
-
-	/* xHCI command response timeout in milliseconds */
-	unsigned int			timeout_ms;
-=======
->>>>>>> f72ba1ba
 };
 
 /* drop context bitmasks */
