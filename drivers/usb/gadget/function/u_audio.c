--- conflicted
+++ resolved
@@ -318,11 +318,6 @@
 	params = &audio_dev->params;
 
 	for (i = 0; i < params->req_number; i++) {
-<<<<<<< HEAD
-		if (prm->ureq[i].req) {
-			usb_ep_dequeue(ep, prm->ureq[i].req);
-			prm->ureq[i].req = NULL;
-=======
 		if (prm->reqs[i]) {
 			if (usb_ep_dequeue(ep, prm->reqs[i]))
 				usb_ep_free_request(ep, prm->reqs[i]);
@@ -333,7 +328,6 @@
 			 */
 
 			prm->reqs[i] = NULL;
->>>>>>> c4cf0788
 		}
 	}
 
