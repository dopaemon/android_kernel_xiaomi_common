// SPDX-License-Identifier: GPL-2.0+
/*
 * composite.c - infrastructure for Composite USB Gadgets
 *
 * Copyright (C) 2006-2008 David Brownell
 */

/* #define VERBOSE_DEBUG */

#include <linux/kallsyms.h>
#include <linux/kernel.h>
#include <linux/slab.h>
#include <linux/module.h>
#include <linux/device.h>
#include <linux/utsname.h>

#include <linux/usb/composite.h>
#include <linux/usb/otg.h>
#include <asm/unaligned.h>

#include "u_os_desc.h"

/**
 * struct usb_os_string - represents OS String to be reported by a gadget
 * @bLength: total length of the entire descritor, always 0x12
 * @bDescriptorType: USB_DT_STRING
 * @qwSignature: the OS String proper
 * @bMS_VendorCode: code used by the host for subsequent requests
 * @bPad: not used, must be zero
 */
struct usb_os_string {
	__u8	bLength;
	__u8	bDescriptorType;
	__u8	qwSignature[OS_STRING_QW_SIGN_LEN];
	__u8	bMS_VendorCode;
	__u8	bPad;
} __packed;

/*
 * The code in this file is utility code, used to build a gadget driver
 * from one or more "function" drivers, one or more "configuration"
 * objects, and a "usb_composite_driver" by gluing them together along
 * with the relevant device-wide data.
 */

static struct usb_gadget_strings **get_containers_gs(
		struct usb_gadget_string_container *uc)
{
	return (struct usb_gadget_strings **)uc->stash;
}

/**
 * function_descriptors() - get function descriptors for speed
 * @f: the function
 * @speed: the speed
 *
 * Returns the descriptors or NULL if not set.
 */
static struct usb_descriptor_header **
function_descriptors(struct usb_function *f,
		     enum usb_device_speed speed)
{
	struct usb_descriptor_header **descriptors;

	/*
	 * NOTE: we try to help gadget drivers which might not be setting
	 * max_speed appropriately.
	 */

	switch (speed) {
	case USB_SPEED_SUPER_PLUS:
		descriptors = f->ssp_descriptors;
		if (descriptors)
			break;
		/* FALLTHROUGH */
	case USB_SPEED_SUPER:
		descriptors = f->ss_descriptors;
		if (descriptors)
			break;
		/* FALLTHROUGH */
	case USB_SPEED_HIGH:
		descriptors = f->hs_descriptors;
		if (descriptors)
			break;
		/* FALLTHROUGH */
	default:
		descriptors = f->fs_descriptors;
	}

	/*
	 * if we can't find any descriptors at all, then this gadget deserves to
	 * Oops with a NULL pointer dereference
	 */

	return descriptors;
}

/**
 * next_ep_desc() - advance to the next EP descriptor
 * @t: currect pointer within descriptor array
 *
 * Return: next EP descriptor or NULL
 *
 * Iterate over @t until either EP descriptor found or
 * NULL (that indicates end of list) encountered
 */
static struct usb_descriptor_header**
next_ep_desc(struct usb_descriptor_header **t)
{
	for (; *t; t++) {
		if ((*t)->bDescriptorType == USB_DT_ENDPOINT)
			return t;
	}
	return NULL;
}

/*
 * for_each_ep_desc()- iterate over endpoint descriptors in the
 *		descriptors list
 * @start:	pointer within descriptor array.
 * @ep_desc:	endpoint descriptor to use as the loop cursor
 */
#define for_each_ep_desc(start, ep_desc) \
	for (ep_desc = next_ep_desc(start); \
	      ep_desc; ep_desc = next_ep_desc(ep_desc+1))

/**
 * config_ep_by_speed() - configures the given endpoint
 * according to gadget speed.
 * @g: pointer to the gadget
 * @f: usb function
 * @_ep: the endpoint to configure
 *
 * Return: error code, 0 on success
 *
 * This function chooses the right descriptors for a given
 * endpoint according to gadget speed and saves it in the
 * endpoint desc field. If the endpoint already has a descriptor
 * assigned to it - overwrites it with currently corresponding
 * descriptor. The endpoint maxpacket field is updated according
 * to the chosen descriptor.
 * Note: the supplied function should hold all the descriptors
 * for supported speeds
 */
int config_ep_by_speed(struct usb_gadget *g,
			struct usb_function *f,
			struct usb_ep *_ep)
{
	struct usb_endpoint_descriptor *chosen_desc = NULL;
	struct usb_descriptor_header **speed_desc = NULL;

	struct usb_ss_ep_comp_descriptor *comp_desc = NULL;
	int want_comp_desc = 0;

	struct usb_descriptor_header **d_spd; /* cursor for speed desc */

	if (!g || !f || !_ep)
		return -EIO;

	/* select desired speed */
	switch (g->speed) {
	case USB_SPEED_SUPER_PLUS:
		if (gadget_is_superspeed_plus(g)) {
			speed_desc = f->ssp_descriptors;
			want_comp_desc = 1;
			break;
		}
		/* fall through */
	case USB_SPEED_SUPER:
		if (gadget_is_superspeed(g)) {
			speed_desc = f->ss_descriptors;
			want_comp_desc = 1;
			break;
		}
		/* fall through */
	case USB_SPEED_HIGH:
		if (gadget_is_dualspeed(g)) {
			speed_desc = f->hs_descriptors;
			break;
		}
		/* fall through */
	default:
		speed_desc = f->fs_descriptors;
	}
	/* find descriptors */
	for_each_ep_desc(speed_desc, d_spd) {
		chosen_desc = (struct usb_endpoint_descriptor *)*d_spd;
		if (chosen_desc->bEndpointAddress == _ep->address)
			goto ep_found;
	}
	return -EIO;

ep_found:
	/* commit results */
	_ep->maxpacket = usb_endpoint_maxp(chosen_desc);
	_ep->desc = chosen_desc;
	_ep->comp_desc = NULL;
	_ep->maxburst = 0;
	_ep->mult = 1;

	if (g->speed == USB_SPEED_HIGH && (usb_endpoint_xfer_isoc(_ep->desc) ||
				usb_endpoint_xfer_int(_ep->desc)))
		_ep->mult = usb_endpoint_maxp_mult(_ep->desc);

	if (!want_comp_desc)
		return 0;

	/*
	 * Companion descriptor should follow EP descriptor
	 * USB 3.0 spec, #9.6.7
	 */
	comp_desc = (struct usb_ss_ep_comp_descriptor *)*(++d_spd);
	if (!comp_desc ||
	    (comp_desc->bDescriptorType != USB_DT_SS_ENDPOINT_COMP))
		return -EIO;
	_ep->comp_desc = comp_desc;
	if (g->speed >= USB_SPEED_SUPER) {
		switch (usb_endpoint_type(_ep->desc)) {
		case USB_ENDPOINT_XFER_ISOC:
			/* mult: bits 1:0 of bmAttributes */
			_ep->mult = (comp_desc->bmAttributes & 0x3) + 1;
			/* fall through */
		case USB_ENDPOINT_XFER_BULK:
		case USB_ENDPOINT_XFER_INT:
			_ep->maxburst = comp_desc->bMaxBurst + 1;
			break;
		default:
			if (comp_desc->bMaxBurst != 0) {
				struct usb_composite_dev *cdev;

				cdev = get_gadget_data(g);
				ERROR(cdev, "ep0 bMaxBurst must be 0\n");
			}
			_ep->maxburst = 1;
			break;
		}
	}
	return 0;
}
EXPORT_SYMBOL_GPL(config_ep_by_speed);

/**
 * usb_add_function() - add a function to a configuration
 * @config: the configuration
 * @function: the function being added
 * Context: single threaded during gadget setup
 *
 * After initialization, each configuration must have one or more
 * functions added to it.  Adding a function involves calling its @bind()
 * method to allocate resources such as interface and string identifiers
 * and endpoints.
 *
 * This function returns the value of the function's bind(), which is
 * zero for success else a negative errno value.
 */
int usb_add_function(struct usb_configuration *config,
		struct usb_function *function)
{
	int	value = -EINVAL;

	DBG(config->cdev, "adding '%s'/%p to config '%s'/%p\n",
			function->name, function,
			config->label, config);

	if (!function->set_alt || !function->disable)
		goto done;

	function->config = config;
	list_add_tail(&function->list, &config->functions);

	if (function->bind_deactivated) {
		value = usb_function_deactivate(function);
		if (value)
			goto done;
	}

	/* REVISIT *require* function->bind? */
	if (function->bind) {
		value = function->bind(config, function);
		if (value < 0) {
			list_del(&function->list);
			function->config = NULL;
		}
	} else
		value = 0;

	/* We allow configurations that don't work at both speeds.
	 * If we run into a lowspeed Linux system, treat it the same
	 * as full speed ... it's the function drivers that will need
	 * to avoid bulk and ISO transfers.
	 */
	if (!config->fullspeed && function->fs_descriptors)
		config->fullspeed = true;
	if (!config->highspeed && function->hs_descriptors)
		config->highspeed = true;
	if (!config->superspeed && function->ss_descriptors)
		config->superspeed = true;
	if (!config->superspeed_plus && function->ssp_descriptors)
		config->superspeed_plus = true;

done:
	if (value)
		DBG(config->cdev, "adding '%s'/%p --> %d\n",
				function->name, function, value);
	return value;
}
EXPORT_SYMBOL_GPL(usb_add_function);

void usb_remove_function(struct usb_configuration *c, struct usb_function *f)
{
	if (f->disable)
		f->disable(f);

	bitmap_zero(f->endpoints, 32);
	list_del(&f->list);
	if (f->unbind)
		f->unbind(c, f);

	if (f->bind_deactivated)
		usb_function_activate(f);
}
EXPORT_SYMBOL_GPL(usb_remove_function);

/**
 * usb_function_deactivate - prevent function and gadget enumeration
 * @function: the function that isn't yet ready to respond
 *
 * Blocks response of the gadget driver to host enumeration by
 * preventing the data line pullup from being activated.  This is
 * normally called during @bind() processing to change from the
 * initial "ready to respond" state, or when a required resource
 * becomes available.
 *
 * For example, drivers that serve as a passthrough to a userspace
 * daemon can block enumeration unless that daemon (such as an OBEX,
 * MTP, or print server) is ready to handle host requests.
 *
 * Not all systems support software control of their USB peripheral
 * data pullups.
 *
 * Returns zero on success, else negative errno.
 */
int usb_function_deactivate(struct usb_function *function)
{
	struct usb_composite_dev	*cdev = function->config->cdev;
	unsigned long			flags;
	int				status = 0;

	spin_lock_irqsave(&cdev->lock, flags);

	if (cdev->deactivations == 0)
		status = usb_gadget_deactivate(cdev->gadget);
	if (status == 0)
		cdev->deactivations++;

	spin_unlock_irqrestore(&cdev->lock, flags);
	return status;
}
EXPORT_SYMBOL_GPL(usb_function_deactivate);

/**
 * usb_function_activate - allow function and gadget enumeration
 * @function: function on which usb_function_activate() was called
 *
 * Reverses effect of usb_function_deactivate().  If no more functions
 * are delaying their activation, the gadget driver will respond to
 * host enumeration procedures.
 *
 * Returns zero on success, else negative errno.
 */
int usb_function_activate(struct usb_function *function)
{
	struct usb_composite_dev	*cdev = function->config->cdev;
	unsigned long			flags;
	int				status = 0;

	spin_lock_irqsave(&cdev->lock, flags);

	if (WARN_ON(cdev->deactivations == 0))
		status = -EINVAL;
	else {
		cdev->deactivations--;
		if (cdev->deactivations == 0)
			status = usb_gadget_activate(cdev->gadget);
	}

	spin_unlock_irqrestore(&cdev->lock, flags);
	return status;
}
EXPORT_SYMBOL_GPL(usb_function_activate);

/**
 * usb_interface_id() - allocate an unused interface ID
 * @config: configuration associated with the interface
 * @function: function handling the interface
 * Context: single threaded during gadget setup
 *
 * usb_interface_id() is called from usb_function.bind() callbacks to
 * allocate new interface IDs.  The function driver will then store that
 * ID in interface, association, CDC union, and other descriptors.  It
 * will also handle any control requests targeted at that interface,
 * particularly changing its altsetting via set_alt().  There may
 * also be class-specific or vendor-specific requests to handle.
 *
 * All interface identifier should be allocated using this routine, to
 * ensure that for example different functions don't wrongly assign
 * different meanings to the same identifier.  Note that since interface
 * identifiers are configuration-specific, functions used in more than
 * one configuration (or more than once in a given configuration) need
 * multiple versions of the relevant descriptors.
 *
 * Returns the interface ID which was allocated; or -ENODEV if no
 * more interface IDs can be allocated.
 */
int usb_interface_id(struct usb_configuration *config,
		struct usb_function *function)
{
	unsigned id = config->next_interface_id;

	if (id < MAX_CONFIG_INTERFACES) {
		config->interface[id] = function;
		config->next_interface_id = id + 1;
		return id;
	}
	return -ENODEV;
}
EXPORT_SYMBOL_GPL(usb_interface_id);

#ifdef CONFIG_USB_FUNC_WAKEUP_SUPPORTED
int usb_func_wakeup(struct usb_function *func)
{
	int ret, id;
	unsigned long flags;

	if (!func || !func->config || !func->config->cdev ||
		!func->config->cdev->gadget)
		return -EINVAL;

	DBG(func->config->cdev, "%s function wakeup\n", func->name);

	spin_lock_irqsave(&func->config->cdev->lock, flags);

	for (id = 0; id < MAX_CONFIG_INTERFACES; id++)
		if (func->config->interface[id] == func)
			break;

	if (id == MAX_CONFIG_INTERFACES) {
		ERROR(func->config->cdev, "Invalid function id:%d\n", id);
		ret = -EINVAL;
		goto err;
	}

	ret = usb_gadget_func_wakeup(func->config->cdev->gadget, id);

	if (ret == -EAGAIN) {
		DBG(func->config->cdev,
			"Function wakeup for %s could not complete due to suspend state. Delayed until after bus resume.\n",
			func->name ? func->name : "");
		ret = 0;
	} else if (ret < 0 && ret != -ENOTSUPP) {
		ERROR(func->config->cdev,
			"Failed to wake function %s from suspend state. ret=%d. Canceling USB request.\n",
			func->name ? func->name : "", ret);
	}

err:
	spin_unlock_irqrestore(&func->config->cdev->lock, flags);

	return ret;
}
EXPORT_SYMBOL(usb_func_wakeup);
#endif

static u8 encode_bMaxPower(enum usb_device_speed speed,
		struct usb_configuration *c)
{
	unsigned val;

	if (c->MaxPower)
		val = c->MaxPower;
	else
		val = CONFIG_USB_GADGET_VBUS_DRAW;
	if (!val)
		return 0;
	if (speed < USB_SPEED_SUPER)
		return min(val, 500U) / 2;
	else
		/*
		 * USB 3.x supports up to 900mA, but since 900 isn't divisible
		 * by 8 the integral division will effectively cap to 896mA.
		 */
		return min(val, 900U) / 8;
}

static int config_buf(struct usb_configuration *config,
		enum usb_device_speed speed, void *buf, u8 type)
{
	struct usb_config_descriptor	*c = buf;
	void				*next = buf + USB_DT_CONFIG_SIZE;
	int				len;
	struct usb_function		*f;
	int				status;

	len = USB_COMP_EP0_BUFSIZ - USB_DT_CONFIG_SIZE;
	/* write the config descriptor */
	c = buf;
	c->bLength = USB_DT_CONFIG_SIZE;
	c->bDescriptorType = type;
	/* wTotalLength is written later */
	c->bNumInterfaces = config->next_interface_id;
	c->bConfigurationValue = config->bConfigurationValue;
	c->iConfiguration = config->iConfiguration;
	c->bmAttributes = USB_CONFIG_ATT_ONE | config->bmAttributes;
	c->bMaxPower = encode_bMaxPower(speed, config);

	/* There may be e.g. OTG descriptors */
	if (config->descriptors) {
		status = usb_descriptor_fillbuf(next, len,
				config->descriptors);
		if (status < 0)
			return status;
		len -= status;
		next += status;
	}

	/* add each function's descriptors */
	list_for_each_entry(f, &config->functions, list) {
		struct usb_descriptor_header **descriptors;

		descriptors = function_descriptors(f, speed);
		if (!descriptors)
			continue;
		status = usb_descriptor_fillbuf(next, len,
			(const struct usb_descriptor_header **) descriptors);
		if (status < 0)
			return status;
		len -= status;
		next += status;
	}

	len = next - buf;
	c->wTotalLength = cpu_to_le16(len);
	return len;
}

static int config_desc(struct usb_composite_dev *cdev, unsigned w_value)
{
	struct usb_gadget		*gadget = cdev->gadget;
	struct usb_configuration	*c;
	struct list_head		*pos;
	u8				type = w_value >> 8;
	enum usb_device_speed		speed = USB_SPEED_UNKNOWN;

	if (gadget->speed >= USB_SPEED_SUPER)
		speed = gadget->speed;
	else if (gadget_is_dualspeed(gadget)) {
		int	hs = 0;
		if (gadget->speed == USB_SPEED_HIGH)
			hs = 1;
		if (type == USB_DT_OTHER_SPEED_CONFIG)
			hs = !hs;
		if (hs)
			speed = USB_SPEED_HIGH;

	}

	/* This is a lookup by config *INDEX* */
	w_value &= 0xff;

	pos = &cdev->configs;
	c = cdev->os_desc_config;
	if (c)
		goto check_config;

	while ((pos = pos->next) !=  &cdev->configs) {
		c = list_entry(pos, typeof(*c), list);

		/* skip OS Descriptors config which is handled separately */
		if (c == cdev->os_desc_config)
			continue;

check_config:
		/* ignore configs that won't work at this speed */
		switch (speed) {
		case USB_SPEED_SUPER_PLUS:
			if (!c->superspeed_plus)
				continue;
			break;
		case USB_SPEED_SUPER:
			if (!c->superspeed)
				continue;
			break;
		case USB_SPEED_HIGH:
			if (!c->highspeed)
				continue;
			break;
		default:
			if (!c->fullspeed)
				continue;
		}

		if (w_value == 0)
			return config_buf(c, speed, cdev->req->buf, type);
		w_value--;
	}
	return -EINVAL;
}

static int count_configs(struct usb_composite_dev *cdev, unsigned type)
{
	struct usb_gadget		*gadget = cdev->gadget;
	struct usb_configuration	*c;
	unsigned			count = 0;
	int				hs = 0;
	int				ss = 0;
	int				ssp = 0;

	if (gadget_is_dualspeed(gadget)) {
		if (gadget->speed == USB_SPEED_HIGH)
			hs = 1;
		if (gadget->speed == USB_SPEED_SUPER)
			ss = 1;
		if (gadget->speed == USB_SPEED_SUPER_PLUS)
			ssp = 1;
		if (type == USB_DT_DEVICE_QUALIFIER)
			hs = !hs;
	}
	list_for_each_entry(c, &cdev->configs, list) {
		/* ignore configs that won't work at this speed */
		if (ssp) {
			if (!c->superspeed_plus)
				continue;
		} else if (ss) {
			if (!c->superspeed)
				continue;
		} else if (hs) {
			if (!c->highspeed)
				continue;
		} else {
			if (!c->fullspeed)
				continue;
		}
		count++;
	}
	return count;
}

/**
 * bos_desc() - prepares the BOS descriptor.
 * @cdev: pointer to usb_composite device to generate the bos
 *	descriptor for
 *
 * This function generates the BOS (Binary Device Object)
 * descriptor and its device capabilities descriptors. The BOS
 * descriptor should be supported by a SuperSpeed device.
 */
static int bos_desc(struct usb_composite_dev *cdev)
{
	struct usb_ext_cap_descriptor	*usb_ext;
	struct usb_dcd_config_params	dcd_config_params;
	struct usb_bos_descriptor	*bos = cdev->req->buf;
	unsigned int			besl = 0;

	bos->bLength = USB_DT_BOS_SIZE;
	bos->bDescriptorType = USB_DT_BOS;

	bos->wTotalLength = cpu_to_le16(USB_DT_BOS_SIZE);
	bos->bNumDeviceCaps = 0;

	/* Get Controller configuration */
	if (cdev->gadget->ops->get_config_params) {
		cdev->gadget->ops->get_config_params(cdev->gadget,
						     &dcd_config_params);
	} else {
		dcd_config_params.besl_baseline =
			USB_DEFAULT_BESL_UNSPECIFIED;
		dcd_config_params.besl_deep =
			USB_DEFAULT_BESL_UNSPECIFIED;
		dcd_config_params.bU1devExitLat =
			USB_DEFAULT_U1_DEV_EXIT_LAT;
		dcd_config_params.bU2DevExitLat =
			cpu_to_le16(USB_DEFAULT_U2_DEV_EXIT_LAT);
	}

	if (dcd_config_params.besl_baseline != USB_DEFAULT_BESL_UNSPECIFIED)
		besl = USB_BESL_BASELINE_VALID |
			USB_SET_BESL_BASELINE(dcd_config_params.besl_baseline);

	if (dcd_config_params.besl_deep != USB_DEFAULT_BESL_UNSPECIFIED)
		besl |= USB_BESL_DEEP_VALID |
			USB_SET_BESL_DEEP(dcd_config_params.besl_deep);

	/*
	 * A SuperSpeed device shall include the USB2.0 extension descriptor
	 * and shall support LPM when operating in USB2.0 HS mode.
	 */
	usb_ext = cdev->req->buf + le16_to_cpu(bos->wTotalLength);
	bos->bNumDeviceCaps++;
	le16_add_cpu(&bos->wTotalLength, USB_DT_USB_EXT_CAP_SIZE);
	usb_ext->bLength = USB_DT_USB_EXT_CAP_SIZE;
	usb_ext->bDescriptorType = USB_DT_DEVICE_CAPABILITY;
	usb_ext->bDevCapabilityType = USB_CAP_TYPE_EXT;
	usb_ext->bmAttributes = cpu_to_le32(USB_LPM_SUPPORT |
					    USB_BESL_SUPPORT | besl);

	/*
	 * The Superspeed USB Capability descriptor shall be implemented by all
	 * SuperSpeed devices.
	 */
	if (gadget_is_superspeed(cdev->gadget)) {
		struct usb_ss_cap_descriptor *ss_cap;

		ss_cap = cdev->req->buf + le16_to_cpu(bos->wTotalLength);
		bos->bNumDeviceCaps++;
		le16_add_cpu(&bos->wTotalLength, USB_DT_USB_SS_CAP_SIZE);
		ss_cap->bLength = USB_DT_USB_SS_CAP_SIZE;
		ss_cap->bDescriptorType = USB_DT_DEVICE_CAPABILITY;
		ss_cap->bDevCapabilityType = USB_SS_CAP_TYPE;
		ss_cap->bmAttributes = 0; /* LTM is not supported yet */
		ss_cap->wSpeedSupported = cpu_to_le16(USB_LOW_SPEED_OPERATION |
						      USB_FULL_SPEED_OPERATION |
						      USB_HIGH_SPEED_OPERATION |
						      USB_5GBPS_OPERATION);
		ss_cap->bFunctionalitySupport = USB_LOW_SPEED_OPERATION;
		ss_cap->bU1devExitLat = dcd_config_params.bU1devExitLat;
		ss_cap->bU2DevExitLat = dcd_config_params.bU2DevExitLat;
	}

	/* The SuperSpeedPlus USB Device Capability descriptor */
	if (gadget_is_superspeed_plus(cdev->gadget)) {
		struct usb_ssp_cap_descriptor *ssp_cap;

		ssp_cap = cdev->req->buf + le16_to_cpu(bos->wTotalLength);
		bos->bNumDeviceCaps++;

		/*
		 * Report typical values.
		 */

		le16_add_cpu(&bos->wTotalLength, USB_DT_USB_SSP_CAP_SIZE(1));
		ssp_cap->bLength = USB_DT_USB_SSP_CAP_SIZE(1);
		ssp_cap->bDescriptorType = USB_DT_DEVICE_CAPABILITY;
		ssp_cap->bDevCapabilityType = USB_SSP_CAP_TYPE;
		ssp_cap->bReserved = 0;
		ssp_cap->wReserved = 0;

		/* SSAC = 1 (2 attributes) */
		ssp_cap->bmAttributes = cpu_to_le32(1);

		/* Min RX/TX Lane Count = 1 */
		ssp_cap->wFunctionalitySupport =
			cpu_to_le16((1 << 8) | (1 << 12));

		/*
		 * bmSublinkSpeedAttr[0]:
		 *   ST  = Symmetric, RX
		 *   LSE =  3 (Gbps)
		 *   LP  =  1 (SuperSpeedPlus)
		 *   LSM = 10 (10 Gbps)
		 */
		ssp_cap->bmSublinkSpeedAttr[0] =
			cpu_to_le32((3 << 4) | (1 << 14) | (0xa << 16));
		/*
		 * bmSublinkSpeedAttr[1] =
		 *   ST  = Symmetric, TX
		 *   LSE =  3 (Gbps)
		 *   LP  =  1 (SuperSpeedPlus)
		 *   LSM = 10 (10 Gbps)
		 */
		ssp_cap->bmSublinkSpeedAttr[1] =
			cpu_to_le32((3 << 4) | (1 << 14) |
				    (0xa << 16) | (1 << 7));
	}

	return le16_to_cpu(bos->wTotalLength);
}

static void device_qual(struct usb_composite_dev *cdev)
{
	struct usb_qualifier_descriptor	*qual = cdev->req->buf;

	qual->bLength = sizeof(*qual);
	qual->bDescriptorType = USB_DT_DEVICE_QUALIFIER;
	/* POLICY: same bcdUSB and device type info at both speeds */
	qual->bcdUSB = cdev->desc.bcdUSB;
	qual->bDeviceClass = cdev->desc.bDeviceClass;
	qual->bDeviceSubClass = cdev->desc.bDeviceSubClass;
	qual->bDeviceProtocol = cdev->desc.bDeviceProtocol;
	/* ASSUME same EP0 fifo size at both speeds */
	qual->bMaxPacketSize0 = cdev->gadget->ep0->maxpacket;
	qual->bNumConfigurations = count_configs(cdev, USB_DT_DEVICE_QUALIFIER);
	qual->bRESERVED = 0;
}

/*-------------------------------------------------------------------------*/

static void reset_config(struct usb_composite_dev *cdev)
{
	struct usb_function		*f;

	DBG(cdev, "reset config\n");

	list_for_each_entry(f, &cdev->config->functions, list) {
		if (f->disable)
			f->disable(f);

		bitmap_zero(f->endpoints, 32);
	}
	cdev->config = NULL;
	cdev->delayed_status = 0;
}

static int set_config(struct usb_composite_dev *cdev,
		const struct usb_ctrlrequest *ctrl, unsigned number)
{
	struct usb_gadget	*gadget = cdev->gadget;
	struct usb_configuration *c = NULL;
	int			result = -EINVAL;
	unsigned		power = gadget_is_otg(gadget) ? 8 : 100;
	int			tmp;

	if (number) {
		list_for_each_entry(c, &cdev->configs, list) {
			if (c->bConfigurationValue == number) {
				/*
				 * We disable the FDs of the previous
				 * configuration only if the new configuration
				 * is a valid one
				 */
				if (cdev->config)
					reset_config(cdev);
				result = 0;
				break;
			}
		}
		if (result < 0)
			goto done;
	} else { /* Zero configuration value - need to reset the config */
		if (cdev->config)
			reset_config(cdev);
		result = 0;
	}

	DBG(cdev, "%s config #%d: %s\n",
	    usb_speed_string(gadget->speed),
	    number, c ? c->label : "unconfigured");

	if (!c)
		goto done;

	usb_gadget_set_state(gadget, USB_STATE_CONFIGURED);
	cdev->config = c;

	/* Initialize all interfaces by setting them to altsetting zero. */
	for (tmp = 0; tmp < MAX_CONFIG_INTERFACES; tmp++) {
		struct usb_function	*f = c->interface[tmp];
		struct usb_descriptor_header **descriptors;

		if (!f)
			break;

		/*
		 * Record which endpoints are used by the function. This is used
		 * to dispatch control requests targeted at that endpoint to the
		 * function's setup callback instead of the current
		 * configuration's setup callback.
		 */
		descriptors = function_descriptors(f, gadget->speed);

		for (; *descriptors; ++descriptors) {
			struct usb_endpoint_descriptor *ep;
			int addr;

			if ((*descriptors)->bDescriptorType != USB_DT_ENDPOINT)
				continue;

			ep = (struct usb_endpoint_descriptor *)*descriptors;
			addr = ((ep->bEndpointAddress & 0x80) >> 3)
			     |  (ep->bEndpointAddress & 0x0f);
			set_bit(addr, f->endpoints);
		}

		result = f->set_alt(f, tmp, 0);
		if (result < 0) {
			DBG(cdev, "interface %d (%s/%p) alt 0 --> %d\n",
					tmp, f->name, f, result);

			reset_config(cdev);
			goto done;
		}

		if (result == USB_GADGET_DELAYED_STATUS) {
			DBG(cdev,
			 "%s: interface %d (%s) requested delayed status\n",
					__func__, tmp, f->name);
			cdev->delayed_status++;
			DBG(cdev, "delayed_status count %d\n",
					cdev->delayed_status);
		}
	}

	/* when we return, be sure our power usage is valid */
	power = c->MaxPower ? c->MaxPower : CONFIG_USB_GADGET_VBUS_DRAW;
	if (gadget->speed < USB_SPEED_SUPER)
		power = min(power, 500U);
	else
		power = min(power, 900U);
done:
	usb_gadget_vbus_draw(gadget, power);
	if (result >= 0 && cdev->delayed_status)
		result = USB_GADGET_DELAYED_STATUS;
	return result;
}

int usb_add_config_only(struct usb_composite_dev *cdev,
		struct usb_configuration *config)
{
	struct usb_configuration *c;

	if (!config->bConfigurationValue)
		return -EINVAL;

	/* Prevent duplicate configuration identifiers */
	list_for_each_entry(c, &cdev->configs, list) {
		if (c->bConfigurationValue == config->bConfigurationValue)
			return -EBUSY;
	}

	config->cdev = cdev;
	list_add_tail(&config->list, &cdev->configs);

	INIT_LIST_HEAD(&config->functions);
	config->next_interface_id = 0;
	memset(config->interface, 0, sizeof(config->interface));

	return 0;
}
EXPORT_SYMBOL_GPL(usb_add_config_only);

/**
 * usb_add_config() - add a configuration to a device.
 * @cdev: wraps the USB gadget
 * @config: the configuration, with bConfigurationValue assigned
 * @bind: the configuration's bind function
 * Context: single threaded during gadget setup
 *
 * One of the main tasks of a composite @bind() routine is to
 * add each of the configurations it supports, using this routine.
 *
 * This function returns the value of the configuration's @bind(), which
 * is zero for success else a negative errno value.  Binding configurations
 * assigns global resources including string IDs, and per-configuration
 * resources such as interface IDs and endpoints.
 */
int usb_add_config(struct usb_composite_dev *cdev,
		struct usb_configuration *config,
		int (*bind)(struct usb_configuration *))
{
	int				status = -EINVAL;

	if (!bind)
		goto done;

	DBG(cdev, "adding config #%u '%s'/%p\n",
			config->bConfigurationValue,
			config->label, config);

	status = usb_add_config_only(cdev, config);
	if (status)
		goto done;

	status = bind(config);
	if (status < 0) {
		while (!list_empty(&config->functions)) {
			struct usb_function		*f;

			f = list_first_entry(&config->functions,
					struct usb_function, list);
			list_del(&f->list);
			if (f->unbind) {
				DBG(cdev, "unbind function '%s'/%p\n",
					f->name, f);
				f->unbind(config, f);
				/* may free memory for "f" */
			}
		}
		list_del(&config->list);
		config->cdev = NULL;
	} else {
		unsigned	i;

		DBG(cdev, "cfg %d/%p speeds:%s%s%s%s\n",
			config->bConfigurationValue, config,
			config->superspeed_plus ? " superplus" : "",
			config->superspeed ? " super" : "",
			config->highspeed ? " high" : "",
			config->fullspeed
				? (gadget_is_dualspeed(cdev->gadget)
					? " full"
					: " full/low")
				: "");

		for (i = 0; i < MAX_CONFIG_INTERFACES; i++) {
			struct usb_function	*f = config->interface[i];

			if (!f)
				continue;
			DBG(cdev, "  interface %d = %s/%p\n",
				i, f->name, f);
		}
	}

	/* set_alt(), or next bind(), sets up ep->claimed as needed */
	usb_ep_autoconfig_reset(cdev->gadget);

done:
	if (status)
		DBG(cdev, "added config '%s'/%u --> %d\n", config->label,
				config->bConfigurationValue, status);
	return status;
}
EXPORT_SYMBOL_GPL(usb_add_config);

static void remove_config(struct usb_composite_dev *cdev,
			      struct usb_configuration *config)
{
	while (!list_empty(&config->functions)) {
		struct usb_function		*f;

		f = list_first_entry(&config->functions,
				struct usb_function, list);

		usb_remove_function(config, f);
	}
	list_del(&config->list);
	if (config->unbind) {
		DBG(cdev, "unbind config '%s'/%p\n", config->label, config);
		config->unbind(config);
			/* may free memory for "c" */
	}
}

/**
 * usb_remove_config() - remove a configuration from a device.
 * @cdev: wraps the USB gadget
 * @config: the configuration
 *
 * Drivers must call usb_gadget_disconnect before calling this function
 * to disconnect the device from the host and make sure the host will not
 * try to enumerate the device while we are changing the config list.
 */
void usb_remove_config(struct usb_composite_dev *cdev,
		      struct usb_configuration *config)
{
	unsigned long flags;

	spin_lock_irqsave(&cdev->lock, flags);

	if (cdev->config == config)
		reset_config(cdev);

	spin_unlock_irqrestore(&cdev->lock, flags);

	remove_config(cdev, config);
}

/*-------------------------------------------------------------------------*/

/* We support strings in multiple languages ... string descriptor zero
 * says which languages are supported.  The typical case will be that
 * only one language (probably English) is used, with i18n handled on
 * the host side.
 */

static void collect_langs(struct usb_gadget_strings **sp, __le16 *buf)
{
	const struct usb_gadget_strings	*s;
	__le16				language;
	__le16				*tmp;

	while (*sp) {
		s = *sp;
		language = cpu_to_le16(s->language);
		for (tmp = buf; *tmp && tmp < &buf[126]; tmp++) {
			if (*tmp == language)
				goto repeat;
		}
		*tmp++ = language;
repeat:
		sp++;
	}
}

static int lookup_string(
	struct usb_gadget_strings	**sp,
	void				*buf,
	u16				language,
	int				id
)
{
	struct usb_gadget_strings	*s;
	int				value;

	while (*sp) {
		s = *sp++;
		if (s->language != language)
			continue;
		value = usb_gadget_get_string(s, id, buf);
		if (value > 0)
			return value;
	}
	return -EINVAL;
}

static int get_string(struct usb_composite_dev *cdev,
		void *buf, u16 language, int id)
{
	struct usb_composite_driver	*composite = cdev->driver;
	struct usb_gadget_string_container *uc;
	struct usb_configuration	*c;
	struct usb_function		*f;
	int				len;

	/* Yes, not only is USB's i18n support probably more than most
	 * folk will ever care about ... also, it's all supported here.
	 * (Except for UTF8 support for Unicode's "Astral Planes".)
	 */

	/* 0 == report all available language codes */
	if (id == 0) {
		struct usb_string_descriptor	*s = buf;
		struct usb_gadget_strings	**sp;

		memset(s, 0, 256);
		s->bDescriptorType = USB_DT_STRING;

		sp = composite->strings;
		if (sp)
			collect_langs(sp, s->wData);

		list_for_each_entry(c, &cdev->configs, list) {
			sp = c->strings;
			if (sp)
				collect_langs(sp, s->wData);

			list_for_each_entry(f, &c->functions, list) {
				sp = f->strings;
				if (sp)
					collect_langs(sp, s->wData);
			}
		}
		list_for_each_entry(uc, &cdev->gstrings, list) {
			struct usb_gadget_strings **sp;

			sp = get_containers_gs(uc);
			collect_langs(sp, s->wData);
		}

		for (len = 0; len <= 126 && s->wData[len]; len++)
			continue;
		if (!len)
			return -EINVAL;

		s->bLength = 2 * (len + 1);
		return s->bLength;
	}

	if (cdev->use_os_string && language == 0 && id == OS_STRING_IDX) {
		struct usb_os_string *b = buf;
		b->bLength = sizeof(*b);
		b->bDescriptorType = USB_DT_STRING;
		compiletime_assert(
			sizeof(b->qwSignature) == sizeof(cdev->qw_sign),
			"qwSignature size must be equal to qw_sign");
		memcpy(&b->qwSignature, cdev->qw_sign, sizeof(b->qwSignature));
		b->bMS_VendorCode = cdev->b_vendor_code;
		b->bPad = 0;
		return sizeof(*b);
	}

	list_for_each_entry(uc, &cdev->gstrings, list) {
		struct usb_gadget_strings **sp;

		sp = get_containers_gs(uc);
		len = lookup_string(sp, buf, language, id);
		if (len > 0)
			return len;
	}

	/* String IDs are device-scoped, so we look up each string
	 * table we're told about.  These lookups are infrequent;
	 * simpler-is-better here.
	 */
	if (composite->strings) {
		len = lookup_string(composite->strings, buf, language, id);
		if (len > 0)
			return len;
	}
	list_for_each_entry(c, &cdev->configs, list) {
		if (c->strings) {
			len = lookup_string(c->strings, buf, language, id);
			if (len > 0)
				return len;
		}
		list_for_each_entry(f, &c->functions, list) {
			if (!f->strings)
				continue;
			len = lookup_string(f->strings, buf, language, id);
			if (len > 0)
				return len;
		}
	}
	return -EINVAL;
}

/**
 * usb_string_id() - allocate an unused string ID
 * @cdev: the device whose string descriptor IDs are being allocated
 * Context: single threaded during gadget setup
 *
 * @usb_string_id() is called from bind() callbacks to allocate
 * string IDs.  Drivers for functions, configurations, or gadgets will
 * then store that ID in the appropriate descriptors and string table.
 *
 * All string identifier should be allocated using this,
 * @usb_string_ids_tab() or @usb_string_ids_n() routine, to ensure
 * that for example different functions don't wrongly assign different
 * meanings to the same identifier.
 */
int usb_string_id(struct usb_composite_dev *cdev)
{
	if (cdev->next_string_id < 254) {
		/* string id 0 is reserved by USB spec for list of
		 * supported languages */
		/* 255 reserved as well? -- mina86 */
		cdev->next_string_id++;
		return cdev->next_string_id;
	}
	return -ENODEV;
}
EXPORT_SYMBOL_GPL(usb_string_id);

/**
 * usb_string_ids() - allocate unused string IDs in batch
 * @cdev: the device whose string descriptor IDs are being allocated
 * @str: an array of usb_string objects to assign numbers to
 * Context: single threaded during gadget setup
 *
 * @usb_string_ids() is called from bind() callbacks to allocate
 * string IDs.  Drivers for functions, configurations, or gadgets will
 * then copy IDs from the string table to the appropriate descriptors
 * and string table for other languages.
 *
 * All string identifier should be allocated using this,
 * @usb_string_id() or @usb_string_ids_n() routine, to ensure that for
 * example different functions don't wrongly assign different meanings
 * to the same identifier.
 */
int usb_string_ids_tab(struct usb_composite_dev *cdev, struct usb_string *str)
{
	int next = cdev->next_string_id;

	for (; str->s; ++str) {
		if (unlikely(next >= 254))
			return -ENODEV;
		str->id = ++next;
	}

	cdev->next_string_id = next;

	return 0;
}
EXPORT_SYMBOL_GPL(usb_string_ids_tab);

static struct usb_gadget_string_container *copy_gadget_strings(
		struct usb_gadget_strings **sp, unsigned n_gstrings,
		unsigned n_strings)
{
	struct usb_gadget_string_container *uc;
	struct usb_gadget_strings **gs_array;
	struct usb_gadget_strings *gs;
	struct usb_string *s;
	unsigned mem;
	unsigned n_gs;
	unsigned n_s;
	void *stash;

	mem = sizeof(*uc);
	mem += sizeof(void *) * (n_gstrings + 1);
	mem += sizeof(struct usb_gadget_strings) * n_gstrings;
	mem += sizeof(struct usb_string) * (n_strings + 1) * (n_gstrings);
	uc = kmalloc(mem, GFP_KERNEL);
	if (!uc)
		return ERR_PTR(-ENOMEM);
	gs_array = get_containers_gs(uc);
	stash = uc->stash;
	stash += sizeof(void *) * (n_gstrings + 1);
	for (n_gs = 0; n_gs < n_gstrings; n_gs++) {
		struct usb_string *org_s;

		gs_array[n_gs] = stash;
		gs = gs_array[n_gs];
		stash += sizeof(struct usb_gadget_strings);
		gs->language = sp[n_gs]->language;
		gs->strings = stash;
		org_s = sp[n_gs]->strings;

		for (n_s = 0; n_s < n_strings; n_s++) {
			s = stash;
			stash += sizeof(struct usb_string);
			if (org_s->s)
				s->s = org_s->s;
			else
				s->s = "";
			org_s++;
		}
		s = stash;
		s->s = NULL;
		stash += sizeof(struct usb_string);

	}
	gs_array[n_gs] = NULL;
	return uc;
}

/**
 * usb_gstrings_attach() - attach gadget strings to a cdev and assign ids
 * @cdev: the device whose string descriptor IDs are being allocated
 * and attached.
 * @sp: an array of usb_gadget_strings to attach.
 * @n_strings: number of entries in each usb_strings array (sp[]->strings)
 *
 * This function will create a deep copy of usb_gadget_strings and usb_string
 * and attach it to the cdev. The actual string (usb_string.s) will not be
 * copied but only a referenced will be made. The struct usb_gadget_strings
 * array may contain multiple languages and should be NULL terminated.
 * The ->language pointer of each struct usb_gadget_strings has to contain the
 * same amount of entries.
 * For instance: sp[0] is en-US, sp[1] is es-ES. It is expected that the first
 * usb_string entry of es-ES contains the translation of the first usb_string
 * entry of en-US. Therefore both entries become the same id assign.
 */
struct usb_string *usb_gstrings_attach(struct usb_composite_dev *cdev,
		struct usb_gadget_strings **sp, unsigned n_strings)
{
	struct usb_gadget_string_container *uc;
	struct usb_gadget_strings **n_gs;
	unsigned n_gstrings = 0;
	unsigned i;
	int ret;

	for (i = 0; sp[i]; i++)
		n_gstrings++;

	if (!n_gstrings)
		return ERR_PTR(-EINVAL);

	uc = copy_gadget_strings(sp, n_gstrings, n_strings);
	if (IS_ERR(uc))
		return ERR_CAST(uc);

	n_gs = get_containers_gs(uc);
	ret = usb_string_ids_tab(cdev, n_gs[0]->strings);
	if (ret)
		goto err;

	for (i = 1; i < n_gstrings; i++) {
		struct usb_string *m_s;
		struct usb_string *s;
		unsigned n;

		m_s = n_gs[0]->strings;
		s = n_gs[i]->strings;
		for (n = 0; n < n_strings; n++) {
			s->id = m_s->id;
			s++;
			m_s++;
		}
	}
	list_add_tail(&uc->list, &cdev->gstrings);
	return n_gs[0]->strings;
err:
	kfree(uc);
	return ERR_PTR(ret);
}
EXPORT_SYMBOL_GPL(usb_gstrings_attach);

/**
 * usb_string_ids_n() - allocate unused string IDs in batch
 * @c: the device whose string descriptor IDs are being allocated
 * @n: number of string IDs to allocate
 * Context: single threaded during gadget setup
 *
 * Returns the first requested ID.  This ID and next @n-1 IDs are now
 * valid IDs.  At least provided that @n is non-zero because if it
 * is, returns last requested ID which is now very useful information.
 *
 * @usb_string_ids_n() is called from bind() callbacks to allocate
 * string IDs.  Drivers for functions, configurations, or gadgets will
 * then store that ID in the appropriate descriptors and string table.
 *
 * All string identifier should be allocated using this,
 * @usb_string_id() or @usb_string_ids_n() routine, to ensure that for
 * example different functions don't wrongly assign different meanings
 * to the same identifier.
 */
int usb_string_ids_n(struct usb_composite_dev *c, unsigned n)
{
	unsigned next = c->next_string_id;
	if (unlikely(n > 254 || (unsigned)next + n > 254))
		return -ENODEV;
	c->next_string_id += n;
	return next + 1;
}
EXPORT_SYMBOL_GPL(usb_string_ids_n);

/*-------------------------------------------------------------------------*/

static void composite_setup_complete(struct usb_ep *ep, struct usb_request *req)
{
	struct usb_composite_dev *cdev;

	if (req->status || req->actual != req->length)
		DBG((struct usb_composite_dev *) ep->driver_data,
				"setup complete --> %d, %d/%d\n",
				req->status, req->actual, req->length);

	/*
	 * REVIST The same ep0 requests are shared with function drivers
	 * so they don't have to maintain the same ->complete() stubs.
	 *
	 * Because of that, we need to check for the validity of ->context
	 * here, even though we know we've set it to something useful.
	 */
	if (!req->context)
		return;

	cdev = req->context;

	if (cdev->req == req)
		cdev->setup_pending = false;
	else if (cdev->os_desc_req == req)
		cdev->os_desc_pending = false;
	else
		WARN(1, "unknown request %p\n", req);
}

static int composite_ep0_queue(struct usb_composite_dev *cdev,
		struct usb_request *req, gfp_t gfp_flags)
{
	int ret;

	ret = usb_ep_queue(cdev->gadget->ep0, req, gfp_flags);
	if (ret == 0) {
		if (cdev->req == req)
			cdev->setup_pending = true;
		else if (cdev->os_desc_req == req)
			cdev->os_desc_pending = true;
		else
			WARN(1, "unknown request %p\n", req);
	}

	return ret;
}

static int count_ext_compat(struct usb_configuration *c)
{
	int i, res;

	res = 0;
	for (i = 0; i < c->next_interface_id; ++i) {
		struct usb_function *f;
		int j;

		f = c->interface[i];
		for (j = 0; j < f->os_desc_n; ++j) {
			struct usb_os_desc *d;

			if (i != f->os_desc_table[j].if_id)
				continue;
			d = f->os_desc_table[j].os_desc;
			if (d && d->ext_compat_id)
				++res;
		}
	}
	BUG_ON(res > 255);
	return res;
}

static int fill_ext_compat(struct usb_configuration *c, u8 *buf)
{
	int i, count;

	count = 16;
	buf += 16;
	for (i = 0; i < c->next_interface_id; ++i) {
		struct usb_function *f;
		int j;

		f = c->interface[i];
		for (j = 0; j < f->os_desc_n; ++j) {
			struct usb_os_desc *d;

			if (i != f->os_desc_table[j].if_id)
				continue;
			d = f->os_desc_table[j].os_desc;
			if (d && d->ext_compat_id) {
				*buf++ = i;
				*buf++ = 0x01;
				memcpy(buf, d->ext_compat_id, 16);
				buf += 22;
			} else {
				++buf;
				*buf = 0x01;
				buf += 23;
			}
			count += 24;
			if (count + 24 >= USB_COMP_EP0_OS_DESC_BUFSIZ)
				return count;
		}
	}

	return count;
}

static int count_ext_prop(struct usb_configuration *c, int interface)
{
	struct usb_function *f;
	int j;

	f = c->interface[interface];
	for (j = 0; j < f->os_desc_n; ++j) {
		struct usb_os_desc *d;

		if (interface != f->os_desc_table[j].if_id)
			continue;
		d = f->os_desc_table[j].os_desc;
		if (d && d->ext_compat_id)
			return d->ext_prop_count;
	}
	return 0;
}

static int len_ext_prop(struct usb_configuration *c, int interface)
{
	struct usb_function *f;
	struct usb_os_desc *d;
	int j, res;

	res = 10; /* header length */
	f = c->interface[interface];
	for (j = 0; j < f->os_desc_n; ++j) {
		if (interface != f->os_desc_table[j].if_id)
			continue;
		d = f->os_desc_table[j].os_desc;
		if (d)
			return min(res + d->ext_prop_len, 4096);
	}
	return res;
}

static int fill_ext_prop(struct usb_configuration *c, int interface, u8 *buf)
{
	struct usb_function *f;
	struct usb_os_desc *d;
	struct usb_os_desc_ext_prop *ext_prop;
	int j, count, n, ret;

	f = c->interface[interface];
	count = 10; /* header length */
	buf += 10;
	for (j = 0; j < f->os_desc_n; ++j) {
		if (interface != f->os_desc_table[j].if_id)
			continue;
		d = f->os_desc_table[j].os_desc;
		if (d)
			list_for_each_entry(ext_prop, &d->ext_prop, entry) {
				n = ext_prop->data_len +
					ext_prop->name_len + 14;
				if (count + n >= USB_COMP_EP0_OS_DESC_BUFSIZ)
					return count;
				usb_ext_prop_put_size(buf, n);
				usb_ext_prop_put_type(buf, ext_prop->type);
				ret = usb_ext_prop_put_name(buf, ext_prop->name,
							    ext_prop->name_len);
				if (ret < 0)
					return ret;
				switch (ext_prop->type) {
				case USB_EXT_PROP_UNICODE:
				case USB_EXT_PROP_UNICODE_ENV:
				case USB_EXT_PROP_UNICODE_LINK:
					usb_ext_prop_put_unicode(buf, ret,
							 ext_prop->data,
							 ext_prop->data_len);
					break;
				case USB_EXT_PROP_BINARY:
					usb_ext_prop_put_binary(buf, ret,
							ext_prop->data,
							ext_prop->data_len);
					break;
				case USB_EXT_PROP_LE32:
					/* not implemented */
				case USB_EXT_PROP_BE32:
					/* not implemented */
				default:
					return -EINVAL;
				}
				buf += n;
				count += n;
			}
	}

	return count;
}

/*
 * The setup() callback implements all the ep0 functionality that's
 * not handled lower down, in hardware or the hardware driver(like
 * device and endpoint feature flags, and their status).  It's all
 * housekeeping for the gadget function we're implementing.  Most of
 * the work is in config and function specific setup.
 */
int
composite_setup(struct usb_gadget *gadget, const struct usb_ctrlrequest *ctrl)
{
	struct usb_composite_dev	*cdev = get_gadget_data(gadget);
	struct usb_request		*req = cdev->req;
	int				value = -EOPNOTSUPP;
	int				status = 0;
	u16				w_index = le16_to_cpu(ctrl->wIndex);
	u8				intf = w_index & 0xFF;
	u16				w_value = le16_to_cpu(ctrl->wValue);
	u16				w_length = le16_to_cpu(ctrl->wLength);
	struct usb_function		*f = NULL;
	u8				endp;

	/* partial re-init of the response message; the function or the
	 * gadget might need to intercept e.g. a control-OUT completion
	 * when we delegate to it.
	 */
	req->zero = 0;
	req->context = cdev;
	req->complete = composite_setup_complete;
	req->length = 0;
	gadget->ep0->driver_data = cdev;

	/*
	 * Don't let non-standard requests match any of the cases below
	 * by accident.
	 */
	if ((ctrl->bRequestType & USB_TYPE_MASK) != USB_TYPE_STANDARD)
		goto unknown;

	switch (ctrl->bRequest) {

	/* we handle all standard USB descriptors */
	case USB_REQ_GET_DESCRIPTOR:
		if (ctrl->bRequestType != USB_DIR_IN)
			goto unknown;
		switch (w_value >> 8) {

		case USB_DT_DEVICE:
			cdev->desc.bNumConfigurations =
				count_configs(cdev, USB_DT_DEVICE);
			cdev->desc.bMaxPacketSize0 =
				cdev->gadget->ep0->maxpacket;
			if (gadget_is_superspeed(gadget)) {
				if (gadget->speed >= USB_SPEED_SUPER) {
					cdev->desc.bcdUSB = cpu_to_le16(0x0320);
					cdev->desc.bMaxPacketSize0 = 9;
				} else {
					cdev->desc.bcdUSB = cpu_to_le16(0x0210);
				}
			} else {
				if (gadget->lpm_capable)
					cdev->desc.bcdUSB = cpu_to_le16(0x0201);
				else
					cdev->desc.bcdUSB = cpu_to_le16(0x0200);
			}

			value = min(w_length, (u16) sizeof cdev->desc);
			memcpy(req->buf, &cdev->desc, value);
			break;
		case USB_DT_DEVICE_QUALIFIER:
			if (!gadget_is_dualspeed(gadget) ||
			    gadget->speed >= USB_SPEED_SUPER)
				break;
			device_qual(cdev);
			value = min_t(int, w_length,
				sizeof(struct usb_qualifier_descriptor));
			break;
		case USB_DT_OTHER_SPEED_CONFIG:
			if (!gadget_is_dualspeed(gadget) ||
			    gadget->speed >= USB_SPEED_SUPER)
				break;
			/* FALLTHROUGH */
		case USB_DT_CONFIG:
			value = config_desc(cdev, w_value);
			if (value >= 0)
				value = min(w_length, (u16) value);
			break;
		case USB_DT_STRING:
			value = get_string(cdev, req->buf,
					w_index, w_value & 0xff);
			if (value >= 0)
				value = min(w_length, (u16) value);
			break;
		case USB_DT_BOS:
			if (gadget_is_superspeed(gadget) ||
			    gadget->lpm_capable) {
				value = bos_desc(cdev);
				value = min(w_length, (u16) value);
			}
			break;
		case USB_DT_OTG:
			if (gadget_is_otg(gadget)) {
				struct usb_configuration *config;
				int otg_desc_len = 0;

				if (cdev->config)
					config = cdev->config;
				else
					config = list_first_entry(
							&cdev->configs,
						struct usb_configuration, list);
				if (!config)
					goto done;

				if (gadget->otg_caps &&
					(gadget->otg_caps->otg_rev >= 0x0200))
					otg_desc_len += sizeof(
						struct usb_otg20_descriptor);
				else
					otg_desc_len += sizeof(
						struct usb_otg_descriptor);

				value = min_t(int, w_length, otg_desc_len);
				memcpy(req->buf, config->descriptors[0], value);
			}
			break;
		}
		break;

	/* any number of configs can work */
	case USB_REQ_SET_CONFIGURATION:
		if (ctrl->bRequestType != 0)
			goto unknown;
		if (gadget_is_otg(gadget)) {
			if (gadget->a_hnp_support)
				DBG(cdev, "HNP available\n");
			else if (gadget->a_alt_hnp_support)
				DBG(cdev, "HNP on another port\n");
			else
				VDBG(cdev, "HNP inactive\n");
		}
		spin_lock(&cdev->lock);
		value = set_config(cdev, ctrl, w_value);
		spin_unlock(&cdev->lock);
		break;
	case USB_REQ_GET_CONFIGURATION:
		if (ctrl->bRequestType != USB_DIR_IN)
			goto unknown;
		if (cdev->config)
			*(u8 *)req->buf = cdev->config->bConfigurationValue;
		else
			*(u8 *)req->buf = 0;
		value = min(w_length, (u16) 1);
		break;

	/* function drivers must handle get/set altsetting */
	case USB_REQ_SET_INTERFACE:
		if (ctrl->bRequestType != USB_RECIP_INTERFACE)
			goto unknown;
		if (!cdev->config || intf >= MAX_CONFIG_INTERFACES)
			break;
		f = cdev->config->interface[intf];
		if (!f)
			break;

		/*
		 * If there's no get_alt() method, we know only altsetting zero
		 * works. There is no need to check if set_alt() is not NULL
		 * as we check this in usb_add_function().
		 */
		if (w_value && !f->get_alt)
			break;

		spin_lock(&cdev->lock);
		value = f->set_alt(f, w_index, w_value);
		if (value == USB_GADGET_DELAYED_STATUS) {
			DBG(cdev,
			 "%s: interface %d (%s) requested delayed status\n",
					__func__, intf, f->name);
			cdev->delayed_status++;
			DBG(cdev, "delayed_status count %d\n",
					cdev->delayed_status);
		}
		spin_unlock(&cdev->lock);
		break;
	case USB_REQ_GET_INTERFACE:
		if (ctrl->bRequestType != (USB_DIR_IN|USB_RECIP_INTERFACE))
			goto unknown;
		if (!cdev->config || intf >= MAX_CONFIG_INTERFACES)
			break;
		f = cdev->config->interface[intf];
		if (!f)
			break;
		/* lots of interfaces only need altsetting zero... */
		value = f->get_alt ? f->get_alt(f, w_index) : 0;
		if (value < 0)
			break;
		*((u8 *)req->buf) = value;
		value = min(w_length, (u16) 1);
		break;
	case USB_REQ_GET_STATUS:
		if (gadget_is_otg(gadget) && gadget->hnp_polling_support &&
						(w_index == OTG_STS_SELECTOR)) {
			if (ctrl->bRequestType != (USB_DIR_IN |
							USB_RECIP_DEVICE))
				goto unknown;
			*((u8 *)req->buf) = gadget->host_request_flag;
			value = 1;
			break;
		}

		/*
		 * USB 3.0 additions:
		 * Function driver should handle get_status request. If such cb
		 * wasn't supplied we respond with default value = 0
		 * Note: function driver should supply such cb only for the
		 * first interface of the function
		 */
		if (!gadget_is_superspeed(gadget))
			goto unknown;
		if (ctrl->bRequestType != (USB_DIR_IN | USB_RECIP_INTERFACE))
			goto unknown;
		value = 2;	/* This is the length of the get_status reply */
		put_unaligned_le16(0, req->buf);
		if (!cdev->config || intf >= MAX_CONFIG_INTERFACES)
			break;
		f = cdev->config->interface[intf];
		if (!f)
			break;
		status = f->get_status ? f->get_status(f) : 0;
		if (status < 0)
			break;
		put_unaligned_le16(status & 0x0000ffff, req->buf);
		break;
	/*
	 * Function drivers should handle SetFeature/ClearFeature
	 * (FUNCTION_SUSPEND) request. function_suspend cb should be supplied
	 * only for the first interface of the function
	 */
	case USB_REQ_CLEAR_FEATURE:
	case USB_REQ_SET_FEATURE:
		if (!gadget_is_superspeed(gadget))
			goto unknown;
		if (ctrl->bRequestType != (USB_DIR_OUT | USB_RECIP_INTERFACE))
			goto unknown;
		switch (w_value) {
		case USB_INTRF_FUNC_SUSPEND:
			if (!cdev->config || intf >= MAX_CONFIG_INTERFACES)
				break;
			f = cdev->config->interface[intf];
			if (!f)
				break;
			value = 0;
			if (f->func_suspend)
				value = f->func_suspend(f, w_index >> 8);
			if (value < 0) {
				ERROR(cdev,
				      "func_suspend() returned error %d\n",
				      value);
				value = 0;
			}
			break;
		}
		break;
	default:
unknown:
		/*
		 * OS descriptors handling
		 */
		if (cdev->use_os_string && cdev->os_desc_config &&
		    (ctrl->bRequestType & USB_TYPE_VENDOR) &&
		    ctrl->bRequest == cdev->b_vendor_code) {
			struct usb_configuration	*os_desc_cfg;
			u8				*buf;
			int				interface;
			int				count = 0;

			req = cdev->os_desc_req;
			req->context = cdev;
			req->complete = composite_setup_complete;
			buf = req->buf;
			os_desc_cfg = cdev->os_desc_config;
			w_length = min_t(u16, w_length, USB_COMP_EP0_OS_DESC_BUFSIZ);
			memset(buf, 0, w_length);
			buf[5] = 0x01;
			switch (ctrl->bRequestType & USB_RECIP_MASK) {
			case USB_RECIP_DEVICE:
				if (w_index != 0x4 || (w_value >> 8))
					break;
				buf[6] = w_index;
				/* Number of ext compat interfaces */
				count = count_ext_compat(os_desc_cfg);
				/*
				 * Bailout if device does not
				 * have ext_compat interfaces.
				 */
				if (count == 0)
					break;
				buf[8] = count;
				count *= 24; /* 24 B/ext compat desc */
				count += 16; /* header */
				put_unaligned_le32(count, buf);
				value = w_length;
				if (w_length > 0x10) {
					value = fill_ext_compat(os_desc_cfg, buf);
					value = min_t(u16, w_length, value);
				}
				break;
			case USB_RECIP_INTERFACE:
				if (w_index != 0x5 || (w_value >> 8))
					break;
				interface = w_value & 0xFF;
				buf[6] = w_index;
				count = count_ext_prop(os_desc_cfg,
					interface);
				put_unaligned_le16(count, buf + 8);
				count = len_ext_prop(os_desc_cfg,
					interface);
				put_unaligned_le32(count, buf);
				value = w_length;
				if (w_length > 0x0A) {
					value = fill_ext_prop(os_desc_cfg,
							      interface, buf);
					if (value >= 0)
						value = min_t(u16, w_length, value);
				}
				break;
			}

			goto check_value;
		}

		VDBG(cdev,
			"non-core control req%02x.%02x v%04x i%04x l%d\n",
			ctrl->bRequestType, ctrl->bRequest,
			w_value, w_index, w_length);

		/* functions always handle their interfaces and endpoints...
		 * punt other recipients (other, WUSB, ...) to the current
		 * configuration code.
		 */
		if (cdev->config) {
			list_for_each_entry(f, &cdev->config->functions, list)
				if (f->req_match &&
				    f->req_match(f, ctrl, false))
					goto try_fun_setup;
		} else {
			struct usb_configuration *c;
			list_for_each_entry(c, &cdev->configs, list)
				list_for_each_entry(f, &c->functions, list)
					if (f->req_match &&
					    f->req_match(f, ctrl, true))
						goto try_fun_setup;
		}
		f = NULL;

		switch (ctrl->bRequestType & USB_RECIP_MASK) {
		case USB_RECIP_INTERFACE:
			if (!cdev->config || intf >= MAX_CONFIG_INTERFACES)
				break;
			f = cdev->config->interface[intf];
			break;

		case USB_RECIP_ENDPOINT:
			if (!cdev->config)
				break;
			endp = ((w_index & 0x80) >> 3) | (w_index & 0x0f);
			list_for_each_entry(f, &cdev->config->functions, list) {
				if (test_bit(endp, f->endpoints))
					break;
			}
			if (&f->list == &cdev->config->functions)
				f = NULL;
			break;
		}
try_fun_setup:
		if (f && f->setup)
			value = f->setup(f, ctrl);
		else {
			struct usb_configuration	*c;

			c = cdev->config;
			if (!c)
				goto done;

			/* try current config's setup */
			if (c->setup) {
				value = c->setup(c, ctrl);
				goto done;
			}

			/* try the only function in the current config */
			if (!list_is_singular(&c->functions))
				goto done;
			f = list_first_entry(&c->functions, struct usb_function,
					     list);
			if (f->setup)
				value = f->setup(f, ctrl);
		}

		goto done;
	}

check_value:
	/* respond with data transfer before status phase? */
	if (value >= 0 && value != USB_GADGET_DELAYED_STATUS) {
		req->length = value;
		req->context = cdev;
		req->zero = value < w_length;
		value = composite_ep0_queue(cdev, req, GFP_ATOMIC);
		if (value < 0) {
			DBG(cdev, "ep_queue --> %d\n", value);
			req->status = 0;
			composite_setup_complete(gadget->ep0, req);
		}
	} else if (value == USB_GADGET_DELAYED_STATUS && w_length != 0) {
		WARN(cdev,
			"%s: Delayed status not supported for w_length != 0",
			__func__);
	}

done:
	/* device either stalls (value < 0) or reports success */
	return value;
}

void composite_disconnect(struct usb_gadget *gadget)
{
	struct usb_composite_dev	*cdev = get_gadget_data(gadget);
	unsigned long			flags;

	/* REVISIT:  should we have config and device level
	 * disconnect callbacks?
	 */
	spin_lock_irqsave(&cdev->lock, flags);
	cdev->suspended = 0;
	if (cdev->config)
		reset_config(cdev);
	if (cdev->driver->disconnect)
		cdev->driver->disconnect(cdev);
	spin_unlock_irqrestore(&cdev->lock, flags);
}

/*-------------------------------------------------------------------------*/

static ssize_t suspended_show(struct device *dev, struct device_attribute *attr,
			      char *buf)
{
	struct usb_gadget *gadget = dev_to_usb_gadget(dev);
	struct usb_composite_dev *cdev = get_gadget_data(gadget);

	return sprintf(buf, "%d\n", cdev->suspended);
}
static DEVICE_ATTR_RO(suspended);

static void __composite_unbind(struct usb_gadget *gadget, bool unbind_driver)
{
	struct usb_composite_dev	*cdev = get_gadget_data(gadget);
	struct usb_gadget_strings	*gstr = cdev->driver->strings[0];
	struct usb_string		*dev_str = gstr->strings;

	/* composite_disconnect() must already have been called
	 * by the underlying peripheral controller driver!
	 * so there's no i/o concurrency that could affect the
	 * state protected by cdev->lock.
	 */
	WARN_ON(cdev->config);

	while (!list_empty(&cdev->configs)) {
		struct usb_configuration	*c;
		c = list_first_entry(&cdev->configs,
				struct usb_configuration, list);
		remove_config(cdev, c);
	}
	if (cdev->driver->unbind && unbind_driver)
		cdev->driver->unbind(cdev);

	composite_dev_cleanup(cdev);

	if (dev_str[USB_GADGET_MANUFACTURER_IDX].s == cdev->def_manufacturer)
		dev_str[USB_GADGET_MANUFACTURER_IDX].s = "";

	kfree(cdev->def_manufacturer);
	kfree(cdev);
	set_gadget_data(gadget, NULL);
}

static void composite_unbind(struct usb_gadget *gadget)
{
	__composite_unbind(gadget, true);
}

static void update_unchanged_dev_desc(struct usb_device_descriptor *new,
		const struct usb_device_descriptor *old)
{
	__le16 idVendor;
	__le16 idProduct;
	__le16 bcdDevice;
	u8 iSerialNumber;
	u8 iManufacturer;
	u8 iProduct;

	/*
	 * these variables may have been set in
	 * usb_composite_overwrite_options()
	 */
	idVendor = new->idVendor;
	idProduct = new->idProduct;
	bcdDevice = new->bcdDevice;
	iSerialNumber = new->iSerialNumber;
	iManufacturer = new->iManufacturer;
	iProduct = new->iProduct;

	*new = *old;
	if (idVendor)
		new->idVendor = idVendor;
	if (idProduct)
		new->idProduct = idProduct;
	if (bcdDevice)
		new->bcdDevice = bcdDevice;
	else
		new->bcdDevice = cpu_to_le16(get_default_bcdDevice());
	if (iSerialNumber)
		new->iSerialNumber = iSerialNumber;
	if (iManufacturer)
		new->iManufacturer = iManufacturer;
	if (iProduct)
		new->iProduct = iProduct;
}

int composite_dev_prepare(struct usb_composite_driver *composite,
		struct usb_composite_dev *cdev)
{
	struct usb_gadget *gadget = cdev->gadget;
	int ret = -ENOMEM;

	/* preallocate control response and buffer */
	cdev->req = usb_ep_alloc_request(gadget->ep0, GFP_KERNEL);
	if (!cdev->req)
		return -ENOMEM;

	cdev->req->buf = kmalloc(USB_COMP_EP0_BUFSIZ, GFP_KERNEL);
	if (!cdev->req->buf)
		goto fail;

	ret = device_create_file(&gadget->dev, &dev_attr_suspended);
	if (ret)
		goto fail_dev;

	cdev->req->complete = composite_setup_complete;
	cdev->req->context = cdev;
	gadget->ep0->driver_data = cdev;

	cdev->driver = composite;

	/*
	 * As per USB compliance update, a device that is actively drawing
	 * more than 100mA from USB must report itself as bus-powered in
	 * the GetStatus(DEVICE) call.
	 */
	if (CONFIG_USB_GADGET_VBUS_DRAW <= USB_SELF_POWER_VBUS_MAX_DRAW)
		usb_gadget_set_selfpowered(gadget);

	/* interface and string IDs start at zero via kzalloc.
	 * we force endpoints to start unassigned; few controller
	 * drivers will zero ep->driver_data.
	 */
	usb_ep_autoconfig_reset(gadget);
	return 0;
fail_dev:
	kfree(cdev->req->buf);
fail:
	usb_ep_free_request(gadget->ep0, cdev->req);
	cdev->req = NULL;
	return ret;
}

int composite_os_desc_req_prepare(struct usb_composite_dev *cdev,
				  struct usb_ep *ep0)
{
	int ret = 0;

	cdev->os_desc_req = usb_ep_alloc_request(ep0, GFP_KERNEL);
	if (!cdev->os_desc_req) {
		ret = -ENOMEM;
		goto end;
	}

	cdev->os_desc_req->buf = kmalloc(USB_COMP_EP0_OS_DESC_BUFSIZ,
					 GFP_KERNEL);
	if (!cdev->os_desc_req->buf) {
		ret = -ENOMEM;
		usb_ep_free_request(ep0, cdev->os_desc_req);
		goto end;
	}
	cdev->os_desc_req->context = cdev;
	cdev->os_desc_req->complete = composite_setup_complete;
end:
	return ret;
}

void composite_dev_cleanup(struct usb_composite_dev *cdev)
{
	struct usb_gadget_string_container *uc, *tmp;
	struct usb_ep			   *ep, *tmp_ep;

	list_for_each_entry_safe(uc, tmp, &cdev->gstrings, list) {
		list_del(&uc->list);
		kfree(uc);
	}
	if (cdev->os_desc_req) {
		if (cdev->os_desc_pending)
			usb_ep_dequeue(cdev->gadget->ep0, cdev->os_desc_req);

		kfree(cdev->os_desc_req->buf);
		cdev->os_desc_req->buf = NULL;
		usb_ep_free_request(cdev->gadget->ep0, cdev->os_desc_req);
		cdev->os_desc_req = NULL;
	}
	if (cdev->req) {
		if (cdev->setup_pending)
			usb_ep_dequeue(cdev->gadget->ep0, cdev->req);

		kfree(cdev->req->buf);
		cdev->req->buf = NULL;
		usb_ep_free_request(cdev->gadget->ep0, cdev->req);
		cdev->req = NULL;
	}
	cdev->next_string_id = 0;
	device_remove_file(&cdev->gadget->dev, &dev_attr_suspended);

	/*
	 * Some UDC backends have a dynamic EP allocation scheme.
	 *
	 * In that case, the dispose() callback is used to notify the
	 * backend that the EPs are no longer in use.
	 *
	 * Note: The UDC backend can remove the EP from the ep_list as
	 *	 a result, so we need to use the _safe list iterator.
	 */
	list_for_each_entry_safe(ep, tmp_ep,
				 &cdev->gadget->ep_list, ep_list) {
		if (ep->ops->dispose)
			ep->ops->dispose(ep);
	}
}

static int composite_bind(struct usb_gadget *gadget,
		struct usb_gadget_driver *gdriver)
{
	struct usb_composite_dev	*cdev;
	struct usb_composite_driver	*composite = to_cdriver(gdriver);
	int				status = -ENOMEM;

	cdev = kzalloc(sizeof *cdev, GFP_KERNEL);
	if (!cdev)
		return status;

	spin_lock_init(&cdev->lock);
	cdev->gadget = gadget;
	set_gadget_data(gadget, cdev);
	INIT_LIST_HEAD(&cdev->configs);
	INIT_LIST_HEAD(&cdev->gstrings);

	status = composite_dev_prepare(composite, cdev);
	if (status)
		goto fail;

	/* composite gadget needs to assign strings for whole device (like
	 * serial number), register function drivers, potentially update
	 * power state and consumption, etc
	 */
	status = composite->bind(cdev);
	if (status < 0)
		goto fail;

	if (cdev->use_os_string) {
		status = composite_os_desc_req_prepare(cdev, gadget->ep0);
		if (status)
			goto fail;
	}

	update_unchanged_dev_desc(&cdev->desc, composite->dev);

	/* has userspace failed to provide a serial number? */
	if (composite->needs_serial && !cdev->desc.iSerialNumber)
		WARNING(cdev, "userspace failed to provide iSerialNumber\n");

	INFO(cdev, "%s ready\n", composite->name);
	return 0;

fail:
	__composite_unbind(gadget, false);
	return status;
}

/*-------------------------------------------------------------------------*/

void composite_suspend(struct usb_gadget *gadget)
{
	struct usb_composite_dev	*cdev = get_gadget_data(gadget);
	struct usb_function		*f;

	/* REVISIT:  should we have config level
	 * suspend/resume callbacks?
	 */
	DBG(cdev, "suspend\n");
	if (cdev->config) {
		list_for_each_entry(f, &cdev->config->functions, list) {
			if (f->suspend)
				f->suspend(f);
		}
	}
	if (cdev->driver->suspend)
		cdev->driver->suspend(cdev);

	cdev->suspended = 1;

	usb_gadget_vbus_draw(gadget, 2);
}

void composite_resume(struct usb_gadget *gadget)
{
	struct usb_composite_dev	*cdev = get_gadget_data(gadget);
	struct usb_function		*f;
<<<<<<< HEAD
	unsigned			maxpower;
=======
	unsigned int			maxpower;
>>>>>>> 0070b55b

	/* REVISIT:  should we have config level
	 * suspend/resume callbacks?
	 */
	DBG(cdev, "resume\n");
	if (cdev->driver->resume)
		cdev->driver->resume(cdev);
	if (cdev->config) {
		list_for_each_entry(f, &cdev->config->functions, list) {
			if (f->resume)
				f->resume(f);
		}

		maxpower = cdev->config->MaxPower ?
			cdev->config->MaxPower : CONFIG_USB_GADGET_VBUS_DRAW;
		if (gadget->speed < USB_SPEED_SUPER)
			maxpower = min(maxpower, 500U);
		else
			maxpower = min(maxpower, 900U);

		usb_gadget_vbus_draw(gadget, maxpower);
	}

	cdev->suspended = 0;
}

/*-------------------------------------------------------------------------*/

static const struct usb_gadget_driver composite_driver_template = {
	.bind		= composite_bind,
	.unbind		= composite_unbind,

	.setup		= composite_setup,
	.reset		= composite_disconnect,
	.disconnect	= composite_disconnect,

	.suspend	= composite_suspend,
	.resume		= composite_resume,

	.driver	= {
		.owner		= THIS_MODULE,
	},
};

/**
 * usb_composite_probe() - register a composite driver
 * @driver: the driver to register
 *
 * Context: single threaded during gadget setup
 *
 * This function is used to register drivers using the composite driver
 * framework.  The return value is zero, or a negative errno value.
 * Those values normally come from the driver's @bind method, which does
 * all the work of setting up the driver to match the hardware.
 *
 * On successful return, the gadget is ready to respond to requests from
 * the host, unless one of its components invokes usb_gadget_disconnect()
 * while it was binding.  That would usually be done in order to wait for
 * some userspace participation.
 */
int usb_composite_probe(struct usb_composite_driver *driver)
{
	struct usb_gadget_driver *gadget_driver;

	if (!driver || !driver->dev || !driver->bind)
		return -EINVAL;

	if (!driver->name)
		driver->name = "composite";

	driver->gadget_driver = composite_driver_template;
	gadget_driver = &driver->gadget_driver;

	gadget_driver->function =  (char *) driver->name;
	gadget_driver->driver.name = driver->name;
	gadget_driver->max_speed = driver->max_speed;

	return usb_gadget_probe_driver(gadget_driver);
}
EXPORT_SYMBOL_GPL(usb_composite_probe);

/**
 * usb_composite_unregister() - unregister a composite driver
 * @driver: the driver to unregister
 *
 * This function is used to unregister drivers using the composite
 * driver framework.
 */
void usb_composite_unregister(struct usb_composite_driver *driver)
{
	usb_gadget_unregister_driver(&driver->gadget_driver);
}
EXPORT_SYMBOL_GPL(usb_composite_unregister);

/**
 * usb_composite_setup_continue() - Continue with the control transfer
 * @cdev: the composite device who's control transfer was kept waiting
 *
 * This function must be called by the USB function driver to continue
 * with the control transfer's data/status stage in case it had requested to
 * delay the data/status stages. A USB function's setup handler (e.g. set_alt())
 * can request the composite framework to delay the setup request's data/status
 * stages by returning USB_GADGET_DELAYED_STATUS.
 */
void usb_composite_setup_continue(struct usb_composite_dev *cdev)
{
	int			value;
	struct usb_request	*req = cdev->req;
	unsigned long		flags;

	DBG(cdev, "%s\n", __func__);
	spin_lock_irqsave(&cdev->lock, flags);

	if (cdev->delayed_status == 0) {
		WARN(cdev, "%s: Unexpected call\n", __func__);

	} else if (--cdev->delayed_status == 0) {
		DBG(cdev, "%s: Completing delayed status\n", __func__);
		req->length = 0;
		req->context = cdev;
		value = composite_ep0_queue(cdev, req, GFP_ATOMIC);
		if (value < 0) {
			DBG(cdev, "ep_queue --> %d\n", value);
			req->status = 0;
			composite_setup_complete(cdev->gadget->ep0, req);
		}
	}

	spin_unlock_irqrestore(&cdev->lock, flags);
}
EXPORT_SYMBOL_GPL(usb_composite_setup_continue);

static char *composite_default_mfr(struct usb_gadget *gadget)
{
	return kasprintf(GFP_KERNEL, "%s %s with %s", init_utsname()->sysname,
			 init_utsname()->release, gadget->name);
}

void usb_composite_overwrite_options(struct usb_composite_dev *cdev,
		struct usb_composite_overwrite *covr)
{
	struct usb_device_descriptor	*desc = &cdev->desc;
	struct usb_gadget_strings	*gstr = cdev->driver->strings[0];
	struct usb_string		*dev_str = gstr->strings;

	if (covr->idVendor)
		desc->idVendor = cpu_to_le16(covr->idVendor);

	if (covr->idProduct)
		desc->idProduct = cpu_to_le16(covr->idProduct);

	if (covr->bcdDevice)
		desc->bcdDevice = cpu_to_le16(covr->bcdDevice);

	if (covr->serial_number) {
		desc->iSerialNumber = dev_str[USB_GADGET_SERIAL_IDX].id;
		dev_str[USB_GADGET_SERIAL_IDX].s = covr->serial_number;
	}
	if (covr->manufacturer) {
		desc->iManufacturer = dev_str[USB_GADGET_MANUFACTURER_IDX].id;
		dev_str[USB_GADGET_MANUFACTURER_IDX].s = covr->manufacturer;

	} else if (!strlen(dev_str[USB_GADGET_MANUFACTURER_IDX].s)) {
		desc->iManufacturer = dev_str[USB_GADGET_MANUFACTURER_IDX].id;
		cdev->def_manufacturer = composite_default_mfr(cdev->gadget);
		dev_str[USB_GADGET_MANUFACTURER_IDX].s = cdev->def_manufacturer;
	}

	if (covr->product) {
		desc->iProduct = dev_str[USB_GADGET_PRODUCT_IDX].id;
		dev_str[USB_GADGET_PRODUCT_IDX].s = covr->product;
	}
}
EXPORT_SYMBOL_GPL(usb_composite_overwrite_options);

MODULE_LICENSE("GPL");
MODULE_AUTHOR("David Brownell");<|MERGE_RESOLUTION|>--- conflicted
+++ resolved
@@ -2337,11 +2337,7 @@
 {
 	struct usb_composite_dev	*cdev = get_gadget_data(gadget);
 	struct usb_function		*f;
-<<<<<<< HEAD
-	unsigned			maxpower;
-=======
 	unsigned int			maxpower;
->>>>>>> 0070b55b
 
 	/* REVISIT:  should we have config level
 	 * suspend/resume callbacks?
