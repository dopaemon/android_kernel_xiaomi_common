--- conflicted
+++ resolved
@@ -1080,20 +1080,17 @@
 		if (dwc->parkmode_disable_ss_quirk)
 			reg |= DWC3_GUCTL1_PARKMODE_DISABLE_SS;
 
-<<<<<<< HEAD
-=======
 		/*
 		 * STAR: 9001415732: Host failure when Park mode is enabled:
 		 * Disable parkmode for Gen1 controllers to fix the stall
 		 * seen during host mode transfers on multiple endpoints.
 		 */
-		if (!dwc3_is_usb31(dwc)) {
+		if (DWC3_IP_IS(DWC3)) {
 			reg |= DWC3_GUCTL1_PARKMODE_DISABLE_SS;
 			reg |= DWC3_GUCTL1_PARKMODE_DISABLE_HS;
 			reg |= DWC3_GUCTL1_PARKMODE_DISABLE_FSLS;
 		}
 
->>>>>>> 158801d1
 		dwc3_writel(dwc->regs, DWC3_GUCTL1, reg);
 	}
 
