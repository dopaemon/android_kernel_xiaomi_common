// SPDX-License-Identifier: GPL-2.0
/*
 * gadget.c - DesignWare USB3 DRD Controller Gadget Framework Link
 *
 * Copyright (C) 2010-2011 Texas Instruments Incorporated - http://www.ti.com
 *
 * Authors: Felipe Balbi <balbi@ti.com>,
 *	    Sebastian Andrzej Siewior <bigeasy@linutronix.de>
 */

#include <linux/kernel.h>
#include <linux/delay.h>
#include <linux/slab.h>
#include <linux/spinlock.h>
#include <linux/platform_device.h>
#include <linux/pm_runtime.h>
#include <linux/interrupt.h>
#include <linux/io.h>
#include <linux/list.h>
#include <linux/dma-mapping.h>

#include <linux/usb/ch9.h>
#include <linux/usb/gadget.h>

#include "debug.h"
#include "core.h"
#include "gadget.h"
#include "io.h"

#define DWC3_ALIGN_FRAME(d, n)	(((d)->frame_number + ((d)->interval * (n))) \
					& ~((d)->interval - 1))

static int __dwc3_gadget_start(struct dwc3 *dwc);
static void dwc3_gadget_disconnect_interrupt(struct dwc3 *dwc);

/**
 * dwc3_gadget_set_test_mode - enables usb2 test modes
 * @dwc: pointer to our context structure
 * @mode: the mode to set (J, K SE0 NAK, Force Enable)
 *
 * Caller should take care of locking. This function will return 0 on
 * success or -EINVAL if wrong Test Selector is passed.
 */
int dwc3_gadget_set_test_mode(struct dwc3 *dwc, int mode)
{
	u32		reg;

	reg = dwc3_readl(dwc->regs, DWC3_DCTL);
	reg &= ~DWC3_DCTL_TSTCTRL_MASK;

	switch (mode) {
	case TEST_J:
	case TEST_K:
	case TEST_SE0_NAK:
	case TEST_PACKET:
	case TEST_FORCE_EN:
		reg |= mode << 1;
		break;
	default:
		return -EINVAL;
	}

	dwc3_writel(dwc->regs, DWC3_DCTL, reg);

	return 0;
}

/**
 * dwc3_gadget_get_link_state - gets current state of usb link
 * @dwc: pointer to our context structure
 *
 * Caller should take care of locking. This function will
 * return the link state on success (>= 0) or -ETIMEDOUT.
 */
int dwc3_gadget_get_link_state(struct dwc3 *dwc)
{
	u32		reg;

	reg = dwc3_readl(dwc->regs, DWC3_DSTS);

	return DWC3_DSTS_USBLNKST(reg);
}

/**
 * dwc3_gadget_set_link_state - sets usb link to a particular state
 * @dwc: pointer to our context structure
 * @state: the state to put link into
 *
 * Caller should take care of locking. This function will
 * return 0 on success or -ETIMEDOUT.
 */
int dwc3_gadget_set_link_state(struct dwc3 *dwc, enum dwc3_link_state state)
{
	int		retries = 10000;
	u32		reg;

	/*
	 * Wait until device controller is ready. Only applies to 1.94a and
	 * later RTL.
	 */
	if (dwc->revision >= DWC3_REVISION_194A) {
		while (--retries) {
			reg = dwc3_readl(dwc->regs, DWC3_DSTS);
			if (reg & DWC3_DSTS_DCNRD)
				udelay(5);
			else
				break;
		}

		if (retries <= 0)
			return -ETIMEDOUT;
	}

	reg = dwc3_readl(dwc->regs, DWC3_DCTL);
	reg &= ~DWC3_DCTL_ULSTCHNGREQ_MASK;

	/* set requested state */
	reg |= DWC3_DCTL_ULSTCHNGREQ(state);
	dwc3_writel(dwc->regs, DWC3_DCTL, reg);

	/*
	 * The following code is racy when called from dwc3_gadget_wakeup,
	 * and is not needed, at least on newer versions
	 */
	if (dwc->revision >= DWC3_REVISION_194A)
		return 0;

	/* wait for a change in DSTS */
	retries = 10000;
	while (--retries) {
		reg = dwc3_readl(dwc->regs, DWC3_DSTS);

		if (DWC3_DSTS_USBLNKST(reg) == state)
			return 0;

		udelay(5);
	}

	return -ETIMEDOUT;
}

/**
 * dwc3_ep_inc_trb - increment a trb index.
 * @index: Pointer to the TRB index to increment.
 *
 * The index should never point to the link TRB. After incrementing,
 * if it is point to the link TRB, wrap around to the beginning. The
 * link TRB is always at the last TRB entry.
 */
static void dwc3_ep_inc_trb(u8 *index)
{
	(*index)++;
	if (*index == (DWC3_TRB_NUM - 1))
		*index = 0;
}

/**
 * dwc3_ep_inc_enq - increment endpoint's enqueue pointer
 * @dep: The endpoint whose enqueue pointer we're incrementing
 */
static void dwc3_ep_inc_enq(struct dwc3_ep *dep)
{
	dwc3_ep_inc_trb(&dep->trb_enqueue);
}

/**
 * dwc3_ep_inc_deq - increment endpoint's dequeue pointer
 * @dep: The endpoint whose enqueue pointer we're incrementing
 */
static void dwc3_ep_inc_deq(struct dwc3_ep *dep)
{
	dwc3_ep_inc_trb(&dep->trb_dequeue);
}

/*
 * dwc3_gadget_resize_tx_fifos - reallocate fifo spaces for current use-case
 * @dwc: pointer to our context structure
 *
 * This function will a best effort FIFO allocation in order
 * to improve FIFO usage and throughput, while still allowing
 * us to enable as many endpoints as possible.
 *
 * Keep in mind that this operation will be highly dependent
 * on the configured size for RAM1 - which contains TxFifo -,
 * the amount of endpoints enabled on coreConsultant tool, and
 * the width of the Master Bus.
 *
 * In the ideal world, we would always be able to satisfy the
 * following equation:
 *
 * ((512 + 2 * MDWIDTH-Bytes) + (Number of IN Endpoints - 1) * \
 * (3 * (1024 + MDWIDTH-Bytes) + MDWIDTH-Bytes)) / MDWIDTH-Bytes
 *
 * Unfortunately, due to many variables that's not always the case.
 */
int dwc3_gadget_resize_tx_fifos(struct dwc3 *dwc, struct dwc3_ep *dep)
{
	int		fifo_size, mdwidth, max_packet = 1024;
	int		tmp, mult = 1, fifo_0_start;

	if (!dwc->needs_fifo_resize || !dwc->tx_fifo_size)
		return 0;

	/* resize IN endpoints excepts ep0 */
	if (!usb_endpoint_dir_in(dep->endpoint.desc) || dep->number <= 1)
		return 0;

	/* Don't resize already resized IN endpoint */
	if (dep->fifo_depth) {
		dev_dbg(dwc->dev, "%s fifo_depth:%d is already set\n",
				dep->endpoint.name, dep->fifo_depth);
		return 0;
	}

	mdwidth = DWC3_MDWIDTH(dwc->hwparams.hwparams0);
	/* MDWIDTH is represented in bits, we need it in bytes */
	mdwidth >>= 3;

	if (((dep->endpoint.maxburst > 1) &&
			usb_endpoint_xfer_bulk(dep->endpoint.desc))
			|| usb_endpoint_xfer_isoc(dep->endpoint.desc))
		mult = 3;

	if ((dep->endpoint.maxburst > 6) &&
			usb_endpoint_xfer_bulk(dep->endpoint.desc)
			&& dwc3_is_usb31(dwc))
		mult = 6;

	tmp = ((max_packet + mdwidth) * mult) + mdwidth;
	fifo_size = DIV_ROUND_UP(tmp, mdwidth);
	dep->fifo_depth = fifo_size;

	/* Check if TXFIFOs start at non-zero addr */
	tmp = dwc3_readl(dwc->regs, DWC3_GTXFIFOSIZ(0));
	fifo_0_start = DWC3_GTXFIFOSIZ_TXFSTADDR(tmp);

	fifo_size |= (fifo_0_start + (dwc->last_fifo_depth << 16));
	if (dwc3_is_usb31(dwc))
		dwc->last_fifo_depth += DWC31_GTXFIFOSIZ_TXFDEF(fifo_size);
	else
		dwc->last_fifo_depth += DWC3_GTXFIFOSIZ_TXFDEF(fifo_size);

	dev_dbg(dwc->dev, "%s ep_num:%d last_fifo_depth:%04x fifo_depth:%d\n",
		dep->endpoint.name, dep->number >> 1, dwc->last_fifo_depth,
		dep->fifo_depth);

	dbg_event(0xFF, "resize_fifo", dep->number);
	dbg_event(0xFF, "fifo_depth", dep->fifo_depth);
	/* Check fifo size allocation doesn't exceed available RAM size. */
	if ((dwc->last_fifo_depth * mdwidth) >= dwc->tx_fifo_size) {
		dev_err(dwc->dev, "Fifosize(%d) > RAM size(%d) %s depth:%d\n",
			(dwc->last_fifo_depth * mdwidth), dwc->tx_fifo_size,
			dep->endpoint.name, fifo_size);
		if (dwc3_is_usb31(dwc))
			fifo_size = DWC31_GTXFIFOSIZ_TXFDEF(fifo_size);
		else
			fifo_size = DWC3_GTXFIFOSIZ_TXFDEF(fifo_size);
		dwc->last_fifo_depth -= fifo_size;
		dep->fifo_depth = 0;
		WARN_ON(1);
		return -ENOMEM;
	}

	dwc3_writel(dwc->regs, DWC3_GTXFIFOSIZ(dep->number >> 1), fifo_size);
	return 0;
}
EXPORT_SYMBOL(dwc3_gadget_resize_tx_fifos);

static void dwc3_gadget_del_and_unmap_request(struct dwc3_ep *dep,
		struct dwc3_request *req, int status)
{
	struct dwc3			*dwc = dep->dwc;

	list_del(&req->list);
	req->remaining = 0;
	req->needs_extra_trb = false;

	if (req->request.status == -EINPROGRESS)
		req->request.status = status;

	if (req->trb) {
		dbg_ep_unmap(dep->number, req);
		usb_gadget_unmap_request_by_dev(dwc->sysdev,
				&req->request, req->direction);
	}

	req->trb = NULL;
	trace_dwc3_gadget_giveback(req);
}

/**
 * dwc3_gadget_giveback - call struct usb_request's ->complete callback
 * @dep: The endpoint to whom the request belongs to
 * @req: The request we're giving back
 * @status: completion code for the request
 *
 * Must be called with controller's lock held and interrupts disabled. This
 * function will unmap @req and call its ->complete() callback to notify upper
 * layers that it has completed.
 */
void dwc3_gadget_giveback(struct dwc3_ep *dep, struct dwc3_request *req,
		int status)
{
	struct dwc3			*dwc = dep->dwc;

	dwc3_gadget_del_and_unmap_request(dep, req, status);
	req->status = DWC3_REQUEST_STATUS_COMPLETED;

	spin_unlock(&dwc->lock);
	usb_gadget_giveback_request(&dep->endpoint, &req->request);
	spin_lock(&dwc->lock);
}

/**
 * dwc3_send_gadget_generic_command - issue a generic command for the controller
 * @dwc: pointer to the controller context
 * @cmd: the command to be issued
 * @param: command parameter
 *
 * Caller should take care of locking. Issue @cmd with a given @param to @dwc
 * and wait for its completion.
 */
int dwc3_send_gadget_generic_command(struct dwc3 *dwc, unsigned cmd, u32 param)
{
	u32		timeout = 500;
	int		status = 0;
	int		ret = 0;
	u32		reg;

	dwc3_writel(dwc->regs, DWC3_DGCMDPAR, param);
	dwc3_writel(dwc->regs, DWC3_DGCMD, cmd | DWC3_DGCMD_CMDACT);

	do {
		reg = dwc3_readl(dwc->regs, DWC3_DGCMD);
		if (!(reg & DWC3_DGCMD_CMDACT)) {
			status = DWC3_DGCMD_STATUS(reg);
			if (status)
				ret = -EINVAL;
			break;
		}
	} while (--timeout);

	if (!timeout) {
		ret = -ETIMEDOUT;
		status = -ETIMEDOUT;
	}

	trace_dwc3_gadget_generic_cmd(cmd, param, status);

	return ret;
}

/**
 * dwc3_send_gadget_ep_cmd - issue an endpoint command
 * @dep: the endpoint to which the command is going to be issued
 * @cmd: the command to be issued
 * @params: parameters to the command
 *
 * Caller should handle locking. This function will issue @cmd with given
 * @params to @dep and wait for its completion.
 */
int dwc3_send_gadget_ep_cmd(struct dwc3_ep *dep, unsigned cmd,
		struct dwc3_gadget_ep_cmd_params *params)
{
	const struct usb_endpoint_descriptor *desc = dep->endpoint.desc;
	struct dwc3		*dwc = dep->dwc;
	u32			timeout = 3000;
	u32			saved_config = 0;
	u32			reg;

	int			cmd_status = 0;
	int			ret = -EINVAL;

	/*
	 * When operating in USB 2.0 speeds (HS/FS), if GUSB2PHYCFG.ENBLSLPM or
	 * GUSB2PHYCFG.SUSPHY is set, it must be cleared before issuing an
	 * endpoint command.
	 *
	 * Save and clear both GUSB2PHYCFG.ENBLSLPM and GUSB2PHYCFG.SUSPHY
	 * settings. Restore them after the command is completed.
	 *
	 * DWC_usb3 3.30a and DWC_usb31 1.90a programming guide section 3.2.2
	 */
	if (dwc->gadget.speed <= USB_SPEED_HIGH) {
		reg = dwc3_readl(dwc->regs, DWC3_GUSB2PHYCFG(0));
		if (unlikely(reg & DWC3_GUSB2PHYCFG_SUSPHY)) {
			saved_config |= DWC3_GUSB2PHYCFG_SUSPHY;
			reg &= ~DWC3_GUSB2PHYCFG_SUSPHY;
		}

		if (reg & DWC3_GUSB2PHYCFG_ENBLSLPM) {
			saved_config |= DWC3_GUSB2PHYCFG_ENBLSLPM;
			reg &= ~DWC3_GUSB2PHYCFG_ENBLSLPM;
		}

		if (saved_config)
			dwc3_writel(dwc->regs, DWC3_GUSB2PHYCFG(0), reg);
	}

	dwc3_writel(dep->regs, DWC3_DEPCMDPAR0, params->param0);
	dwc3_writel(dep->regs, DWC3_DEPCMDPAR1, params->param1);
	dwc3_writel(dep->regs, DWC3_DEPCMDPAR2, params->param2);

	/*
	 * Synopsys Databook 2.60a states in section 6.3.2.5.6 of that if we're
	 * not relying on XferNotReady, we can make use of a special "No
	 * Response Update Transfer" command where we should clear both CmdAct
	 * and CmdIOC bits.
	 *
	 * With this, we don't need to wait for command completion and can
	 * straight away issue further commands to the endpoint.
	 *
	 * NOTICE: We're making an assumption that control endpoints will never
	 * make use of Update Transfer command. This is a safe assumption
	 * because we can never have more than one request at a time with
	 * Control Endpoints. If anybody changes that assumption, this chunk
	 * needs to be updated accordingly.
	 */
	if (DWC3_DEPCMD_CMD(cmd) == DWC3_DEPCMD_UPDATETRANSFER &&
			!usb_endpoint_xfer_isoc(desc))
		cmd &= ~(DWC3_DEPCMD_CMDIOC | DWC3_DEPCMD_CMDACT);
	else
		cmd |= DWC3_DEPCMD_CMDACT;

	dwc3_writel(dep->regs, DWC3_DEPCMD, cmd);
	do {
		reg = dwc3_readl(dep->regs, DWC3_DEPCMD);
		if (!(reg & DWC3_DEPCMD_CMDACT)) {
			cmd_status = DWC3_DEPCMD_STATUS(reg);

			switch (cmd_status) {
			case 0:
				ret = 0;
				break;
			case DEPEVT_TRANSFER_NO_RESOURCE:
				ret = -EINVAL;
				break;
			case DEPEVT_TRANSFER_BUS_EXPIRY:
				/*
				 * SW issues START TRANSFER command to
				 * isochronous ep with future frame interval. If
				 * future interval time has already passed when
				 * core receives the command, it will respond
				 * with an error status of 'Bus Expiry'.
				 *
				 * Instead of always returning -EINVAL, let's
				 * give a hint to the gadget driver that this is
				 * the case by returning -EAGAIN.
				 */
				ret = -EAGAIN;
				break;
			default:
				dev_WARN(dwc->dev, "UNKNOWN cmd status\n");
			}

			break;
		}
	} while (--timeout);

	if (timeout == 0) {
		ret = -ETIMEDOUT;
		dev_err(dwc->dev, "%s command timeout for %s\n",
			dwc3_gadget_ep_cmd_string(cmd), dep->name);
		dwc->ep_cmd_timeout_cnt++;
		cmd_status = -ETIMEDOUT;
	}

	trace_dwc3_gadget_ep_cmd(dep, cmd, params, cmd_status);

	if (ret == 0 && DWC3_DEPCMD_CMD(cmd) == DWC3_DEPCMD_STARTTRANSFER) {
		dep->flags |= DWC3_EP_TRANSFER_STARTED;
		dwc3_gadget_ep_get_transfer_index(dep);
	}

	if (saved_config) {
		reg = dwc3_readl(dwc->regs, DWC3_GUSB2PHYCFG(0));
		reg |= saved_config;
		dwc3_writel(dwc->regs, DWC3_GUSB2PHYCFG(0), reg);
	}

	return ret;
}
EXPORT_SYMBOL(dwc3_send_gadget_ep_cmd);

static int dwc3_send_clear_stall_ep_cmd(struct dwc3_ep *dep)
{
	struct dwc3 *dwc = dep->dwc;
	struct dwc3_gadget_ep_cmd_params params;
	u32 cmd = DWC3_DEPCMD_CLEARSTALL;

	/*
	 * As of core revision 2.60a the recommended programming model
	 * is to set the ClearPendIN bit when issuing a Clear Stall EP
	 * command for IN endpoints. This is to prevent an issue where
	 * some (non-compliant) hosts may not send ACK TPs for pending
	 * IN transfers due to a mishandled error condition. Synopsys
	 * STAR 9000614252.
	 */
	if (dep->direction && (dwc->revision >= DWC3_REVISION_260A) &&
	    (dwc->gadget.speed >= USB_SPEED_SUPER))
		cmd |= DWC3_DEPCMD_CLEARPENDIN;

	memset(&params, 0, sizeof(params));

	return dwc3_send_gadget_ep_cmd(dep, cmd, &params);
}

static int dwc3_alloc_trb_pool(struct dwc3_ep *dep)
{
	struct dwc3		*dwc = dep->dwc;

	if (dep->trb_pool)
		return 0;

	dep->trb_pool = dma_alloc_coherent(dwc->sysdev,
			sizeof(struct dwc3_trb) * DWC3_TRB_NUM,
			&dep->trb_pool_dma, GFP_KERNEL);
	if (!dep->trb_pool) {
		dev_err(dep->dwc->dev, "failed to allocate trb pool for %s\n",
				dep->name);
		return -ENOMEM;
	}
	dep->num_trbs = DWC3_TRB_NUM;

	return 0;
}

static void dwc3_free_trb_pool(struct dwc3_ep *dep)
{
	struct dwc3		*dwc = dep->dwc;

	/* Freeing of GSI EP TRBs are handled by GSI EP ops. */
	if (dep->gsi)
		return;

	/*
	 * Clean up ep ring to avoid getting xferInProgress due to stale trbs
	 * with HWO bit set from previous composition when update transfer cmd
	 * is issued.
	 */
	if (dep->number > 1 && dep->trb_pool && dep->trb_pool_dma) {
		memset(&dep->trb_pool[0], 0,
			sizeof(struct dwc3_trb) * dep->num_trbs);
		dbg_event(dep->number, "Clr_TRB", 0);
		dev_dbg(dwc->dev, "Clr_TRB ring of %s\n", dep->name);

		dma_free_coherent(dwc->sysdev,
				sizeof(struct dwc3_trb) * DWC3_TRB_NUM,
				dep->trb_pool, dep->trb_pool_dma);
		dep->trb_pool = NULL;
		dep->trb_pool_dma = 0;
	}
}

static int dwc3_gadget_set_xfer_resource(struct dwc3_ep *dep)
{
	struct dwc3_gadget_ep_cmd_params params;

	memset(&params, 0x00, sizeof(params));

	params.param0 = DWC3_DEPXFERCFG_NUM_XFER_RES(1);

	return dwc3_send_gadget_ep_cmd(dep, DWC3_DEPCMD_SETTRANSFRESOURCE,
			&params);
}

/**
 * dwc3_gadget_start_config - configure ep resources
 * @dep: endpoint that is being enabled
 *
 * Issue a %DWC3_DEPCMD_DEPSTARTCFG command to @dep. After the command's
 * completion, it will set Transfer Resource for all available endpoints.
 *
 * The assignment of transfer resources cannot perfectly follow the data book
 * due to the fact that the controller driver does not have all knowledge of the
 * configuration in advance. It is given this information piecemeal by the
 * composite gadget framework after every SET_CONFIGURATION and
 * SET_INTERFACE. Trying to follow the databook programming model in this
 * scenario can cause errors. For two reasons:
 *
 * 1) The databook says to do %DWC3_DEPCMD_DEPSTARTCFG for every
 * %USB_REQ_SET_CONFIGURATION and %USB_REQ_SET_INTERFACE (8.1.5). This is
 * incorrect in the scenario of multiple interfaces.
 *
 * 2) The databook does not mention doing more %DWC3_DEPCMD_DEPXFERCFG for new
 * endpoint on alt setting (8.1.6).
 *
 * The following simplified method is used instead:
 *
 * All hardware endpoints can be assigned a transfer resource and this setting
 * will stay persistent until either a core reset or hibernation. So whenever we
 * do a %DWC3_DEPCMD_DEPSTARTCFG(0) we can go ahead and do
 * %DWC3_DEPCMD_DEPXFERCFG for every hardware endpoint as well. We are
 * guaranteed that there are as many transfer resources as endpoints.
 *
 * This function is called for each endpoint when it is being enabled but is
 * triggered only when called for EP0-out, which always happens first, and which
 * should only happen in one of the above conditions.
 */
static int dwc3_gadget_start_config(struct dwc3_ep *dep)
{
	struct dwc3_gadget_ep_cmd_params params;
	struct dwc3		*dwc;
	u32			cmd;
	int			i;
	int			ret;

	if (dep->number)
		return 0;

	memset(&params, 0x00, sizeof(params));
	cmd = DWC3_DEPCMD_DEPSTARTCFG;
	dwc = dep->dwc;

	ret = dwc3_send_gadget_ep_cmd(dep, cmd, &params);
	if (ret)
		return ret;

	for (i = 0; i < DWC3_ENDPOINTS_NUM; i++) {
		struct dwc3_ep *dep = dwc->eps[i];

		if (!dep)
			continue;

		ret = dwc3_gadget_set_xfer_resource(dep);
		if (ret)
			return ret;
	}

	return 0;
}

static int dwc3_gadget_set_ep_config(struct dwc3_ep *dep, unsigned int action)
{
	const struct usb_ss_ep_comp_descriptor *comp_desc;
	const struct usb_endpoint_descriptor *desc;
	struct dwc3_gadget_ep_cmd_params params;
	struct dwc3 *dwc = dep->dwc;

	comp_desc = dep->endpoint.comp_desc;
	desc = dep->endpoint.desc;

	memset(&params, 0x00, sizeof(params));

	params.param0 = DWC3_DEPCFG_EP_TYPE(usb_endpoint_type(desc))
		| DWC3_DEPCFG_MAX_PACKET_SIZE(usb_endpoint_maxp(desc));

	/* Burst size is only needed in SuperSpeed mode */
	if (dwc->gadget.speed >= USB_SPEED_SUPER) {
		u32 burst = dep->endpoint.maxburst;
		params.param0 |= DWC3_DEPCFG_BURST_SIZE(burst - 1);
	}

	params.param0 |= action;
	if (action == DWC3_DEPCFG_ACTION_RESTORE)
		params.param2 |= dep->saved_state;

	if (usb_endpoint_xfer_control(desc))
		params.param1 = DWC3_DEPCFG_XFER_COMPLETE_EN;

	if (dep->number <= 1 || usb_endpoint_xfer_isoc(desc))
		params.param1 |= DWC3_DEPCFG_XFER_NOT_READY_EN;

	if (usb_ss_max_streams(comp_desc) && usb_endpoint_xfer_bulk(desc)) {
		params.param1 |= DWC3_DEPCFG_STREAM_CAPABLE
			| DWC3_DEPCFG_STREAM_EVENT_EN;
		dep->stream_capable = true;
	}

	if (!usb_endpoint_xfer_control(desc))
		params.param1 |= DWC3_DEPCFG_XFER_IN_PROGRESS_EN;

	/*
	 * We are doing 1:1 mapping for endpoints, meaning
	 * Physical Endpoints 2 maps to Logical Endpoint 2 and
	 * so on. We consider the direction bit as part of the physical
	 * endpoint number. So USB endpoint 0x81 is 0x03.
	 */
	params.param1 |= DWC3_DEPCFG_EP_NUMBER(dep->number);

	/*
	 * We must use the lower 16 TX FIFOs even though
	 * HW might have more
	 */
	if (dep->direction)
		params.param0 |= DWC3_DEPCFG_FIFO_NUMBER(dep->number >> 1);

	if (desc->bInterval) {
		params.param1 |= DWC3_DEPCFG_BINTERVAL_M1(desc->bInterval - 1);
		dep->interval = 1 << (desc->bInterval - 1);
	}

	return dwc3_send_gadget_ep_cmd(dep, DWC3_DEPCMD_SETEPCONFIG, &params);
}

/**
 * __dwc3_gadget_ep_enable - initializes a hw endpoint
 * @dep: endpoint to be initialized
 * @action: one of INIT, MODIFY or RESTORE
 *
 * Caller should take care of locking. Execute all necessary commands to
 * initialize a HW endpoint so it can be used by a gadget driver.
 */
static int __dwc3_gadget_ep_enable(struct dwc3_ep *dep, unsigned int action)
{
	const struct usb_endpoint_descriptor *desc = dep->endpoint.desc;
	struct dwc3		*dwc = dep->dwc;

	u32			reg;
	int			ret;

	if (!(dep->flags & DWC3_EP_ENABLED)) {
		ret = dwc3_gadget_resize_tx_fifos(dwc, dep);
		if (ret)
			return ret;

		ret = dwc3_gadget_start_config(dep);
		if (ret) {
			dev_err(dwc->dev, "start_config() failed for %s\n",
								dep->name);
			return ret;
		}
	}

	ret = dwc3_gadget_set_ep_config(dep, action);
	if (ret) {
		dev_err(dwc->dev, "set_ep_config() failed for %s\n", dep->name);
		return ret;
	}

	if (!(dep->flags & DWC3_EP_ENABLED)) {
		struct dwc3_trb	*trb_st_hw;
		struct dwc3_trb	*trb_link;

		dep->type = usb_endpoint_type(desc);
		dep->flags |= DWC3_EP_ENABLED;

		reg = dwc3_readl(dwc->regs, DWC3_DALEPENA);
		reg |= DWC3_DALEPENA_EP(dep->number);
		dwc3_writel(dwc->regs, DWC3_DALEPENA, reg);

		if (usb_endpoint_xfer_control(desc))
			goto out;

		/* Initialize the TRB ring */
		dep->trb_dequeue = 0;
		dep->trb_enqueue = 0;
		memset(dep->trb_pool, 0,
		       sizeof(struct dwc3_trb) * DWC3_TRB_NUM);

		/* Link TRB. The HWO bit is never reset */
		trb_st_hw = &dep->trb_pool[0];

		trb_link = &dep->trb_pool[DWC3_TRB_NUM - 1];
		trb_link->bpl = lower_32_bits(dwc3_trb_dma_offset(dep, trb_st_hw));
		trb_link->bph = upper_32_bits(dwc3_trb_dma_offset(dep, trb_st_hw));
		trb_link->ctrl |= DWC3_TRBCTL_LINK_TRB;
		trb_link->ctrl |= DWC3_TRB_CTRL_HWO;
	}

	/*
	 * Issue StartTransfer here with no-op TRB so we can always rely on No
	 * Response Update Transfer command.
	 */
	if ((usb_endpoint_xfer_bulk(desc) && !dep->stream_capable
			&& !dep->endless) || usb_endpoint_xfer_int(desc)) {
		struct dwc3_gadget_ep_cmd_params params;
		struct dwc3_trb	*trb;
		dma_addr_t trb_dma;
		u32 cmd;

		memset(&params, 0, sizeof(params));
		trb = &dep->trb_pool[0];
		trb_dma = dwc3_trb_dma_offset(dep, trb);

		params.param0 = upper_32_bits(trb_dma);
		params.param1 = lower_32_bits(trb_dma);

		cmd = DWC3_DEPCMD_STARTTRANSFER;

		ret = dwc3_send_gadget_ep_cmd(dep, cmd, &params);
		if (ret < 0)
			return ret;
	}

out:
	trace_dwc3_gadget_ep_enable(dep);

	return 0;
}

static void dwc3_remove_requests(struct dwc3 *dwc, struct dwc3_ep *dep)
{
	struct dwc3_request		*req;

	dwc3_stop_active_transfer(dep, true, false);

	if (dep->number == 1 && dwc->ep0state != EP0_SETUP_PHASE) {
		unsigned int dir;

		dbg_log_string("CTRLPEND", dwc->ep0state);
		dir = !!dwc->ep0_expect_in;
		if (dwc->ep0state == EP0_DATA_PHASE)
			dwc3_ep0_end_control_data(dwc, dwc->eps[dir]);
		else
			dwc3_ep0_end_control_data(dwc, dwc->eps[!dir]);

		dwc->eps[0]->trb_enqueue = 0;
		dwc->eps[1]->trb_enqueue = 0;
	}

	/* - giveback all requests to gadget driver */
	while (!list_empty(&dep->started_list)) {
		req = next_request(&dep->started_list);
		if (req)
			dwc3_gadget_giveback(dep, req, -ESHUTDOWN);
	}

	while (!list_empty(&dep->pending_list)) {
		req = next_request(&dep->pending_list);
		if (req)
			dwc3_gadget_giveback(dep, req, -ESHUTDOWN);
	}

	while (!list_empty(&dep->cancelled_list)) {
		req = next_request(&dep->cancelled_list);
		if (req)
			dwc3_gadget_giveback(dep, req, -ESHUTDOWN);
	}

	dbg_log_string("DONE for %s(%d)", dep->name, dep->number);
}

/**
 * __dwc3_gadget_ep_disable - disables a hw endpoint
 * @dep: the endpoint to disable
 *
 * This function undoes what __dwc3_gadget_ep_enable did and also removes
 * requests which are currently being processed by the hardware and those which
 * are not yet scheduled.
 *
 * Caller should take care of locking.
 */
static int __dwc3_gadget_ep_disable(struct dwc3_ep *dep)
{
	struct dwc3		*dwc = dep->dwc;
	u32			reg;

	trace_dwc3_gadget_ep_disable(dep);

	dwc3_remove_requests(dwc, dep);

	/* make sure HW endpoint isn't stalled */
	if (dep->flags & DWC3_EP_STALL)
		__dwc3_gadget_ep_set_halt(dep, 0, false);

	reg = dwc3_readl(dwc->regs, DWC3_DALEPENA);
	reg &= ~DWC3_DALEPENA_EP(dep->number);
	dwc3_writel(dwc->regs, DWC3_DALEPENA, reg);

	dep->stream_capable = false;
	dep->type = 0;
	dep->flags = 0;

	/* Clear out the ep descriptors for non-ep0 */
	if (dep->number > 1) {
		dep->endpoint.comp_desc = NULL;
		dep->endpoint.desc = NULL;
	}

	return 0;
}

/* -------------------------------------------------------------------------- */

static int dwc3_gadget_ep0_enable(struct usb_ep *ep,
		const struct usb_endpoint_descriptor *desc)
{
	return -EINVAL;
}

static int dwc3_gadget_ep0_disable(struct usb_ep *ep)
{
	return -EINVAL;
}

/* -------------------------------------------------------------------------- */

static int dwc3_gadget_ep_enable(struct usb_ep *ep,
		const struct usb_endpoint_descriptor *desc)
{
	struct dwc3_ep			*dep;
	struct dwc3			*dwc;
	unsigned long			flags;
	int				ret;

	if (!ep || !desc || desc->bDescriptorType != USB_DT_ENDPOINT) {
		pr_debug("dwc3: invalid parameters\n");
		return -EINVAL;
	}

	if (!desc->wMaxPacketSize) {
		pr_debug("dwc3: missing wMaxPacketSize\n");
		return -EINVAL;
	}

	dep = to_dwc3_ep(ep);
	dwc = dep->dwc;

	if (dev_WARN_ONCE(dwc->dev, dep->flags & DWC3_EP_ENABLED,
					"%s is already enabled\n",
					dep->name))
		return 0;

	spin_lock_irqsave(&dwc->lock, flags);
	ret = __dwc3_gadget_ep_enable(dep, DWC3_DEPCFG_ACTION_INIT);
	dbg_event(dep->number, "ENABLE", ret);
	spin_unlock_irqrestore(&dwc->lock, flags);

	return ret;
}

static int dwc3_gadget_ep_disable(struct usb_ep *ep)
{
	struct dwc3_ep			*dep;
	struct dwc3			*dwc;
	unsigned long			flags;
	int				ret;

	if (!ep) {
		pr_debug("dwc3: invalid parameters\n");
		return -EINVAL;
	}

	dep = to_dwc3_ep(ep);
	dwc = dep->dwc;

	if (dev_WARN_ONCE(dwc->dev, !(dep->flags & DWC3_EP_ENABLED),
					"%s is already disabled\n",
					dep->name))
		return 0;

	spin_lock_irqsave(&dwc->lock, flags);
	ret = __dwc3_gadget_ep_disable(dep);
	dbg_event(dep->number, "DISABLE", ret);
	spin_unlock_irqrestore(&dwc->lock, flags);

	return ret;
}

static struct usb_request *dwc3_gadget_ep_alloc_request(struct usb_ep *ep,
		gfp_t gfp_flags)
{
	struct dwc3_request		*req;
	struct dwc3_ep			*dep = to_dwc3_ep(ep);

	req = kzalloc(sizeof(*req), gfp_flags);
	if (!req)
		return NULL;

	req->direction	= dep->direction;
	req->epnum	= dep->number;
	req->dep	= dep;
	req->status	= DWC3_REQUEST_STATUS_UNKNOWN;

	trace_dwc3_alloc_request(req);

	return &req->request;
}

static void dwc3_gadget_ep_free_request(struct usb_ep *ep,
		struct usb_request *request)
{
	struct dwc3_request		*req = to_dwc3_request(request);

	trace_dwc3_free_request(req);
	kfree(req);
}

/**
 * dwc3_ep_prev_trb - returns the previous TRB in the ring
 * @dep: The endpoint with the TRB ring
 * @index: The index of the current TRB in the ring
 *
 * Returns the TRB prior to the one pointed to by the index. If the
 * index is 0, we will wrap backwards, skip the link TRB, and return
 * the one just before that.
 */
static struct dwc3_trb *dwc3_ep_prev_trb(struct dwc3_ep *dep, u8 index)
{
	u8 tmp = index;

	if (!dep->trb_pool)
		return NULL;

	if (!tmp)
		tmp = DWC3_TRB_NUM - 1;

	return &dep->trb_pool[tmp - 1];
}

static u32 dwc3_calc_trbs_left(struct dwc3_ep *dep)
{
	struct dwc3_trb		*tmp;
	u8			trbs_left;

	/*
	 * If enqueue & dequeue are equal than it is either full or empty.
	 *
	 * One way to know for sure is if the TRB right before us has HWO bit
	 * set or not. If it has, then we're definitely full and can't fit any
	 * more transfers in our ring.
	 */
	if (dep->trb_enqueue == dep->trb_dequeue) {
		tmp = dwc3_ep_prev_trb(dep, dep->trb_enqueue);
		if (!tmp || tmp->ctrl & DWC3_TRB_CTRL_HWO)
			return 0;

		return DWC3_TRB_NUM - 1;
	}

	trbs_left = dep->trb_dequeue - dep->trb_enqueue;
	trbs_left &= (DWC3_TRB_NUM - 1);

	if (dep->trb_dequeue < dep->trb_enqueue)
		trbs_left--;

	return trbs_left;
}

static void __dwc3_prepare_one_trb(struct dwc3_ep *dep, struct dwc3_trb *trb,
		dma_addr_t dma, unsigned length, unsigned chain, unsigned node,
		unsigned stream_id, unsigned short_not_ok, unsigned no_interrupt)
{
	struct dwc3		*dwc = dep->dwc;
	struct usb_gadget	*gadget = &dwc->gadget;
	enum usb_device_speed	speed = gadget->speed;

	trb->size = DWC3_TRB_SIZE_LENGTH(length);
	trb->bpl = lower_32_bits(dma);
	trb->bph = upper_32_bits(dma);

	switch (usb_endpoint_type(dep->endpoint.desc)) {
	case USB_ENDPOINT_XFER_CONTROL:
		trb->ctrl = DWC3_TRBCTL_CONTROL_SETUP;
		break;

	case USB_ENDPOINT_XFER_ISOC:
		if (!node) {
			trb->ctrl = DWC3_TRBCTL_ISOCHRONOUS_FIRST;

			/*
			 * USB Specification 2.0 Section 5.9.2 states that: "If
			 * there is only a single transaction in the microframe,
			 * only a DATA0 data packet PID is used.  If there are
			 * two transactions per microframe, DATA1 is used for
			 * the first transaction data packet and DATA0 is used
			 * for the second transaction data packet.  If there are
			 * three transactions per microframe, DATA2 is used for
			 * the first transaction data packet, DATA1 is used for
			 * the second, and DATA0 is used for the third."
			 *
			 * IOW, we should satisfy the following cases:
			 *
			 * 1) length <= maxpacket
			 *	- DATA0
			 *
			 * 2) maxpacket < length <= (2 * maxpacket)
			 *	- DATA1, DATA0
			 *
			 * 3) (2 * maxpacket) < length <= (3 * maxpacket)
			 *	- DATA2, DATA1, DATA0
			 */
			if (speed == USB_SPEED_HIGH) {
				struct usb_ep *ep = &dep->endpoint;
				unsigned int mult = 2;
				unsigned int maxp = usb_endpoint_maxp(ep->desc);

				if (length <= (2 * maxp))
					mult--;

				if (length <= maxp)
					mult--;

				trb->size |= DWC3_TRB_SIZE_PCM1(mult);
			}
		} else {
			trb->ctrl = DWC3_TRBCTL_ISOCHRONOUS;
		}

		/* always enable Interrupt on Missed ISOC */
		trb->ctrl |= DWC3_TRB_CTRL_ISP_IMI;
		break;

	case USB_ENDPOINT_XFER_BULK:
	case USB_ENDPOINT_XFER_INT:
		trb->ctrl = DWC3_TRBCTL_NORMAL;
		break;
	default:
		/*
		 * This is only possible with faulty memory because we
		 * checked it already :)
		 */
		dev_WARN(dwc->dev, "Unknown endpoint type %d\n",
				usb_endpoint_type(dep->endpoint.desc));
	}

	/*
	 * Enable Continue on Short Packet
	 * when endpoint is not a stream capable
	 */
	if (usb_endpoint_dir_out(dep->endpoint.desc)) {
		if (!dep->stream_capable)
			trb->ctrl |= DWC3_TRB_CTRL_CSP;

		if (short_not_ok)
			trb->ctrl |= DWC3_TRB_CTRL_ISP_IMI;
	}

	if ((!no_interrupt && !chain) ||
			(dwc3_calc_trbs_left(dep) == 1))
		trb->ctrl |= DWC3_TRB_CTRL_IOC;

	if (chain)
		trb->ctrl |= DWC3_TRB_CTRL_CHN;

	if (usb_endpoint_xfer_bulk(dep->endpoint.desc) && dep->stream_capable)
		trb->ctrl |= DWC3_TRB_CTRL_SID_SOFN(stream_id);

	trb->ctrl |= DWC3_TRB_CTRL_HWO;

	dwc3_ep_inc_enq(dep);

	trace_dwc3_prepare_trb(dep, trb);
}

/**
 * dwc3_prepare_one_trb - setup one TRB from one request
 * @dep: endpoint for which this request is prepared
 * @req: dwc3_request pointer
 * @chain: should this TRB be chained to the next?
 * @node: only for isochronous endpoints. First TRB needs different type.
 */
static void dwc3_prepare_one_trb(struct dwc3_ep *dep,
		struct dwc3_request *req, unsigned chain, unsigned node)
{
	struct dwc3_trb		*trb;
	unsigned int		length;
	dma_addr_t		dma;
	unsigned		stream_id = req->request.stream_id;
	unsigned		short_not_ok = req->request.short_not_ok;
	unsigned		no_interrupt = req->request.no_interrupt;

	if (req->request.num_sgs > 0) {
		length = sg_dma_len(req->start_sg);
		dma = sg_dma_address(req->start_sg);
	} else {
		length = req->request.length;
		dma = req->request.dma;
	}

	trb = &dep->trb_pool[dep->trb_enqueue];

	if (!req->trb) {
		dwc3_gadget_move_started_request(req);
		req->trb = trb;
		req->trb_dma = dwc3_trb_dma_offset(dep, trb);
	}

	req->num_trbs++;

	__dwc3_prepare_one_trb(dep, trb, dma, length, chain, node,
			stream_id, short_not_ok, no_interrupt);
}

static void dwc3_prepare_one_trb_sg(struct dwc3_ep *dep,
		struct dwc3_request *req)
{
	struct scatterlist *sg = req->start_sg;
	struct scatterlist *s;
	int		i;

	unsigned int remaining = req->request.num_mapped_sgs
		- req->num_queued_sgs;

	for_each_sg(sg, s, remaining, i) {
		unsigned int length = req->request.length;
		unsigned int maxp = usb_endpoint_maxp(dep->endpoint.desc);
		unsigned int rem = length % maxp;
		unsigned chain = true;

		/*
		 * IOMMU driver is coalescing the list of sgs which shares a
		 * page boundary into one and giving it to USB driver. With
		 * this the number of sgs mapped is not equal to the number of
		 * sgs passed. So mark the chain bit to false if it isthe last
		 * mapped sg.
		 */
		if (i == remaining - 1)
			chain = false;

		if (rem && usb_endpoint_dir_out(dep->endpoint.desc) && !chain) {
			struct dwc3	*dwc = dep->dwc;
			struct dwc3_trb	*trb;

			req->needs_extra_trb = true;

			/* prepare normal TRB */
			dwc3_prepare_one_trb(dep, req, true, i);

			/* Now prepare one extra TRB to align transfer size */
			trb = &dep->trb_pool[dep->trb_enqueue];
			req->num_trbs++;
			__dwc3_prepare_one_trb(dep, trb, dwc->bounce_addr,
					maxp - rem, false, 1,
					req->request.stream_id,
					req->request.short_not_ok,
					req->request.no_interrupt);
		} else {
			dwc3_prepare_one_trb(dep, req, chain, i);
		}

		/*
		 * There can be a situation where all sgs in sglist are not
		 * queued because of insufficient trb number. To handle this
		 * case, update start_sg to next sg to be queued, so that
		 * we have free trbs we can continue queuing from where we
		 * previously stopped
		 */
		if (chain)
			req->start_sg = sg_next(s);

		req->num_queued_sgs++;

		if (!dwc3_calc_trbs_left(dep))
			break;
	}
}

static void dwc3_prepare_one_trb_linear(struct dwc3_ep *dep,
		struct dwc3_request *req)
{
	unsigned int length = req->request.length;
	unsigned int maxp = usb_endpoint_maxp(dep->endpoint.desc);
	unsigned int rem = length % maxp;

	if ((!length || rem) && usb_endpoint_dir_out(dep->endpoint.desc)) {
		struct dwc3	*dwc = dep->dwc;
		struct dwc3_trb	*trb;

		req->needs_extra_trb = true;

		/* prepare normal TRB */
		dwc3_prepare_one_trb(dep, req, true, 0);

		/* Now prepare one extra TRB to align transfer size */
		trb = &dep->trb_pool[dep->trb_enqueue];
		req->num_trbs++;
		__dwc3_prepare_one_trb(dep, trb, dwc->bounce_addr, maxp - rem,
				false, 1, req->request.stream_id,
				req->request.short_not_ok,
				req->request.no_interrupt);
	} else if (req->request.zero && req->request.length &&
		   (IS_ALIGNED(req->request.length, maxp))) {
		struct dwc3	*dwc = dep->dwc;
		struct dwc3_trb	*trb;

		req->needs_extra_trb = true;

		/* prepare normal TRB */
		dwc3_prepare_one_trb(dep, req, true, 0);

		/* Now prepare one extra TRB to handle ZLP */
		trb = &dep->trb_pool[dep->trb_enqueue];
		req->num_trbs++;
		__dwc3_prepare_one_trb(dep, trb, dwc->bounce_addr, 0,
				false, 1, req->request.stream_id,
				req->request.short_not_ok,
				req->request.no_interrupt);
	} else {
		dwc3_prepare_one_trb(dep, req, false, 0);
	}
}

/*
 * dwc3_prepare_trbs - setup TRBs from requests
 * @dep: endpoint for which requests are being prepared
 *
 * The function goes through the requests list and sets up TRBs for the
 * transfers. The function returns once there are no more TRBs available or
 * it runs out of requests.
 */
static void dwc3_prepare_trbs(struct dwc3_ep *dep)
{
	struct dwc3_request	*req, *n;

	BUILD_BUG_ON_NOT_POWER_OF_2(DWC3_TRB_NUM);

	/*
	 * We can get in a situation where there's a request in the started list
	 * but there weren't enough TRBs to fully kick it in the first time
	 * around, so it has been waiting for more TRBs to be freed up.
	 *
	 * In that case, we should check if we have a request with pending_sgs
	 * in the started list and prepare TRBs for that request first,
	 * otherwise we will prepare TRBs completely out of order and that will
	 * break things.
	 */
	list_for_each_entry(req, &dep->started_list, list) {
		if (req->num_pending_sgs > 0)
			dwc3_prepare_one_trb_sg(dep, req);

		if (!dwc3_calc_trbs_left(dep))
			return;
	}

	list_for_each_entry_safe(req, n, &dep->pending_list, list) {
		struct dwc3	*dwc = dep->dwc;
		int		ret;

		ret = usb_gadget_map_request_by_dev(dwc->sysdev, &req->request,
						    dep->direction);
		if (ret)
			return;

		req->sg			= req->request.sg;
		req->start_sg		= req->sg;
		req->num_queued_sgs	= 0;
		req->num_pending_sgs	= req->request.num_mapped_sgs;

		if (req->num_pending_sgs > 0)
			dwc3_prepare_one_trb_sg(dep, req);
		else
			dwc3_prepare_one_trb_linear(dep, req);

		dbg_ep_map(dep->number, req);
		if (!dwc3_calc_trbs_left(dep))
			return;
	}
}

static void dwc3_gadget_ep_cleanup_cancelled_requests(struct dwc3_ep *dep);

static int __dwc3_gadget_kick_transfer(struct dwc3_ep *dep)
{
	struct dwc3_gadget_ep_cmd_params params;
	struct dwc3_request		*req;
	struct dwc3			*dwc = dep->dwc;
	int				starting;
	int				ret;
	u32				cmd;

	if (!dwc3_calc_trbs_left(dep))
		return 0;

	starting = !(dep->flags & DWC3_EP_TRANSFER_STARTED);

	dwc3_prepare_trbs(dep);
	req = next_request(&dep->started_list);
	if (!req) {
		dep->flags |= DWC3_EP_PENDING_REQUEST;
		dbg_event(dep->number, "NO REQ", 0);
		return 0;
	}

	memset(&params, 0, sizeof(params));

	if (starting) {
		params.param0 = upper_32_bits(req->trb_dma);
		params.param1 = lower_32_bits(req->trb_dma);
		cmd = DWC3_DEPCMD_STARTTRANSFER;

		if (dep->stream_capable)
			cmd |= DWC3_DEPCMD_PARAM(req->request.stream_id);

		if (usb_endpoint_xfer_isoc(dep->endpoint.desc))
			cmd |= DWC3_DEPCMD_PARAM(dep->frame_number);
	} else {
		cmd = DWC3_DEPCMD_UPDATETRANSFER |
			DWC3_DEPCMD_PARAM(dep->resource_index);
	}

	ret = dwc3_send_gadget_ep_cmd(dep, cmd, &params);
	if (ret < 0) {
		struct dwc3_request *tmp;

		if (ret == -EAGAIN)
			return ret;

		dbg_log_string("dep:%s cmd failed ret:%d", dep->name, ret);
		dwc3_stop_active_transfer(dep, true, true);

		list_for_each_entry_safe(req, tmp, &dep->started_list, list)
			dwc3_gadget_move_cancelled_request(req);

		/* If ep isn't started, then there's no end transfer pending */
		if (!(dep->flags & DWC3_EP_END_TRANSFER_PENDING))
			dwc3_gadget_ep_cleanup_cancelled_requests(dep);

		return ret;
	}

	return 0;
}

static int __dwc3_gadget_get_frame(struct dwc3 *dwc)
{
	u32			reg;

	reg = dwc3_readl(dwc->regs, DWC3_DSTS);
	return DWC3_DSTS_SOFFN(reg);
}

/**
 * dwc3_gadget_start_isoc_quirk - workaround invalid frame number
 * @dep: isoc endpoint
 *
 * This function tests for the correct combination of BIT[15:14] from the 16-bit
 * microframe number reported by the XferNotReady event for the future frame
 * number to start the isoc transfer.
 *
 * In DWC_usb31 version 1.70a-ea06 and prior, for highspeed and fullspeed
 * isochronous IN, BIT[15:14] of the 16-bit microframe number reported by the
 * XferNotReady event are invalid. The driver uses this number to schedule the
 * isochronous transfer and passes it to the START TRANSFER command. Because
 * this number is invalid, the command may fail. If BIT[15:14] matches the
 * internal 16-bit microframe, the START TRANSFER command will pass and the
 * transfer will start at the scheduled time, if it is off by 1, the command
 * will still pass, but the transfer will start 2 seconds in the future. For all
 * other conditions, the START TRANSFER command will fail with bus-expiry.
 *
 * In order to workaround this issue, we can test for the correct combination of
 * BIT[15:14] by sending START TRANSFER commands with different values of
 * BIT[15:14]: 'b00, 'b01, 'b10, and 'b11. Each combination is 2^14 uframe apart
 * (or 2 seconds). 4 seconds into the future will result in a bus-expiry status.
 * As the result, within the 4 possible combinations for BIT[15:14], there will
 * be 2 successful and 2 failure START COMMAND status. One of the 2 successful
 * command status will result in a 2-second delay start. The smaller BIT[15:14]
 * value is the correct combination.
 *
 * Since there are only 4 outcomes and the results are ordered, we can simply
 * test 2 START TRANSFER commands with BIT[15:14] combinations 'b00 and 'b01 to
 * deduce the smaller successful combination.
 *
 * Let test0 = test status for combination 'b00 and test1 = test status for 'b01
 * of BIT[15:14]. The correct combination is as follow:
 *
 * if test0 fails and test1 passes, BIT[15:14] is 'b01
 * if test0 fails and test1 fails, BIT[15:14] is 'b10
 * if test0 passes and test1 fails, BIT[15:14] is 'b11
 * if test0 passes and test1 passes, BIT[15:14] is 'b00
 *
 * Synopsys STAR 9001202023: Wrong microframe number for isochronous IN
 * endpoints.
 */
static int dwc3_gadget_start_isoc_quirk(struct dwc3_ep *dep)
{
	int cmd_status = 0;
	bool test0;
	bool test1;

	while (dep->combo_num < 2) {
		struct dwc3_gadget_ep_cmd_params params;
		u32 test_frame_number;
		u32 cmd;

		/*
		 * Check if we can start isoc transfer on the next interval or
		 * 4 uframes in the future with BIT[15:14] as dep->combo_num
		 */
		test_frame_number = dep->frame_number & 0x3fff;
		test_frame_number |= dep->combo_num << 14;
		test_frame_number += max_t(u32, 4, dep->interval);

		params.param0 = upper_32_bits(dep->dwc->bounce_addr);
		params.param1 = lower_32_bits(dep->dwc->bounce_addr);

		cmd = DWC3_DEPCMD_STARTTRANSFER;
		cmd |= DWC3_DEPCMD_PARAM(test_frame_number);
		cmd_status = dwc3_send_gadget_ep_cmd(dep, cmd, &params);

		/* Redo if some other failure beside bus-expiry is received */
		if (cmd_status && cmd_status != -EAGAIN) {
			dep->start_cmd_status = 0;
			dep->combo_num = 0;
			return 0;
		}

		/* Store the first test status */
		if (dep->combo_num == 0)
			dep->start_cmd_status = cmd_status;

		dep->combo_num++;

		/*
		 * End the transfer if the START_TRANSFER command is successful
		 * to wait for the next XferNotReady to test the command again
		 */
		if (cmd_status == 0) {
			dwc3_stop_active_transfer(dep, true, true);
			return 0;
		}
	}

	/* test0 and test1 are both completed at this point */
	test0 = (dep->start_cmd_status == 0);
	test1 = (cmd_status == 0);

	if (!test0 && test1)
		dep->combo_num = 1;
	else if (!test0 && !test1)
		dep->combo_num = 2;
	else if (test0 && !test1)
		dep->combo_num = 3;
	else if (test0 && test1)
		dep->combo_num = 0;

	dep->frame_number &= 0x3fff;
	dep->frame_number |= dep->combo_num << 14;
	dep->frame_number += max_t(u32, 4, dep->interval);

	/* Reinitialize test variables */
	dep->start_cmd_status = 0;
	dep->combo_num = 0;

	return __dwc3_gadget_kick_transfer(dep);
}

static int __dwc3_gadget_start_isoc(struct dwc3_ep *dep)
{
	struct dwc3 *dwc = dep->dwc;
	int ret;
	int i;

	if (list_empty(&dep->pending_list)) {
		dep->flags |= DWC3_EP_PENDING_REQUEST;
		return -EAGAIN;
	}

	if (!dwc->dis_start_transfer_quirk && dwc3_is_usb31(dwc) &&
	    (dwc->revision <= DWC3_USB31_REVISION_160A ||
	     (dwc->revision == DWC3_USB31_REVISION_170A &&
	      dwc->version_type >= DWC31_VERSIONTYPE_EA01 &&
	      dwc->version_type <= DWC31_VERSIONTYPE_EA06))) {

		if (dwc->gadget.speed <= USB_SPEED_HIGH && dep->direction)
			return dwc3_gadget_start_isoc_quirk(dep);
	}

	for (i = 0; i < DWC3_ISOC_MAX_RETRIES; i++) {
		dep->frame_number = DWC3_ALIGN_FRAME(dep, i + 1);

		ret = __dwc3_gadget_kick_transfer(dep);
		if (ret != -EAGAIN)
			break;
	}

	return ret;
}

static int __dwc3_gadget_ep_queue(struct dwc3_ep *dep, struct dwc3_request *req)
{
	struct dwc3		*dwc = dep->dwc;

	if (!dep->endpoint.desc || !dwc->pullups_connected) {
		dev_err_ratelimited(dwc->dev, "%s: can't queue to disabled endpoint\n",
				dep->name);
		return -ESHUTDOWN;
	}

	if (WARN(req->dep != dep, "request %pK belongs to '%s'\n",
				&req->request, req->dep->name))
		return -EINVAL;

	if (WARN(req->status < DWC3_REQUEST_STATUS_COMPLETED,
				"%s: request %pK already in flight\n",
				dep->name, &req->request))
		return -EINVAL;

	req->request.actual	= 0;
	req->request.status	= -EINPROGRESS;

	trace_dwc3_ep_queue(req);

	list_add_tail(&req->list, &dep->pending_list);
	req->status = DWC3_REQUEST_STATUS_QUEUED;

	/* Start the transfer only after the END_TRANSFER is completed */
	if (dep->flags & DWC3_EP_END_TRANSFER_PENDING) {
		dep->flags |= DWC3_EP_DELAY_START;
		return 0;
	}

	dbg_ep_queue(dep->number, req);

	/*
	 * NOTICE: Isochronous endpoints should NEVER be prestarted. We must
	 * wait for a XferNotReady event so we will know what's the current
	 * (micro-)frame number.
	 *
	 * Without this trick, we are very, very likely gonna get Bus Expiry
	 * errors which will force us issue EndTransfer command.
	 */
	if (usb_endpoint_xfer_isoc(dep->endpoint.desc)) {
		if (!(dep->flags & DWC3_EP_PENDING_REQUEST) &&
				!(dep->flags & DWC3_EP_TRANSFER_STARTED))
			return 0;

		if ((dep->flags & DWC3_EP_PENDING_REQUEST)) {
			if (!(dep->flags & DWC3_EP_TRANSFER_STARTED)) {
				return __dwc3_gadget_start_isoc(dep);
			}
		}
	}

	return __dwc3_gadget_kick_transfer(dep);
}

static int dwc3_gadget_ep_queue(struct usb_ep *ep, struct usb_request *request,
	gfp_t gfp_flags)
{
	struct dwc3_request		*req = to_dwc3_request(request);
	struct dwc3_ep			*dep = to_dwc3_ep(ep);
	struct dwc3			*dwc = dep->dwc;

	unsigned long			flags;

	int				ret;

	spin_lock_irqsave(&dwc->lock, flags);
	ret = __dwc3_gadget_ep_queue(dep, req);
	spin_unlock_irqrestore(&dwc->lock, flags);

	return ret;
}

static void dwc3_gadget_ep_skip_trbs(struct dwc3_ep *dep, struct dwc3_request *req)
{
	int i;

	/*
	 * If request was already started, this means we had to
	 * stop the transfer. With that we also need to ignore
	 * all TRBs used by the request, however TRBs can only
	 * be modified after completion of END_TRANSFER
	 * command. So what we do here is that we wait for
	 * END_TRANSFER completion and only after that, we jump
	 * over TRBs by clearing HWO and incrementing dequeue
	 * pointer.
	 */
	for (i = 0; i < req->num_trbs; i++) {
		struct dwc3_trb *trb;

		trb = &dep->trb_pool[dep->trb_dequeue];
		trb->ctrl &= ~DWC3_TRB_CTRL_HWO;
		dwc3_ep_inc_deq(dep);
	}

	req->num_trbs = 0;
}

static void dwc3_gadget_ep_cleanup_cancelled_requests(struct dwc3_ep *dep)
{
	struct dwc3_request		*req;
	struct dwc3_request		*tmp;
	struct dwc3			*dwc = dep->dwc;
	int				request_count = 0;

	list_for_each_entry_safe(req, tmp, &dep->cancelled_list, list) {
		dwc3_gadget_ep_skip_trbs(dep, req);
		dwc3_gadget_giveback(dep, req, -ECONNRESET);
		request_count++;
	}

	if (request_count)
		dbg_log_string("dep:%s request_count:%d", dep->name,
							request_count);
}

static int dwc3_gadget_ep_dequeue(struct usb_ep *ep,
		struct usb_request *request)
{
	struct dwc3_request		*req = to_dwc3_request(request);
	struct dwc3_request		*r = NULL;

	struct dwc3_ep			*dep = to_dwc3_ep(ep);
	struct dwc3			*dwc = dep->dwc;

	unsigned long			flags;
	int				ret = 0;

	if (atomic_read(&dwc->in_lpm)) {
		dev_err(dwc->dev, "Unable to dequeue while in LPM\n");
		return -EAGAIN;
	}

	trace_dwc3_ep_dequeue(req);
	dbg_ep_dequeue(dep->number, req);

	spin_lock_irqsave(&dwc->lock, flags);

	list_for_each_entry(r, &dep->cancelled_list, list) {
		if (r == req) {
			dbg_log_string("req:%pK found cancelled list",
							&req->request);
			goto out;
		}
	}

	list_for_each_entry(r, &dep->pending_list, list) {
		if (r == req) {
			dbg_log_string("req:%pK found pending list",
							&req->request);
			dwc3_gadget_giveback(dep, req, -ECONNRESET);
			goto out;
		}
	}

	list_for_each_entry(r, &dep->started_list, list) {
		if (r == req) {
			struct dwc3_request *t;

			dbg_log_string("req:%pK found started list",
							&req->request);
			/* wait until it is processed */
			dwc3_stop_active_transfer(dep, true, true);

			/*
			 * Remove any started request if the transfer is
			 * cancelled.
			 */
			list_for_each_entry_safe(r, t, &dep->started_list, list)
				dwc3_gadget_move_cancelled_request(r);

			goto out;
		}
	}

	dev_err(dwc->dev, "request %pK was not queued to %s\n",
			request, ep->name);
	ret = -EINVAL;
out:
	spin_unlock_irqrestore(&dwc->lock, flags);

	return ret;
}

int __dwc3_gadget_ep_set_halt(struct dwc3_ep *dep, int value, int protocol)
{
	struct dwc3_gadget_ep_cmd_params	params;
	struct dwc3				*dwc = dep->dwc;
	int					ret;

	if (!dep->endpoint.desc) {
		dev_dbg(dwc->dev, "(%s)'s desc is NULL.\n", dep->name);
		return -EINVAL;
	}

	if (usb_endpoint_xfer_isoc(dep->endpoint.desc)) {
		dev_err(dwc->dev, "%s is of Isochronous type\n", dep->name);
		return -EINVAL;
	}

	memset(&params, 0x00, sizeof(params));
	dbg_event(dep->number, "HALT", value);
	if (value) {
		struct dwc3_trb *trb;

		unsigned transfer_in_flight;
		unsigned started;

		if (dep->number > 1)
			trb = dwc3_ep_prev_trb(dep, dep->trb_enqueue);
		else
			trb = &dwc->ep0_trb[dep->trb_enqueue];

		if (trb)
			transfer_in_flight = trb->ctrl & DWC3_TRB_CTRL_HWO;
		else
			transfer_in_flight = false;

		started = !list_empty(&dep->started_list);

		if (!protocol && ((dep->direction && transfer_in_flight) ||
				(!dep->direction && started))) {
			return -EAGAIN;
		}

		ret = dwc3_send_gadget_ep_cmd(dep, DWC3_DEPCMD_SETSTALL,
				&params);
		if (ret)
			dev_err(dwc->dev, "failed to set STALL on %s\n",
					dep->name);
		else
			dep->flags |= DWC3_EP_STALL;
	} else {

		ret = dwc3_send_clear_stall_ep_cmd(dep);
		if (ret)
			dev_err(dwc->dev, "failed to clear STALL on %s\n",
					dep->name);
		else
			dep->flags &= ~(DWC3_EP_STALL | DWC3_EP_WEDGE);
	}

	return ret;
}

static int dwc3_gadget_ep_set_halt(struct usb_ep *ep, int value)
{
	struct dwc3_ep			*dep = to_dwc3_ep(ep);
	struct dwc3			*dwc = dep->dwc;

	unsigned long			flags;

	int				ret;

	spin_lock_irqsave(&dwc->lock, flags);
	ret = __dwc3_gadget_ep_set_halt(dep, value, false);
	spin_unlock_irqrestore(&dwc->lock, flags);

	return ret;
}

static int dwc3_gadget_ep_set_wedge(struct usb_ep *ep)
{
	struct dwc3_ep			*dep = to_dwc3_ep(ep);
	struct dwc3			*dwc = dep->dwc;
	unsigned long			flags;
	int				ret;

	spin_lock_irqsave(&dwc->lock, flags);
	dbg_event(dep->number, "WEDGE", 0);
	dep->flags |= DWC3_EP_WEDGE;

	if (dep->number == 0 || dep->number == 1)
		ret = __dwc3_gadget_ep0_set_halt(ep, 1);
	else
		ret = __dwc3_gadget_ep_set_halt(dep, 1, false);
	spin_unlock_irqrestore(&dwc->lock, flags);

	return ret;
}

/* -------------------------------------------------------------------------- */

static struct usb_endpoint_descriptor dwc3_gadget_ep0_desc = {
	.bLength	= USB_DT_ENDPOINT_SIZE,
	.bDescriptorType = USB_DT_ENDPOINT,
	.bmAttributes	= USB_ENDPOINT_XFER_CONTROL,
};

static const struct usb_ep_ops dwc3_gadget_ep0_ops = {
	.enable		= dwc3_gadget_ep0_enable,
	.disable	= dwc3_gadget_ep0_disable,
	.alloc_request	= dwc3_gadget_ep_alloc_request,
	.free_request	= dwc3_gadget_ep_free_request,
	.queue		= dwc3_gadget_ep0_queue,
	.dequeue	= dwc3_gadget_ep_dequeue,
	.set_halt	= dwc3_gadget_ep0_set_halt,
	.set_wedge	= dwc3_gadget_ep_set_wedge,
};

static const struct usb_ep_ops dwc3_gadget_ep_ops = {
	.enable		= dwc3_gadget_ep_enable,
	.disable	= dwc3_gadget_ep_disable,
	.alloc_request	= dwc3_gadget_ep_alloc_request,
	.free_request	= dwc3_gadget_ep_free_request,
	.queue		= dwc3_gadget_ep_queue,
	.dequeue	= dwc3_gadget_ep_dequeue,
	.set_halt	= dwc3_gadget_ep_set_halt,
	.set_wedge	= dwc3_gadget_ep_set_wedge,
};

/* -------------------------------------------------------------------------- */

static int dwc3_gadget_get_frame(struct usb_gadget *g)
{
	struct dwc3		*dwc = gadget_to_dwc(g);

	return __dwc3_gadget_get_frame(dwc);
}

static int __dwc3_gadget_wakeup(struct dwc3 *dwc)
{
	int			retries;

	int			ret;
	u32			reg;

	u8			link_state;

	/*
	 * According to the Databook Remote wakeup request should
	 * be issued only when the device is in early suspend state.
	 *
	 * We can check that via USB Link State bits in DSTS register.
	 */
	reg = dwc3_readl(dwc->regs, DWC3_DSTS);

	link_state = DWC3_DSTS_USBLNKST(reg);

	switch (link_state) {
	case DWC3_LINK_STATE_RESET:
	case DWC3_LINK_STATE_RX_DET:	/* in HS, means Early Suspend */
	case DWC3_LINK_STATE_U3:	/* in HS, means SUSPEND */
	case DWC3_LINK_STATE_RESUME:
		break;
	default:
		return -EINVAL;
	}

	ret = dwc3_gadget_set_link_state(dwc, DWC3_LINK_STATE_RECOV);
	if (ret < 0) {
		dev_err(dwc->dev, "failed to put link in Recovery\n");
		return ret;
	}

	/* Recent versions do this automatically */
	if (dwc->revision < DWC3_REVISION_194A) {
		/* write zeroes to Link Change Request */
		reg = dwc3_readl(dwc->regs, DWC3_DCTL);
		reg &= ~DWC3_DCTL_ULSTCHNGREQ_MASK;
		dwc3_writel(dwc->regs, DWC3_DCTL, reg);
	}

	/* poll until Link State changes to ON */
	retries = 20000;

	while (retries--) {
		reg = dwc3_readl(dwc->regs, DWC3_DSTS);

		/* in HS, means ON */
		if (DWC3_DSTS_USBLNKST(reg) == DWC3_LINK_STATE_U0)
			break;
	}

	if (DWC3_DSTS_USBLNKST(reg) != DWC3_LINK_STATE_U0) {
		dev_err(dwc->dev, "failed to send remote wakeup\n");
		return -EINVAL;
	}

	return 0;
}

static int dwc3_gadget_wakeup(struct usb_gadget *g)
{
	struct dwc3		*dwc = gadget_to_dwc(g);
	unsigned long		flags;
	int			ret;

	spin_lock_irqsave(&dwc->lock, flags);
	ret = __dwc3_gadget_wakeup(dwc);
	spin_unlock_irqrestore(&dwc->lock, flags);

	return ret;
}

static int dwc3_gadget_set_selfpowered(struct usb_gadget *g,
		int is_selfpowered)
{
	struct dwc3		*dwc = gadget_to_dwc(g);
	unsigned long		flags;

	spin_lock_irqsave(&dwc->lock, flags);
	g->is_selfpowered = !!is_selfpowered;
	spin_unlock_irqrestore(&dwc->lock, flags);

	return 0;
}

static void dwc3_stop_active_transfers(struct dwc3 *dwc, bool block_db)
{
	u32 epnum;

	for (epnum = 2; epnum < DWC3_ENDPOINTS_NUM; epnum++) {
		struct dwc3_ep *dep;

		dep = dwc->eps[epnum];
		if (!dep)
			continue;

		if (!(dep->flags & DWC3_EP_ENABLED))
			continue;

		if (dep->gsi && dep->direction && block_db) {
			dbg_log_string("block_db with dep:%s", dep->name);
			dwc3_notify_event(dwc,
				DWC3_CONTROLLER_NOTIFY_CLEAR_DB, 0);
		}

		dwc3_remove_requests(dwc, dep);
	}
}

/**
 * dwc3_device_core_soft_reset - Issues device core soft reset
 * @dwc: pointer to our context structure
 */
static int dwc3_device_core_soft_reset(struct dwc3 *dwc)
{
	u32             reg;
	int             retries = 10;

	reg = dwc3_readl(dwc->regs, DWC3_DCTL);
	reg |= DWC3_DCTL_CSFTRST;
	dwc3_writel(dwc->regs, DWC3_DCTL, reg);

	do {
		reg = dwc3_readl(dwc->regs, DWC3_DCTL);
		if (!(reg & DWC3_DCTL_CSFTRST))
			goto done;

		usleep_range(1000, 1100);
	} while (--retries);

	dev_err(dwc->dev, "%s timedout\n", __func__);

	return -ETIMEDOUT;

done:
	/* phy sync delay as per data book */
	msleep(50);

	return 0;
}

static int dwc3_gadget_run_stop(struct dwc3 *dwc, int is_on, int suspend)
{
	u32			reg, reg1;
	u32			timeout = 1500;

	dbg_event(0xFF, "run_stop", is_on);
	reg = dwc3_readl(dwc->regs, DWC3_DCTL);
	if (is_on) {
		if (dwc->revision <= DWC3_REVISION_187A) {
			reg &= ~DWC3_DCTL_TRGTULST_MASK;
			reg |= DWC3_DCTL_TRGTULST_RX_DET;
		}

		if (dwc->revision >= DWC3_REVISION_194A)
			reg &= ~DWC3_DCTL_KEEP_CONNECT;

		dwc3_event_buffers_setup(dwc);
		__dwc3_gadget_start(dwc);

		reg1 = dwc3_readl(dwc->regs, DWC3_DCFG);
		reg1 &= ~(DWC3_DCFG_SPEED_MASK);

		if (dwc->maximum_speed == USB_SPEED_SUPER_PLUS)
			reg1 |= DWC3_DCFG_SUPERSPEED_PLUS;
		else if (dwc->maximum_speed == USB_SPEED_HIGH)
			reg1 |= DWC3_DCFG_HIGHSPEED;
		else
			reg1 |= DWC3_DCFG_SUPERSPEED;
		dwc3_writel(dwc->regs, DWC3_DCFG, reg1);

		reg |= DWC3_DCTL_RUN_STOP;

		if (dwc->has_hibernation)
			reg |= DWC3_DCTL_KEEP_CONNECT;

		dwc->pullups_connected = true;
	} else {
		dwc3_gadget_disable_irq(dwc);

		dwc->err_evt_seen = false;
		dwc->pullups_connected = false;
		__dwc3_gadget_ep_disable(dwc->eps[0]);
		__dwc3_gadget_ep_disable(dwc->eps[1]);

		/*
		 * According to dwc3 databook, it is must to remove any active
		 * transfers before trying to stop USB device controller. Hence
		 * call dwc3_stop_active_transfers() API before stopping USB
		 * device controller. Also don't block ringing of doorbell until
		 * controller is halted (i.e. second param as false).
		 */
		dwc3_stop_active_transfers(dwc, false);

		reg &= ~DWC3_DCTL_RUN_STOP;

		if (dwc->has_hibernation && !suspend)
			reg &= ~DWC3_DCTL_KEEP_CONNECT;
	}

	dwc3_writel(dwc->regs, DWC3_DCTL, reg);

	/* Controller is not halted until the events are acknowledged */
	if (!is_on) {
		/*
		 * Clear out any pending events (i.e. End Transfer Command
		 * Complete).
		 */
		reg1 = dwc3_readl(dwc->regs, DWC3_GEVNTCOUNT(0));
		reg1 &= DWC3_GEVNTCOUNT_MASK;
		dbg_log_string("remaining EVNTCOUNT(0)=%d", reg1);
		dwc3_writel(dwc->regs, DWC3_GEVNTCOUNT(0), reg1);
		dwc3_notify_event(dwc, DWC3_GSI_EVT_BUF_CLEAR, 0);
		dwc3_notify_event(dwc, DWC3_CONTROLLER_NOTIFY_CLEAR_DB, 0);
	}

	do {
		reg = dwc3_readl(dwc->regs, DWC3_DSTS);
		reg &= DWC3_DSTS_DEVCTRLHLT;
	} while (--timeout && !(!is_on ^ !reg));

	if (!timeout) {
		dev_err(dwc->dev, "failed to %s controller\n",
				is_on ? "start" : "stop");
		if (is_on)
			dbg_event(0xFF, "STARTTOUT", reg);
		else
			dbg_event(0xFF, "STOPTOUT", reg);
		return -ETIMEDOUT;
	}

	return 0;
}

static int dwc3_gadget_vbus_draw(struct usb_gadget *g, unsigned int mA)
{
	struct dwc3		*dwc = gadget_to_dwc(g);

	dwc->vbus_draw = mA;
	dev_dbg(dwc->dev, "Notify controller from %s. mA = %u\n", __func__, mA);
	dbg_event(0xFF, "currentDraw", mA);
	dwc3_notify_event(dwc, DWC3_CONTROLLER_SET_CURRENT_DRAW_EVENT, 0);
	return 0;
}

static int dwc3_gadget_pullup(struct usb_gadget *g, int is_on)
{
	struct dwc3		*dwc = gadget_to_dwc(g);
	unsigned long		flags;
	int			ret;

	is_on = !!is_on;
	dwc->softconnect = is_on;

	if (((dwc->dr_mode > USB_DR_MODE_HOST) && !dwc->vbus_active)
			|| !dwc->gadget_driver) {
		/*
		 * Need to wait for vbus_session(on) from otg driver or to
		 * the udc_start.
		 */
		dbg_event(0xFF, "WaitPullup", 0);
		return 0;
	}

	pm_runtime_get_sync(dwc->dev);
	dbg_event(0xFF, "Pullup gsync",
		atomic_read(&dwc->dev->power.usage_count));

	/*
	 * Per databook, when we want to stop the gadget, if a control transfer
	 * is still in process, complete it and get the core into setup phase.
	 */
	if (!is_on && (dwc->ep0state != EP0_SETUP_PHASE ||
				dwc->ep0_next_event != DWC3_EP0_COMPLETE)) {
		reinit_completion(&dwc->ep0_in_setup);

		ret = wait_for_completion_timeout(&dwc->ep0_in_setup,
				msecs_to_jiffies(DWC3_PULL_UP_TIMEOUT));
		if (ret == 0)
			dev_err(dwc->dev, "timed out waiting for SETUP phase\n");
	}

	/* pull-up disable: clear pending events without queueing bh */
	dwc->pullups_connected = is_on;

	disable_irq(dwc->irq);

	/* prevent pending bh to run later */
	flush_work(&dwc->bh_work);

	spin_lock_irqsave(&dwc->lock, flags);
	if (dwc->ep0state != EP0_SETUP_PHASE)
		dbg_event(0xFF, "EP0 is not in SETUP phase\n", 0);

	/*
	 * If we are here after bus suspend notify otg state machine to
	 * increment pm usage count of dwc to prevent pm_runtime_suspend
	 * during enumeration.
	 */
	dwc->b_suspend = false;
	dwc3_notify_event(dwc, DWC3_CONTROLLER_NOTIFY_OTG_EVENT, 0);

	ret = dwc3_gadget_run_stop(dwc, is_on, false);
	spin_unlock_irqrestore(&dwc->lock, flags);
	if (!is_on && ret == -ETIMEDOUT) {
		dev_err(dwc->dev, "%s: Core soft reset...\n", __func__);
		ret = dwc3_device_core_soft_reset(dwc);
	}
	enable_irq(dwc->irq);

	pm_runtime_mark_last_busy(dwc->dev);
	pm_runtime_put_autosuspend(dwc->dev);
	dbg_event(0xFF, "Pullup put",
		atomic_read(&dwc->dev->power.usage_count));
	return ret;
}

static void dwc3_gadget_enable_irq(struct dwc3 *dwc)
{
	u32			reg;

	dbg_event(0xFF, "UnmaskINT", 0);
	/* Enable all but Start and End of Frame IRQs */
	reg = (DWC3_DEVTEN_VNDRDEVTSTRCVEDEN |
			DWC3_DEVTEN_EVNTOVERFLOWEN |
			DWC3_DEVTEN_CMDCMPLTEN |
			DWC3_DEVTEN_ERRTICERREN |
			DWC3_DEVTEN_WKUPEVTEN |
			DWC3_DEVTEN_CONNECTDONEEN |
			DWC3_DEVTEN_USBRSTEN |
			DWC3_DEVTEN_DISCONNEVTEN);

	/*
	 * Enable SUSPENDEVENT(BIT:6) for version 230A and above
	 * else enable USB Link change event (BIT:3) for older version
	 */
	if (dwc->revision < DWC3_REVISION_230A)
		reg |= DWC3_DEVTEN_ULSTCNGEN;
	else
		reg |= DWC3_DEVTEN_EOPFEN;

	dwc3_writel(dwc->regs, DWC3_DEVTEN, reg);
}

void dwc3_gadget_disable_irq(struct dwc3 *dwc)
{
	dbg_event(0xFF, "MaskINT", 0);
	/* mask all interrupts */
	dwc3_writel(dwc->regs, DWC3_DEVTEN, 0x00);
}

static irqreturn_t dwc3_thread_interrupt(int irq, void *_dwc);

/**
 * dwc3_gadget_setup_nump - calculate and initialize NUMP field of %DWC3_DCFG
 * @dwc: pointer to our context structure
 *
 * The following looks like complex but it's actually very simple. In order to
 * calculate the number of packets we can burst at once on OUT transfers, we're
 * gonna use RxFIFO size.
 *
 * To calculate RxFIFO size we need two numbers:
 * MDWIDTH = size, in bits, of the internal memory bus
 * RAM2_DEPTH = depth, in MDWIDTH, of internal RAM2 (where RxFIFO sits)
 *
 * Given these two numbers, the formula is simple:
 *
 * RxFIFO Size = (RAM2_DEPTH * MDWIDTH / 8) - 24 - 16;
 *
 * 24 bytes is for 3x SETUP packets
 * 16 bytes is a clock domain crossing tolerance
 *
 * Given RxFIFO Size, NUMP = RxFIFOSize / 1024;
 */
static void dwc3_gadget_setup_nump(struct dwc3 *dwc)
{
	u32 ram2_depth;
	u32 mdwidth;
	u32 nump;
	u32 reg;

	ram2_depth = DWC3_GHWPARAMS7_RAM2_DEPTH(dwc->hwparams.hwparams7);
	mdwidth = DWC3_GHWPARAMS0_MDWIDTH(dwc->hwparams.hwparams0);

	nump = ((ram2_depth * mdwidth / 8) - 24 - 16) / 1024;
	nump = min_t(u32, nump, 16);

	/* update NumP */
	reg = dwc3_readl(dwc->regs, DWC3_DCFG);
	reg &= ~DWC3_DCFG_NUMP_MASK;
	reg |= nump << DWC3_DCFG_NUMP_SHIFT;
	dwc3_writel(dwc->regs, DWC3_DCFG, reg);
}

static int dwc3_gadget_vbus_session(struct usb_gadget *_gadget, int is_active)
{
	struct dwc3 *dwc = gadget_to_dwc(_gadget);
	unsigned long flags;
	int ret = 0;

	if (dwc->dr_mode <= USB_DR_MODE_HOST)
		return -EPERM;

	is_active = !!is_active;

	dbg_event(0xFF, "VbusSess", is_active);

	disable_irq(dwc->irq);

	flush_work(&dwc->bh_work);

	spin_lock_irqsave(&dwc->lock, flags);

	/* Mark that the vbus was powered */
	dwc->vbus_active = is_active;

	/*
	 * Check if upper level usb_gadget_driver was already registered with
	 * this udc controller driver (if dwc3_gadget_start was called)
	 */
	if (dwc->gadget_driver && dwc->softconnect) {
		if (dwc->vbus_active) {
			/*
			 * Both vbus was activated by otg and pullup was
			 * signaled by the gadget driver.
			 */
			ret = dwc3_gadget_run_stop(dwc, 1, false);
		} else {
			ret = dwc3_gadget_run_stop(dwc, 0, false);
		}
	}

	/*
	 * Clearing run/stop bit might occur before disconnect event is seen.
	 * Make sure to let gadget driver know in that case.
	 */
	if (!dwc->vbus_active) {
		dev_dbg(dwc->dev, "calling disconnect from %s\n", __func__);
		dwc3_gadget_disconnect_interrupt(dwc);
	}

	spin_unlock_irqrestore(&dwc->lock, flags);
	if (!is_active && ret == -ETIMEDOUT) {
		dev_err(dwc->dev, "%s: Core soft reset...\n", __func__);
		dwc3_device_core_soft_reset(dwc);
	}

	enable_irq(dwc->irq);

	return 0;
}

static int __dwc3_gadget_start(struct dwc3 *dwc)
{
	struct dwc3_ep		*dep;
	int			ret = 0;
	u32			reg;

	dbg_event(0xFF, "__Gadgetstart", 0);

	/*
	 * Use IMOD if enabled via dwc->imod_interval. Otherwise, if
	 * the core supports IMOD, disable it.
	 */
	if (dwc->imod_interval) {
		dwc3_writel(dwc->regs, DWC3_DEV_IMOD(0), dwc->imod_interval);
		dwc3_writel(dwc->regs, DWC3_GEVNTCOUNT(0), DWC3_GEVNTCOUNT_EHB);
	} else if (dwc3_has_imod(dwc)) {
		dwc3_writel(dwc->regs, DWC3_DEV_IMOD(0), 0);
	}

	/*
	 * We are telling dwc3 that we want to use DCFG.NUMP as ACK TP's NUMP
	 * field instead of letting dwc3 itself calculate that automatically.
	 *
	 * This way, we maximize the chances that we'll be able to get several
	 * bursts of data without going through any sort of endpoint throttling.
	 */
	reg = dwc3_readl(dwc->regs, DWC3_GRXTHRCFG);
	if (dwc3_is_usb31(dwc))
		reg &= ~DWC31_GRXTHRCFG_PKTCNTSEL;
	else
		reg &= ~DWC3_GRXTHRCFG_PKTCNTSEL;

	dwc3_writel(dwc->regs, DWC3_GRXTHRCFG, reg);

	/*
	 * Programs the number of outstanding pipelined transfer requests
	 * the AXI master pushes to the AXI slave.
	 */
	if (dwc->revision >= DWC3_REVISION_270A) {
		reg = dwc3_readl(dwc->regs, DWC3_GSBUSCFG1);
		reg &= ~DWC3_GSBUSCFG1_PIPETRANSLIMIT_MASK;
		reg |= DWC3_GSBUSCFG1_PIPETRANSLIMIT(0xe);
		dwc3_writel(dwc->regs, DWC3_GSBUSCFG1, reg);
	}

	dwc3_gadget_setup_nump(dwc);

	/* Start with SuperSpeed Default */
	dwc3_gadget_ep0_desc.wMaxPacketSize = cpu_to_le16(512);

	dep = dwc->eps[0];
	ret = __dwc3_gadget_ep_enable(dep, DWC3_DEPCFG_ACTION_INIT);
	if (ret) {
		dev_err(dwc->dev, "failed to enable %s\n", dep->name);
		goto err0;
	}

	dep = dwc->eps[1];
	ret = __dwc3_gadget_ep_enable(dep, DWC3_DEPCFG_ACTION_INIT);
	if (ret) {
		dev_err(dwc->dev, "failed to enable %s\n", dep->name);
		goto err1;
	}

	/* begin to receive SETUP packets */
	dwc->ep0state = EP0_SETUP_PHASE;
	dwc->link_state = DWC3_LINK_STATE_SS_DIS;
	dwc3_ep0_out_start(dwc);

	dwc3_gadget_enable_irq(dwc);

	return 0;

err1:
	__dwc3_gadget_ep_disable(dwc->eps[0]);

err0:
	return ret;
}

static int dwc3_gadget_start(struct usb_gadget *g,
		struct usb_gadget_driver *driver)
{
	struct dwc3		*dwc = gadget_to_dwc(g);
	unsigned long		flags;
	int			ret = 0;

	dbg_event(0xFF, "Gadgetstart", 0);
	spin_lock_irqsave(&dwc->lock, flags);
	if (dwc->gadget_driver) {
		dev_err(dwc->dev, "%s is already bound to %s\n",
				dwc->gadget.name,
				dwc->gadget_driver->driver.name);
		ret = -EBUSY;
		goto err0;
	}

	dwc->gadget_driver	= driver;

	/*
	 * For DRD, this might get called by gadget driver during bootup
	 * even though host mode might be active. Don't actually perform
	 * device-specific initialization until device mode is activated.
	 * In that case dwc3_gadget_restart() will handle it.
	 */
	spin_unlock_irqrestore(&dwc->lock, flags);

	return 0;

err0:
	spin_unlock_irqrestore(&dwc->lock, flags);
	return ret;
}

static void __dwc3_gadget_stop(struct dwc3 *dwc)
{
	dbg_event(0xFF, "__Gadgetstop", 0);
	dwc3_gadget_disable_irq(dwc);
	__dwc3_gadget_ep_disable(dwc->eps[0]);
	__dwc3_gadget_ep_disable(dwc->eps[1]);
}

static int dwc3_gadget_stop(struct usb_gadget *g)
{
	struct dwc3		*dwc = gadget_to_dwc(g);
	unsigned long		flags;

	spin_lock_irqsave(&dwc->lock, flags);
	dwc->gadget_driver	= NULL;
	spin_unlock_irqrestore(&dwc->lock, flags);

	dbg_event(0xFF, "fwq_started", 0);
	flush_workqueue(dwc->dwc_wq);
	dbg_event(0xFF, "fwq_completed", 0);

	return 0;
}

static void dwc3_gadget_config_params(struct usb_gadget *g,
				      struct usb_dcd_config_params *params)
{
	struct dwc3		*dwc = gadget_to_dwc(g);

	params->besl_baseline = USB_DEFAULT_BESL_UNSPECIFIED;
	params->besl_deep = USB_DEFAULT_BESL_UNSPECIFIED;

	/* Recommended BESL */
	if (!dwc->dis_enblslpm_quirk) {
		/*
		 * If the recommended BESL baseline is 0 or if the BESL deep is
		 * less than 2, Microsoft's Windows 10 host usb stack will issue
		 * a usb reset immediately after it receives the extended BOS
		 * descriptor and the enumeration will fail. To maintain
		 * compatibility with the Windows' usb stack, let's set the
		 * recommended BESL baseline to 1 and clamp the BESL deep to be
		 * within 2 to 15.
		 */
		params->besl_baseline = 1;
		if (dwc->is_utmi_l1_suspend)
			params->besl_deep =
				clamp_t(u8, dwc->hird_threshold, 2, 15);
	}

	/* U1 Device exit Latency */
	if (dwc->dis_u1_entry_quirk)
		params->bU1devExitLat = 0;
	else
		params->bU1devExitLat = DWC3_DEFAULT_U1_DEV_EXIT_LAT;

	/* U2 Device exit Latency */
	if (dwc->dis_u2_entry_quirk)
		params->bU2DevExitLat = 0;
	else
		params->bU2DevExitLat =
				cpu_to_le16(DWC3_DEFAULT_U2_DEV_EXIT_LAT);
}

static void __maybe_unused dwc3_gadget_set_speed(struct usb_gadget *g,
				  enum usb_device_speed speed)
{
	struct dwc3		*dwc = gadget_to_dwc(g);
	unsigned long		flags;
	u32			reg;

	spin_lock_irqsave(&dwc->lock, flags);
	reg = dwc3_readl(dwc->regs, DWC3_DCFG);
	reg &= ~(DWC3_DCFG_SPEED_MASK);

	/*
	 * WORKAROUND: DWC3 revision < 2.20a have an issue
	 * which would cause metastability state on Run/Stop
	 * bit if we try to force the IP to USB2-only mode.
	 *
	 * Because of that, we cannot configure the IP to any
	 * speed other than the SuperSpeed
	 *
	 * Refers to:
	 *
	 * STAR#9000525659: Clock Domain Crossing on DCTL in
	 * USB 2.0 Mode
	 */
	if (dwc->revision < DWC3_REVISION_220A &&
	    !dwc->dis_metastability_quirk) {
		reg |= DWC3_DCFG_SUPERSPEED;
	} else {
		switch (speed) {
		case USB_SPEED_LOW:
			reg |= DWC3_DCFG_LOWSPEED;
			break;
		case USB_SPEED_FULL:
			reg |= DWC3_DCFG_FULLSPEED;
			break;
		case USB_SPEED_HIGH:
			reg |= DWC3_DCFG_HIGHSPEED;
			break;
		case USB_SPEED_SUPER:
			reg |= DWC3_DCFG_SUPERSPEED;
			break;
		case USB_SPEED_SUPER_PLUS:
			if (dwc3_is_usb31(dwc))
				reg |= DWC3_DCFG_SUPERSPEED_PLUS;
			else
				reg |= DWC3_DCFG_SUPERSPEED;
			break;
		default:
			dev_err(dwc->dev, "invalid speed (%d)\n", speed);

			if (dwc->revision & DWC3_REVISION_IS_DWC31)
				reg |= DWC3_DCFG_SUPERSPEED_PLUS;
			else
				reg |= DWC3_DCFG_SUPERSPEED;
		}
	}
	dwc3_writel(dwc->regs, DWC3_DCFG, reg);

	spin_unlock_irqrestore(&dwc->lock, flags);
}

static const struct usb_gadget_ops dwc3_gadget_ops = {
	.get_frame		= dwc3_gadget_get_frame,
	.wakeup			= dwc3_gadget_wakeup,
	.set_selfpowered	= dwc3_gadget_set_selfpowered,
	.vbus_session		= dwc3_gadget_vbus_session,
	.vbus_draw		= dwc3_gadget_vbus_draw,
	.pullup			= dwc3_gadget_pullup,
	.udc_start		= dwc3_gadget_start,
	.udc_stop		= dwc3_gadget_stop,
	.get_config_params	= dwc3_gadget_config_params,
};

/* -------------------------------------------------------------------------- */

#define NUM_GSI_OUT_EPS	1
#define NUM_GSI_IN_EPS	2


static int dwc3_gadget_init_control_endpoint(struct dwc3_ep *dep)
{
	struct dwc3 *dwc = dep->dwc;

	usb_ep_set_maxpacket_limit(&dep->endpoint, 512);
	dep->endpoint.maxburst = 1;
	dep->endpoint.ops = &dwc3_gadget_ep0_ops;
	if (!dep->direction)
		dwc->gadget.ep0 = &dep->endpoint;

	dep->endpoint.caps.type_control = true;

	return 0;
}

<<<<<<< HEAD
static int dwc3_gadget_init_in_out_endpoint(struct dwc3_ep *dep)
=======
static int dwc3_gadget_init_in_endpoint(struct dwc3_ep *dep)
{
	struct dwc3 *dwc = dep->dwc;
	int mdwidth;
	int size;

	mdwidth = DWC3_MDWIDTH(dwc->hwparams.hwparams0);
	/* MDWIDTH is represented in bits, we need it in bytes */
	mdwidth /= 8;

	size = dwc3_readl(dwc->regs, DWC3_GTXFIFOSIZ(dep->number >> 1));
	if (dwc3_is_usb31(dwc))
		size = DWC31_GTXFIFOSIZ_TXFDEF(size);
	else
		size = DWC3_GTXFIFOSIZ_TXFDEF(size);

	/* FIFO Depth is in MDWDITH bytes. Multiply */
	size *= mdwidth;

	/*
	 * To meet performance requirement, a minimum TxFIFO size of 3x
	 * MaxPacketSize is recommended for endpoints that support burst and a
	 * minimum TxFIFO size of 2x MaxPacketSize for endpoints that don't
	 * support burst. Use those numbers and we can calculate the max packet
	 * limit as below.
	 */
	if (dwc->maximum_speed >= USB_SPEED_SUPER)
		size /= 3;
	else
		size /= 2;

	usb_ep_set_maxpacket_limit(&dep->endpoint, size);

	dep->endpoint.max_streams = 15;
	dep->endpoint.ops = &dwc3_gadget_ep_ops;
	list_add_tail(&dep->endpoint.ep_list,
			&dwc->gadget.ep_list);
	dep->endpoint.caps.type_iso = true;
	dep->endpoint.caps.type_bulk = true;
	dep->endpoint.caps.type_int = true;

	return dwc3_alloc_trb_pool(dep);
}

static int dwc3_gadget_init_out_endpoint(struct dwc3_ep *dep)
>>>>>>> a9a13eee
{
	struct dwc3 *dwc = dep->dwc;
	int mdwidth;
	int size;

	mdwidth = DWC3_MDWIDTH(dwc->hwparams.hwparams0);

	/* MDWIDTH is represented in bits, convert to bytes */
	mdwidth /= 8;

	/* All OUT endpoints share a single RxFIFO space */
	size = dwc3_readl(dwc->regs, DWC3_GRXFIFOSIZ(0));
	if (dwc3_is_usb31(dwc))
		size = DWC31_GRXFIFOSIZ_RXFDEP(size);
	else
		size = DWC3_GRXFIFOSIZ_RXFDEP(size);

	/* FIFO depth is in MDWDITH bytes */
	size *= mdwidth;

	/*
	 * To meet performance requirement, a minimum recommended RxFIFO size
	 * is defined as follow:
	 * RxFIFO size >= (3 x MaxPacketSize) +
	 * (3 x 8 bytes setup packets size) + (16 bytes clock crossing margin)
	 *
	 * Then calculate the max packet limit as below.
	 */
	size -= (3 * 8) + 16;
	if (size < 0)
		size = 0;
	else
		size /= 3;

	usb_ep_set_maxpacket_limit(&dep->endpoint, size);
	dep->endpoint.max_streams = 15;
	dep->endpoint.ops = &dwc3_gadget_ep_ops;
	list_add_tail(&dep->endpoint.ep_list,
			&dwc->gadget.ep_list);
	dep->endpoint.caps.type_iso = true;
	dep->endpoint.caps.type_bulk = true;
	dep->endpoint.caps.type_int = true;

	return dwc3_alloc_trb_pool(dep);
}

static int dwc3_gadget_init_endpoint(struct dwc3 *dwc, u8 epnum)
{
	struct dwc3_ep			*dep;
	bool				direction = epnum & 1;
	int				ret;
	u8				num = epnum >> 1;

	dep = kzalloc(sizeof(*dep), GFP_KERNEL);
	if (!dep)
		return -ENOMEM;

	dep->dwc = dwc;
	dep->number = epnum;
	dep->direction = direction;
	dep->regs = dwc->regs + DWC3_DEP_BASE(epnum);
	dwc->eps[epnum] = dep;
	dep->combo_num = 0;
	dep->start_cmd_status = 0;

	snprintf(dep->name, sizeof(dep->name), "ep%u%s", num,
			direction ? "in" : "out");

	dep->endpoint.name = dep->name;

	if (!(dep->number > 1)) {
		dep->endpoint.desc = &dwc3_gadget_ep0_desc;
		dep->endpoint.comp_desc = NULL;
	}

	if (num == 0)
		ret = dwc3_gadget_init_control_endpoint(dep);
	else
		ret = dwc3_gadget_init_in_out_endpoint(dep);

	if (ret)
		return ret;

	dep->endpoint.caps.dir_in = direction;
	dep->endpoint.caps.dir_out = !direction;

	INIT_LIST_HEAD(&dep->pending_list);
	INIT_LIST_HEAD(&dep->started_list);
	INIT_LIST_HEAD(&dep->cancelled_list);

	return 0;
}

static int dwc3_gadget_init_endpoints(struct dwc3 *dwc, u8 total)
{
	u8				epnum;
	u8				out_count;
	u8				in_count;
	u8				idx;
	struct dwc3_ep			*dep;

	in_count = out_count = total / 2;
	out_count += total & 1;		/* in case odd, there is one more OUT */

	INIT_LIST_HEAD(&dwc->gadget.ep_list);

	for (epnum = 0; epnum < total; epnum++) {
		int			ret;
		u8			num = epnum >> 1;

		ret = dwc3_gadget_init_endpoint(dwc, epnum);
		if (ret)
			return ret;

		dep = dwc->eps[epnum];
		/* Reserve EPs at the end for GSI */
		if (!dep->direction && num >
				out_count - NUM_GSI_OUT_EPS - 1) {
			idx = num - (out_count - NUM_GSI_OUT_EPS - 1);
			snprintf(dep->name, sizeof(dep->name), "gsi-epout%d",
					idx);
			dep->gsi = true;
		} else if (dep->direction && num >
				in_count - NUM_GSI_IN_EPS - 1) {
			idx = num - (in_count - NUM_GSI_IN_EPS - 1);
			snprintf(dep->name, sizeof(dep->name), "gsi-epin%d",
					idx);
			dep->gsi = true;
		}
	}

	return 0;
}

static void dwc3_gadget_free_endpoints(struct dwc3 *dwc)
{
	struct dwc3_ep			*dep;
	u8				epnum;

	for (epnum = 0; epnum < DWC3_ENDPOINTS_NUM; epnum++) {
		dep = dwc->eps[epnum];
		if (!dep)
			continue;
		/*
		 * Physical endpoints 0 and 1 are special; they form the
		 * bi-directional USB endpoint 0.
		 *
		 * For those two physical endpoints, we don't allocate a TRB
		 * pool nor do we add them the endpoints list. Due to that, we
		 * shouldn't do these two operations otherwise we would end up
		 * with all sorts of bugs when removing dwc3.ko.
		 */
		if (epnum != 0 && epnum != 1) {
			dwc3_free_trb_pool(dep);
			list_del(&dep->endpoint.ep_list);
		}

		kfree(dep);
	}
}

/* -------------------------------------------------------------------------- */

static int dwc3_gadget_ep_reclaim_completed_trb(struct dwc3_ep *dep,
		struct dwc3_request *req, struct dwc3_trb *trb,
		const struct dwc3_event_depevt *event, int status, int chain)
{
	unsigned int		count;

	dwc3_ep_inc_deq(dep);

	trace_dwc3_complete_trb(dep, trb);
	req->num_trbs--;

	/*
	 * If we're in the middle of series of chained TRBs and we
	 * receive a short transfer along the way, DWC3 will skip
	 * through all TRBs including the last TRB in the chain (the
	 * where CHN bit is zero. DWC3 will also avoid clearing HWO
	 * bit and SW has to do it manually.
	 *
	 * We're going to do that here to avoid problems of HW trying
	 * to use bogus TRBs for transfers.
	 */
	if (chain && (trb->ctrl & DWC3_TRB_CTRL_HWO))
		trb->ctrl &= ~DWC3_TRB_CTRL_HWO;

	/*
	 * For isochronous transfers, the first TRB in a service interval must
	 * have the Isoc-First type. Track and report its interval frame number.
	 */
	if (usb_endpoint_xfer_isoc(dep->endpoint.desc) &&
	    (trb->ctrl & DWC3_TRBCTL_ISOCHRONOUS_FIRST)) {
		unsigned int frame_number;

		frame_number = DWC3_TRB_CTRL_GET_SID_SOFN(trb->ctrl);
		frame_number &= ~(dep->interval - 1);
		req->request.frame_number = frame_number;
	}

	/*
	 * If we're dealing with unaligned size OUT transfer, we will be left
	 * with one TRB pending in the ring. We need to manually clear HWO bit
	 * from that TRB.
	 */

	if (req->needs_extra_trb && !(trb->ctrl & DWC3_TRB_CTRL_CHN)) {
		trb->ctrl &= ~DWC3_TRB_CTRL_HWO;
		return 1;
	}

	count = trb->size & DWC3_TRB_SIZE_MASK;
	req->remaining += count;

	if ((trb->ctrl & DWC3_TRB_CTRL_HWO) && status != -ESHUTDOWN)
		return 1;

	if (event->status & DEPEVT_STATUS_SHORT && !chain)
		return 1;

	if ((trb->ctrl & DWC3_TRB_CTRL_IOC) ||
	    (trb->ctrl & DWC3_TRB_CTRL_LST))
		return 1;

	return 0;
}

static int dwc3_gadget_ep_reclaim_trb_sg(struct dwc3_ep *dep,
		struct dwc3_request *req, const struct dwc3_event_depevt *event,
		int status)
{
	struct dwc3_trb *trb = &dep->trb_pool[dep->trb_dequeue];
	struct scatterlist *sg = req->sg;
	struct scatterlist *s;
	unsigned int pending = req->num_pending_sgs;
	unsigned int i;
	int ret = 0;

	for_each_sg(sg, s, pending, i) {
		trb = &dep->trb_pool[dep->trb_dequeue];

		req->sg = sg_next(s);
		req->num_pending_sgs--;

		ret = dwc3_gadget_ep_reclaim_completed_trb(dep, req,
				trb, event, status, true);
		if (ret)
			break;
	}

	return ret;
}

static int dwc3_gadget_ep_reclaim_trb_linear(struct dwc3_ep *dep,
		struct dwc3_request *req, const struct dwc3_event_depevt *event,
		int status)
{
	struct dwc3_trb *trb = &dep->trb_pool[dep->trb_dequeue];

	return dwc3_gadget_ep_reclaim_completed_trb(dep, req, trb,
			event, status, false);
}

static bool dwc3_gadget_ep_request_completed(struct dwc3_request *req)
{
	return req->num_pending_sgs == 0;
}

static int dwc3_gadget_ep_cleanup_completed_request(struct dwc3_ep *dep,
		const struct dwc3_event_depevt *event,
		struct dwc3_request *req, int status)
{
	struct dwc3 *dwc = dep->dwc;
	int ret;

	/*
	 * If the HWO is set, it implies the TRB is still being
	 * processed by the core. Hence do not reclaim it until
	 * it is processed by the core.
	 */
	if (req->trb->ctrl & DWC3_TRB_CTRL_HWO) {
		dbg_event(0xFF, "PEND TRB", dep->number);
		return 1;
	}

	if (req->num_pending_sgs)
		ret = dwc3_gadget_ep_reclaim_trb_sg(dep, req, event,
				status);
	else
		ret = dwc3_gadget_ep_reclaim_trb_linear(dep, req, event,
				status);

	if (req->needs_extra_trb) {
		ret = dwc3_gadget_ep_reclaim_trb_linear(dep, req, event,
				status);
		req->needs_extra_trb = false;
	}

	req->request.actual = req->request.length - req->remaining;

	if (!dwc3_gadget_ep_request_completed(req)) {
		__dwc3_gadget_kick_transfer(dep);
		goto out;
	}

	dwc3_gadget_giveback(dep, req, status);

out:
	return ret;
}

static void dwc3_gadget_ep_cleanup_completed_requests(struct dwc3_ep *dep,
		const struct dwc3_event_depevt *event, int status)
{
	struct dwc3_request	*req;

	while (!list_empty(&dep->started_list)) {
		int ret;

		req = next_request(&dep->started_list);
		ret = dwc3_gadget_ep_cleanup_completed_request(dep, event,
				req, status);
		if (ret)
			break;
	}
}

static void dwc3_gadget_endpoint_frame_from_event(struct dwc3_ep *dep,
		const struct dwc3_event_depevt *event)
{
	dep->frame_number = event->parameters;
}

static void dwc3_gadget_endpoint_transfer_in_progress(struct dwc3_ep *dep,
		const struct dwc3_event_depevt *event)
{
	struct dwc3		*dwc = dep->dwc;
	unsigned		status = 0;
	bool			stop = false;

	dwc3_gadget_endpoint_frame_from_event(dep, event);

	if (event->status & DEPEVT_STATUS_BUSERR)
		status = -ECONNRESET;

	if (event->status & DEPEVT_STATUS_MISSED_ISOC) {
		status = -EXDEV;

		if (list_empty(&dep->started_list))
			stop = true;
	}

	dwc3_gadget_ep_cleanup_completed_requests(dep, event, status);

<<<<<<< HEAD
	if (dep->flags & DWC3_EP_END_TRANSFER_PENDING)
		goto out;

=======
>>>>>>> a9a13eee
	if (stop)
		dwc3_stop_active_transfer(dep, true, true);

out:
	/*
	 * WORKAROUND: This is the 2nd half of U1/U2 -> U0 workaround.
	 * See dwc3_gadget_linksts_change_interrupt() for 1st half.
	 */
	if (dwc->revision < DWC3_REVISION_183A) {
		u32		reg;
		int		i;

		for (i = 0; i < DWC3_ENDPOINTS_NUM; i++) {
			dep = dwc->eps[i];

			if (!(dep->flags & DWC3_EP_ENABLED))
				continue;

			if (!list_empty(&dep->started_list))
				return;
		}

		reg = dwc3_readl(dwc->regs, DWC3_DCTL);
		reg |= dwc->u1u2;
		dwc3_writel(dwc->regs, DWC3_DCTL, reg);

		dwc->u1u2 = 0;
	}
}

static void dwc3_gadget_endpoint_transfer_not_ready(struct dwc3_ep *dep,
		const struct dwc3_event_depevt *event)
{
	dwc3_gadget_endpoint_frame_from_event(dep, event);
	(void) __dwc3_gadget_start_isoc(dep);
}

static void dwc3_endpoint_interrupt(struct dwc3 *dwc,
		const struct dwc3_event_depevt *event)
{
	struct dwc3_ep		*dep;
	u8			epnum = event->endpoint_number;
	u8			cmd;

	dep = dwc->eps[epnum];

	if (!(dep->flags & DWC3_EP_ENABLED)) {
		if (!(dep->flags & DWC3_EP_TRANSFER_STARTED))
			return;

		/* Handle only EPCMDCMPLT when EP disabled */
		if (event->endpoint_event != DWC3_DEPEVT_EPCMDCMPLT)
			return;
	}

	if (epnum == 0 || epnum == 1) {
		dwc3_ep0_interrupt(dwc, event);
		return;
	}

	dep->dbg_ep_events.total++;

	switch (event->endpoint_event) {
	case DWC3_DEPEVT_XFERINPROGRESS:
		dep->dbg_ep_events.xferinprogress++;
		dwc3_gadget_endpoint_transfer_in_progress(dep, event);
		break;
	case DWC3_DEPEVT_XFERNOTREADY:
		dep->dbg_ep_events.xfernotready++;
		dwc3_gadget_endpoint_transfer_not_ready(dep, event);
		break;
	case DWC3_DEPEVT_EPCMDCMPLT:
		dep->dbg_ep_events.epcmdcomplete++;
		cmd = DEPEVT_PARAMETER_CMD(event->parameters);

		if (cmd == DWC3_DEPCMD_ENDTRANSFER) {
			dep->flags &= ~DWC3_EP_END_TRANSFER_PENDING;
			dep->flags &= ~DWC3_EP_TRANSFER_STARTED;
			dwc3_gadget_ep_cleanup_cancelled_requests(dep);
			if ((dep->flags & DWC3_EP_DELAY_START) &&
			    !usb_endpoint_xfer_isoc(dep->endpoint.desc))
				__dwc3_gadget_kick_transfer(dep);

			dep->flags &= ~DWC3_EP_DELAY_START;
		}
		break;
	case DWC3_DEPEVT_STREAMEVT:
		dep->dbg_ep_events.streamevent++;
		break;
	case DWC3_DEPEVT_XFERCOMPLETE:
		dep->dbg_ep_events.xfercomplete++;
		break;
	case DWC3_DEPEVT_RXTXFIFOEVT:
		dep->dbg_ep_events.rxtxfifoevent++;
		break;
	}
}

static void dwc3_disconnect_gadget(struct dwc3 *dwc)
{
	struct usb_gadget_driver *gadget_driver;

	if (dwc->gadget_driver && dwc->gadget_driver->disconnect) {
		gadget_driver = dwc->gadget_driver;
		spin_unlock(&dwc->lock);
		dbg_event(0xFF, "DISCONNECT", 0);
		gadget_driver->disconnect(&dwc->gadget);
		spin_lock(&dwc->lock);
	}
}

static void dwc3_suspend_gadget(struct dwc3 *dwc)
{
	struct usb_gadget_driver *gadget_driver;

	if (dwc->gadget_driver && dwc->gadget_driver->suspend) {
		gadget_driver = dwc->gadget_driver;
		spin_unlock(&dwc->lock);
		dbg_event(0xFF, "SUSPEND", 0);
		gadget_driver->suspend(&dwc->gadget);
		spin_lock(&dwc->lock);
	}
}

static void dwc3_resume_gadget(struct dwc3 *dwc)
{
	struct usb_gadget_driver *gadget_driver;

	if (dwc->gadget_driver && dwc->gadget_driver->resume) {
		gadget_driver = dwc->gadget_driver;
		spin_unlock(&dwc->lock);
		dbg_event(0xFF, "RESUME", 0);
		gadget_driver->resume(&dwc->gadget);
		spin_lock(&dwc->lock);
	}
}

static void dwc3_reset_gadget(struct dwc3 *dwc)
{
	struct usb_gadget_driver *gadget_driver;

	if (!dwc->gadget_driver)
		return;

	if (dwc->gadget.speed != USB_SPEED_UNKNOWN) {
		gadget_driver = dwc->gadget_driver;
		spin_unlock(&dwc->lock);
		dbg_event(0xFF, "UDC RESET", 0);
		usb_gadget_udc_reset(&dwc->gadget, gadget_driver);
		spin_lock(&dwc->lock);
	}
}

void dwc3_stop_active_transfer(struct dwc3_ep *dep, bool force, bool interrupt)
{
	struct dwc3 *dwc = dep->dwc;
	struct dwc3_gadget_ep_cmd_params params;
	u32 cmd;
	int ret;

	if (!(dep->flags & DWC3_EP_TRANSFER_STARTED) ||
	    (dep->flags & DWC3_EP_END_TRANSFER_PENDING))
		return;

	dwc3_notify_event(dwc, DWC3_CONTROLLER_NOTIFY_DISABLE_UPDXFER,
			dep->number);

	/*
	 * NOTICE: We are violating what the Databook says about the
	 * EndTransfer command. Ideally we would _always_ wait for the
	 * EndTransfer Command Completion IRQ, but that's causing too
	 * much trouble synchronizing between us and gadget driver.
	 *
	 * We have discussed this with the IP Provider and it was
	 * suggested to giveback all requests here, but give HW some
	 * extra time to synchronize with the interconnect. We're using
	 * an arbitrary 100us delay for that.
	 *
	 * Note also that a similar handling was tested by Synopsys
	 * (thanks a lot Paul) and nothing bad has come out of it.
	 * In short, what we're doing is:
	 *
	 * - Issue EndTransfer WITH CMDIOC bit set
	 * - Wait 100us
	 *
	 * As of IP version 3.10a of the DWC_usb3 IP, the controller
	 * supports a mode to work around the above limitation. The
	 * software can poll the CMDACT bit in the DEPCMD register
	 * after issuing a EndTransfer command. This mode is enabled
	 * by writing GUCTL2[14]. This polling is already done in the
	 * dwc3_send_gadget_ep_cmd() function so if the mode is
	 * enabled, the EndTransfer command will have completed upon
	 * returning from this function and we don't need to delay for
	 * 100us.
	 *
	 * This mode is NOT available on the DWC_usb31 IP.
	 */

	cmd = DWC3_DEPCMD_ENDTRANSFER;
	cmd |= force ? DWC3_DEPCMD_HIPRI_FORCERM : 0;
	cmd |= interrupt ? DWC3_DEPCMD_CMDIOC : 0;
	cmd |= DWC3_DEPCMD_PARAM(dep->resource_index);
	memset(&params, 0, sizeof(params));
	ret = dwc3_send_gadget_ep_cmd(dep, cmd, &params);
	WARN_ON_ONCE(ret);
	dep->resource_index = 0;

	dbg_log_string("%s(%d): endxfer ret:%d", dep->name, dep->number, ret);

	if (!interrupt)
		dep->flags &= ~DWC3_EP_TRANSFER_STARTED;
	else
		dep->flags |= DWC3_EP_END_TRANSFER_PENDING;

	if (dwc3_is_usb31(dwc) || dwc->revision < DWC3_REVISION_310A)
		udelay(100);
}
EXPORT_SYMBOL(dwc3_stop_active_transfer);

static void dwc3_clear_stall_all_ep(struct dwc3 *dwc)
{
	u32 epnum;

	for (epnum = 1; epnum < DWC3_ENDPOINTS_NUM; epnum++) {
		struct dwc3_ep *dep;
		int ret;

		dep = dwc->eps[epnum];
		if (!dep)
			continue;

		if (!(dep->flags & DWC3_EP_STALL))
			continue;

		dep->flags &= ~DWC3_EP_STALL;

		ret = dwc3_send_clear_stall_ep_cmd(dep);
		dbg_event(dep->number, "ECLRSTALL", ret);
		WARN_ON_ONCE(ret);
	}
}

static void dwc3_gadget_disconnect_interrupt(struct dwc3 *dwc)
{
	int			reg;

	dbg_event(0xFF, "DISCONNECT INT", 0);
	dev_dbg(dwc->dev, "Notify OTG from %s\n", __func__);
	dwc->b_suspend = false;
	dwc3_notify_event(dwc, DWC3_CONTROLLER_NOTIFY_OTG_EVENT, 0);

	reg = dwc3_readl(dwc->regs, DWC3_DCTL);
	reg &= ~DWC3_DCTL_INITU1ENA;
	dwc3_writel(dwc->regs, DWC3_DCTL, reg);

	reg &= ~DWC3_DCTL_INITU2ENA;
	dwc3_writel(dwc->regs, DWC3_DCTL, reg);

	dwc3_disconnect_gadget(dwc);

	dwc->gadget.speed = USB_SPEED_UNKNOWN;
	dwc->setup_packet_pending = false;
	dwc->link_state = DWC3_LINK_STATE_SS_DIS;
	usb_gadget_set_state(&dwc->gadget, USB_STATE_NOTATTACHED);

	dwc->connected = false;
}

static void dwc3_gadget_reset_interrupt(struct dwc3 *dwc)
{
	u32			reg;

	dwc->connected = true;

	/*
	 * WORKAROUND: DWC3 revisions <1.88a have an issue which
	 * would cause a missing Disconnect Event if there's a
	 * pending Setup Packet in the FIFO.
	 *
	 * There's no suggested workaround on the official Bug
	 * report, which states that "unless the driver/application
	 * is doing any special handling of a disconnect event,
	 * there is no functional issue".
	 *
	 * Unfortunately, it turns out that we _do_ some special
	 * handling of a disconnect event, namely complete all
	 * pending transfers, notify gadget driver of the
	 * disconnection, and so on.
	 *
	 * Our suggested workaround is to follow the Disconnect
	 * Event steps here, instead, based on a setup_packet_pending
	 * flag. Such flag gets set whenever we have a SETUP_PENDING
	 * status for EP0 TRBs and gets cleared on XferComplete for the
	 * same endpoint.
	 *
	 * Refers to:
	 *
	 * STAR#9000466709: RTL: Device : Disconnect event not
	 * generated if setup packet pending in FIFO
	 */
	if (dwc->revision < DWC3_REVISION_188A) {
		if (dwc->setup_packet_pending)
			dwc3_gadget_disconnect_interrupt(dwc);
	}

	dbg_event(0xFF, "BUS RESET", 0);
	dev_dbg(dwc->dev, "Notify OTG from %s\n", __func__);
	dwc->b_suspend = false;
	dwc3_notify_event(dwc, DWC3_CONTROLLER_NOTIFY_OTG_EVENT, 0);

	usb_gadget_vbus_draw(&dwc->gadget, 100);

	dwc3_reset_gadget(dwc);

	reg = dwc3_readl(dwc->regs, DWC3_DCTL);
	reg &= ~DWC3_DCTL_TSTCTRL_MASK;
	dwc3_writel(dwc->regs, DWC3_DCTL, reg);
	dwc->test_mode = false;
	/*
	 * From SNPS databook section 8.1.2
	 * the EP0 should be in setup phase. So ensure
	 * that EP0 is in setup phase by issuing a stall
	 * and restart if EP0 is not in setup phase.
	 */
	if (dwc->ep0state != EP0_SETUP_PHASE) {
		unsigned int	dir;

		dbg_event(0xFF, "CONTRPEND", dwc->ep0state);
		dir = !!dwc->ep0_expect_in;
		if (dwc->ep0state == EP0_DATA_PHASE)
			dwc3_ep0_end_control_data(dwc, dwc->eps[dir]);
		else
			dwc3_ep0_end_control_data(dwc, dwc->eps[!dir]);
		dwc3_ep0_stall_and_restart(dwc);
	}

	dwc3_stop_active_transfers(dwc, true);
	dwc3_clear_stall_all_ep(dwc);

	/* Reset device address to zero */
	reg = dwc3_readl(dwc->regs, DWC3_DCFG);
	reg &= ~(DWC3_DCFG_DEVADDR_MASK);
	dwc3_writel(dwc->regs, DWC3_DCFG, reg);

	dwc->gadget.speed = USB_SPEED_UNKNOWN;
	dwc->link_state = DWC3_LINK_STATE_U0;
}

static void dwc3_gadget_conndone_interrupt(struct dwc3 *dwc)
{
	struct dwc3_ep		*dep;
	int			ret;
	u32			reg;
	u8			speed;

	dbg_event(0xFF, "CONNECT DONE", 0);
	reg = dwc3_readl(dwc->regs, DWC3_DSTS);
	speed = reg & DWC3_DSTS_CONNECTSPD;
	dwc->speed = speed;

	/* Reset the retry on erratic error event count */
	dwc->retries_on_error = 0;

	/*
	 * RAMClkSel is reset to 0 after USB reset, so it must be reprogrammed
	 * each time on Connect Done.
	 *
	 * Currently we always use the reset value. If any platform
	 * wants to set this to a different value, we need to add a
	 * setting and update GCTL.RAMCLKSEL here.
	 */

	switch (speed) {
	case DWC3_DSTS_SUPERSPEED_PLUS:
		dwc3_gadget_ep0_desc.wMaxPacketSize = cpu_to_le16(512);
		dwc->gadget.ep0->maxpacket = 512;
		dwc->gadget.speed = USB_SPEED_SUPER_PLUS;
		break;
	case DWC3_DSTS_SUPERSPEED:
		/*
		 * WORKAROUND: DWC3 revisions <1.90a have an issue which
		 * would cause a missing USB3 Reset event.
		 *
		 * In such situations, we should force a USB3 Reset
		 * event by calling our dwc3_gadget_reset_interrupt()
		 * routine.
		 *
		 * Refers to:
		 *
		 * STAR#9000483510: RTL: SS : USB3 reset event may
		 * not be generated always when the link enters poll
		 */
		if (dwc->revision < DWC3_REVISION_190A)
			dwc3_gadget_reset_interrupt(dwc);

		dwc3_gadget_ep0_desc.wMaxPacketSize = cpu_to_le16(512);
		dwc->gadget.ep0->maxpacket = 512;
		dwc->gadget.speed = USB_SPEED_SUPER;
		break;
	case DWC3_DSTS_HIGHSPEED:
		dwc3_gadget_ep0_desc.wMaxPacketSize = cpu_to_le16(64);
		dwc->gadget.ep0->maxpacket = 64;
		dwc->gadget.speed = USB_SPEED_HIGH;
		break;
	case DWC3_DSTS_FULLSPEED:
		dwc3_gadget_ep0_desc.wMaxPacketSize = cpu_to_le16(64);
		dwc->gadget.ep0->maxpacket = 64;
		dwc->gadget.speed = USB_SPEED_FULL;
		break;
	case DWC3_DSTS_LOWSPEED:
		dwc3_gadget_ep0_desc.wMaxPacketSize = cpu_to_le16(8);
		dwc->gadget.ep0->maxpacket = 8;
		dwc->gadget.speed = USB_SPEED_LOW;
		break;
	}

	dwc->eps[1]->endpoint.maxpacket = dwc->gadget.ep0->maxpacket;

	/* Enable USB2 LPM Capability */

	if ((dwc->revision > DWC3_REVISION_194A) &&
	    (speed != DWC3_DSTS_SUPERSPEED) &&
	    (speed != DWC3_DSTS_SUPERSPEED_PLUS)) {
		reg = dwc3_readl(dwc->regs, DWC3_DCFG);
		reg |= DWC3_DCFG_LPM_CAP;
		dwc3_writel(dwc->regs, DWC3_DCFG, reg);

		reg = dwc3_readl(dwc->regs, DWC3_DCTL);
		reg &= ~(DWC3_DCTL_HIRD_THRES_MASK | DWC3_DCTL_L1_HIBER_EN);

		reg |= DWC3_DCTL_HIRD_THRES(dwc->hird_threshold |
					    (dwc->is_utmi_l1_suspend << 4));

		/*
		 * When dwc3 revisions >= 2.40a, LPM Erratum is enabled and
		 * DCFG.LPMCap is set, core responses with an ACK and the
		 * BESL value in the LPM token is less than or equal to LPM
		 * NYET threshold.
		 */
		WARN_ONCE(dwc->revision < DWC3_REVISION_240A
				&& dwc->has_lpm_erratum,
				"LPM Erratum not available on dwc3 revisions < 2.40a\n");

		if (dwc->has_lpm_erratum && dwc->revision >= DWC3_REVISION_240A)
			reg |= DWC3_DCTL_NYET_THRES(dwc->lpm_nyet_threshold);

		dwc3_writel(dwc->regs, DWC3_DCTL, reg);
	} else {
		reg = dwc3_readl(dwc->regs, DWC3_DCTL);
		reg &= ~DWC3_DCTL_HIRD_THRES_MASK;
		dwc3_writel(dwc->regs, DWC3_DCTL, reg);
	}

	dep = dwc->eps[0];
	ret = __dwc3_gadget_ep_enable(dep, DWC3_DEPCFG_ACTION_MODIFY);
	if (ret) {
		dev_err(dwc->dev, "failed to enable %s\n", dep->name);
		return;
	}

	dep = dwc->eps[1];
	ret = __dwc3_gadget_ep_enable(dep, DWC3_DEPCFG_ACTION_MODIFY);
	if (ret) {
		dev_err(dwc->dev, "failed to enable %s\n", dep->name);
		return;
	}

	dwc3_notify_event(dwc, DWC3_CONTROLLER_CONNDONE_EVENT, 0);

	/*
	 * Configure PHY via GUSB3PIPECTLn if required.
	 *
	 * Update GTXFIFOSIZn
	 *
	 * In both cases reset values should be sufficient.
	 */
}

static void dwc3_gadget_wakeup_interrupt(struct dwc3 *dwc)
{
	enum dwc3_link_state link_state = dwc->link_state;

	dbg_log_string("WAKEUP: link_state:%d", link_state);
	dwc->link_state = DWC3_LINK_STATE_U0;

	/* For L1 resume case, don't perform resume */
	if (link_state != DWC3_LINK_STATE_U3)
		return;

	/* Handle bus resume case */
	dbg_event(0xFF, "notify", 0);
	dwc->b_suspend = false;
	dwc3_notify_event(dwc, DWC3_CONTROLLER_NOTIFY_OTG_EVENT, 0);
	dwc3_resume_gadget(dwc);
}

static void dwc3_gadget_linksts_change_interrupt(struct dwc3 *dwc,
		unsigned int evtinfo)
{
	enum dwc3_link_state	next = evtinfo & DWC3_LINK_STATE_MASK;
	unsigned int		pwropt;

	/*
	 * WORKAROUND: DWC3 < 2.50a have an issue when configured without
	 * Hibernation mode enabled which would show up when device detects
	 * host-initiated U3 exit.
	 *
	 * In that case, device will generate a Link State Change Interrupt
	 * from U3 to RESUME which is only necessary if Hibernation is
	 * configured in.
	 *
	 * There are no functional changes due to such spurious event and we
	 * just need to ignore it.
	 *
	 * Refers to:
	 *
	 * STAR#9000570034 RTL: SS Resume event generated in non-Hibernation
	 * operational mode
	 */
	pwropt = DWC3_GHWPARAMS1_EN_PWROPT(dwc->hwparams.hwparams1);
	if ((dwc->revision < DWC3_REVISION_250A) &&
			(pwropt != DWC3_GHWPARAMS1_EN_PWROPT_HIB)) {
		if ((dwc->link_state == DWC3_LINK_STATE_U3) &&
				(next == DWC3_LINK_STATE_RESUME)) {
			return;
		}
	}

	/*
	 * WORKAROUND: DWC3 Revisions <1.83a have an issue which, depending
	 * on the link partner, the USB session might do multiple entry/exit
	 * of low power states before a transfer takes place.
	 *
	 * Due to this problem, we might experience lower throughput. The
	 * suggested workaround is to disable DCTL[12:9] bits if we're
	 * transitioning from U1/U2 to U0 and enable those bits again
	 * after a transfer completes and there are no pending transfers
	 * on any of the enabled endpoints.
	 *
	 * This is the first half of that workaround.
	 *
	 * Refers to:
	 *
	 * STAR#9000446952: RTL: Device SS : if U1/U2 ->U0 takes >128us
	 * core send LGO_Ux entering U0
	 */
	if (dwc->revision < DWC3_REVISION_183A) {
		if (next == DWC3_LINK_STATE_U0) {
			u32	u1u2;
			u32	reg;

			switch (dwc->link_state) {
			case DWC3_LINK_STATE_U1:
			case DWC3_LINK_STATE_U2:
				reg = dwc3_readl(dwc->regs, DWC3_DCTL);
				u1u2 = reg & (DWC3_DCTL_INITU2ENA
						| DWC3_DCTL_ACCEPTU2ENA
						| DWC3_DCTL_INITU1ENA
						| DWC3_DCTL_ACCEPTU1ENA);

				if (!dwc->u1u2)
					dwc->u1u2 = reg & u1u2;

				reg &= ~u1u2;

				dwc3_writel(dwc->regs, DWC3_DCTL, reg);
				break;
			default:
				/* do nothing */
				break;
			}
		}
	}

	switch (next) {
	case DWC3_LINK_STATE_U1:
		if (dwc->speed == USB_SPEED_SUPER)
			dwc3_suspend_gadget(dwc);
		break;
	case DWC3_LINK_STATE_U2:
	case DWC3_LINK_STATE_U3:
		dwc3_suspend_gadget(dwc);
		break;
	case DWC3_LINK_STATE_RESUME:
		dwc3_resume_gadget(dwc);
		break;
	default:
		/* do nothing */
		break;
	}

	dev_dbg(dwc->dev, "Going from (%d)--->(%d)\n", dwc->link_state, next);
	dwc->link_state = next;
}

static void dwc3_gadget_suspend_interrupt(struct dwc3 *dwc,
					  unsigned int evtinfo)
{
	enum dwc3_link_state next = evtinfo & DWC3_LINK_STATE_MASK;

	dbg_event(0xFF, "SUSPEND INT", 0);
	dev_dbg(dwc->dev, "%s Entry to %d\n", __func__, next);

	if (dwc->link_state != next && next == DWC3_LINK_STATE_U3) {
		/*
		 * When first connecting the cable, even before the initial
		 * DWC3_DEVICE_EVENT_RESET or DWC3_DEVICE_EVENT_CONNECT_DONE
		 * events, the controller sees a DWC3_DEVICE_EVENT_SUSPEND
		 * event. In such a case, ignore.
		 * Ignore suspend event until device side usb is not into
		 * CONFIGURED state.
		 */
		if (dwc->gadget.state != USB_STATE_CONFIGURED) {
			dev_err(dwc->dev, "%s(): state:%d. Ignore SUSPEND.\n",
						__func__, dwc->gadget.state);
			return;
		}

		dwc3_suspend_gadget(dwc);

		dev_dbg(dwc->dev, "Notify OTG from %s\n", __func__);
		dwc->b_suspend = true;
		dwc3_notify_event(dwc, DWC3_CONTROLLER_NOTIFY_OTG_EVENT, 0);
	}

	dwc->link_state = next;
}

static void dwc3_gadget_hibernation_interrupt(struct dwc3 *dwc,
		unsigned int evtinfo)
{
	unsigned int is_ss = evtinfo & BIT(4);

	/*
	 * WORKAROUND: DWC3 revison 2.20a with hibernation support
	 * have a known issue which can cause USB CV TD.9.23 to fail
	 * randomly.
	 *
	 * Because of this issue, core could generate bogus hibernation
	 * events which SW needs to ignore.
	 *
	 * Refers to:
	 *
	 * STAR#9000546576: Device Mode Hibernation: Issue in USB 2.0
	 * Device Fallback from SuperSpeed
	 */
	if (is_ss ^ (dwc->speed == USB_SPEED_SUPER))
		return;

	/* enter hibernation here */
}

static void dwc3_gadget_interrupt(struct dwc3 *dwc,
		const struct dwc3_event_devt *event)
{
	switch (event->type) {
	case DWC3_DEVICE_EVENT_DISCONNECT:
		dwc3_gadget_disconnect_interrupt(dwc);
		dwc->dbg_gadget_events.disconnect++;
		break;
	case DWC3_DEVICE_EVENT_RESET:
		dwc3_gadget_reset_interrupt(dwc);
		dwc->dbg_gadget_events.reset++;
		break;
	case DWC3_DEVICE_EVENT_CONNECT_DONE:
		dwc3_gadget_conndone_interrupt(dwc);
		dwc->dbg_gadget_events.connect++;
		break;
	case DWC3_DEVICE_EVENT_WAKEUP:
		dwc3_gadget_wakeup_interrupt(dwc);
		dwc->dbg_gadget_events.wakeup++;
		break;
	case DWC3_DEVICE_EVENT_HIBER_REQ:
		if (dev_WARN_ONCE(dwc->dev, !dwc->has_hibernation,
					"unexpected hibernation event\n"))
			break;

		dwc3_gadget_hibernation_interrupt(dwc, event->event_info);
		break;
	case DWC3_DEVICE_EVENT_LINK_STATUS_CHANGE:
		dwc3_gadget_linksts_change_interrupt(dwc, event->event_info);
		dwc->dbg_gadget_events.link_status_change++;
		break;
	case DWC3_DEVICE_EVENT_EOPF:
		/* It changed to be suspend event for version 2.30a and above */
		if (dwc->revision >= DWC3_REVISION_230A) {
			dbg_event(0xFF, "GAD SUS", 0);
			dwc->dbg_gadget_events.suspend++;
			/*
			 * Ignore suspend event until the gadget enters into
			 * USB_STATE_CONFIGURED state.
			 */
			if (dwc->gadget.state >= USB_STATE_CONFIGURED)
				dwc3_gadget_suspend_interrupt(dwc,
						event->event_info);
			else
				usb_gadget_vbus_draw(&dwc->gadget, 2);
		}
		break;
	case DWC3_DEVICE_EVENT_SOF:
		dwc->dbg_gadget_events.sof++;
		break;
	case DWC3_DEVICE_EVENT_ERRATIC_ERROR:
		dbg_event(0xFF, "ERROR", dwc->retries_on_error);
		dwc->dbg_gadget_events.erratic_error++;
		dwc->err_evt_seen = true;
		break;
	case DWC3_DEVICE_EVENT_CMD_CMPL:
		dwc->dbg_gadget_events.cmdcmplt++;
		break;
	case DWC3_DEVICE_EVENT_OVERFLOW:
		dwc->dbg_gadget_events.overflow++;
		break;
	default:
		dev_WARN(dwc->dev, "UNKNOWN IRQ %d\n", event->type);
		dwc->dbg_gadget_events.unknown_event++;
	}
}

static void dwc3_process_event_entry(struct dwc3 *dwc,
		const union dwc3_event *event)
{
	trace_dwc3_event(event->raw, dwc);

	if (!event->type.is_devspec)
		dwc3_endpoint_interrupt(dwc, &event->depevt);
	else if (event->type.type == DWC3_EVENT_TYPE_DEV)
		dwc3_gadget_interrupt(dwc, &event->devt);
	else
		dev_err(dwc->dev, "UNKNOWN IRQ type %d\n", event->raw);
}

static irqreturn_t dwc3_process_event_buf(struct dwc3_event_buffer *evt)
{
	struct dwc3 *dwc = evt->dwc;
	irqreturn_t ret = IRQ_NONE;
	int left;
	u32 reg;

	left = evt->count;

	if (!(evt->flags & DWC3_EVENT_PENDING))
		return IRQ_NONE;

	while (left > 0) {
		union dwc3_event event;

		event.raw = *(u32 *) (evt->cache + evt->lpos);

		dwc3_process_event_entry(dwc, &event);

		if (dwc->err_evt_seen) {
			/*
			 * if erratic error, skip remaining events
			 * while controller undergoes reset
			 */
			evt->lpos = (evt->lpos + left) %
					DWC3_EVENT_BUFFERS_SIZE;
			if (dwc3_notify_event(dwc,
						DWC3_CONTROLLER_ERROR_EVENT, 0))
				dwc->err_evt_seen = 0;
			dwc->retries_on_error++;
			break;
		}

		/*
		 * FIXME we wrap around correctly to the next entry as
		 * almost all entries are 4 bytes in size. There is one
		 * entry which has 12 bytes which is a regular entry
		 * followed by 8 bytes data. ATM I don't know how
		 * things are organized if we get next to the a
		 * boundary so I worry about that once we try to handle
		 * that.
		 */
		evt->lpos = (evt->lpos + 4) % evt->length;
		left -= 4;
	}

	dwc->bh_handled_evt_cnt[dwc->bh_dbg_index] += (evt->count / 4);
	evt->count = 0;
	evt->flags &= ~DWC3_EVENT_PENDING;
	ret = IRQ_HANDLED;

	/* Unmask interrupt */
	reg = dwc3_readl(dwc->regs, DWC3_GEVNTSIZ(0));
	reg &= ~DWC3_GEVNTSIZ_INTMASK;
	dwc3_writel(dwc->regs, DWC3_GEVNTSIZ(0), reg);

	if (dwc->imod_interval) {
		dwc3_writel(dwc->regs, DWC3_GEVNTCOUNT(0), DWC3_GEVNTCOUNT_EHB);
		dwc3_writel(dwc->regs, DWC3_DEV_IMOD(0), dwc->imod_interval);
	}

	return ret;
}

void dwc3_bh_work(struct work_struct *w)
{
	struct dwc3 *dwc = container_of(w, struct dwc3, bh_work);

	pm_runtime_get_sync(dwc->dev);
	dwc3_thread_interrupt(dwc->irq, dwc->ev_buf);
	pm_runtime_put(dwc->dev);
}

static irqreturn_t dwc3_thread_interrupt(int irq, void *_evt)
{
	struct dwc3_event_buffer *evt = _evt;
	struct dwc3 *dwc = evt->dwc;
	unsigned long flags;
	irqreturn_t ret = IRQ_NONE;
	ktime_t start_time;

	start_time = ktime_get();

	spin_lock_irqsave(&dwc->lock, flags);
	dwc->bh_handled_evt_cnt[dwc->irq_dbg_index] = 0;
	ret = dwc3_process_event_buf(evt);
	spin_unlock_irqrestore(&dwc->lock, flags);

	dwc->bh_start_time[dwc->bh_dbg_index] = start_time;
	dwc->bh_completion_time[dwc->bh_dbg_index] =
		ktime_to_us(ktime_sub(ktime_get(), start_time));
	dwc->bh_dbg_index = (dwc->bh_dbg_index + 1) % MAX_INTR_STATS;

	return ret;
}

static irqreturn_t dwc3_check_event_buf(struct dwc3_event_buffer *evt)
{
	struct dwc3 *dwc;
	u32 amount;
	u32 count;
	u32 reg;
	ktime_t start_time;

	if (!evt)
		return IRQ_NONE;

	dwc = evt->dwc;
	start_time = ktime_get();
	dwc->irq_cnt++;

	/* controller reset is still pending */
	if (dwc->err_evt_seen)
		return IRQ_HANDLED;

	/*
	 * With PCIe legacy interrupt, test shows that top-half irq handler can
	 * be called again after HW interrupt deassertion. Check if bottom-half
	 * irq event handler completes before caching new event to prevent
	 * losing events.
	 */
	if (evt->flags & DWC3_EVENT_PENDING)
		return IRQ_HANDLED;

	count = dwc3_readl(dwc->regs, DWC3_GEVNTCOUNT(0));
	count &= DWC3_GEVNTCOUNT_MASK;
	if (!count)
		return IRQ_NONE;

	/* Controller is halted; ignore new/pending events */
	if (!dwc->pullups_connected) {
		dwc3_writel(dwc->regs, DWC3_GEVNTCOUNT(0), count);
		dbg_event(0xFF, "NO_PULLUP", count);
		return IRQ_HANDLED;
	}

	evt->count = count;
	evt->flags |= DWC3_EVENT_PENDING;

	/* Mask interrupt */
	reg = dwc3_readl(dwc->regs, DWC3_GEVNTSIZ(0));
	reg |= DWC3_GEVNTSIZ_INTMASK;
	dwc3_writel(dwc->regs, DWC3_GEVNTSIZ(0), reg);

	amount = min(count, evt->length - evt->lpos);
	memcpy(evt->cache + evt->lpos, evt->buf + evt->lpos, amount);

	if (amount < count)
		memcpy(evt->cache, evt->buf, count - amount);

	dwc3_writel(dwc->regs, DWC3_GEVNTCOUNT(0), count);

	dwc->irq_start_time[dwc->irq_dbg_index] = start_time;
	dwc->irq_completion_time[dwc->irq_dbg_index] =
		ktime_us_delta(ktime_get(), start_time);
	dwc->irq_event_count[dwc->irq_dbg_index] = count / 4;
	dwc->irq_dbg_index = (dwc->irq_dbg_index + 1) % MAX_INTR_STATS;

	return IRQ_WAKE_THREAD;
}

irqreturn_t dwc3_interrupt(int irq, void *_dwc)
{
	struct dwc3     *dwc = _dwc;
	irqreturn_t     ret = IRQ_NONE;
	irqreturn_t     status;

	status = dwc3_check_event_buf(dwc->ev_buf);
	if (status == IRQ_WAKE_THREAD)
		ret = status;

	if (ret == IRQ_WAKE_THREAD)
		queue_work(dwc->dwc_wq, &dwc->bh_work);

	return IRQ_HANDLED;
}

static int dwc3_gadget_get_irq(struct dwc3 *dwc)
{
	struct platform_device *dwc3_pdev = to_platform_device(dwc->dev);
	int irq;

	irq = platform_get_irq_byname_optional(dwc3_pdev, "peripheral");
	if (irq > 0)
		goto out;

	if (irq == -EPROBE_DEFER)
		goto out;

	irq = platform_get_irq_byname_optional(dwc3_pdev, "dwc_usb3");
	if (irq > 0)
		goto out;

	if (irq == -EPROBE_DEFER)
		goto out;

	irq = platform_get_irq(dwc3_pdev, 0);
	if (irq > 0)
		goto out;

	if (!irq)
		irq = -EINVAL;

out:
	return irq;
}

/**
 * dwc3_gadget_init - initializes gadget related registers
 * @dwc: pointer to our controller context structure
 *
 * Returns 0 on success otherwise negative errno.
 */
int dwc3_gadget_init(struct dwc3 *dwc)
{
	int ret;
	int irq;

	irq = dwc3_gadget_get_irq(dwc);
	if (irq < 0) {
		ret = irq;
		goto err0;
	}

	dwc->irq_gadget = irq;

	dwc->ep0_trb = dma_alloc_coherent(dwc->sysdev,
					  sizeof(*dwc->ep0_trb) * 2,
					  &dwc->ep0_trb_addr, GFP_KERNEL);
	if (!dwc->ep0_trb) {
		dev_err(dwc->dev, "failed to allocate ep0 trb\n");
		ret = -ENOMEM;
		goto err0;
	}

	dwc->setup_buf = kzalloc(DWC3_EP0_SETUP_SIZE, GFP_KERNEL);
	if (!dwc->setup_buf) {
		ret = -ENOMEM;
		goto err1;
	}

	dwc->bounce = dma_alloc_coherent(dwc->sysdev, DWC3_BOUNCE_SIZE,
			&dwc->bounce_addr, GFP_KERNEL);
	if (!dwc->bounce) {
		ret = -ENOMEM;
		goto err2;
	}

	init_completion(&dwc->ep0_in_setup);

	dwc->gadget.ops			= &dwc3_gadget_ops;
	dwc->gadget.speed		= USB_SPEED_UNKNOWN;
	dwc->gadget.sg_supported	= true;
	dwc->gadget.name		= "dwc3-gadget";
	dwc->gadget.lpm_capable		= true;

	/*
	 * FIXME We might be setting max_speed to <SUPER, however versions
	 * <2.20a of dwc3 have an issue with metastability (documented
	 * elsewhere in this driver) which tells us we can't set max speed to
	 * anything lower than SUPER.
	 *
	 * Because gadget.max_speed is only used by composite.c and function
	 * drivers (i.e. it won't go into dwc3's registers) we are allowing this
	 * to happen so we avoid sending SuperSpeed Capability descriptor
	 * together with our BOS descriptor as that could confuse host into
	 * thinking we can handle super speed.
	 *
	 * Note that, in fact, we won't even support GetBOS requests when speed
	 * is less than super speed because we don't have means, yet, to tell
	 * composite.c that we are USB 2.0 + LPM ECN.
	 */
	if (dwc->revision < DWC3_REVISION_220A &&
	    !dwc->dis_metastability_quirk)
		dev_info(dwc->dev, "changing max_speed on rev %08x\n",
				dwc->revision);

	dwc->gadget.max_speed		= dwc->maximum_speed;

	/*
	 * REVISIT: Here we should clear all pending IRQs to be
	 * sure we're starting from a well known location.
	 */

	dwc->num_eps = DWC3_ENDPOINTS_NUM;
	ret = dwc3_gadget_init_endpoints(dwc, dwc->num_eps);
	if (ret)
		goto err3;

	ret = usb_add_gadget_udc(dwc->dev, &dwc->gadget);
	if (ret) {
		dev_err(dwc->dev, "failed to register udc\n");
		goto err4;
	}

	return 0;

err4:
	dwc3_gadget_free_endpoints(dwc);

err3:
	dma_free_coherent(dwc->sysdev, DWC3_BOUNCE_SIZE, dwc->bounce,
			dwc->bounce_addr);

err2:
	kfree(dwc->setup_buf);

err1:
	dma_free_coherent(dwc->sysdev, sizeof(*dwc->ep0_trb) * 2,
			dwc->ep0_trb, dwc->ep0_trb_addr);

err0:
	return ret;
}

/* -------------------------------------------------------------------------- */

void dwc3_gadget_exit(struct dwc3 *dwc)
{
	usb_del_gadget_udc(&dwc->gadget);
	dwc3_gadget_free_endpoints(dwc);
	dma_free_coherent(dwc->sysdev, DWC3_BOUNCE_SIZE, dwc->bounce,
			  dwc->bounce_addr);
	kfree(dwc->setup_buf);
	dma_free_coherent(dwc->sysdev, sizeof(*dwc->ep0_trb) * 2,
			  dwc->ep0_trb, dwc->ep0_trb_addr);
}

int dwc3_gadget_suspend(struct dwc3 *dwc)
{
	if (!dwc->gadget_driver)
		return 0;

	dwc3_gadget_run_stop(dwc, false, false);
	dwc3_disconnect_gadget(dwc);
	__dwc3_gadget_stop(dwc);

	return 0;
}

int dwc3_gadget_resume(struct dwc3 *dwc)
{
	int			ret;

	if (!dwc->gadget_driver)
		return 0;

	ret = __dwc3_gadget_start(dwc);
	if (ret < 0)
		goto err0;

	ret = dwc3_gadget_run_stop(dwc, true, false);
	if (ret < 0)
		goto err1;

	return 0;

err1:
	__dwc3_gadget_stop(dwc);

err0:
	return ret;
}

void dwc3_gadget_process_pending_events(struct dwc3 *dwc)
{
	if (dwc->pending_events) {
		dwc3_interrupt(dwc->irq_gadget, dwc->ev_buf);
		dwc->pending_events = false;
		enable_irq(dwc->irq_gadget);
	}
}<|MERGE_RESOLUTION|>--- conflicted
+++ resolved
@@ -2607,90 +2607,11 @@
 	return 0;
 }
 
-<<<<<<< HEAD
 static int dwc3_gadget_init_in_out_endpoint(struct dwc3_ep *dep)
-=======
-static int dwc3_gadget_init_in_endpoint(struct dwc3_ep *dep)
 {
 	struct dwc3 *dwc = dep->dwc;
-	int mdwidth;
-	int size;
-
-	mdwidth = DWC3_MDWIDTH(dwc->hwparams.hwparams0);
-	/* MDWIDTH is represented in bits, we need it in bytes */
-	mdwidth /= 8;
-
-	size = dwc3_readl(dwc->regs, DWC3_GTXFIFOSIZ(dep->number >> 1));
-	if (dwc3_is_usb31(dwc))
-		size = DWC31_GTXFIFOSIZ_TXFDEF(size);
-	else
-		size = DWC3_GTXFIFOSIZ_TXFDEF(size);
-
-	/* FIFO Depth is in MDWDITH bytes. Multiply */
-	size *= mdwidth;
-
-	/*
-	 * To meet performance requirement, a minimum TxFIFO size of 3x
-	 * MaxPacketSize is recommended for endpoints that support burst and a
-	 * minimum TxFIFO size of 2x MaxPacketSize for endpoints that don't
-	 * support burst. Use those numbers and we can calculate the max packet
-	 * limit as below.
-	 */
-	if (dwc->maximum_speed >= USB_SPEED_SUPER)
-		size /= 3;
-	else
-		size /= 2;
-
-	usb_ep_set_maxpacket_limit(&dep->endpoint, size);
-
-	dep->endpoint.max_streams = 15;
-	dep->endpoint.ops = &dwc3_gadget_ep_ops;
-	list_add_tail(&dep->endpoint.ep_list,
-			&dwc->gadget.ep_list);
-	dep->endpoint.caps.type_iso = true;
-	dep->endpoint.caps.type_bulk = true;
-	dep->endpoint.caps.type_int = true;
-
-	return dwc3_alloc_trb_pool(dep);
-}
-
-static int dwc3_gadget_init_out_endpoint(struct dwc3_ep *dep)
->>>>>>> a9a13eee
-{
-	struct dwc3 *dwc = dep->dwc;
-	int mdwidth;
-	int size;
-
-	mdwidth = DWC3_MDWIDTH(dwc->hwparams.hwparams0);
-
-	/* MDWIDTH is represented in bits, convert to bytes */
-	mdwidth /= 8;
-
-	/* All OUT endpoints share a single RxFIFO space */
-	size = dwc3_readl(dwc->regs, DWC3_GRXFIFOSIZ(0));
-	if (dwc3_is_usb31(dwc))
-		size = DWC31_GRXFIFOSIZ_RXFDEP(size);
-	else
-		size = DWC3_GRXFIFOSIZ_RXFDEP(size);
-
-	/* FIFO depth is in MDWDITH bytes */
-	size *= mdwidth;
-
-	/*
-	 * To meet performance requirement, a minimum recommended RxFIFO size
-	 * is defined as follow:
-	 * RxFIFO size >= (3 x MaxPacketSize) +
-	 * (3 x 8 bytes setup packets size) + (16 bytes clock crossing margin)
-	 *
-	 * Then calculate the max packet limit as below.
-	 */
-	size -= (3 * 8) + 16;
-	if (size < 0)
-		size = 0;
-	else
-		size /= 3;
-
-	usb_ep_set_maxpacket_limit(&dep->endpoint, size);
+
+	usb_ep_set_maxpacket_limit(&dep->endpoint, 1024);
 	dep->endpoint.max_streams = 15;
 	dep->endpoint.ops = &dwc3_gadget_ep_ops;
 	list_add_tail(&dep->endpoint.ep_list,
@@ -3010,12 +2931,9 @@
 
 	dwc3_gadget_ep_cleanup_completed_requests(dep, event, status);
 
-<<<<<<< HEAD
 	if (dep->flags & DWC3_EP_END_TRANSFER_PENDING)
 		goto out;
 
-=======
->>>>>>> a9a13eee
 	if (stop)
 		dwc3_stop_active_transfer(dep, true, true);
 
