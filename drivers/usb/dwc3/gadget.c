--- conflicted
+++ resolved
@@ -2679,7 +2679,6 @@
 	}
 
 	dwc->gadget_driver	= driver;
-<<<<<<< HEAD
 
 	/*
 	 * For DRD, this might get called by gadget driver during bootup
@@ -2687,8 +2686,6 @@
 	 * device-specific initialization until device mode is activated.
 	 * In that case dwc3_gadget_restart() will handle it.
 	 */
-=======
->>>>>>> 43edfc89
 	spin_unlock_irqrestore(&dwc->lock, flags);
 
 	return 0;
