--- conflicted
+++ resolved
@@ -2042,15 +2042,6 @@
 		dwc3_endpoint_transfer_complete(dwc, dep, event);
 		break;
 	case DWC3_DEPEVT_XFERINPROGRESS:
-<<<<<<< HEAD
-		if (!usb_endpoint_xfer_isoc(dep->endpoint.desc)) {
-			dev_dbg(dwc->dev, "%s is not an Isochronous endpoint\n",
-					dep->name);
-			return;
-		}
-
-=======
->>>>>>> 9e82bf01
 		dwc3_endpoint_transfer_complete(dwc, dep, event);
 		break;
 	case DWC3_DEPEVT_XFERNOTREADY:
