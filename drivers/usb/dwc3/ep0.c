// SPDX-License-Identifier: GPL-2.0
/*
 * ep0.c - DesignWare USB3 DRD Controller Endpoint 0 Handling
 *
 * Copyright (C) 2010-2011 Texas Instruments Incorporated - http://www.ti.com
 *
 * Authors: Felipe Balbi <balbi@ti.com>,
 *	    Sebastian Andrzej Siewior <bigeasy@linutronix.de>
 */

#include <linux/kernel.h>
#include <linux/slab.h>
#include <linux/spinlock.h>
#include <linux/platform_device.h>
#include <linux/pm_runtime.h>
#include <linux/interrupt.h>
#include <linux/io.h>
#include <linux/list.h>
#include <linux/dma-mapping.h>

#include <linux/usb/ch9.h>
#include <linux/usb/gadget.h>
#include <linux/usb/composite.h>

#include "core.h"
#include "debug.h"
#include "gadget.h"
#include "io.h"

static void __dwc3_ep0_do_control_status(struct dwc3 *dwc, struct dwc3_ep *dep);
static void __dwc3_ep0_do_control_data(struct dwc3 *dwc,
		struct dwc3_ep *dep, struct dwc3_request *req);

static void dwc3_ep0_prepare_one_trb(struct dwc3_ep *dep,
		dma_addr_t buf_dma, u32 len, u32 type, bool chain)
{
	struct dwc3_trb			*trb;
	struct dwc3			*dwc;

	dwc = dep->dwc;
	trb = &dwc->ep0_trb[dep->trb_enqueue];

	if (chain)
		dep->trb_enqueue++;

	trb->bpl = lower_32_bits(buf_dma);
	trb->bph = upper_32_bits(buf_dma);
	trb->size = len;
	trb->ctrl = type;

	trb->ctrl |= (DWC3_TRB_CTRL_HWO
			| DWC3_TRB_CTRL_ISP_IMI);

	if (chain)
		trb->ctrl |= DWC3_TRB_CTRL_CHN;
	else
		trb->ctrl |= (DWC3_TRB_CTRL_IOC
				| DWC3_TRB_CTRL_LST);

	trace_dwc3_prepare_trb(dep, trb);
}

static int dwc3_ep0_start_trans(struct dwc3_ep *dep)
{
	struct dwc3_gadget_ep_cmd_params params;
	struct dwc3			*dwc;
	int				ret;

	if (dep->flags & DWC3_EP_TRANSFER_STARTED)
		return 0;

	dwc = dep->dwc;

	memset(&params, 0, sizeof(params));
	params.param0 = upper_32_bits(dwc->ep0_trb_addr);
	params.param1 = lower_32_bits(dwc->ep0_trb_addr);

	ret = dwc3_send_gadget_ep_cmd(dep, DWC3_DEPCMD_STARTTRANSFER, &params);
	if (ret < 0)
		return ret;

	dwc->ep0_next_event = DWC3_EP0_COMPLETE;

	return 0;
}

static int __dwc3_gadget_ep0_queue(struct dwc3_ep *dep,
		struct dwc3_request *req)
{
	struct dwc3		*dwc = dep->dwc;

	req->request.actual	= 0;
	req->request.status	= -EINPROGRESS;
	req->epnum		= dep->number;

	list_add_tail(&req->list, &dep->pending_list);

	/*
	 * Gadget driver might not be quick enough to queue a request
	 * before we get a Transfer Not Ready event on this endpoint.
	 *
	 * In that case, we will set DWC3_EP_PENDING_REQUEST. When that
	 * flag is set, it's telling us that as soon as Gadget queues the
	 * required request, we should kick the transfer here because the
	 * IRQ we were waiting for is long gone.
	 */
	if (dep->flags & DWC3_EP_PENDING_REQUEST) {
		unsigned	direction;

		direction = !!(dep->flags & DWC3_EP0_DIR_IN);

		if (dwc->ep0state != EP0_DATA_PHASE) {
			dev_WARN(dwc->dev, "Unexpected pending request\n");
			return 0;
		}

		__dwc3_ep0_do_control_data(dwc, dwc->eps[direction], req);

		dep->flags &= ~(DWC3_EP_PENDING_REQUEST |
				DWC3_EP0_DIR_IN);

		return 0;
	}

	/*
	 * In case gadget driver asked us to delay the STATUS phase,
	 * handle it here.
	 */
	if (dwc->delayed_status) {
		unsigned	direction;

		direction = !dwc->ep0_expect_in;
		dwc->delayed_status = false;
		usb_gadget_set_state(&dwc->gadget, USB_STATE_CONFIGURED);

		if (dwc->ep0state == EP0_STATUS_PHASE)
			__dwc3_ep0_do_control_status(dwc, dwc->eps[direction]);

		return 0;
	}

	/*
	 * Unfortunately we have uncovered a limitation wrt the Data Phase.
	 *
	 * Section 9.4 says we can wait for the XferNotReady(DATA) event to
	 * come before issueing Start Transfer command, but if we do, we will
	 * miss situations where the host starts another SETUP phase instead of
	 * the DATA phase.  Such cases happen at least on TD.7.6 of the Link
	 * Layer Compliance Suite.
	 *
	 * The problem surfaces due to the fact that in case of back-to-back
	 * SETUP packets there will be no XferNotReady(DATA) generated and we
	 * will be stuck waiting for XferNotReady(DATA) forever.
	 *
	 * By looking at tables 9-13 and 9-14 of the Databook, we can see that
	 * it tells us to start Data Phase right away. It also mentions that if
	 * we receive a SETUP phase instead of the DATA phase, core will issue
	 * XferComplete for the DATA phase, before actually initiating it in
	 * the wire, with the TRB's status set to "SETUP_PENDING". Such status
	 * can only be used to print some debugging logs, as the core expects
	 * us to go through to the STATUS phase and start a CONTROL_STATUS TRB,
	 * just so it completes right away, without transferring anything and,
	 * only then, we can go back to the SETUP phase.
	 *
	 * Because of this scenario, SNPS decided to change the programming
	 * model of control transfers and support on-demand transfers only for
	 * the STATUS phase. To fix the issue we have now, we will always wait
	 * for gadget driver to queue the DATA phase's struct usb_request, then
	 * start it right away.
	 *
	 * If we're actually in a 2-stage transfer, we will wait for
	 * XferNotReady(STATUS).
	 */
	if (dwc->three_stage_setup) {
		unsigned        direction;

		direction = dwc->ep0_expect_in;
		dwc->ep0state = EP0_DATA_PHASE;

		__dwc3_ep0_do_control_data(dwc, dwc->eps[direction], req);

		dep->flags &= ~DWC3_EP0_DIR_IN;
	}

	return 0;
}

int dwc3_gadget_ep0_queue(struct usb_ep *ep, struct usb_request *request,
		gfp_t gfp_flags)
{
	struct dwc3_request		*req = to_dwc3_request(request);
	struct dwc3_ep			*dep = to_dwc3_ep(ep);
	struct dwc3			*dwc = dep->dwc;

	unsigned long			flags;

	int				ret;

	spin_lock_irqsave(&dwc->lock, flags);
	if (!dep->endpoint.desc || !dwc->pullups_connected ||
		!dwc->vbus_active) {
		dev_err(dwc->dev, "%s: can't queue to disabled endpoint\n",
				dep->name);
		ret = -ESHUTDOWN;
		goto out;
	}

	/* we share one TRB for ep0/1 */
	if (!list_empty(&dep->pending_list)) {
		ret = -EBUSY;
		goto out;
	}

	ret = __dwc3_gadget_ep0_queue(dep, req);

out:
	spin_unlock_irqrestore(&dwc->lock, flags);

	return ret;
}

void dwc3_ep0_stall_and_restart(struct dwc3 *dwc)
{
	struct dwc3_ep		*dep;

	/* reinitialize physical ep1 */
	dep = dwc->eps[1];
	dep->flags = DWC3_EP_ENABLED;

	/* stall is always issued on EP0 */
	dep = dwc->eps[0];
	__dwc3_gadget_ep_set_halt(dep, 1, false);
	dep->flags = DWC3_EP_ENABLED;
	dwc->delayed_status = false;

	if (!list_empty(&dep->pending_list)) {
		struct dwc3_request	*req;

		req = next_request(&dep->pending_list);
		dwc3_gadget_giveback(dep, req, -ECONNRESET);
	}

	dwc->ep0state = EP0_SETUP_PHASE;
	dwc3_ep0_out_start(dwc);
}

int __dwc3_gadget_ep0_set_halt(struct usb_ep *ep, int value)
{
	struct dwc3_ep			*dep = to_dwc3_ep(ep);
	struct dwc3			*dwc = dep->dwc;

	dbg_event(dep->number, "EP0STAL", value);
	dwc3_ep0_stall_and_restart(dwc);

	return 0;
}

int dwc3_gadget_ep0_set_halt(struct usb_ep *ep, int value)
{
	struct dwc3_ep			*dep = to_dwc3_ep(ep);
	struct dwc3			*dwc = dep->dwc;
	unsigned long			flags;
	int				ret;

	spin_lock_irqsave(&dwc->lock, flags);
	ret = __dwc3_gadget_ep0_set_halt(ep, value);
	spin_unlock_irqrestore(&dwc->lock, flags);

	return ret;
}

void dwc3_ep0_out_start(struct dwc3 *dwc)
{
	struct dwc3_ep			*dep;
	int				ret;

	complete(&dwc->ep0_in_setup);

	if (!dwc->softconnect)
		return;

	dep = dwc->eps[0];
	dwc3_ep0_prepare_one_trb(dep, dwc->ep0_trb_addr, 8,
			DWC3_TRBCTL_CONTROL_SETUP, false);
	ret = dwc3_ep0_start_trans(dep);
	if (WARN_ON(ret < 0))
		dbg_event(dwc->eps[0]->number, "EOUTSTART", ret);
}

static struct dwc3_ep *dwc3_wIndex_to_dep(struct dwc3 *dwc, __le16 wIndex_le)
{
	struct dwc3_ep		*dep;
	u32			windex = le16_to_cpu(wIndex_le);
	u32			epnum;

	epnum = (windex & USB_ENDPOINT_NUMBER_MASK) << 1;
	if ((windex & USB_ENDPOINT_DIR_MASK) == USB_DIR_IN)
		epnum |= 1;

	dep = dwc->eps[epnum];
	if (dep->flags & DWC3_EP_ENABLED)
		return dep;

	return NULL;
}

static void dwc3_ep0_status_cmpl(struct usb_ep *ep, struct usb_request *req)
{
}
/*
 * ch 9.4.5
 */
static int dwc3_ep0_handle_status(struct dwc3 *dwc,
		struct usb_ctrlrequest *ctrl)
{
	struct dwc3_ep		*dep;
	u32			recip;
	u32			value;
	u32			reg;
	u16			usb_status = 0;
	__le16			*response_pkt;

	/* We don't support PTM_STATUS */
	value = le16_to_cpu(ctrl->wValue);
	if (value != 0)
		return -EINVAL;

	recip = ctrl->bRequestType & USB_RECIP_MASK;
	switch (recip) {
	case USB_RECIP_DEVICE:
		/*
		 * LTM will be set once we know how to set this in HW.
		 */
		usb_status |= dwc->gadget.is_selfpowered;

		if ((dwc->speed == DWC3_DSTS_SUPERSPEED) ||
		    (dwc->speed == DWC3_DSTS_SUPERSPEED_PLUS)) {
			reg = dwc3_readl(dwc->regs, DWC3_DCTL);
			if (reg & DWC3_DCTL_INITU1ENA)
				usb_status |= 1 << USB_DEV_STAT_U1_ENABLED;
			if (reg & DWC3_DCTL_INITU2ENA)
				usb_status |= 1 << USB_DEV_STAT_U2_ENABLED;
		}

		break;

	case USB_RECIP_INTERFACE:
		/*
		 * Function Remote Wake Capable	D0
		 * Function Remote Wakeup	D1
		 */
		break;

	case USB_RECIP_ENDPOINT:
		dep = dwc3_wIndex_to_dep(dwc, ctrl->wIndex);
		if (!dep)
			return -EINVAL;

		if (dep->flags & DWC3_EP_STALL)
			usb_status = 1 << USB_ENDPOINT_HALT;
		break;
	default:
		return -EINVAL;
	}

	response_pkt = (__le16 *) dwc->setup_buf;
	*response_pkt = cpu_to_le16(usb_status);

	dep = dwc->eps[0];
	dwc->ep0_usb_req.dep = dep;
	dwc->ep0_usb_req.request.length = sizeof(*response_pkt);
	dwc->ep0_usb_req.request.buf = dwc->setup_buf;
	dwc->ep0_usb_req.request.complete = dwc3_ep0_status_cmpl;

	return __dwc3_gadget_ep0_queue(dep, &dwc->ep0_usb_req);
}

static int dwc3_ep0_handle_u1(struct dwc3 *dwc, enum usb_device_state state,
		int set)
{
	u32 reg;

	if (state != USB_STATE_CONFIGURED)
		return -EINVAL;
	if ((dwc->speed != DWC3_DSTS_SUPERSPEED) &&
			(dwc->speed != DWC3_DSTS_SUPERSPEED_PLUS))
		return -EINVAL;
	if (set && dwc->dis_u1_entry_quirk)
		return -EINVAL;

	reg = dwc3_readl(dwc->regs, DWC3_DCTL);
	if (set)
		reg |= DWC3_DCTL_INITU1ENA;
	else
		reg &= ~DWC3_DCTL_INITU1ENA;
	dwc3_writel(dwc->regs, DWC3_DCTL, reg);

	return 0;
}

static int dwc3_ep0_handle_u2(struct dwc3 *dwc, enum usb_device_state state,
		int set)
{
	u32 reg;


	if (state != USB_STATE_CONFIGURED)
		return -EINVAL;
	if ((dwc->speed != DWC3_DSTS_SUPERSPEED) &&
			(dwc->speed != DWC3_DSTS_SUPERSPEED_PLUS))
		return -EINVAL;
	if (set && dwc->dis_u2_entry_quirk)
		return -EINVAL;

	reg = dwc3_readl(dwc->regs, DWC3_DCTL);
	if (set)
		reg |= DWC3_DCTL_INITU2ENA;
	else
		reg &= ~DWC3_DCTL_INITU2ENA;
	dwc3_writel(dwc->regs, DWC3_DCTL, reg);

	return 0;
}

static int dwc3_ep0_handle_test(struct dwc3 *dwc, enum usb_device_state state,
		u32 wIndex, int set)
{
	if ((wIndex & 0xff) != 0)
		return -EINVAL;
	if (!set)
		return -EINVAL;

	switch (wIndex >> 8) {
	case TEST_J:
	case TEST_K:
	case TEST_SE0_NAK:
	case TEST_PACKET:
	case TEST_FORCE_EN:
		dwc->test_mode_nr = wIndex >> 8;
		dwc->test_mode = true;
		break;
	default:
		return -EINVAL;
	}

	return 0;
}

static int dwc3_ep0_handle_device(struct dwc3 *dwc,
		struct usb_ctrlrequest *ctrl, int set)
{
	enum usb_device_state	state;
	u32			wValue;
	u32			wIndex;
	int			ret = 0;

	wValue = le16_to_cpu(ctrl->wValue);
	wIndex = le16_to_cpu(ctrl->wIndex);
	state = dwc->gadget.state;

	switch (wValue) {
	case USB_DEVICE_REMOTE_WAKEUP:
		break;
	/*
	 * 9.4.1 says only only for SS, in AddressState only for
	 * default control pipe
	 */
	case USB_DEVICE_U1_ENABLE:
		ret = dwc3_ep0_handle_u1(dwc, state, set);
		break;
	case USB_DEVICE_U2_ENABLE:
		ret = dwc3_ep0_handle_u2(dwc, state, set);
		break;
	case USB_DEVICE_LTM_ENABLE:
		ret = -EINVAL;
		break;
	case USB_DEVICE_TEST_MODE:
		ret = dwc3_ep0_handle_test(dwc, state, wIndex, set);
		break;
	default:
		ret = -EINVAL;
	}

	return ret;
}

static int dwc3_ep0_handle_intf(struct dwc3 *dwc,
		struct usb_ctrlrequest *ctrl, int set)
{
	u32			wValue;
	int			ret = 0;

	wValue = le16_to_cpu(ctrl->wValue);

	switch (wValue) {
	case USB_INTRF_FUNC_SUSPEND:
		/*
		 * REVISIT: Ideally we would enable some low power mode here,
		 * however it's unclear what we should be doing here.
		 *
		 * For now, we're not doing anything, just making sure we return
		 * 0 so USB Command Verifier tests pass without any errors.
		 */
		break;
	default:
		ret = -EINVAL;
	}

	return ret;
}

static int dwc3_ep0_handle_endpoint(struct dwc3 *dwc,
		struct usb_ctrlrequest *ctrl, int set)
{
	struct dwc3_ep		*dep;
	u32			wValue;
	int			ret;

	wValue = le16_to_cpu(ctrl->wValue);

	switch (wValue) {
	case USB_ENDPOINT_HALT:
		dep = dwc3_wIndex_to_dep(dwc, ctrl->wIndex);
		if (!dep)
			return -EINVAL;

		if (set == 0 && (dep->flags & DWC3_EP_WEDGE))
			break;

		ret = __dwc3_gadget_ep_set_halt(dep, set, true);
		if (ret)
			return -EINVAL;
		break;
	default:
		return -EINVAL;
	}

	return 0;
}

static int dwc3_ep0_handle_feature(struct dwc3 *dwc,
		struct usb_ctrlrequest *ctrl, int set)
{
	u32			recip;
	int			ret;

	recip = ctrl->bRequestType & USB_RECIP_MASK;

	switch (recip) {
	case USB_RECIP_DEVICE:
		ret = dwc3_ep0_handle_device(dwc, ctrl, set);
		break;
	case USB_RECIP_INTERFACE:
		ret = dwc3_ep0_handle_intf(dwc, ctrl, set);
		break;
	case USB_RECIP_ENDPOINT:
		ret = dwc3_ep0_handle_endpoint(dwc, ctrl, set);
		break;
	default:
		ret = -EINVAL;
	}

	return ret;
}

static int dwc3_ep0_set_address(struct dwc3 *dwc, struct usb_ctrlrequest *ctrl)
{
	enum usb_device_state state = dwc->gadget.state;
	u32 addr;
	u32 reg;

	addr = le16_to_cpu(ctrl->wValue);
	if (addr > 127) {
		dev_err(dwc->dev, "invalid device address %d\n", addr);
		return -EINVAL;
	}

	if (state == USB_STATE_CONFIGURED) {
		dev_err(dwc->dev, "can't SetAddress() from Configured State\n");
		return -EINVAL;
	}

	reg = dwc3_readl(dwc->regs, DWC3_DCFG);
	reg &= ~(DWC3_DCFG_DEVADDR_MASK);
	reg |= DWC3_DCFG_DEVADDR(addr);
	dwc3_writel(dwc->regs, DWC3_DCFG, reg);

	if (addr)
		usb_gadget_set_state(&dwc->gadget, USB_STATE_ADDRESS);
	else
		usb_gadget_set_state(&dwc->gadget, USB_STATE_DEFAULT);

	return 0;
}

static int dwc3_ep0_delegate_req(struct dwc3 *dwc, struct usb_ctrlrequest *ctrl)
{
	int ret;

	spin_unlock(&dwc->lock);
	ret = dwc->gadget_driver->setup(&dwc->gadget, ctrl);
	spin_lock(&dwc->lock);
	return ret;
}

static int dwc3_ep0_set_config(struct dwc3 *dwc, struct usb_ctrlrequest *ctrl)
{
	enum usb_device_state state = dwc->gadget.state;
	u32 cfg;
	int ret, num;
	u32 reg;
	struct dwc3_ep	*dep;
	int size;

	cfg = le16_to_cpu(ctrl->wValue);

	switch (state) {
	case USB_STATE_DEFAULT:
		return -EINVAL;

	case USB_STATE_ADDRESS:
		/*
		 * If tx-fifo-resize flag is not set for the controller, then
		 * do not clear existing allocated TXFIFO since we do not
		 * allocate it again in dwc3_gadget_resize_tx_fifos
		 */
		if (dwc->needs_fifo_resize && dwc->tx_fifo_size) {
			/* Read ep0IN related TXFIFO size */
			dep = dwc->eps[1];
			size = dwc3_readl(dwc->regs, DWC3_GTXFIFOSIZ(0));
			if (dwc3_is_usb31(dwc))
				dep->fifo_depth = DWC31_GTXFIFOSIZ_TXFDEF(size);
			else
				dep->fifo_depth = DWC3_GTXFIFOSIZ_TXFDEF(size);

			dwc->last_fifo_depth = dep->fifo_depth;
			/* Clear existing TXFIFO for all IN eps except ep0 */
			for (num = 3; num < min_t(int, dwc->num_eps,
						DWC3_ENDPOINTS_NUM); num += 2) {
				dep = dwc->eps[num];
				size = 0;
				/* Don't change TXFRAMNUM on usb31 version */
				if (dwc3_is_usb31(dwc))
					size = dwc3_readl(dwc->regs,
						DWC3_GTXFIFOSIZ(num >> 1)) &
						DWC31_GTXFIFOSIZ_TXFRAMNUM;

				dwc3_writel(dwc->regs,
					DWC3_GTXFIFOSIZ(num >> 1), size);
				dep->fifo_depth = 0;

				dev_dbg(dwc->dev, "%s(): %s fifo_depth:%x\n",
					__func__, dep->name, dep->fifo_depth);
				dbg_event(0xFF, "fifo_reset", dep->number);
			}
		}

		ret = dwc3_ep0_delegate_req(dwc, ctrl);
		/* if the cfg matches and the cfg is non zero */
		if (cfg && (!ret || (ret == USB_GADGET_DELAYED_STATUS))) {

			/*
			 * only change state if set_config has already
			 * been processed. If gadget driver returns
			 * USB_GADGET_DELAYED_STATUS, we will wait
			 * to change the state on the next usb_ep_queue()
			 */
			if (ret == 0)
				usb_gadget_set_state(&dwc->gadget,
						USB_STATE_CONFIGURED);

			/*
			 * Enable transition to U1/U2 state when
			 * nothing is pending from application.
			 */
			reg = dwc3_readl(dwc->regs, DWC3_DCTL);
			if (!dwc->dis_u1_entry_quirk)
				reg |= DWC3_DCTL_ACCEPTU1ENA;
			if (!dwc->dis_u2_entry_quirk)
				reg |= DWC3_DCTL_ACCEPTU2ENA;
			dwc3_writel(dwc->regs, DWC3_DCTL, reg);
		}
		break;

	case USB_STATE_CONFIGURED:
		ret = dwc3_ep0_delegate_req(dwc, ctrl);
		if (!cfg && !ret)
			usb_gadget_set_state(&dwc->gadget,
					USB_STATE_ADDRESS);
		break;
	default:
		ret = -EINVAL;
	}
	return ret;
}

static void dwc3_ep0_set_sel_cmpl(struct usb_ep *ep, struct usb_request *req)
{
	struct dwc3_ep	*dep = to_dwc3_ep(ep);
	struct dwc3	*dwc = dep->dwc;

	u32		param = 0;
	u32		reg;

	struct timing {
		u8	u1sel;
		u8	u1pel;
		__le16	u2sel;
		__le16	u2pel;
	} __packed timing;

	int		ret;

	memcpy(&timing, req->buf, sizeof(timing));

	dwc->u1sel = timing.u1sel;
	dwc->u1pel = timing.u1pel;
	dwc->u2sel = le16_to_cpu(timing.u2sel);
	dwc->u2pel = le16_to_cpu(timing.u2pel);

	reg = dwc3_readl(dwc->regs, DWC3_DCTL);
	if (reg & DWC3_DCTL_INITU2ENA)
		param = dwc->u2pel;
	if (reg & DWC3_DCTL_INITU1ENA)
		param = dwc->u1pel;

	/*
	 * According to Synopsys Databook, if parameter is
	 * greater than 125, a value of zero should be
	 * programmed in the register.
	 */
	if (param > 125)
		param = 0;

	/* now that we have the time, issue DGCMD Set Sel */
	ret = dwc3_send_gadget_generic_command(dwc,
			DWC3_DGCMD_SET_PERIODIC_PAR, param);
	if (WARN_ON(ret < 0))
		dbg_event(dep->number, "ESET_SELCMPL", ret);
}

static int dwc3_ep0_set_sel(struct dwc3 *dwc, struct usb_ctrlrequest *ctrl)
{
	struct dwc3_ep	*dep;
	enum usb_device_state state = dwc->gadget.state;
	u16		wLength;

	if (state == USB_STATE_DEFAULT)
		return -EINVAL;

	wLength = le16_to_cpu(ctrl->wLength);

	if (wLength != 6) {
		dev_err(dwc->dev, "Set SEL should be 6 bytes, got %d\n",
				wLength);
		return -EINVAL;
	}

	/*
	 * To handle Set SEL we need to receive 6 bytes from Host. So let's
	 * queue a usb_request for 6 bytes.
	 *
	 * Remember, though, this controller can't handle non-wMaxPacketSize
	 * aligned transfers on the OUT direction, so we queue a request for
	 * wMaxPacketSize instead.
	 */
	dep = dwc->eps[0];
	dwc->ep0_usb_req.dep = dep;
	dwc->ep0_usb_req.request.length = dep->endpoint.maxpacket;
	dwc->ep0_usb_req.request.buf = dwc->setup_buf;
	dwc->ep0_usb_req.request.complete = dwc3_ep0_set_sel_cmpl;

	return __dwc3_gadget_ep0_queue(dep, &dwc->ep0_usb_req);
}

static int dwc3_ep0_set_isoch_delay(struct dwc3 *dwc, struct usb_ctrlrequest *ctrl)
{
	u16		wLength;
	u16		wValue;
	u16		wIndex;

	wValue = le16_to_cpu(ctrl->wValue);
	wLength = le16_to_cpu(ctrl->wLength);
	wIndex = le16_to_cpu(ctrl->wIndex);

	if (wIndex || wLength)
		return -EINVAL;

	dwc->gadget.isoch_delay = wValue;

	return 0;
}

static int dwc3_ep0_std_request(struct dwc3 *dwc, struct usb_ctrlrequest *ctrl)
{
	int ret;

	switch (ctrl->bRequest) {
	case USB_REQ_GET_STATUS:
		ret = dwc3_ep0_handle_status(dwc, ctrl);
		break;
	case USB_REQ_CLEAR_FEATURE:
		ret = dwc3_ep0_handle_feature(dwc, ctrl, 0);
		break;
	case USB_REQ_SET_FEATURE:
		ret = dwc3_ep0_handle_feature(dwc, ctrl, 1);
		break;
	case USB_REQ_SET_ADDRESS:
		ret = dwc3_ep0_set_address(dwc, ctrl);
		break;
	case USB_REQ_SET_CONFIGURATION:
		ret = dwc3_ep0_set_config(dwc, ctrl);
		break;
	case USB_REQ_SET_SEL:
		ret = dwc3_ep0_set_sel(dwc, ctrl);
		break;
	case USB_REQ_SET_ISOCH_DELAY:
		ret = dwc3_ep0_set_isoch_delay(dwc, ctrl);
		break;
	default:
		ret = dwc3_ep0_delegate_req(dwc, ctrl);
		break;
	}

	return ret;
}

static void dwc3_ep0_inspect_setup(struct dwc3 *dwc,
		const struct dwc3_event_depevt *event)
{
	struct usb_ctrlrequest *ctrl = (void *) dwc->ep0_trb;
	int ret = -EINVAL;
	u32 len;

	if (!dwc->gadget_driver)
		goto out;

	trace_dwc3_ctrl_req(ctrl);

	len = le16_to_cpu(ctrl->wLength);
	if (!len) {
		dwc->three_stage_setup = false;
		dwc->ep0_expect_in = false;
		dwc->ep0_next_event = DWC3_EP0_NRDY_STATUS;
	} else {
		dwc->three_stage_setup = true;
		dwc->ep0_expect_in = !!(ctrl->bRequestType & USB_DIR_IN);
		dwc->ep0_next_event = DWC3_EP0_NRDY_DATA;
	}

	dbg_setup(0x00, ctrl);
	if ((ctrl->bRequestType & USB_TYPE_MASK) == USB_TYPE_STANDARD)
		ret = dwc3_ep0_std_request(dwc, ctrl);
	else
		ret = dwc3_ep0_delegate_req(dwc, ctrl);

	if (ret == USB_GADGET_DELAYED_STATUS)
		dwc->delayed_status = true;

out:
	/*
	 * Don't try to halt ep0 if ret is -ESHUTDOWN.
	 * ret as -ESHUTDOWN suggests that setup packet related response
	 * is available but queueing of ep0 is failed. Possibly ep0 is
	 * already disabled.
	 */
	if (ret < 0 && ret != -ESHUTDOWN) {
		dbg_event(0x0, "ERRSTAL", ret);
		dwc3_ep0_stall_and_restart(dwc);
	}
}

static void dwc3_ep0_complete_data(struct dwc3 *dwc,
		const struct dwc3_event_depevt *event)
{
	struct dwc3_request	*r;
	struct usb_request	*ur;
	struct dwc3_trb		*trb;
	struct dwc3_ep		*ep0;
	u32			transferred = 0;
	u32			status;
	u32			length;
	u8			epnum;

	epnum = event->endpoint_number;
	ep0 = dwc->eps[0];

	dwc->ep0_next_event = DWC3_EP0_NRDY_STATUS;
	trb = dwc->ep0_trb;
	trace_dwc3_complete_trb(ep0, trb);

	r = next_request(&ep0->pending_list);
	if (!r)
		return;

	status = DWC3_TRB_SIZE_TRBSTS(trb->size);
	if (status == DWC3_TRBSTS_SETUP_PENDING) {
		dwc->setup_packet_pending = true;
		dbg_event(0x0, "SETUPPEND", status);
	}

	ur = &r->request;

	length = trb->size & DWC3_TRB_SIZE_MASK;
	transferred = ur->length - length;
	ur->actual += transferred;

	if ((IS_ALIGNED(ur->length, ep0->endpoint.maxpacket) &&
	     ur->length && ur->zero) || dwc->ep0_bounced) {
		trb++;
		trb->ctrl &= ~DWC3_TRB_CTRL_HWO;
		trace_dwc3_complete_trb(ep0, trb);

		if (r->direction)
			dwc->eps[1]->trb_enqueue = 0;
		else
			dwc->eps[0]->trb_enqueue = 0;

		dwc->ep0_bounced = false;
	}

	if ((epnum & 1) && ur->actual < ur->length) {
		/* for some reason we did not get everything out */
		dbg_event(epnum, "INDATSTAL", 0);
		dwc3_ep0_stall_and_restart(dwc);
	} else {
		dwc3_gadget_giveback(ep0, r, 0);
	}
}

static void dwc3_ep0_complete_status(struct dwc3 *dwc,
		const struct dwc3_event_depevt *event)
{
	struct dwc3_request	*r;
	struct dwc3_ep		*dep;
	struct dwc3_trb		*trb;
	u32			status;

	dep = dwc->eps[0];
	trb = dwc->ep0_trb;

	trace_dwc3_complete_trb(dep, trb);

	if (!list_empty(&dep->pending_list)) {
		r = next_request(&dep->pending_list);

		dwc3_gadget_giveback(dep, r, 0);
	}

	if (dwc->test_mode) {
		int ret;

		ret = dwc3_gadget_set_test_mode(dwc, dwc->test_mode_nr);
		if (ret < 0) {
			dev_err(dwc->dev, "invalid test #%d\n",
					dwc->test_mode_nr);
			dbg_event(0x00, "INVALTEST", ret);
			dwc3_ep0_stall_and_restart(dwc);
			return;
		}
	}

	status = DWC3_TRB_SIZE_TRBSTS(trb->size);
	if (status == DWC3_TRBSTS_SETUP_PENDING)
		dwc->setup_packet_pending = true;

	dbg_print(dep->number, "DONE", status, "STATUS");
	dwc->ep0state = EP0_SETUP_PHASE;
	dwc3_ep0_out_start(dwc);
}

static void dwc3_ep0_xfer_complete(struct dwc3 *dwc,
			const struct dwc3_event_depevt *event)
{
	struct dwc3_ep		*dep = dwc->eps[event->endpoint_number];

	dep->flags &= ~DWC3_EP_TRANSFER_STARTED;
	dep->resource_index = 0;
	dwc->setup_packet_pending = false;

	switch (dwc->ep0state) {
	case EP0_SETUP_PHASE:
		dwc3_ep0_inspect_setup(dwc, event);
		break;

	case EP0_DATA_PHASE:
		dwc3_ep0_complete_data(dwc, event);
		break;

	case EP0_STATUS_PHASE:
		dwc3_ep0_complete_status(dwc, event);
		break;
	default:
		WARN(true, "UNKNOWN ep0state %d\n", dwc->ep0state);
	}
}

static void __dwc3_ep0_do_control_data(struct dwc3 *dwc,
		struct dwc3_ep *dep, struct dwc3_request *req)
{
	int			ret;

	req->direction = !!dep->number;

	if (req->request.length == 0) {
		dwc3_ep0_prepare_one_trb(dep, dwc->ep0_trb_addr, 0,
				DWC3_TRBCTL_CONTROL_DATA, false);
		ret = dwc3_ep0_start_trans(dep);
	} else if (!IS_ALIGNED(req->request.length, dep->endpoint.maxpacket)
			&& (dep->number == 0)) {
		u32	maxpacket;
		u32	rem;

		ret = usb_gadget_map_request_by_dev(dwc->sysdev,
				&req->request, dep->number);
		if (ret)
			return;

		maxpacket = dep->endpoint.maxpacket;
		rem = req->request.length % maxpacket;
		dwc->ep0_bounced = true;

		/* prepare normal TRB */
		dwc3_ep0_prepare_one_trb(dep, req->request.dma,
					 req->request.length,
					 DWC3_TRBCTL_CONTROL_DATA,
					 true);

		req->trb = &dwc->ep0_trb[dep->trb_enqueue - 1];

		/* Now prepare one extra TRB to align transfer size */
		dwc3_ep0_prepare_one_trb(dep, dwc->bounce_addr,
					 maxpacket - rem,
					 DWC3_TRBCTL_CONTROL_DATA,
					 false);
		ret = dwc3_ep0_start_trans(dep);
	} else if (IS_ALIGNED(req->request.length, dep->endpoint.maxpacket) &&
		   req->request.length && req->request.zero) {

		ret = usb_gadget_map_request_by_dev(dwc->sysdev,
				&req->request, dep->number);
		if (ret)
			return;

		/* prepare normal TRB */
		dwc3_ep0_prepare_one_trb(dep, req->request.dma,
					 req->request.length,
					 DWC3_TRBCTL_CONTROL_DATA,
					 true);

		req->trb = &dwc->ep0_trb[dep->trb_enqueue - 1];

		/* Now prepare one extra TRB to align transfer size */
		dwc3_ep0_prepare_one_trb(dep, dwc->bounce_addr,
					 0, DWC3_TRBCTL_CONTROL_DATA,
					 false);
		ret = dwc3_ep0_start_trans(dep);
	} else {
		ret = usb_gadget_map_request_by_dev(dwc->sysdev,
				&req->request, dep->number);
		if (ret)
			return;

		dwc3_ep0_prepare_one_trb(dep, req->request.dma,
				req->request.length, DWC3_TRBCTL_CONTROL_DATA,
				false);

		req->trb = &dwc->ep0_trb[dep->trb_enqueue];

		ret = dwc3_ep0_start_trans(dep);
	}

	WARN_ON(ret < 0);
	dbg_queue(dep->number, &req->request, ret);
}

static int dwc3_ep0_start_control_status(struct dwc3_ep *dep)
{
	struct dwc3		*dwc = dep->dwc;
	u32			type;

	type = dwc->three_stage_setup ? DWC3_TRBCTL_CONTROL_STATUS3
		: DWC3_TRBCTL_CONTROL_STATUS2;

	dwc3_ep0_prepare_one_trb(dep, dwc->ep0_trb_addr, 0, type, false);
	return dwc3_ep0_start_trans(dep);
}

static void __dwc3_ep0_do_control_status(struct dwc3 *dwc, struct dwc3_ep *dep)
{
	int ret;

	ret = dwc3_ep0_start_control_status(dep);
	if (WARN_ON_ONCE(ret))
		dbg_event(dep->number, "ECTRLSTATUS", ret);
}

static void dwc3_ep0_do_control_status(struct dwc3 *dwc,
		const struct dwc3_event_depevt *event)
{
	struct dwc3_ep		*dep = dwc->eps[event->endpoint_number];

	__dwc3_ep0_do_control_status(dwc, dep);
}

void dwc3_ep0_end_control_data(struct dwc3 *dwc, struct dwc3_ep *dep)
{
	struct dwc3_gadget_ep_cmd_params params;
	u32			cmd;
	int			ret;

	/*
	 * For status/DATA OUT stage, TRB will be queued on ep0 out
	 * endpoint for which resource index is zero. Hence allow
	 * queuing ENDXFER command for ep0 out endpoint.
	 */
	if (!dep->resource_index && dep->number)
		return;

	cmd = DWC3_DEPCMD_ENDTRANSFER;
	cmd |= DWC3_DEPCMD_CMDIOC;
	cmd |= DWC3_DEPCMD_PARAM(dep->resource_index);
	memset(&params, 0, sizeof(params));
	ret = dwc3_send_gadget_ep_cmd(dep, cmd, &params);
	if (ret) {
		dev_dbg(dwc->dev, "%s: send ep cmd ENDTRANSFER failed",
			dep->name);
		dbg_event(dep->number, "EENDXFER", ret);
	}
	dep->resource_index = 0;
}

static void dwc3_ep0_xfernotready(struct dwc3 *dwc,
		const struct dwc3_event_depevt *event)
{
	u8			epnum;
	struct dwc3_ep		*dep;

	epnum = event->endpoint_number;
	dep = dwc->eps[epnum];

	switch (event->status) {
	case DEPEVT_STATUS_CONTROL_DATA:
		dep->dbg_ep_events.control_data++;

		/*
		 * We already have a DATA transfer in the controller's cache,
		 * if we receive a XferNotReady(DATA) we will ignore it, unless
		 * it's for the wrong direction.
		 *
		 * In that case, we must issue END_TRANSFER command to the Data
		 * Phase we already have started and issue SetStall on the
		 * control endpoint.
		 */
		if (dwc->ep0_expect_in != event->endpoint_number) {
			struct dwc3_ep	*dep = dwc->eps[dwc->ep0_expect_in];

			dev_err(dwc->dev, "unexpected direction for Data Phase\n");
			dwc3_ep0_end_control_data(dwc, dep);
			dbg_event(epnum, "WRONGDR", 0);
			dwc3_ep0_stall_and_restart(dwc);
			return;
		}

		break;

	case DEPEVT_STATUS_CONTROL_STATUS:
		dep->dbg_ep_events.control_status++;
		if (dwc->ep0_next_event != DWC3_EP0_NRDY_STATUS)
			return;

		dwc->ep0state = EP0_STATUS_PHASE;

		if (dwc->delayed_status) {
			struct dwc3_ep *dep = dwc->eps[0];

			if (event->endpoint_number != 1)
				dbg_event(epnum, "EEPNUM", event->status);
			/*
			 * We should handle the delay STATUS phase here if the
			 * request for handling delay STATUS has been queued
			 * into the list.
			 */
			if (!list_empty(&dep->pending_list)) {
				dwc->delayed_status = false;
				usb_gadget_set_state(&dwc->gadget,
						     USB_STATE_CONFIGURED);
				dwc3_ep0_do_control_status(dwc, event);
			}

			return;
		}

		dwc3_ep0_do_control_status(dwc, event);
	}
}

void dwc3_ep0_interrupt(struct dwc3 *dwc,
		const struct dwc3_event_depevt *event)
{
<<<<<<< HEAD
	struct dwc3_ep	*dep = dwc->eps[event->endpoint_number];
	u8		cmd;
=======
	struct dwc3_ep	*dep;
	u8		cmd;
	u8		epnum = event->endpoint_number;

	dep = dwc->eps[epnum];
>>>>>>> 69e489fe

	switch (event->endpoint_event) {
	case DWC3_DEPEVT_XFERCOMPLETE:
		dwc3_ep0_xfer_complete(dwc, event);
		dep->dbg_ep_events.xfercomplete++;
		break;

	case DWC3_DEPEVT_XFERNOTREADY:
		dwc3_ep0_xfernotready(dwc, event);
		dep->dbg_ep_events.xfernotready++;
		break;

	case DWC3_DEPEVT_XFERINPROGRESS:
		dep->dbg_ep_events.xferinprogress++;
		break;
	case DWC3_DEPEVT_RXTXFIFOEVT:
		dep->dbg_ep_events.rxtxfifoevent++;
		break;
	case DWC3_DEPEVT_STREAMEVT:
<<<<<<< HEAD
		break;
	case DWC3_DEPEVT_EPCMDCMPLT:
		cmd = DEPEVT_PARAMETER_CMD(event->parameters);

		if (cmd == DWC3_DEPCMD_ENDTRANSFER) {
			dep->flags &= ~DWC3_EP_END_TRANSFER_PENDING;
			dep->flags &= ~DWC3_EP_TRANSFER_STARTED;
		}
=======
		dep->dbg_ep_events.streamevent++;
		break;
	case DWC3_DEPEVT_EPCMDCMPLT:
		dep->dbg_ep_events.epcmdcomplete++;
		cmd = DEPEVT_PARAMETER_CMD(event->parameters);

		if (cmd == DWC3_DEPCMD_ENDTRANSFER)
			dep->flags &= ~DWC3_EP_TRANSFER_STARTED;
>>>>>>> 69e489fe
		break;
	}
}<|MERGE_RESOLUTION|>--- conflicted
+++ resolved
@@ -1198,16 +1198,8 @@
 void dwc3_ep0_interrupt(struct dwc3 *dwc,
 		const struct dwc3_event_depevt *event)
 {
-<<<<<<< HEAD
 	struct dwc3_ep	*dep = dwc->eps[event->endpoint_number];
 	u8		cmd;
-=======
-	struct dwc3_ep	*dep;
-	u8		cmd;
-	u8		epnum = event->endpoint_number;
-
-	dep = dwc->eps[epnum];
->>>>>>> 69e489fe
 
 	switch (event->endpoint_event) {
 	case DWC3_DEPEVT_XFERCOMPLETE:
@@ -1227,25 +1219,16 @@
 		dep->dbg_ep_events.rxtxfifoevent++;
 		break;
 	case DWC3_DEPEVT_STREAMEVT:
-<<<<<<< HEAD
+		dep->dbg_ep_events.streamevent++;
 		break;
 	case DWC3_DEPEVT_EPCMDCMPLT:
+		dep->dbg_ep_events.epcmdcomplete++;
 		cmd = DEPEVT_PARAMETER_CMD(event->parameters);
 
 		if (cmd == DWC3_DEPCMD_ENDTRANSFER) {
 			dep->flags &= ~DWC3_EP_END_TRANSFER_PENDING;
 			dep->flags &= ~DWC3_EP_TRANSFER_STARTED;
 		}
-=======
-		dep->dbg_ep_events.streamevent++;
-		break;
-	case DWC3_DEPEVT_EPCMDCMPLT:
-		dep->dbg_ep_events.epcmdcomplete++;
-		cmd = DEPEVT_PARAMETER_CMD(event->parameters);
-
-		if (cmd == DWC3_DEPCMD_ENDTRANSFER)
-			dep->flags &= ~DWC3_EP_TRANSFER_STARTED;
->>>>>>> 69e489fe
 		break;
 	}
 }