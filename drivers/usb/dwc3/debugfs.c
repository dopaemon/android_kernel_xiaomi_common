// SPDX-License-Identifier: GPL-2.0
/**
 * debugfs.c - DesignWare USB3 DRD Controller DebugFS file
 *
 * Copyright (C) 2010-2011 Texas Instruments Incorporated - https://www.ti.com
 *
 * Authors: Felipe Balbi <balbi@ti.com>,
 *	    Sebastian Andrzej Siewior <bigeasy@linutronix.de>
 */

#include <linux/kernel.h>
#include <linux/slab.h>
#include <linux/ptrace.h>
#include <linux/types.h>
#include <linux/spinlock.h>
#include <linux/debugfs.h>
#include <linux/seq_file.h>
#include <linux/delay.h>
#include <linux/uaccess.h>

#include <linux/usb/ch9.h>

#include "core.h"
#include "gadget.h"
#include "io.h"
#include "debug.h"

#define DWC3_LSP_MUX_UNSELECTED 0xfffff

#define dump_register(nm)				\
{							\
	.name	= __stringify(nm),			\
	.offset	= DWC3_ ##nm,				\
}

#define dump_ep_register_set(n)			\
	{					\
		.name = "DEPCMDPAR2("__stringify(n)")",	\
		.offset = DWC3_DEP_BASE(n) +	\
			DWC3_DEPCMDPAR2,	\
	},					\
	{					\
		.name = "DEPCMDPAR1("__stringify(n)")",	\
		.offset = DWC3_DEP_BASE(n) +	\
			DWC3_DEPCMDPAR1,	\
	},					\
	{					\
		.name = "DEPCMDPAR0("__stringify(n)")",	\
		.offset = DWC3_DEP_BASE(n) +	\
			DWC3_DEPCMDPAR0,	\
	},					\
	{					\
		.name = "DEPCMD("__stringify(n)")",	\
		.offset = DWC3_DEP_BASE(n) +	\
			DWC3_DEPCMD,		\
	}


#define ep_event_rate(ev, c, p, dt)	\
	((dt) ? ((c.ev - p.ev) * (MSEC_PER_SEC)) / (dt) : 0)

static const struct debugfs_reg32 dwc3_regs[] = {
	dump_register(GSBUSCFG0),
	dump_register(GSBUSCFG1),
	dump_register(GTXTHRCFG),
	dump_register(GRXTHRCFG),
	dump_register(GCTL),
	dump_register(GEVTEN),
	dump_register(GSTS),
	dump_register(GUCTL1),
	dump_register(GSNPSID),
	dump_register(GGPIO),
	dump_register(GUID),
	dump_register(GUCTL),
	dump_register(GBUSERRADDR0),
	dump_register(GBUSERRADDR1),
	dump_register(GPRTBIMAP0),
	dump_register(GPRTBIMAP1),
	dump_register(GHWPARAMS0),
	dump_register(GHWPARAMS1),
	dump_register(GHWPARAMS2),
	dump_register(GHWPARAMS3),
	dump_register(GHWPARAMS4),
	dump_register(GHWPARAMS5),
	dump_register(GHWPARAMS6),
	dump_register(GHWPARAMS7),
	dump_register(GDBGFIFOSPACE),
	dump_register(GDBGLTSSM),
	dump_register(GDBGBMU),
	dump_register(GPRTBIMAP_HS0),
	dump_register(GPRTBIMAP_HS1),
	dump_register(GPRTBIMAP_FS0),
	dump_register(GPRTBIMAP_FS1),

	dump_register(GUSB2PHYCFG(0)),
	dump_register(GUSB2PHYCFG(1)),
	dump_register(GUSB2PHYCFG(2)),
	dump_register(GUSB2PHYCFG(3)),
	dump_register(GUSB2PHYCFG(4)),
	dump_register(GUSB2PHYCFG(5)),
	dump_register(GUSB2PHYCFG(6)),
	dump_register(GUSB2PHYCFG(7)),
	dump_register(GUSB2PHYCFG(8)),
	dump_register(GUSB2PHYCFG(9)),
	dump_register(GUSB2PHYCFG(10)),
	dump_register(GUSB2PHYCFG(11)),
	dump_register(GUSB2PHYCFG(12)),
	dump_register(GUSB2PHYCFG(13)),
	dump_register(GUSB2PHYCFG(14)),
	dump_register(GUSB2PHYCFG(15)),

	dump_register(GUSB2I2CCTL(0)),
	dump_register(GUSB2I2CCTL(1)),
	dump_register(GUSB2I2CCTL(2)),
	dump_register(GUSB2I2CCTL(3)),
	dump_register(GUSB2I2CCTL(4)),
	dump_register(GUSB2I2CCTL(5)),
	dump_register(GUSB2I2CCTL(6)),
	dump_register(GUSB2I2CCTL(7)),
	dump_register(GUSB2I2CCTL(8)),
	dump_register(GUSB2I2CCTL(9)),
	dump_register(GUSB2I2CCTL(10)),
	dump_register(GUSB2I2CCTL(11)),
	dump_register(GUSB2I2CCTL(12)),
	dump_register(GUSB2I2CCTL(13)),
	dump_register(GUSB2I2CCTL(14)),
	dump_register(GUSB2I2CCTL(15)),

	dump_register(GUSB2PHYACC(0)),
	dump_register(GUSB2PHYACC(1)),
	dump_register(GUSB2PHYACC(2)),
	dump_register(GUSB2PHYACC(3)),
	dump_register(GUSB2PHYACC(4)),
	dump_register(GUSB2PHYACC(5)),
	dump_register(GUSB2PHYACC(6)),
	dump_register(GUSB2PHYACC(7)),
	dump_register(GUSB2PHYACC(8)),
	dump_register(GUSB2PHYACC(9)),
	dump_register(GUSB2PHYACC(10)),
	dump_register(GUSB2PHYACC(11)),
	dump_register(GUSB2PHYACC(12)),
	dump_register(GUSB2PHYACC(13)),
	dump_register(GUSB2PHYACC(14)),
	dump_register(GUSB2PHYACC(15)),

	dump_register(GUSB3PIPECTL(0)),
	dump_register(GUSB3PIPECTL(1)),
	dump_register(GUSB3PIPECTL(2)),
	dump_register(GUSB3PIPECTL(3)),
	dump_register(GUSB3PIPECTL(4)),
	dump_register(GUSB3PIPECTL(5)),
	dump_register(GUSB3PIPECTL(6)),
	dump_register(GUSB3PIPECTL(7)),
	dump_register(GUSB3PIPECTL(8)),
	dump_register(GUSB3PIPECTL(9)),
	dump_register(GUSB3PIPECTL(10)),
	dump_register(GUSB3PIPECTL(11)),
	dump_register(GUSB3PIPECTL(12)),
	dump_register(GUSB3PIPECTL(13)),
	dump_register(GUSB3PIPECTL(14)),
	dump_register(GUSB3PIPECTL(15)),

	dump_register(GTXFIFOSIZ(0)),
	dump_register(GTXFIFOSIZ(1)),
	dump_register(GTXFIFOSIZ(2)),
	dump_register(GTXFIFOSIZ(3)),
	dump_register(GTXFIFOSIZ(4)),
	dump_register(GTXFIFOSIZ(5)),
	dump_register(GTXFIFOSIZ(6)),
	dump_register(GTXFIFOSIZ(7)),
	dump_register(GTXFIFOSIZ(8)),
	dump_register(GTXFIFOSIZ(9)),
	dump_register(GTXFIFOSIZ(10)),
	dump_register(GTXFIFOSIZ(11)),
	dump_register(GTXFIFOSIZ(12)),
	dump_register(GTXFIFOSIZ(13)),
	dump_register(GTXFIFOSIZ(14)),
	dump_register(GTXFIFOSIZ(15)),
	dump_register(GTXFIFOSIZ(16)),
	dump_register(GTXFIFOSIZ(17)),
	dump_register(GTXFIFOSIZ(18)),
	dump_register(GTXFIFOSIZ(19)),
	dump_register(GTXFIFOSIZ(20)),
	dump_register(GTXFIFOSIZ(21)),
	dump_register(GTXFIFOSIZ(22)),
	dump_register(GTXFIFOSIZ(23)),
	dump_register(GTXFIFOSIZ(24)),
	dump_register(GTXFIFOSIZ(25)),
	dump_register(GTXFIFOSIZ(26)),
	dump_register(GTXFIFOSIZ(27)),
	dump_register(GTXFIFOSIZ(28)),
	dump_register(GTXFIFOSIZ(29)),
	dump_register(GTXFIFOSIZ(30)),
	dump_register(GTXFIFOSIZ(31)),

	dump_register(GRXFIFOSIZ(0)),
	dump_register(GRXFIFOSIZ(1)),
	dump_register(GRXFIFOSIZ(2)),
	dump_register(GRXFIFOSIZ(3)),
	dump_register(GRXFIFOSIZ(4)),
	dump_register(GRXFIFOSIZ(5)),
	dump_register(GRXFIFOSIZ(6)),
	dump_register(GRXFIFOSIZ(7)),
	dump_register(GRXFIFOSIZ(8)),
	dump_register(GRXFIFOSIZ(9)),
	dump_register(GRXFIFOSIZ(10)),
	dump_register(GRXFIFOSIZ(11)),
	dump_register(GRXFIFOSIZ(12)),
	dump_register(GRXFIFOSIZ(13)),
	dump_register(GRXFIFOSIZ(14)),
	dump_register(GRXFIFOSIZ(15)),
	dump_register(GRXFIFOSIZ(16)),
	dump_register(GRXFIFOSIZ(17)),
	dump_register(GRXFIFOSIZ(18)),
	dump_register(GRXFIFOSIZ(19)),
	dump_register(GRXFIFOSIZ(20)),
	dump_register(GRXFIFOSIZ(21)),
	dump_register(GRXFIFOSIZ(22)),
	dump_register(GRXFIFOSIZ(23)),
	dump_register(GRXFIFOSIZ(24)),
	dump_register(GRXFIFOSIZ(25)),
	dump_register(GRXFIFOSIZ(26)),
	dump_register(GRXFIFOSIZ(27)),
	dump_register(GRXFIFOSIZ(28)),
	dump_register(GRXFIFOSIZ(29)),
	dump_register(GRXFIFOSIZ(30)),
	dump_register(GRXFIFOSIZ(31)),

	dump_register(GEVNTADRLO(0)),
	dump_register(GEVNTADRHI(0)),
	dump_register(GEVNTSIZ(0)),
	dump_register(GEVNTCOUNT(0)),

	dump_register(GHWPARAMS8),
	dump_register(DCFG),
	dump_register(DCTL),
	dump_register(DEVTEN),
	dump_register(DSTS),
	dump_register(DGCMDPAR),
	dump_register(DGCMD),
	dump_register(DALEPENA),

	dump_ep_register_set(0),
	dump_ep_register_set(1),
	dump_ep_register_set(2),
	dump_ep_register_set(3),
	dump_ep_register_set(4),
	dump_ep_register_set(5),
	dump_ep_register_set(6),
	dump_ep_register_set(7),
	dump_ep_register_set(8),
	dump_ep_register_set(9),
	dump_ep_register_set(10),
	dump_ep_register_set(11),
	dump_ep_register_set(12),
	dump_ep_register_set(13),
	dump_ep_register_set(14),
	dump_ep_register_set(15),
	dump_ep_register_set(16),
	dump_ep_register_set(17),
	dump_ep_register_set(18),
	dump_ep_register_set(19),
	dump_ep_register_set(20),
	dump_ep_register_set(21),
	dump_ep_register_set(22),
	dump_ep_register_set(23),
	dump_ep_register_set(24),
	dump_ep_register_set(25),
	dump_ep_register_set(26),
	dump_ep_register_set(27),
	dump_ep_register_set(28),
	dump_ep_register_set(29),
	dump_ep_register_set(30),
	dump_ep_register_set(31),

	dump_register(OCFG),
	dump_register(OCTL),
	dump_register(OEVT),
	dump_register(OEVTEN),
	dump_register(OSTS),
};

static void dwc3_host_lsp(struct seq_file *s)
{
	struct dwc3		*dwc = s->private;
	bool			dbc_enabled;
	u32			sel;
	u32			reg;
	u32			val;

	dbc_enabled = !!(dwc->hwparams.hwparams1 & DWC3_GHWPARAMS1_ENDBC);

	sel = dwc->dbg_lsp_select;
	if (sel == DWC3_LSP_MUX_UNSELECTED) {
		seq_puts(s, "Write LSP selection to print for host\n");
		return;
	}

	reg = DWC3_GDBGLSPMUX_HOSTSELECT(sel);

	dwc3_writel(dwc->regs, DWC3_GDBGLSPMUX, reg);
	val = dwc3_readl(dwc->regs, DWC3_GDBGLSP);
	seq_printf(s, "GDBGLSP[%d] = 0x%08x\n", sel, val);

	if (dbc_enabled && sel < 256) {
		reg |= DWC3_GDBGLSPMUX_ENDBC;
		dwc3_writel(dwc->regs, DWC3_GDBGLSPMUX, reg);
		val = dwc3_readl(dwc->regs, DWC3_GDBGLSP);
		seq_printf(s, "GDBGLSP_DBC[%d] = 0x%08x\n", sel, val);
	}
}

static void dwc3_gadget_lsp(struct seq_file *s)
{
	struct dwc3		*dwc = s->private;
	int			i;
	u32			reg;

	for (i = 0; i < 16; i++) {
		reg = DWC3_GDBGLSPMUX_DEVSELECT(i);
		dwc3_writel(dwc->regs, DWC3_GDBGLSPMUX, reg);
		reg = dwc3_readl(dwc->regs, DWC3_GDBGLSP);
		seq_printf(s, "GDBGLSP[%d] = 0x%08x\n", i, reg);
	}
}

static int dwc3_lsp_show(struct seq_file *s, void *unused)
{
	struct dwc3		*dwc = s->private;
	unsigned int		current_mode;
	unsigned long		flags;
	u32			reg;

	if (atomic_read(&dwc->in_lpm)) {
		seq_puts(s, "USB device is powered off\n");
		return 0;
	}

	spin_lock_irqsave(&dwc->lock, flags);
	reg = dwc3_readl(dwc->regs, DWC3_GSTS);
	current_mode = DWC3_GSTS_CURMOD(reg);

	switch (current_mode) {
	case DWC3_GSTS_CURMOD_HOST:
		dwc3_host_lsp(s);
		break;
	case DWC3_GSTS_CURMOD_DEVICE:
		dwc3_gadget_lsp(s);
		break;
	default:
		seq_puts(s, "Mode is unknown, no LSP register printed\n");
		break;
	}
	spin_unlock_irqrestore(&dwc->lock, flags);

	return 0;
}

static int dwc3_lsp_open(struct inode *inode, struct file *file)
{
	return single_open(file, dwc3_lsp_show, inode->i_private);
}

static ssize_t dwc3_lsp_write(struct file *file, const char __user *ubuf,
			      size_t count, loff_t *ppos)
{
	struct seq_file		*s = file->private_data;
	struct dwc3		*dwc = s->private;
	unsigned long		flags;
	char			buf[32] = { 0 };
	u32			sel;
	int			ret;

	if (copy_from_user(&buf, ubuf, min_t(size_t, sizeof(buf) - 1, count)))
		return -EFAULT;

	ret = kstrtouint(buf, 0, &sel);
	if (ret)
		return ret;

	spin_lock_irqsave(&dwc->lock, flags);
	dwc->dbg_lsp_select = sel;
	spin_unlock_irqrestore(&dwc->lock, flags);

	return count;
}

static const struct file_operations dwc3_lsp_fops = {
	.open			= dwc3_lsp_open,
	.write			= dwc3_lsp_write,
	.read			= seq_read,
	.llseek			= seq_lseek,
	.release		= single_release,
};

static int dwc3_regdump_show(struct seq_file *s, void *unused)
{
	struct dwc3		*dwc = s->private;

	if (atomic_read(&dwc->in_lpm)) {
		seq_puts(s, "USB device is powered off\n");
		return 0;
	}

	debugfs_print_regs32(s, dwc->regset->regs, dwc->regset->nregs,
				dwc->regset->base, "");
	return 0;
}

static int dwc3_regdump_open(struct inode *inode, struct file *file)
{
	return single_open(file, dwc3_regdump_show, inode->i_private);
}

static const struct file_operations dwc3_regdump_fops = {
	.open			= dwc3_regdump_open,
	.read			= seq_read,
	.llseek			= seq_lseek,
	.release		= single_release,
};

static int dwc3_mode_show(struct seq_file *s, void *unused)
{
	struct dwc3		*dwc = s->private;
	unsigned long		flags;
	u32			reg;

	if (atomic_read(&dwc->in_lpm)) {
		seq_puts(s, "USB device is powered off\n");
		return 0;
	}

	spin_lock_irqsave(&dwc->lock, flags);
	reg = dwc3_readl(dwc->regs, DWC3_GCTL);
	spin_unlock_irqrestore(&dwc->lock, flags);

	switch (DWC3_GCTL_PRTCAP(reg)) {
	case DWC3_GCTL_PRTCAP_HOST:
		seq_puts(s, "host\n");
		break;
	case DWC3_GCTL_PRTCAP_DEVICE:
		seq_puts(s, "device\n");
		break;
	case DWC3_GCTL_PRTCAP_OTG:
		seq_puts(s, "otg\n");
		break;
	default:
		seq_printf(s, "UNKNOWN %08x\n", DWC3_GCTL_PRTCAP(reg));
	}

	return 0;
}

static int dwc3_mode_open(struct inode *inode, struct file *file)
{
	return single_open(file, dwc3_mode_show, inode->i_private);
}

static ssize_t dwc3_mode_write(struct file *file,
		const char __user *ubuf, size_t count, loff_t *ppos)
{
	struct seq_file		*s = file->private_data;
	struct dwc3		*dwc = s->private;
	u32			mode = 0;
	char			buf[32] = {};

	if (atomic_read(&dwc->in_lpm)) {
		dev_err(dwc->dev, "USB device is powered off\n");
		return count;
	}

	if (copy_from_user(&buf, ubuf, min_t(size_t, sizeof(buf) - 1, count)))
		return -EFAULT;

	if (dwc->dr_mode != USB_DR_MODE_OTG)
		return count;

	if (!strncmp(buf, "host", 4))
		mode = DWC3_GCTL_PRTCAP_HOST;

	if (!strncmp(buf, "device", 6))
		mode = DWC3_GCTL_PRTCAP_DEVICE;

	if (!strncmp(buf, "otg", 3))
		mode = DWC3_GCTL_PRTCAP_OTG;

	dwc3_set_mode(dwc, mode);

	return count;
}

static const struct file_operations dwc3_mode_fops = {
	.open			= dwc3_mode_open,
	.write			= dwc3_mode_write,
	.read			= seq_read,
	.llseek			= seq_lseek,
	.release		= single_release,
};

static int dwc3_testmode_show(struct seq_file *s, void *unused)
{
	struct dwc3		*dwc = s->private;
	unsigned long		flags;
	u32			reg;

	if (atomic_read(&dwc->in_lpm)) {
		seq_puts(s, "USB device is powered off\n");
		return 0;
	}

	spin_lock_irqsave(&dwc->lock, flags);
	reg = dwc3_readl(dwc->regs, DWC3_DCTL);
	reg &= DWC3_DCTL_TSTCTRL_MASK;
	reg >>= 1;
	spin_unlock_irqrestore(&dwc->lock, flags);

	switch (reg) {
	case 0:
		seq_puts(s, "no test\n");
		break;
	case USB_TEST_J:
		seq_puts(s, "test_j\n");
		break;
	case USB_TEST_K:
		seq_puts(s, "test_k\n");
		break;
	case USB_TEST_SE0_NAK:
		seq_puts(s, "test_se0_nak\n");
		break;
	case USB_TEST_PACKET:
		seq_puts(s, "test_packet\n");
		break;
	case USB_TEST_FORCE_ENABLE:
		seq_puts(s, "test_force_enable\n");
		break;
	default:
		seq_printf(s, "UNKNOWN %d\n", reg);
	}

	return 0;
}

static int dwc3_testmode_open(struct inode *inode, struct file *file)
{
	return single_open(file, dwc3_testmode_show, inode->i_private);
}

static ssize_t dwc3_testmode_write(struct file *file,
		const char __user *ubuf, size_t count, loff_t *ppos)
{
	struct seq_file		*s = file->private_data;
	struct dwc3		*dwc = s->private;
	unsigned long		flags;
	u32			testmode = 0;
	char			buf[32] = {};

	if (atomic_read(&dwc->in_lpm)) {
		seq_puts(s, "USB device is powered off\n");
		return 0;
	}

	if (copy_from_user(&buf, ubuf, min_t(size_t, sizeof(buf) - 1, count)))
		return -EFAULT;

	if (!strncmp(buf, "test_j", 6))
		testmode = USB_TEST_J;
	else if (!strncmp(buf, "test_k", 6))
		testmode = USB_TEST_K;
	else if (!strncmp(buf, "test_se0_nak", 12))
		testmode = USB_TEST_SE0_NAK;
	else if (!strncmp(buf, "test_packet", 11))
		testmode = USB_TEST_PACKET;
	else if (!strncmp(buf, "test_force_enable", 17))
		testmode = USB_TEST_FORCE_ENABLE;
	else
		testmode = 0;

	spin_lock_irqsave(&dwc->lock, flags);
	dwc3_gadget_set_test_mode(dwc, testmode);
	spin_unlock_irqrestore(&dwc->lock, flags);

	return count;
}

static const struct file_operations dwc3_testmode_fops = {
	.open			= dwc3_testmode_open,
	.write			= dwc3_testmode_write,
	.read			= seq_read,
	.llseek			= seq_lseek,
	.release		= single_release,
};

static int dwc3_link_state_show(struct seq_file *s, void *unused)
{
	struct dwc3		*dwc = s->private;
	unsigned long		flags;
	enum dwc3_link_state	state;
	u32			reg;
	u8			speed;

	if (atomic_read(&dwc->in_lpm)) {
		seq_puts(s, "USB device is powered off\n");
		return 0;
	}

	spin_lock_irqsave(&dwc->lock, flags);
	reg = dwc3_readl(dwc->regs, DWC3_GSTS);
	if (DWC3_GSTS_CURMOD(reg) != DWC3_GSTS_CURMOD_DEVICE) {
		seq_puts(s, "Not available\n");
		spin_unlock_irqrestore(&dwc->lock, flags);
		return 0;
	}

	reg = dwc3_readl(dwc->regs, DWC3_DSTS);
	state = DWC3_DSTS_USBLNKST(reg);
	speed = reg & DWC3_DSTS_CONNECTSPD;

	seq_printf(s, "%s\n", (speed >= DWC3_DSTS_SUPERSPEED) ?
		   dwc3_gadget_link_string(state) :
		   dwc3_gadget_hs_link_string(state));
	spin_unlock_irqrestore(&dwc->lock, flags);

	return 0;
}

static int dwc3_link_state_open(struct inode *inode, struct file *file)
{
	return single_open(file, dwc3_link_state_show, inode->i_private);
}

static ssize_t dwc3_link_state_write(struct file *file,
		const char __user *ubuf, size_t count, loff_t *ppos)
{
	struct seq_file		*s = file->private_data;
	struct dwc3		*dwc = s->private;
	unsigned long		flags;
	enum dwc3_link_state	state = 0;
	char			buf[32] = {};
	u32			reg;
	u8			speed;

	if (atomic_read(&dwc->in_lpm)) {
		seq_puts(s, "USB device is powered off\n");
		return 0;
	}

	if (copy_from_user(&buf, ubuf, min_t(size_t, sizeof(buf) - 1, count)))
		return -EFAULT;

	if (!strncmp(buf, "SS.Disabled", 11))
		state = DWC3_LINK_STATE_SS_DIS;
	else if (!strncmp(buf, "Rx.Detect", 9))
		state = DWC3_LINK_STATE_RX_DET;
	else if (!strncmp(buf, "SS.Inactive", 11))
		state = DWC3_LINK_STATE_SS_INACT;
	else if (!strncmp(buf, "Recovery", 8))
		state = DWC3_LINK_STATE_RECOV;
	else if (!strncmp(buf, "Compliance", 10))
		state = DWC3_LINK_STATE_CMPLY;
	else if (!strncmp(buf, "Loopback", 8))
		state = DWC3_LINK_STATE_LPBK;
	else
		return -EINVAL;

	spin_lock_irqsave(&dwc->lock, flags);
	reg = dwc3_readl(dwc->regs, DWC3_GSTS);
	if (DWC3_GSTS_CURMOD(reg) != DWC3_GSTS_CURMOD_DEVICE) {
		spin_unlock_irqrestore(&dwc->lock, flags);
		return -EINVAL;
	}

	reg = dwc3_readl(dwc->regs, DWC3_DSTS);
	speed = reg & DWC3_DSTS_CONNECTSPD;

	if (speed < DWC3_DSTS_SUPERSPEED &&
	    state != DWC3_LINK_STATE_RECOV) {
		spin_unlock_irqrestore(&dwc->lock, flags);
		return -EINVAL;
	}

	dwc3_gadget_set_link_state(dwc, state);
	spin_unlock_irqrestore(&dwc->lock, flags);

	return count;
}

static const struct file_operations dwc3_link_state_fops = {
	.open			= dwc3_link_state_open,
	.write			= dwc3_link_state_write,
	.read			= seq_read,
	.llseek			= seq_lseek,
	.release		= single_release,
};

struct dwc3_ep_file_map {
	const char name[25];
	const struct file_operations *const fops;
};

static int dwc3_tx_fifo_size_show(struct seq_file *s, void *unused)
{
	struct dwc3_ep		*dep = s->private;
	struct dwc3		*dwc = dep->dwc;
	unsigned long		flags;
	int			mdwidth;
	u32			val;

	if (atomic_read(&dwc->in_lpm)) {
		seq_puts(s, "USB device is powered off\n");
		return 0;
	}

	spin_lock_irqsave(&dwc->lock, flags);
	val = dwc3_core_fifo_space(dep, DWC3_TXFIFO);

	/* Convert to bytes */
	mdwidth = DWC3_MDWIDTH(dwc->hwparams.hwparams0);
	if (DWC3_IP_IS(DWC32))
		mdwidth += DWC3_GHWPARAMS6_MDWIDTH(dwc->hwparams.hwparams6);

	val *= mdwidth;
	val >>= 3;
	seq_printf(s, "%u\n", val);
	spin_unlock_irqrestore(&dwc->lock, flags);

	return 0;
}

static int dwc3_rx_fifo_size_show(struct seq_file *s, void *unused)
{
	struct dwc3_ep		*dep = s->private;
	struct dwc3		*dwc = dep->dwc;
	unsigned long		flags;
	int			mdwidth;
	u32			val;

	if (atomic_read(&dwc->in_lpm)) {
		seq_puts(s, "USB device is powered off\n");
		return 0;
	}

	spin_lock_irqsave(&dwc->lock, flags);
	val = dwc3_core_fifo_space(dep, DWC3_RXFIFO);

	/* Convert to bytes */
	mdwidth = DWC3_MDWIDTH(dwc->hwparams.hwparams0);
	if (DWC3_IP_IS(DWC32))
		mdwidth += DWC3_GHWPARAMS6_MDWIDTH(dwc->hwparams.hwparams6);

	val *= mdwidth;
	val >>= 3;
	seq_printf(s, "%u\n", val);
	spin_unlock_irqrestore(&dwc->lock, flags);

	return 0;
}

static int dwc3_tx_request_queue_show(struct seq_file *s, void *unused)
{
	struct dwc3_ep		*dep = s->private;
	struct dwc3		*dwc = dep->dwc;
	unsigned long		flags;
	u32			val;

	spin_lock_irqsave(&dwc->lock, flags);
	val = dwc3_core_fifo_space(dep, DWC3_TXREQQ);
	seq_printf(s, "%u\n", val);
	spin_unlock_irqrestore(&dwc->lock, flags);

	return 0;
}

static int dwc3_rx_request_queue_show(struct seq_file *s, void *unused)
{
	struct dwc3_ep		*dep = s->private;
	struct dwc3		*dwc = dep->dwc;
	unsigned long		flags;
	u32			val;

	if (atomic_read(&dwc->in_lpm)) {
		seq_puts(s, "USB device is powered off\n");
		return 0;
	}

	spin_lock_irqsave(&dwc->lock, flags);
	val = dwc3_core_fifo_space(dep, DWC3_RXREQQ);
	seq_printf(s, "%u\n", val);
	spin_unlock_irqrestore(&dwc->lock, flags);

	return 0;
}

static int dwc3_rx_info_queue_show(struct seq_file *s, void *unused)
{
	struct dwc3_ep		*dep = s->private;
	struct dwc3		*dwc = dep->dwc;
	unsigned long		flags;
	u32			val;

	if (atomic_read(&dwc->in_lpm)) {
		seq_puts(s, "USB device is powered off\n");
		return 0;
	}

	spin_lock_irqsave(&dwc->lock, flags);
	val = dwc3_core_fifo_space(dep, DWC3_RXINFOQ);
	seq_printf(s, "%u\n", val);
	spin_unlock_irqrestore(&dwc->lock, flags);

	return 0;
}

static int dwc3_descriptor_fetch_queue_show(struct seq_file *s, void *unused)
{
	struct dwc3_ep		*dep = s->private;
	struct dwc3		*dwc = dep->dwc;
	unsigned long		flags;
	u32			val;

	if (atomic_read(&dwc->in_lpm)) {
		seq_puts(s, "USB device is powered off\n");
		return 0;
	}

	spin_lock_irqsave(&dwc->lock, flags);
	val = dwc3_core_fifo_space(dep, DWC3_DESCFETCHQ);
	seq_printf(s, "%u\n", val);
	spin_unlock_irqrestore(&dwc->lock, flags);

	return 0;
}

static int dwc3_event_queue_show(struct seq_file *s, void *unused)
{
	struct dwc3_ep		*dep = s->private;
	struct dwc3		*dwc = dep->dwc;
	unsigned long		flags;
	u32			val;

	if (atomic_read(&dwc->in_lpm)) {
		seq_puts(s, "USB device is powered off\n");
		return 0;
	}

	spin_lock_irqsave(&dwc->lock, flags);
	val = dwc3_core_fifo_space(dep, DWC3_EVENTQ);
	seq_printf(s, "%u\n", val);
	spin_unlock_irqrestore(&dwc->lock, flags);

	return 0;
}

static int dwc3_transfer_type_show(struct seq_file *s, void *unused)
{
	struct dwc3_ep		*dep = s->private;
	struct dwc3		*dwc = dep->dwc;
	unsigned long		flags;

	spin_lock_irqsave(&dwc->lock, flags);
	if (!(dep->flags & DWC3_EP_ENABLED) || !dep->endpoint.desc) {
		seq_puts(s, "--\n");
		goto out;
	}

	switch (usb_endpoint_type(dep->endpoint.desc)) {
	case USB_ENDPOINT_XFER_CONTROL:
		seq_puts(s, "control\n");
		break;
	case USB_ENDPOINT_XFER_ISOC:
		seq_puts(s, "isochronous\n");
		break;
	case USB_ENDPOINT_XFER_BULK:
		seq_puts(s, "bulk\n");
		break;
	case USB_ENDPOINT_XFER_INT:
		seq_puts(s, "interrupt\n");
		break;
	default:
		seq_puts(s, "--\n");
	}

out:
	spin_unlock_irqrestore(&dwc->lock, flags);

	return 0;
}

static int dwc3_trb_ring_show(struct seq_file *s, void *unused)
{
	struct dwc3_ep		*dep = s->private;
	struct dwc3		*dwc = dep->dwc;
	unsigned long		flags;
	int			i;

	spin_lock_irqsave(&dwc->lock, flags);
	if (dep->number <= 1) {
		seq_puts(s, "--\n");
		goto out;
	}

	seq_puts(s, "buffer_addr,size,type,ioc,isp_imi,csp,chn,lst,hwo\n");

	for (i = 0; i < DWC3_TRB_NUM; i++) {
		struct dwc3_trb *trb = &dep->trb_pool[i];
		unsigned int type = DWC3_TRBCTL_TYPE(trb->ctrl);

		seq_printf(s, "%08x%08x,%d,%s,%d,%d,%d,%d,%d,%d       %c%c\n",
				trb->bph, trb->bpl, trb->size,
				dwc3_trb_type_string(type),
				!!(trb->ctrl & DWC3_TRB_CTRL_IOC),
				!!(trb->ctrl & DWC3_TRB_CTRL_ISP_IMI),
				!!(trb->ctrl & DWC3_TRB_CTRL_CSP),
				!!(trb->ctrl & DWC3_TRB_CTRL_CHN),
				!!(trb->ctrl & DWC3_TRB_CTRL_LST),
				!!(trb->ctrl & DWC3_TRB_CTRL_HWO),
				dep->trb_enqueue == i ? 'E' : ' ',
				dep->trb_dequeue == i ? 'D' : ' ');
	}

out:
	spin_unlock_irqrestore(&dwc->lock, flags);

	return 0;
}

static int dwc3_ep_info_register_show(struct seq_file *s, void *unused)
{
	struct dwc3_ep		*dep = s->private;
	struct dwc3		*dwc = dep->dwc;
	unsigned long		flags;
	u64			ep_info;
	u32			lower_32_bits;
	u32			upper_32_bits;
	u32			reg;

	spin_lock_irqsave(&dwc->lock, flags);
	reg = DWC3_GDBGLSPMUX_EPSELECT(dep->number);
	dwc3_writel(dwc->regs, DWC3_GDBGLSPMUX, reg);

	lower_32_bits = dwc3_readl(dwc->regs, DWC3_GDBGEPINFO0);
	upper_32_bits = dwc3_readl(dwc->regs, DWC3_GDBGEPINFO1);

	ep_info = ((u64)upper_32_bits << 32) | lower_32_bits;
	seq_printf(s, "0x%016llx\n", ep_info);
	spin_unlock_irqrestore(&dwc->lock, flags);

	return 0;
}

DEFINE_SHOW_ATTRIBUTE(dwc3_tx_fifo_size);
DEFINE_SHOW_ATTRIBUTE(dwc3_rx_fifo_size);
DEFINE_SHOW_ATTRIBUTE(dwc3_tx_request_queue);
DEFINE_SHOW_ATTRIBUTE(dwc3_rx_request_queue);
DEFINE_SHOW_ATTRIBUTE(dwc3_rx_info_queue);
DEFINE_SHOW_ATTRIBUTE(dwc3_descriptor_fetch_queue);
DEFINE_SHOW_ATTRIBUTE(dwc3_event_queue);
DEFINE_SHOW_ATTRIBUTE(dwc3_transfer_type);
DEFINE_SHOW_ATTRIBUTE(dwc3_trb_ring);
DEFINE_SHOW_ATTRIBUTE(dwc3_ep_info_register);

static const struct dwc3_ep_file_map dwc3_ep_file_map[] = {
	{ "tx_fifo_size", &dwc3_tx_fifo_size_fops, },
	{ "rx_fifo_size", &dwc3_rx_fifo_size_fops, },
	{ "tx_request_queue", &dwc3_tx_request_queue_fops, },
	{ "rx_request_queue", &dwc3_rx_request_queue_fops, },
	{ "rx_info_queue", &dwc3_rx_info_queue_fops, },
	{ "descriptor_fetch_queue", &dwc3_descriptor_fetch_queue_fops, },
	{ "event_queue", &dwc3_event_queue_fops, },
	{ "transfer_type", &dwc3_transfer_type_fops, },
	{ "trb_ring", &dwc3_trb_ring_fops, },
	{ "GDBGEPINFO", &dwc3_ep_info_register_fops, },
};

static void dwc3_debugfs_create_endpoint_files(struct dwc3_ep *dep,
		struct dentry *parent)
{
	int			i;

	for (i = 0; i < ARRAY_SIZE(dwc3_ep_file_map); i++) {
		const struct file_operations *fops = dwc3_ep_file_map[i].fops;
		const char *name = dwc3_ep_file_map[i].name;

		debugfs_create_file(name, 0444, parent, dep, fops);
	}
}

static void dwc3_debugfs_create_endpoint_dir(struct dwc3_ep *dep,
		struct dentry *parent)
{
	struct dentry		*dir;

	dir = debugfs_create_dir(dep->name, parent);
	if (!dir) {
		pr_err("%s: failed to create dir %s\n", __func__, dep->name);
		return;
	}

	dwc3_debugfs_create_endpoint_files(dep, dir);
}

static void dwc3_debugfs_create_endpoint_dirs(struct dwc3 *dwc,
		struct dentry *parent)
{
	int			i;

	for (i = 0; i < dwc->num_eps; i++) {
		struct dwc3_ep	*dep = dwc->eps[i];

		if (!dep)
			continue;

		dwc3_debugfs_create_endpoint_dir(dep, parent);
	}
}

static ssize_t dwc3_gadget_int_events_store(struct file *file,
			const char __user *ubuf, size_t count, loff_t *ppos)
{
	int i, ret;
	unsigned long flags;
	struct seq_file *s = file->private_data;
	struct dwc3 *dwc = s->private;
	struct dwc3_ep *dep;
	ktime_t kt;
	u8 clear_stats;

	if (ubuf == NULL) {
		pr_err("[%s] EINVAL\n", __func__);
		ret = -EINVAL;
		return ret;
	}

	ret = kstrtou8_from_user(ubuf, count, 0, &clear_stats);
	if (ret < 0) {
		pr_err("can't get enter value.\n");
		return ret;
	}

	if (clear_stats != 0) {
		pr_err("Wrong value. To clear stats, enter value as 0.\n");
		ret = -EINVAL;
		return ret;
	}

	pr_debug("%s(): clearing debug interrupt buffers\n", __func__);
	spin_lock_irqsave(&dwc->lock, flags);
	kt = ktime_get_real();
	for (i = 0; i < DWC3_ENDPOINTS_NUM; i++) {
		dep = dwc->eps[i];
		memset(&dep->dbg_ep_events, 0, sizeof(dep->dbg_ep_events));
		memset(&dep->dbg_ep_events_diff, 0, sizeof(dep->dbg_ep_events));
		dep->dbg_ep_events_kt = kt;
	}
	memset(&dwc->dbg_gadget_events, 0, sizeof(dwc->dbg_gadget_events));
	spin_unlock_irqrestore(&dwc->lock, flags);
	return count;
}

static int dwc3_gadget_int_events_show(struct seq_file *s, void *unused)
{
	unsigned long   flags;
	struct dwc3 *dwc = s->private;
	struct dwc3_gadget_events *dbg_gadget_events;
	struct dwc3_ep *dep;
	int i;
	ktime_t now;
	s64 delta_ms;

	spin_lock_irqsave(&dwc->lock, flags);
	dbg_gadget_events = &dwc->dbg_gadget_events;

	for (i = 0; i < DWC3_ENDPOINTS_NUM; i++) {
		dep = dwc->eps[i];

		if (dep == NULL || !(dep->flags & DWC3_EP_ENABLED))
			continue;

		now = ktime_get_real();
		delta_ms = ktime_ms_delta(now, dep->dbg_ep_events_kt);

		seq_printf(s, "\n\n===== dbg_ep_events for EP(%d) %s =====\n",
			i, dep->name);
		seq_printf(s, "xfercomplete:%u @ %lldHz\n",
			dep->dbg_ep_events.xfercomplete,
			ep_event_rate(xfercomplete, dep->dbg_ep_events,
				dep->dbg_ep_events_diff, delta_ms));
		seq_printf(s, "xfernotready:%u @ %lldHz\n",
			dep->dbg_ep_events.xfernotready,
			ep_event_rate(xfernotready, dep->dbg_ep_events,
				dep->dbg_ep_events_diff, delta_ms));
		seq_printf(s, "control_data:%u @ %lldHz\n",
			dep->dbg_ep_events.control_data,
			ep_event_rate(control_data, dep->dbg_ep_events,
				dep->dbg_ep_events_diff, delta_ms));
		seq_printf(s, "control_status:%u @ %lldHz\n",
			dep->dbg_ep_events.control_status,
			ep_event_rate(control_status, dep->dbg_ep_events,
				dep->dbg_ep_events_diff, delta_ms));
		seq_printf(s, "xferinprogress:%u @ %lldHz\n",
			dep->dbg_ep_events.xferinprogress,
			ep_event_rate(xferinprogress, dep->dbg_ep_events,
				dep->dbg_ep_events_diff, delta_ms));
		seq_printf(s, "rxtxfifoevent:%u @ %lldHz\n",
			dep->dbg_ep_events.rxtxfifoevent,
			ep_event_rate(rxtxfifoevent, dep->dbg_ep_events,
				dep->dbg_ep_events_diff, delta_ms));
		seq_printf(s, "streamevent:%u @ %lldHz\n",
			dep->dbg_ep_events.streamevent,
			ep_event_rate(streamevent, dep->dbg_ep_events,
				dep->dbg_ep_events_diff, delta_ms));
		seq_printf(s, "epcmdcomplt:%u @ %lldHz\n",
			dep->dbg_ep_events.epcmdcomplete,
			ep_event_rate(epcmdcomplete, dep->dbg_ep_events,
				dep->dbg_ep_events_diff, delta_ms));
		seq_printf(s, "unknown:%u @ %lldHz\n",
			dep->dbg_ep_events.unknown_event,
			ep_event_rate(unknown_event, dep->dbg_ep_events,
				dep->dbg_ep_events_diff, delta_ms));
		seq_printf(s, "total:%u @ %lldHz\n",
			dep->dbg_ep_events.total,
			ep_event_rate(total, dep->dbg_ep_events,
				dep->dbg_ep_events_diff, delta_ms));

		dep->dbg_ep_events_kt = now;
		dep->dbg_ep_events_diff = dep->dbg_ep_events;
	}

	seq_puts(s, "\n=== dbg_gadget events ==\n");
	seq_printf(s, "disconnect:%u\n reset:%u\n",
		dbg_gadget_events->disconnect, dbg_gadget_events->reset);
	seq_printf(s, "connect:%u\n wakeup:%u\n",
		dbg_gadget_events->connect, dbg_gadget_events->wakeup);
	seq_printf(s, "link_status_change:%u\n eopf:%u\n",
		dbg_gadget_events->link_status_change, dbg_gadget_events->eopf);
	seq_printf(s, "sof:%u\n suspend:%u\n",
		dbg_gadget_events->sof, dbg_gadget_events->suspend);
	seq_printf(s, "erratic_error:%u\n overflow:%u\n",
		dbg_gadget_events->erratic_error,
		dbg_gadget_events->overflow);
	seq_printf(s, "vendor_dev_test_lmp:%u\n cmdcmplt:%u\n",
		dbg_gadget_events->vendor_dev_test_lmp,
		dbg_gadget_events->cmdcmplt);
	seq_printf(s, "unknown_event:%u\n", dbg_gadget_events->unknown_event);

	seq_printf(s, "\n\t== Last %d interrupts stats ==\t\n", MAX_INTR_STATS);
	seq_puts(s, "@ time (us):\t");
	for (i = 0; i < MAX_INTR_STATS; i++)
		seq_printf(s, "%lld\t", ktime_to_us(dwc->irq_start_time[i]));
	seq_puts(s, "\nhard irq time (us):\t");
	for (i = 0; i < MAX_INTR_STATS; i++)
		seq_printf(s, "%d\t", dwc->irq_completion_time[i]);
	seq_puts(s, "\nevents count:\t\t");
	for (i = 0; i < MAX_INTR_STATS; i++)
		seq_printf(s, "%d\t", dwc->irq_event_count[i]);
	seq_puts(s, "\nbh handled count:\t");
	for (i = 0; i < MAX_INTR_STATS; i++)
		seq_printf(s, "%d\t", dwc->bh_handled_evt_cnt[i]);
	seq_puts(s, "\nirq thread time (us):\t");
	for (i = 0; i < MAX_INTR_STATS; i++)
		seq_printf(s, "%d\t", dwc->bh_completion_time[i]);
	seq_putc(s, '\n');

	seq_printf(s, "t_pwr evt irq : %lld\n",
			ktime_to_us(dwc->t_pwr_evt_irq));

	seq_printf(s, "ep_cmd_timeout_cnt : %lu\n", dwc->ep_cmd_timeout_cnt);

	spin_unlock_irqrestore(&dwc->lock, flags);
	return 0;
}

static int dwc3_gadget_int_events_open(struct inode *inode, struct file *f)
{
	return single_open(f, dwc3_gadget_int_events_show, inode->i_private);
}

static const struct file_operations dwc3_gadget_int_events_fops = {
	.open		= dwc3_gadget_int_events_open,
	.write		= dwc3_gadget_int_events_store,
	.read		= seq_read,
	.llseek		= seq_lseek,
	.release	= single_release,
};

void dwc3_debugfs_init(struct dwc3 *dwc)
{
	struct dentry		*root;
	struct dentry           *file;

	dwc->regset = kzalloc(sizeof(*dwc->regset), GFP_KERNEL);
	if (!dwc->regset)
		return;

	dwc->dbg_lsp_select = DWC3_LSP_MUX_UNSELECTED;

	dwc->regset->regs = dwc3_regs;
	dwc->regset->nregs = ARRAY_SIZE(dwc3_regs);
	dwc->regset->base = dwc->regs - DWC3_GLOBALS_REGS_START;

	root = debugfs_create_dir(dev_name(dwc->dev), usb_debug_root);
	if (!root) {
		pr_err("%s: failed to create dir %s\n", __func__,
				dev_name(dwc->dev));
		return;
	}

	dwc->root = root;

<<<<<<< HEAD
	debugfs_create_file("regdump", 0444, root, dwc, &dwc3_regdump_fops);

	debugfs_create_file("lsp_dump", S_IRUGO | S_IWUSR, root, dwc,
			    &dwc3_lsp_fops);
=======
	debugfs_create_regset32("regdump", 0444, root, dwc->regset);
	debugfs_create_file("lsp_dump", 0644, root, dwc, &dwc3_lsp_fops);
>>>>>>> 561eb836

	if (IS_ENABLED(CONFIG_USB_DWC3_DUAL_ROLE))
		debugfs_create_file("mode", 0644, root, dwc,
				    &dwc3_mode_fops);

	if (IS_ENABLED(CONFIG_USB_DWC3_DUAL_ROLE) ||
			IS_ENABLED(CONFIG_USB_DWC3_GADGET)) {
		debugfs_create_file("testmode", 0644, root, dwc,
				&dwc3_testmode_fops);
		debugfs_create_file("link_state", 0644, root, dwc,
				    &dwc3_link_state_fops);
		dwc3_debugfs_create_endpoint_dirs(dwc, root);

		file = debugfs_create_file("int_events", 0644, root, dwc,
				&dwc3_gadget_int_events_fops);
		if (!file)
			dev_dbg(dwc->dev, "Can't create debugfs int_events\n");
	}
}

void dwc3_debugfs_exit(struct dwc3 *dwc)
{
	debugfs_remove_recursive(dwc->root);
	kfree(dwc->regset);
}<|MERGE_RESOLUTION|>--- conflicted
+++ resolved
@@ -1206,15 +1206,7 @@
 
 	dwc->root = root;
 
-<<<<<<< HEAD
 	debugfs_create_file("regdump", 0444, root, dwc, &dwc3_regdump_fops);
-
-	debugfs_create_file("lsp_dump", S_IRUGO | S_IWUSR, root, dwc,
-			    &dwc3_lsp_fops);
-=======
-	debugfs_create_regset32("regdump", 0444, root, dwc->regset);
-	debugfs_create_file("lsp_dump", 0644, root, dwc, &dwc3_lsp_fops);
->>>>>>> 561eb836
 
 	if (IS_ENABLED(CONFIG_USB_DWC3_DUAL_ROLE))
 		debugfs_create_file("mode", 0644, root, dwc,
