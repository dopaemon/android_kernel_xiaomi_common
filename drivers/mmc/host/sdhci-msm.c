// SPDX-License-Identifier: GPL-2.0-only
/*
 * drivers/mmc/host/sdhci-msm.c - Qualcomm SDHCI Platform driver
 *
 * Copyright (c) 2013-2014,2020-2021 The Linux Foundation. All rights reserved.
 * Copyright (c) 2022 Qualcomm Innovation Center, Inc. All rights reserved.
 */

#include <linux/module.h>
#include <linux/of_device.h>
#include <linux/delay.h>
#include <linux/mmc/mmc.h>
#include <linux/pm_runtime.h>
#include <linux/pm_opp.h>
#include <linux/slab.h>
#include <linux/interconnect.h>
#include <linux/iopoll.h>
#include <linux/qcom_scm.h>
#include <linux/regulator/consumer.h>
#include <linux/interconnect.h>
#include <linux/pinctrl/consumer.h>
<<<<<<< HEAD
#include <linux/pm_qos.h>
#include <linux/cpu.h>
#include <linux/cpumask.h>
#include <linux/interrupt.h>
#include <linux/of.h>
#include <linux/reset.h>
#include <linux/ipc_logging.h>
#include <linux/clk/qcom.h>
=======
#include <linux/reset.h>
>>>>>>> 8f0aba1e

#include "sdhci-pltfm.h"
#include "cqhci.h"
#include "../core/core.h"
#include <linux/crypto-qti-common.h>
#include <linux/qtee_shmbridge.h>

#define CORE_MCI_VERSION		0x50
#define CORE_VERSION_MAJOR_SHIFT	28
#define CORE_VERSION_MAJOR_MASK		(0xf << CORE_VERSION_MAJOR_SHIFT)
#define CORE_VERSION_MINOR_MASK		0xff
#define CORE_VERSION_TARGET_MASK        0x000000FF
#define SDHCI_MSM_VER_420               0x49

#define CORE_MCI_GENERICS		0x70
#define SWITCHABLE_SIGNALING_VOLTAGE	BIT(29)

#define HC_MODE_EN		0x1
#define CORE_POWER		0x0
#define CORE_SW_RST		BIT(7)
#define FF_CLK_SW_RST_DIS	BIT(13)

#define CORE_PWRCTL_BUS_OFF	BIT(0)
#define CORE_PWRCTL_BUS_ON	BIT(1)
#define CORE_PWRCTL_IO_LOW	BIT(2)
#define CORE_PWRCTL_IO_HIGH	BIT(3)
#define CORE_PWRCTL_BUS_SUCCESS BIT(0)
#define CORE_PWRCTL_BUS_FAIL    BIT(1)
#define CORE_PWRCTL_IO_SUCCESS	BIT(2)
#define CORE_PWRCTL_IO_FAIL     BIT(3)
#define REQ_BUS_OFF		BIT(0)
#define REQ_BUS_ON		BIT(1)
#define REQ_IO_LOW		BIT(2)
#define REQ_IO_HIGH		BIT(3)
#define INT_MASK		0xf
#define MAX_PHASES		16
#define CORE_DLL_LOCK		BIT(7)
#define CORE_DDR_DLL_LOCK	BIT(11)
#define CORE_DLL_EN		BIT(16)
#define CORE_CDR_EN		BIT(17)
#define CORE_CK_OUT_EN		BIT(18)
#define CORE_CDR_EXT_EN		BIT(19)
#define CORE_DLL_PDN		BIT(29)
#define CORE_DLL_RST		BIT(30)
#define CORE_CMD_DAT_TRACK_SEL	BIT(0)

#define CORE_DDR_CAL_EN		BIT(0)
#define CORE_FLL_CYCLE_CNT	BIT(18)
#define CORE_LOW_FREQ_MODE	BIT(19)
#define CORE_DLL_CLOCK_DISABLE	BIT(21)

#define DLL_USR_CTL_POR_VAL	0x10800
#define ENABLE_DLL_LOCK_STATUS	BIT(26)
#define FINE_TUNE_MODE_EN	BIT(27)
#define BIAS_OK_SIGNAL		BIT(29)

#define DLL_CONFIG_3_LOW_FREQ_VAL	0x08
#define DLL_CONFIG_3_HIGH_FREQ_VAL	0x10

#define CORE_VENDOR_SPEC_POR_VAL 0xa9c
#define CORE_CLK_PWRSAVE	BIT(1)
#define CORE_VNDR_SPEC_ADMA_ERR_SIZE_EN	BIT(7)
#define CORE_HC_MCLK_SEL_DFLT	(2 << 8)
#define CORE_HC_MCLK_SEL_HS400	(3 << 8)
#define CORE_HC_MCLK_SEL_MASK	(3 << 8)
#define CORE_IO_PAD_PWR_SWITCH_EN	BIT(15)
#define CORE_IO_PAD_PWR_SWITCH	BIT(16)
#define CORE_HC_SELECT_IN_EN	BIT(18)
#define CORE_HC_SELECT_IN_HS400	(6 << 19)
#define CORE_HC_SELECT_IN_MASK	(7 << 19)
#define CORE_HC_SELECT_IN_SDR50	(4 << 19)

#define CORE_8_BIT_SUPPORT	BIT(18)
#define CORE_3_0V_SUPPORT	BIT(25)
#define CORE_1_8V_SUPPORT	BIT(26)
#define CORE_VOLT_SUPPORT	(CORE_3_0V_SUPPORT | CORE_1_8V_SUPPORT)

#define CORE_SYS_BUS_SUPPORT_64_BIT     BIT(28)

#define CORE_CSR_CDC_CTLR_CFG0		0x130
#define CORE_SW_TRIG_FULL_CALIB		BIT(16)
#define CORE_HW_AUTOCAL_ENA		BIT(17)

#define CORE_CSR_CDC_CTLR_CFG1		0x134
#define CORE_CSR_CDC_CAL_TIMER_CFG0	0x138
#define CORE_TIMER_ENA			BIT(16)

#define CORE_CSR_CDC_CAL_TIMER_CFG1	0x13C
#define CORE_CSR_CDC_REFCOUNT_CFG	0x140
#define CORE_CSR_CDC_COARSE_CAL_CFG	0x144
#define CORE_CDC_OFFSET_CFG		0x14C
#define CORE_CSR_CDC_DELAY_CFG		0x150
#define CORE_CDC_SLAVE_DDA_CFG		0x160
#define CORE_CSR_CDC_STATUS0		0x164
#define CORE_CALIBRATION_DONE		BIT(0)

#define CORE_CDC_ERROR_CODE_MASK	0x7000000

#define CQ_CMD_DBG_RAM                  0x110
#define CQ_CMD_DBG_RAM_WA               0x150
#define CQ_CMD_DBG_RAM_OL               0x154

#define CORE_CSR_CDC_GEN_CFG		0x178
#define CORE_CDC_SWITCH_BYPASS_OFF	BIT(0)
#define CORE_CDC_SWITCH_RC_EN		BIT(1)

#define CORE_CDC_T4_DLY_SEL		BIT(0)
#define CORE_CMDIN_RCLK_EN		BIT(1)
#define CORE_START_CDC_TRAFFIC		BIT(6)

#define CORE_PWRSAVE_DLL	BIT(3)
#define CORE_FIFO_ALT_EN	BIT(10)
#define DDR_CONFIG_POR_VAL		0x80040873
#define DLL_USR_CTL_POR_VAL		0x10800
#define ENABLE_DLL_LOCK_STATUS		BIT(26)
#define FINE_TUNE_MODE_EN		BIT(27)
#define BIAS_OK_SIGNAL			BIT(29)
#define DLL_CONFIG_3_POR_VAL		0x10


#define INVALID_TUNING_PHASE	-1
#define SDHCI_MSM_MIN_CLOCK	400000
#define CORE_FREQ_100MHZ	(100 * 1000 * 1000)
#define TCXO_FREQ		19200000

#define ROUND(x, y)		((x) / (y) + \
				((x) % (y) * 10 / (y) >= 5 ? 1 : 0))

#define CDR_SELEXT_SHIFT	20
#define CDR_SELEXT_MASK		(0xf << CDR_SELEXT_SHIFT)
#define CMUX_SHIFT_PHASE_SHIFT	24
#define CMUX_SHIFT_PHASE_MASK	(7 << CMUX_SHIFT_PHASE_SHIFT)

#define MSM_MMC_AUTOSUSPEND_DELAY_MS	10
#define MSM_CLK_GATING_DELAY_MS		200 /* msec */

/* Timeout value to avoid infinite waiting for pwr_irq */
#define MSM_PWR_IRQ_TIMEOUT_MS 5000

/* Max load for eMMC Vdd-io supply */
#define MMC_VQMMC_MAX_LOAD_UA	325000

/*
 * Due to level shifter insertion, HS mode frequency is reduced to 37.5MHz
 * but clk's driver supply 37MHz only and uses ceil ops. So vote for
 * 37MHz to avoid picking next ceil value.
 */
#define LEVEL_SHIFTER_HIGH_SPEED_FREQ	37000000

/* Max number of log pages */
#define SDHCI_MSM_MAX_LOG_SZ	10
#define sdhci_msm_log_str(host, fmt, ...)	\
	do {	\
		if (host->sdhci_msm_ipc_log_ctx && host->dbg_en)	\
			ipc_log_string(host->sdhci_msm_ipc_log_ctx,	\
					"%s: " fmt, __func__, ##__VA_ARGS__);\
	} while (0)

#define VS_CAPABILITIES_SDR_50_SUPPORT BIT(0)
#define VS_CAPABILITIES_SDR_104_SUPPORT BIT(1)
#define VS_CAPABILITIES_DDR_50_SUPPORT BIT(2)

#define msm_host_readl(msm_host, host, offset) \
	msm_host->var_ops->msm_readl_relaxed(host, offset)

#define msm_host_writel(msm_host, val, host, offset) \
	msm_host->var_ops->msm_writel_relaxed(val, host, offset)

/* CQHCI vendor specific registers */
#define CQHCI_VENDOR_CFG1	0xA00
#define CQHCI_VENDOR_DIS_RST_ON_CQ_EN	(0x3 << 13)

#define SDHCI_CMD_FLAGS_MASK	0xff

struct sdhci_msm_offset {
	u32 core_hc_mode;
	u32 core_mci_data_cnt;
	u32 core_mci_status;
	u32 core_mci_fifo_cnt;
	u32 core_mci_version;
	u32 core_generics;
	u32 core_testbus_config;
	u32 core_testbus_sel2_bit;
	u32 core_testbus_ena;
	u32 core_testbus_sel2;
	u32 core_pwrctl_status;
	u32 core_pwrctl_mask;
	u32 core_pwrctl_clear;
	u32 core_pwrctl_ctl;
	u32 core_sdcc_debug_reg;
	u32 core_dll_config;
	u32 core_dll_status;
	u32 core_vendor_spec;
	u32 core_vendor_spec_adma_err_addr0;
	u32 core_vendor_spec_adma_err_addr1;
	u32 core_vendor_spec_func2;
	u32 core_vendor_spec_capabilities0;
	u32 core_vendor_spec_capabilities1;
	u32 core_ddr_200_cfg;
	u32 core_vendor_spec3;
	u32 core_dll_config_2;
	u32 core_dll_config_3;
	u32 core_ddr_config_old; /* Applicable to sdcc minor ver < 0x49 */
	u32 core_ddr_config;
	u32 core_dll_usr_ctl; /* Present on SDCC5.1 onwards */
};

static const struct sdhci_msm_offset sdhci_msm_v5_offset = {
	.core_mci_data_cnt = 0x35c,
	.core_mci_status = 0x324,
	.core_mci_fifo_cnt = 0x308,
	.core_mci_version = 0x318,
	.core_generics = 0x320,
	.core_testbus_config = 0x32c,
	.core_testbus_sel2_bit = 3,
	.core_testbus_ena = (1 << 31),
	.core_testbus_sel2 = (1 << 3),
	.core_pwrctl_status = 0x240,
	.core_pwrctl_mask = 0x244,
	.core_pwrctl_clear = 0x248,
	.core_pwrctl_ctl = 0x24c,
	.core_sdcc_debug_reg = 0x358,
	.core_dll_config = 0x200,
	.core_dll_status = 0x208,
	.core_vendor_spec = 0x20c,
	.core_vendor_spec_adma_err_addr0 = 0x214,
	.core_vendor_spec_adma_err_addr1 = 0x218,
	.core_vendor_spec_func2 = 0x210,
	.core_vendor_spec_capabilities0 = 0x21c,
	.core_vendor_spec_capabilities1 = 0x220,
	.core_ddr_200_cfg = 0x224,
	.core_vendor_spec3 = 0x250,
	.core_dll_config_2 = 0x254,
	.core_dll_config_3 = 0x258,
	.core_ddr_config = 0x25c,
	.core_dll_usr_ctl = 0x388,
};

static const struct sdhci_msm_offset sdhci_msm_mci_offset = {
	.core_hc_mode = 0x78,
	.core_mci_data_cnt = 0x30,
	.core_mci_status = 0x34,
	.core_mci_fifo_cnt = 0x44,
	.core_mci_version = 0x050,
	.core_generics = 0x70,
	.core_testbus_config = 0x0cc,
	.core_testbus_sel2_bit = 4,
	.core_testbus_ena = (1 << 3),
	.core_testbus_sel2 = (1 << 4),
	.core_pwrctl_status = 0xdc,
	.core_pwrctl_mask = 0xe0,
	.core_pwrctl_clear = 0xe4,
	.core_pwrctl_ctl = 0xe8,
	.core_sdcc_debug_reg = 0x124,
	.core_dll_config = 0x100,
	.core_dll_status = 0x108,
	.core_vendor_spec = 0x10c,
	.core_vendor_spec_adma_err_addr0 = 0x114,
	.core_vendor_spec_adma_err_addr1 = 0x118,
	.core_vendor_spec_func2 = 0x110,
	.core_vendor_spec_capabilities0 = 0x11c,
	.core_ddr_200_cfg = 0x184,
	.core_vendor_spec3 = 0x1b0,
	.core_dll_config_2 = 0x1b4,
	.core_dll_config_3 = 0x1b8,
	.core_ddr_config_old = 0x1b8,
	.core_ddr_config = 0x1bc,
};

struct sdhci_msm_variant_ops {
	u32 (*msm_readl_relaxed)(struct sdhci_host *host, u32 offset);
	void (*msm_writel_relaxed)(u32 val, struct sdhci_host *host,
			u32 offset);
};

/*
 * From V5, register spaces have changed. Wrap this info in a structure
 * and choose the data_structure based on version info mentioned in DT.
 */
struct sdhci_msm_variant_info {
	bool mci_removed;
	bool restore_dll_config;
	const struct sdhci_msm_variant_ops *var_ops;
	const struct sdhci_msm_offset *offset;
};

struct msm_bus_vectors {
	u64 ab;
	u64 ib;
};

struct msm_bus_path {
	unsigned int num_paths;
	struct msm_bus_vectors *vec;
};

struct sdhci_msm_bus_vote_data {
	const char *name;
	unsigned int num_usecase;
	struct msm_bus_path *usecase;

	unsigned int *bw_vecs;
	unsigned int bw_vecs_size;

	struct icc_path *sdhc_ddr;
	struct icc_path *cpu_sdhc;

	u32 curr_vote;
};

/*
 * DLL registers which needs be programmed with HSR settings.
 * Add any new register only at the end and don't change the
 * sequence.
 */
struct sdhci_msm_dll_hsr {
	u32 dll_config;
	u32 dll_config_2;
	u32 dll_config_3;
	u32 dll_usr_ctl;
	u32 ddr_config;
};

struct cqe_regs_restore {
	u32 cqe_vendor_cfg1;
};

struct sdhci_msm_regs_restore {
	bool is_supported;
	bool is_valid;
	u32 vendor_pwrctl_mask;
	u32 vendor_pwrctl_ctl;
	u32 vendor_caps_0;
	u32 vendor_func;
	u32 vendor_func2;
	u32 vendor_func3;
	u32 hc_2c_2e;
	u32 hc_28_2a;
	u32 hc_34_36;
	u32 hc_38_3a;
	u32 hc_3c_3e;
	u32 hc_caps_1;
	u32 testbus_config;
	u32 dll_config;
	u32 dll_config2;
	u32 dll_config3;
	u32 dll_usr_ctl;
};

enum vdd_io_level {
	/* set vdd_io_data->low_vol_level */
	VDD_IO_LOW,
	/* set vdd_io_data->high_vol_level */
	VDD_IO_HIGH,
	/*
	 * set whatever there in voltage_level (third argument) of
	 * sdhci_msm_set_vdd_io_vol() function.
	 */
	VDD_IO_SET_LEVEL,
};

enum dll_init_context {
	DLL_INIT_NORMAL = 0,
	DLL_INIT_FROM_CX_COLLAPSE_EXIT,
};

/* This structure keeps information per regulator */
struct sdhci_msm_reg_data {
	struct sdhci_msm_host *msm_host;
	/* voltage regulator handle */
	struct regulator *reg;
	/* regulator name */
	const char *name;
	/* voltage level to be set */
	u32 low_vol_level;
	u32 high_vol_level;
	/* Load values for low power and high power mode */
	u32 lpm_uA;
	u32 hpm_uA;

	/* is this regulator enabled? */
	bool is_enabled;
	/* is this regulator needs to be always on? */
	bool is_always_on;
	/* is low power mode setting required for this regulator? */
	bool lpm_sup;
	bool set_voltage_sup;
	bool is_voltage_supplied;
};

/*
 * This structure keeps information for all the
 * regulators required for a SDCC slot.
 */
struct sdhci_msm_vreg_data {
	/* keeps VDD/VCC regulator info */
	struct sdhci_msm_reg_data *vdd_data;
	 /* keeps VDD IO regulator info */
	struct sdhci_msm_reg_data *vdd_io_data;
};

/* Per cpu cluster qos group */
struct qos_cpu_group {
	cpumask_t mask;	/* CPU mask of cluster */
	unsigned int *votes;	/* Different votes for cluster */
	struct dev_pm_qos_request *qos_req;	/* Pointer to host qos request*/
	bool voted;
	struct sdhci_msm_host *host;
	bool initialized;
	bool curr_vote;
};

/* Per host qos request structure */
struct sdhci_msm_qos_req {
	struct qos_cpu_group *qcg;	/* CPU group per host */
	unsigned int num_groups;	/* Number of groups */
	unsigned int active_mask;	/* Active affine irq mask */
};

enum constraint {
	QOS_PERF,
	QOS_POWER,
	QOS_MAX,
};

struct sdhci_msm_host {
	struct platform_device *pdev;
	void __iomem *core_mem;	/* MSM SDCC mapped address */
#ifdef CONFIG_MMC_CRYPTO
	void __iomem *ice_mem;	/* MSM ICE mapped address (if available) */
#endif
#if IS_ENABLED(CONFIG_QTI_HW_KEY_MANAGER)
	void __iomem *ice_hwkm_mem;
#endif
	int pwr_irq;		/* power irq */
	struct clk *bus_clk;	/* SDHC bus voter clock */
	struct clk *xo_clk;	/* TCXO clk needed for FLL feature of cm_dll*/
	/* core, iface, ice, cal, sleep clocks */
	struct clk_bulk_data bulk_clks[5];
	unsigned long clk_rate;
	struct sdhci_msm_vreg_data *vreg_data;
	struct mmc_host *mmc;
	struct opp_table *opp_table;
	bool has_opp_table;
	struct cqhci_host *cq_host;
	bool use_14lpp_dll_reset;
	bool tuning_done;
	bool calibration_done;
	u8 saved_tuning_phase;
	bool use_cdclp533;
	u32 curr_pwr_state;
	u32 curr_io_level;
	wait_queue_head_t pwr_irq_wait;
	bool pwr_irq_flag;
	u32 caps_0;
	bool mci_removed;
	bool restore_dll_config;
	const struct sdhci_msm_variant_ops *var_ops;
	const struct sdhci_msm_offset *offset;
	bool use_cdr;
	u32 transfer_mode;
	bool updated_ddr_cfg;
	bool skip_bus_bw_voting;
	struct sdhci_msm_bus_vote_data *bus_vote_data;
	struct delayed_work bus_vote_work;
	struct delayed_work clk_gating_work;
	struct workqueue_struct *workq;	/* QoS work queue */
	struct sdhci_msm_qos_req *sdhci_qos;
	struct irq_affinity_notify affinity_notify;
	struct device_attribute clk_gating;
	struct device_attribute pm_qos;
	u32 clk_gating_delay;
	u32 pm_qos_delay;
	bool cqhci_offset_changed;
	bool reg_store;
	struct reset_control *core_reset;
	bool pltfm_init_done;
	bool core_3_0v_support;
	bool use_7nm_dll;
	struct sdhci_msm_dll_hsr *dll_hsr;
	struct sdhci_msm_regs_restore regs_restore;
	struct cqe_regs_restore cqe_regs;
	u32 *sup_ice_clk_table;
	unsigned char sup_ice_clk_cnt;
	u32 ice_clk_max;
	u32 ice_clk_min;
	u32 ice_clk_rate;
	bool uses_tassadar_dll;
	bool uses_level_shifter;
	bool dll_lock_bist_fail_wa;
	u32 dll_config;
	u32 ddr_config;
	u16 last_cmd;
	bool vqmmc_enabled;
	void *sdhci_msm_ipc_log_ctx;
	bool dbg_en;
	bool err_occurred;
	bool crash_on_err;
};

static struct sdhci_msm_host *sdhci_slot[2];

static int sdhci_msm_update_qos_constraints(struct qos_cpu_group *qcg,
					enum constraint type);
static void sdhci_msm_bus_voting(struct sdhci_host *host, bool enable);

static int sdhci_msm_dt_get_array(struct device *dev, const char *prop_name,
				u32 **bw_vecs, int *len, u32 size);

static unsigned int sdhci_msm_get_sup_clk_rate(struct sdhci_host *host,
				u32 req_clk);
static void sdhci_msm_dump_pwr_ctrl_regs(struct sdhci_host *host);

static const struct sdhci_msm_offset *sdhci_priv_msm_offset(struct sdhci_host *host)
{
	struct sdhci_pltfm_host *pltfm_host = sdhci_priv(host);
	struct sdhci_msm_host *msm_host = sdhci_pltfm_priv(pltfm_host);

	return msm_host->offset;
}

/*
 * APIs to read/write to vendor specific registers which were there in the
 * core_mem region before MCI was removed.
 */
static u32 sdhci_msm_mci_variant_readl_relaxed(struct sdhci_host *host,
		u32 offset)
{
	struct sdhci_pltfm_host *pltfm_host = sdhci_priv(host);
	struct sdhci_msm_host *msm_host = sdhci_pltfm_priv(pltfm_host);

	return readl_relaxed(msm_host->core_mem + offset);
}

static u32 sdhci_msm_v5_variant_readl_relaxed(struct sdhci_host *host,
		u32 offset)
{
	return readl_relaxed(host->ioaddr + offset);
}

static void sdhci_msm_mci_variant_writel_relaxed(u32 val,
		struct sdhci_host *host, u32 offset)
{
	struct sdhci_pltfm_host *pltfm_host = sdhci_priv(host);
	struct sdhci_msm_host *msm_host = sdhci_pltfm_priv(pltfm_host);

	writel_relaxed(val, msm_host->core_mem + offset);
}

static void sdhci_msm_v5_variant_writel_relaxed(u32 val,
		struct sdhci_host *host, u32 offset)
{
	writel_relaxed(val, host->ioaddr + offset);
}

static unsigned int msm_get_clock_rate_for_bus_mode(struct sdhci_host *host,
						    unsigned int clock)
{
	struct mmc_ios ios = host->mmc->ios;
	/*
	 * The SDHC requires internal clock frequency to be double the
	 * actual clock that will be set for DDR mode. The controller
	 * uses the faster clock(100/400MHz) for some of its parts and
	 * send the actual required clock (50/200MHz) to the card.
	 */
	if (ios.timing == MMC_TIMING_UHS_DDR50 ||
	    ios.timing == MMC_TIMING_MMC_DDR52 ||
	    ios.timing == MMC_TIMING_MMC_HS400 ||
	    host->flags & SDHCI_HS400_TUNING)
		clock *= 2;
	return clock;
}

static void msm_set_clock_rate_for_bus_mode(struct sdhci_host *host,
					    unsigned int clock)
{
	struct sdhci_pltfm_host *pltfm_host = sdhci_priv(host);
	struct sdhci_msm_host *msm_host = sdhci_pltfm_priv(pltfm_host);
	struct mmc_ios curr_ios = host->mmc->ios;
	struct clk *core_clk = msm_host->bulk_clks[0].clk;
	int rc;

	clock = msm_get_clock_rate_for_bus_mode(host, clock);

	if (curr_ios.timing == MMC_TIMING_SD_HS &&
			msm_host->uses_level_shifter)
		clock = LEVEL_SHIFTER_HIGH_SPEED_FREQ;

	rc = dev_pm_opp_set_rate(mmc_dev(host->mmc), clock);
	if (rc) {
		pr_err("%s: Failed to set clock at rate %u at timing %d\n",
		       mmc_hostname(host->mmc), clock,
		       curr_ios.timing);
		return;
	}
	msm_host->clk_rate = clock;
	pr_debug("%s: Setting clock at rate %lu at timing %d\n",
		 mmc_hostname(host->mmc), clk_get_rate(core_clk),
		 curr_ios.timing);
	sdhci_msm_log_str(msm_host, "Setting clock at rate %lu at timing %d\n",
			clk_get_rate(core_clk), curr_ios.timing);
}

/* Platform specific tuning */
static inline int msm_dll_poll_ck_out_en(struct sdhci_host *host, u8 poll)
{
	u32 wait_cnt = 50;
	u8 ck_out_en;
	struct mmc_host *mmc = host->mmc;
	const struct sdhci_msm_offset *msm_offset =
					sdhci_priv_msm_offset(host);

	/* Poll for CK_OUT_EN bit.  max. poll time = 50us */
	ck_out_en = !!(readl_relaxed(host->ioaddr +
			msm_offset->core_dll_config) & CORE_CK_OUT_EN);

	while (ck_out_en != poll) {
		if (--wait_cnt == 0) {
			dev_err(mmc_dev(mmc), "%s: CK_OUT_EN bit is not %d\n",
			       mmc_hostname(mmc), poll);
			return -ETIMEDOUT;
		}
		udelay(1);

		ck_out_en = !!(readl_relaxed(host->ioaddr +
			msm_offset->core_dll_config) & CORE_CK_OUT_EN);
	}

	return 0;
}

static int msm_config_cm_dll_phase(struct sdhci_host *host, u8 phase)
{
	int rc;
	static const u8 grey_coded_phase_table[] = {
		0x0, 0x1, 0x3, 0x2, 0x6, 0x7, 0x5, 0x4,
		0xc, 0xd, 0xf, 0xe, 0xa, 0xb, 0x9, 0x8
	};
	unsigned long flags;
	u32 config;
	struct mmc_host *mmc = host->mmc;
	const struct sdhci_msm_offset *msm_offset =
					sdhci_priv_msm_offset(host);

	if (phase > 0xf)
		return -EINVAL;

	spin_lock_irqsave(&host->lock, flags);

	config = readl_relaxed(host->ioaddr + msm_offset->core_dll_config);
	config &= ~(CORE_CDR_EN | CORE_CK_OUT_EN);
	config |= (CORE_CDR_EXT_EN | CORE_DLL_EN);
	writel_relaxed(config, host->ioaddr + msm_offset->core_dll_config);

	/* Wait until CK_OUT_EN bit of DLL_CONFIG register becomes '0' */
	rc = msm_dll_poll_ck_out_en(host, 0);
	if (rc)
		goto err_out;

	/*
	 * Write the selected DLL clock output phase (0 ... 15)
	 * to CDR_SELEXT bit field of DLL_CONFIG register.
	 */
	config = readl_relaxed(host->ioaddr + msm_offset->core_dll_config);
	config &= ~CDR_SELEXT_MASK;
	config |= grey_coded_phase_table[phase] << CDR_SELEXT_SHIFT;
	writel_relaxed(config, host->ioaddr + msm_offset->core_dll_config);

	config = readl_relaxed(host->ioaddr + msm_offset->core_dll_config);
	config |= CORE_CK_OUT_EN;
	writel_relaxed(config, host->ioaddr + msm_offset->core_dll_config);

	/* Wait until CK_OUT_EN bit of DLL_CONFIG register becomes '1' */
	rc = msm_dll_poll_ck_out_en(host, 1);
	if (rc)
		goto err_out;

	config = readl_relaxed(host->ioaddr + msm_offset->core_dll_config);
	config |= CORE_CDR_EN;
	config &= ~CORE_CDR_EXT_EN;
	writel_relaxed(config, host->ioaddr + msm_offset->core_dll_config);
	goto out;

err_out:
	dev_err(mmc_dev(mmc), "%s: Failed to set DLL phase: %d\n",
	       mmc_hostname(mmc), phase);
out:
	spin_unlock_irqrestore(&host->lock, flags);
	return rc;
}

/*
 * Find out the greatest range of consecuitive selected
 * DLL clock output phases that can be used as sampling
 * setting for SD3.0 UHS-I card read operation (in SDR104
 * timing mode) or for eMMC4.5 card read operation (in
 * HS400/HS200 timing mode).
 * Select the 3/4 of the range and configure the DLL with the
 * selected DLL clock output phase.
 */

static int msm_find_most_appropriate_phase(struct sdhci_host *host,
					   u8 *phase_table, u8 total_phases)
{
	int ret;
	u8 ranges[MAX_PHASES][MAX_PHASES] = { {0}, {0} };
	u8 phases_per_row[MAX_PHASES] = { 0 };
	int row_index = 0, col_index = 0, selected_row_index = 0, curr_max = 0;
	int i, cnt, phase_0_raw_index = 0, phase_15_raw_index = 0;
	bool phase_0_found = false, phase_15_found = false;
	struct mmc_host *mmc = host->mmc;

	if (!total_phases || (total_phases > MAX_PHASES)) {
		dev_err(mmc_dev(mmc), "%s: Invalid argument: total_phases=%d\n",
		       mmc_hostname(mmc), total_phases);
		return -EINVAL;
	}

	for (cnt = 0; cnt < total_phases; cnt++) {
		ranges[row_index][col_index] = phase_table[cnt];
		phases_per_row[row_index] += 1;
		col_index++;

		if ((cnt + 1) == total_phases) {
			continue;
		/* check if next phase in phase_table is consecutive or not */
		} else if ((phase_table[cnt] + 1) != phase_table[cnt + 1]) {
			row_index++;
			col_index = 0;
		}
	}

	if (row_index >= MAX_PHASES)
		return -EINVAL;

	/* Check if phase-0 is present in first valid window? */
	if (!ranges[0][0]) {
		phase_0_found = true;
		phase_0_raw_index = 0;
		/* Check if cycle exist between 2 valid windows */
		for (cnt = 1; cnt <= row_index; cnt++) {
			if (phases_per_row[cnt]) {
				for (i = 0; i < phases_per_row[cnt]; i++) {
					if (ranges[cnt][i] == 15) {
						phase_15_found = true;
						phase_15_raw_index = cnt;
						break;
					}
				}
			}
		}
	}

	/* If 2 valid windows form cycle then merge them as single window */
	if (phase_0_found && phase_15_found) {
		/* number of phases in raw where phase 0 is present */
		u8 phases_0 = phases_per_row[phase_0_raw_index];
		/* number of phases in raw where phase 15 is present */
		u8 phases_15 = phases_per_row[phase_15_raw_index];

		if (phases_0 + phases_15 >= MAX_PHASES)
			/*
			 * If there are more than 1 phase windows then total
			 * number of phases in both the windows should not be
			 * more than or equal to MAX_PHASES.
			 */
			return -EINVAL;

		/* Merge 2 cyclic windows */
		i = phases_15;
		for (cnt = 0; cnt < phases_0; cnt++) {
			ranges[phase_15_raw_index][i] =
			    ranges[phase_0_raw_index][cnt];
			if (++i >= MAX_PHASES)
				break;
		}

		phases_per_row[phase_0_raw_index] = 0;
		phases_per_row[phase_15_raw_index] = phases_15 + phases_0;
	}

	for (cnt = 0; cnt <= row_index; cnt++) {
		if (phases_per_row[cnt] > curr_max) {
			curr_max = phases_per_row[cnt];
			selected_row_index = cnt;
		}
	}

	i = (curr_max * 3) / 4;
	if (i)
		i--;

	ret = ranges[selected_row_index][i];

	if (ret >= MAX_PHASES) {
		ret = -EINVAL;
		dev_err(mmc_dev(mmc), "%s: Invalid phase selected=%d\n",
		       mmc_hostname(mmc), ret);
	}

	return ret;
}

static inline void msm_cm_dll_set_freq(struct sdhci_host *host)
{
	u32 mclk_freq = 0, config;
	const struct sdhci_msm_offset *msm_offset =
					sdhci_priv_msm_offset(host);

	/* Program the MCLK value to MCLK_FREQ bit field */
	if (host->clock <= 112000000)
		mclk_freq = 0;
	else if (host->clock <= 125000000)
		mclk_freq = 1;
	else if (host->clock <= 137000000)
		mclk_freq = 2;
	else if (host->clock <= 150000000)
		mclk_freq = 3;
	else if (host->clock <= 162000000)
		mclk_freq = 4;
	else if (host->clock <= 175000000)
		mclk_freq = 5;
	else if (host->clock <= 187000000)
		mclk_freq = 6;
	else if (host->clock <= 208000000)
		mclk_freq = 7;

	config = readl_relaxed(host->ioaddr + msm_offset->core_dll_config);
	config &= ~CMUX_SHIFT_PHASE_MASK;
	config |= mclk_freq << CMUX_SHIFT_PHASE_SHIFT;
	writel_relaxed(config, host->ioaddr + msm_offset->core_dll_config);
}

/* Initialize the DLL (Programmable Delay Line) */
static int msm_init_cm_dll(struct sdhci_host *host,
				enum dll_init_context init_context)
{
	struct mmc_host *mmc = host->mmc;
	struct sdhci_pltfm_host *pltfm_host = sdhci_priv(host);
	struct sdhci_msm_host *msm_host = sdhci_pltfm_priv(pltfm_host);
	struct mmc_ios curr_ios = mmc->ios;
	int wait_cnt = 50;
	int rc = 0;
	unsigned long flags, dll_clock = 0;
	u32 ddr_cfg_offset, core_vendor_spec;
	const struct sdhci_msm_offset *msm_offset =
					msm_host->offset;


	dll_clock = sdhci_msm_get_sup_clk_rate(host, host->clock);
	spin_lock_irqsave(&host->lock, flags);

	core_vendor_spec = readl_relaxed(host->ioaddr +
			msm_offset->core_vendor_spec);

	/*
	 * Step 1 - Always disable PWRSAVE during the DLL power
	 * up regardless of its current setting.
	 */

	writel_relaxed((core_vendor_spec & ~CORE_CLK_PWRSAVE),
			host->ioaddr +
			msm_offset->core_vendor_spec);

	if (msm_host->use_14lpp_dll_reset) {
		/* Step 2 - Disable CK_OUT */
		writel_relaxed((readl_relaxed(host->ioaddr +
			msm_offset->core_dll_config)
			& ~CORE_CK_OUT_EN), host->ioaddr +
			msm_offset->core_dll_config);

		/* Step 3 - Disable the DLL clock */
		writel_relaxed((readl_relaxed(host->ioaddr +
			msm_offset->core_dll_config_2)
			| CORE_DLL_CLOCK_DISABLE), host->ioaddr +
			msm_offset->core_dll_config_2);
	}

	/*
	 * Step 4 - Write 1 to DLL_RST bit of DLL_CONFIG register
	 * and Write 1 to DLL_PDN bit of DLL_CONFIG register.
	 */
	writel_relaxed((readl_relaxed(host->ioaddr +
		msm_offset->core_dll_config) | CORE_DLL_RST),
		host->ioaddr + msm_offset->core_dll_config);

	writel_relaxed((readl_relaxed(host->ioaddr +
		msm_offset->core_dll_config) | CORE_DLL_PDN),
		host->ioaddr + msm_offset->core_dll_config);

	/*
	 * Step 5 and Step 6 - Configure Tassadar DLL and USER_CTRL
	 * (Only applicable for 7FF projects).
	 */
	if (msm_host->use_7nm_dll) {
		if (msm_host->dll_hsr) {
			writel_relaxed(msm_host->dll_hsr->dll_config_3,
					host->ioaddr +
					msm_offset->core_dll_config_3);
			writel_relaxed(msm_host->dll_hsr->dll_usr_ctl,
					host->ioaddr +
					msm_offset->core_dll_usr_ctl);
		} else {
			writel_relaxed(DLL_CONFIG_3_POR_VAL, host->ioaddr +
				msm_offset->core_dll_config_3);
			writel_relaxed(DLL_USR_CTL_POR_VAL | FINE_TUNE_MODE_EN |
					ENABLE_DLL_LOCK_STATUS | BIAS_OK_SIGNAL,
					host->ioaddr +
					msm_offset->core_dll_usr_ctl);
		}
	}

	/*
	 * Step 8 - Set DDR_CONFIG since step 7 is setting TEST_CTRL
	 * that can be skipped.
	 */
	if (msm_host->updated_ddr_cfg)
		ddr_cfg_offset = msm_offset->core_ddr_config;
	else
		ddr_cfg_offset = msm_offset->core_ddr_config_old;

	if (msm_host->dll_hsr && msm_host->dll_hsr->ddr_config)
		writel_relaxed(msm_host->dll_hsr->ddr_config, host->ioaddr +
			ddr_cfg_offset);
	else
		writel_relaxed(DDR_CONFIG_POR_VAL, host->ioaddr +
			ddr_cfg_offset);

	/* Step 9 - Set DLL_CONFIG_2 */
	if (msm_host->use_14lpp_dll_reset) {
		u32 mclk_freq = 0;
		int cycle_cnt = 0;
		/*
		 * Only configure the mclk_freq in normal DLL init
		 * context. If the DLL init is coming from
		 * CX Collapse Exit context, the host->clock may be zero.
		 * The DLL_CONFIG_2 register has already been restored to
		 * proper value prior to getting here.
		 */
		if (init_context == DLL_INIT_NORMAL) {
			cycle_cnt = readl_relaxed(host->ioaddr +
					msm_offset->core_dll_config_2)
					& CORE_FLL_CYCLE_CNT ? 8 : 4;

			mclk_freq = ROUND(dll_clock * cycle_cnt, TCXO_FREQ);
			if (dll_clock < 100000000)
				pr_err("%s: %s: Non standard clk freq =%u\n",
				mmc_hostname(mmc), __func__, dll_clock);
			writel_relaxed(((readl_relaxed(host->ioaddr +
				msm_offset->core_dll_config_2)
				& ~(0xFF << 10)) | (mclk_freq << 10)),
				host->ioaddr + msm_offset->core_dll_config_2);
		}


		if (msm_host->dll_lock_bist_fail_wa &&
			(curr_ios.timing == MMC_TIMING_UHS_SDR104 ||
				!mmc_card_is_removable(mmc))) {
			writel_relaxed((readl_relaxed(host->ioaddr +
				msm_offset->core_dll_config_2)
				| CORE_LOW_FREQ_MODE), host->ioaddr +
				msm_offset->core_dll_config_2);
		}
		/* wait for 5us before enabling DLL clock */
		udelay(5);
	}

	/*
	 * Step 10 - Update the lower two bytes of DLL_CONFIG only with
	 * HSR values. Since these are the static settings.
	 */
	if (msm_host->dll_hsr) {
		writel_relaxed((readl_relaxed(host->ioaddr +
			msm_offset->core_dll_config) |
			(msm_host->dll_hsr->dll_config & 0xffff)),
			host->ioaddr + msm_offset->core_dll_config);
	}

	/*
	 * Configure DLL user control register to enable DLL status.
	 * This setting is applicable to SDCC v5.1 onwards only.
	 */
	if (msm_host->uses_tassadar_dll) {
		u32 config;
		config = DLL_USR_CTL_POR_VAL | FINE_TUNE_MODE_EN |
			ENABLE_DLL_LOCK_STATUS | BIAS_OK_SIGNAL;
		writel_relaxed(config, host->ioaddr +
				msm_offset->core_dll_usr_ctl);

		config = readl_relaxed(host->ioaddr +
				msm_offset->core_dll_config_3);
		config &= ~0xFF;
		if (msm_host->clk_rate < 150000000)
			config |= DLL_CONFIG_3_LOW_FREQ_VAL;
		else
			config |= DLL_CONFIG_3_HIGH_FREQ_VAL;
		writel_relaxed(config, host->ioaddr +
			msm_offset->core_dll_config_3);
	}

	/* Step 11 - Wait for 52us */
	spin_unlock_irqrestore(&host->lock, flags);
	usleep_range(55, 60);
	spin_lock_irqsave(&host->lock, flags);

	/*
	 * Step12 - Write 0 to DLL_RST bit of DLL_CONFIG register
	 * and Write 0 to DLL_PDN bit of DLL_CONFIG register.
	 */
	writel_relaxed((readl_relaxed(host->ioaddr +
		msm_offset->core_dll_config) & ~CORE_DLL_RST),
		host->ioaddr + msm_offset->core_dll_config);

	writel_relaxed((readl_relaxed(host->ioaddr +
		msm_offset->core_dll_config) & ~CORE_DLL_PDN),
		host->ioaddr + msm_offset->core_dll_config);

	/* Step 13 - Write 1 to DLL_RST bit of DLL_CONFIG register */
	writel_relaxed((readl_relaxed(host->ioaddr +
		msm_offset->core_dll_config) | CORE_DLL_RST),
		host->ioaddr + msm_offset->core_dll_config);

	/* Step 14 - Write 0 to DLL_RST bit of DLL_CONFIG register */
	writel_relaxed((readl_relaxed(host->ioaddr +
		msm_offset->core_dll_config) & ~CORE_DLL_RST),
		host->ioaddr + msm_offset->core_dll_config);

	/* Step 15 - Set CORE_DLL_CLOCK_DISABLE to 0 */
	if (msm_host->use_14lpp_dll_reset) {
		writel_relaxed((readl_relaxed(host->ioaddr +
				msm_offset->core_dll_config_2)
				& ~CORE_DLL_CLOCK_DISABLE), host->ioaddr +
				msm_offset->core_dll_config_2);
	}

	/* Step 16 - Set DLL_EN bit to 1. */
	writel_relaxed((readl_relaxed(host->ioaddr +
			msm_offset->core_dll_config) | CORE_DLL_EN),
			host->ioaddr + msm_offset->core_dll_config);

	/*
	 * Step 17 - Wait for 8000 input clock. Here we calculate the
	 * delay from fixed clock freq 192MHz, which turns out 42us.
	 */
	spin_unlock_irqrestore(&host->lock, flags);
	usleep_range(45, 50);
	spin_lock_irqsave(&host->lock, flags);

	/* Step 18 - Set CK_OUT_EN bit to 1. */
	writel_relaxed((readl_relaxed(host->ioaddr +
			msm_offset->core_dll_config)
			| CORE_CK_OUT_EN), host->ioaddr +
			msm_offset->core_dll_config);

	/*
	 * Step 19 - Wait until DLL_LOCK bit of DLL_STATUS register
	 * becomes '1'.
	 */
	while (!(readl_relaxed(host->ioaddr + msm_offset->core_dll_status) &
		 CORE_DLL_LOCK)) {
		/* max. wait for 50us sec for LOCK bit to be set */
		if (--wait_cnt == 0) {
			dev_err(mmc_dev(mmc), "%s: DLL failed to LOCK\n",
			       mmc_hostname(mmc));
			rc = -ETIMEDOUT;
			goto out;
		}
		/* wait for 1us before polling again */
		udelay(1);
	}

out:
	if (core_vendor_spec & CORE_CLK_PWRSAVE) {
		/* Step 20 - Reenable PWRSAVE as needed */
		writel_relaxed((readl_relaxed(host->ioaddr +
			msm_offset->core_vendor_spec)
			| CORE_CLK_PWRSAVE), host->ioaddr +
			msm_offset->core_vendor_spec);
	}

	spin_unlock_irqrestore(&host->lock, flags);
	return rc;
}

static void msm_hc_select_default(struct sdhci_host *host)
{
	struct sdhci_pltfm_host *pltfm_host = sdhci_priv(host);
	struct sdhci_msm_host *msm_host = sdhci_pltfm_priv(pltfm_host);
	u32 config;
	const struct sdhci_msm_offset *msm_offset =
					msm_host->offset;

	if (!msm_host->use_cdclp533) {
		config = readl_relaxed(host->ioaddr +
				msm_offset->core_vendor_spec3);
		config &= ~CORE_PWRSAVE_DLL;
		writel_relaxed(config, host->ioaddr +
				msm_offset->core_vendor_spec3);
	}

	config = readl_relaxed(host->ioaddr + msm_offset->core_vendor_spec);
	config &= ~CORE_HC_MCLK_SEL_MASK;
	config |= CORE_HC_MCLK_SEL_DFLT;
	writel_relaxed(config, host->ioaddr + msm_offset->core_vendor_spec);

	/*
	 * Disable HC_SELECT_IN to be able to use the UHS mode select
	 * configuration from Host Control2 register for all other
	 * modes.
	 * Write 0 to HC_SELECT_IN and HC_SELECT_IN_EN field
	 * in VENDOR_SPEC_FUNC
	 */
	config = readl_relaxed(host->ioaddr + msm_offset->core_vendor_spec);
	config &= ~CORE_HC_SELECT_IN_EN;
	config &= ~CORE_HC_SELECT_IN_MASK;
	writel_relaxed(config, host->ioaddr + msm_offset->core_vendor_spec);

	/*
	 * Make sure above writes impacting free running MCLK are completed
	 * before changing the clk_rate at GCC.
	 */
	wmb();
}

static void msm_hc_select_hs400(struct sdhci_host *host)
{
	struct sdhci_pltfm_host *pltfm_host = sdhci_priv(host);
	struct sdhci_msm_host *msm_host = sdhci_pltfm_priv(pltfm_host);
	struct mmc_ios ios = host->mmc->ios;
	u32 config, dll_lock;
	int rc;
	const struct sdhci_msm_offset *msm_offset =
					msm_host->offset;

	/* Select the divided clock (free running MCLK/2) */
	config = readl_relaxed(host->ioaddr + msm_offset->core_vendor_spec);
	config &= ~CORE_HC_MCLK_SEL_MASK;
	config |= CORE_HC_MCLK_SEL_HS400;

	writel_relaxed(config, host->ioaddr + msm_offset->core_vendor_spec);
	/*
	 * Select HS400 mode using the HC_SELECT_IN from VENDOR SPEC
	 * register
	 */
	if ((msm_host->tuning_done || ios.enhanced_strobe) &&
	    !msm_host->calibration_done) {
		config = readl_relaxed(host->ioaddr +
				msm_offset->core_vendor_spec);
		config |= CORE_HC_SELECT_IN_HS400;
		config |= CORE_HC_SELECT_IN_EN;
		writel_relaxed(config, host->ioaddr +
				msm_offset->core_vendor_spec);
	}
	if (!msm_host->clk_rate && !msm_host->use_cdclp533) {
		/*
		 * Poll on DLL_LOCK or DDR_DLL_LOCK bits in
		 * core_dll_status to be set. This should get set
		 * within 15 us at 200 MHz.
		 */
		rc = readl_relaxed_poll_timeout(host->ioaddr +
						msm_offset->core_dll_status,
						dll_lock,
						(dll_lock &
						(CORE_DLL_LOCK |
						CORE_DDR_DLL_LOCK)), 10,
						1000);
		if (rc == -ETIMEDOUT)
			pr_err("%s: Unable to get DLL_LOCK/DDR_DLL_LOCK, dll_status: 0x%08x\n",
			       mmc_hostname(host->mmc), dll_lock);
	}
	/*
	 * Make sure above writes impacting free running MCLK are completed
	 * before changing the clk_rate at GCC.
	 */
	wmb();
}

/*
 * sdhci_msm_hc_select_mode :- In general all timing modes are
 * controlled via UHS mode select in Host Control2 register.
 * eMMC specific HS200/HS400 doesn't have their respective modes
 * defined here, hence we use these values.
 *
 * HS200 - SDR104 (Since they both are equivalent in functionality)
 * HS400 - This involves multiple configurations
 *		Initially SDR104 - when tuning is required as HS200
 *		Then when switching to DDR @ 400MHz (HS400) we use
 *		the vendor specific HC_SELECT_IN to control the mode.
 *
 * In addition to controlling the modes we also need to select the
 * correct input clock for DLL depending on the mode.
 *
 * HS400 - divided clock (free running MCLK/2)
 * All other modes - default (free running MCLK)
 */
static void sdhci_msm_hc_select_mode(struct sdhci_host *host)
{
	struct mmc_ios ios = host->mmc->ios;

	if (ios.timing == MMC_TIMING_MMC_HS400 ||
	    host->flags & SDHCI_HS400_TUNING)
		msm_hc_select_hs400(host);
	else
		msm_hc_select_default(host);
}

static int sdhci_msm_cdclp533_calibration(struct sdhci_host *host)
{
	struct sdhci_pltfm_host *pltfm_host = sdhci_priv(host);
	struct sdhci_msm_host *msm_host = sdhci_pltfm_priv(pltfm_host);
	u32 config, calib_done;
	int ret;
	const struct sdhci_msm_offset *msm_offset =
					msm_host->offset;

	pr_debug("%s: %s: Enter\n", mmc_hostname(host->mmc), __func__);

	/*
	 * Retuning in HS400 (DDR mode) will fail, just reset the
	 * tuning block and restore the saved tuning phase.
	 */
	ret = msm_init_cm_dll(host, DLL_INIT_NORMAL);
	if (ret)
		goto out;

	/* Set the selected phase in delay line hw block */
	ret = msm_config_cm_dll_phase(host, msm_host->saved_tuning_phase);
	if (ret)
		goto out;

	config = readl_relaxed(host->ioaddr + msm_offset->core_dll_config);
	config |= CORE_CMD_DAT_TRACK_SEL;
	writel_relaxed(config, host->ioaddr + msm_offset->core_dll_config);

	config = readl_relaxed(host->ioaddr + msm_offset->core_ddr_200_cfg);
	config &= ~CORE_CDC_T4_DLY_SEL;
	writel_relaxed(config, host->ioaddr + msm_offset->core_ddr_200_cfg);

	config = readl_relaxed(host->ioaddr + CORE_CSR_CDC_GEN_CFG);
	config &= ~CORE_CDC_SWITCH_BYPASS_OFF;
	writel_relaxed(config, host->ioaddr + CORE_CSR_CDC_GEN_CFG);

	config = readl_relaxed(host->ioaddr + CORE_CSR_CDC_GEN_CFG);
	config |= CORE_CDC_SWITCH_RC_EN;
	writel_relaxed(config, host->ioaddr + CORE_CSR_CDC_GEN_CFG);

	config = readl_relaxed(host->ioaddr + msm_offset->core_ddr_200_cfg);
	config &= ~CORE_START_CDC_TRAFFIC;
	writel_relaxed(config, host->ioaddr + msm_offset->core_ddr_200_cfg);

	/* Perform CDC Register Initialization Sequence */

	writel_relaxed(0x11800EC, host->ioaddr + CORE_CSR_CDC_CTLR_CFG0);
	writel_relaxed(0x3011111, host->ioaddr + CORE_CSR_CDC_CTLR_CFG1);
	writel_relaxed(0x1201000, host->ioaddr + CORE_CSR_CDC_CAL_TIMER_CFG0);
	writel_relaxed(0x4, host->ioaddr + CORE_CSR_CDC_CAL_TIMER_CFG1);
	writel_relaxed(0xCB732020, host->ioaddr + CORE_CSR_CDC_REFCOUNT_CFG);
	writel_relaxed(0xB19, host->ioaddr + CORE_CSR_CDC_COARSE_CAL_CFG);
	writel_relaxed(0x4E2, host->ioaddr + CORE_CSR_CDC_DELAY_CFG);
	writel_relaxed(0x0, host->ioaddr + CORE_CDC_OFFSET_CFG);
	writel_relaxed(0x16334, host->ioaddr + CORE_CDC_SLAVE_DDA_CFG);

	/* CDC HW Calibration */

	config = readl_relaxed(host->ioaddr + CORE_CSR_CDC_CTLR_CFG0);
	config |= CORE_SW_TRIG_FULL_CALIB;
	writel_relaxed(config, host->ioaddr + CORE_CSR_CDC_CTLR_CFG0);

	config = readl_relaxed(host->ioaddr + CORE_CSR_CDC_CTLR_CFG0);
	config &= ~CORE_SW_TRIG_FULL_CALIB;
	writel_relaxed(config, host->ioaddr + CORE_CSR_CDC_CTLR_CFG0);

	config = readl_relaxed(host->ioaddr + CORE_CSR_CDC_CTLR_CFG0);
	config |= CORE_HW_AUTOCAL_ENA;
	writel_relaxed(config, host->ioaddr + CORE_CSR_CDC_CTLR_CFG0);

	config = readl_relaxed(host->ioaddr + CORE_CSR_CDC_CAL_TIMER_CFG0);
	config |= CORE_TIMER_ENA;
	writel_relaxed(config, host->ioaddr + CORE_CSR_CDC_CAL_TIMER_CFG0);

	ret = readl_relaxed_poll_timeout(host->ioaddr + CORE_CSR_CDC_STATUS0,
					 calib_done,
					 (calib_done & CORE_CALIBRATION_DONE),
					 1, 50);

	if (ret == -ETIMEDOUT) {
		pr_err("%s: %s: CDC calibration was not completed\n",
		       mmc_hostname(host->mmc), __func__);
		goto out;
	}

	ret = readl_relaxed(host->ioaddr + CORE_CSR_CDC_STATUS0)
			& CORE_CDC_ERROR_CODE_MASK;
	if (ret) {
		pr_err("%s: %s: CDC error code %d\n",
		       mmc_hostname(host->mmc), __func__, ret);
		ret = -EINVAL;
		goto out;
	}

	config = readl_relaxed(host->ioaddr + msm_offset->core_ddr_200_cfg);
	config |= CORE_START_CDC_TRAFFIC;
	writel_relaxed(config, host->ioaddr + msm_offset->core_ddr_200_cfg);
out:
	pr_debug("%s: %s: Exit, ret %d\n", mmc_hostname(host->mmc),
		 __func__, ret);
	return ret;
}

static int sdhci_msm_cm_dll_sdc4_calibration(struct sdhci_host *host)
{
	struct mmc_host *mmc = host->mmc;
	u32 dll_status, config, ddr_cfg_offset;
	int ret;
	struct sdhci_pltfm_host *pltfm_host = sdhci_priv(host);
	struct sdhci_msm_host *msm_host = sdhci_pltfm_priv(pltfm_host);
	const struct sdhci_msm_offset *msm_offset =
					sdhci_priv_msm_offset(host);

	pr_debug("%s: %s: Enter\n", mmc_hostname(host->mmc), __func__);

	/*
	 * Currently the core_ddr_config register defaults to desired
	 * configuration on reset. Currently reprogramming the power on
	 * reset (POR) value in case it might have been modified by
	 * bootloaders. In the future, if this changes, then the desired
	 * values will need to be programmed appropriately.
	 */
	if (msm_host->updated_ddr_cfg)
		ddr_cfg_offset = msm_offset->core_ddr_config;
	else
		ddr_cfg_offset = msm_offset->core_ddr_config_old;
	writel_relaxed(msm_host->ddr_config, host->ioaddr + ddr_cfg_offset);

	if (mmc->ios.enhanced_strobe) {
		config = readl_relaxed(host->ioaddr +
				msm_offset->core_ddr_200_cfg);
		config |= CORE_CMDIN_RCLK_EN;
		writel_relaxed(config, host->ioaddr +
				msm_offset->core_ddr_200_cfg);
	}

	config = readl_relaxed(host->ioaddr + msm_offset->core_dll_config_2);
	config |= CORE_DDR_CAL_EN;
	writel_relaxed(config, host->ioaddr + msm_offset->core_dll_config_2);

	ret = readl_relaxed_poll_timeout(host->ioaddr +
					msm_offset->core_dll_status,
					dll_status,
					(dll_status & CORE_DDR_DLL_LOCK),
					10, 1000);

	if (ret == -ETIMEDOUT) {
		pr_err("%s: %s: CM_DLL_SDC4 calibration was not completed\n",
		       mmc_hostname(host->mmc), __func__);
		goto out;
	}

	/*
	 * Set CORE_PWRSAVE_DLL bit in CORE_VENDOR_SPEC3.
	 * When MCLK is gated OFF, it is not gated for less than 0.5us
	 * and MCLK must be switched on for at-least 1us before DATA
	 * starts coming. Controllers with 14lpp and later tech DLL cannot
	 * guarantee above requirement. So PWRSAVE_DLL should not be
	 * turned on for host controllers using this DLL.
	 */
	if (!msm_host->use_14lpp_dll_reset) {
		config = readl_relaxed(host->ioaddr +
				msm_offset->core_vendor_spec3);
		config |= CORE_PWRSAVE_DLL;
		writel_relaxed(config, host->ioaddr +
				msm_offset->core_vendor_spec3);
	}

	/*
	 * Drain writebuffer to ensure above DLL calibration
	 * and PWRSAVE DLL is enabled.
	 */
	wmb();
out:
	pr_debug("%s: %s: Exit, ret %d\n", mmc_hostname(host->mmc),
		 __func__, ret);
	return ret;
}

static int sdhci_msm_hs400_dll_calibration(struct sdhci_host *host)
{
	struct sdhci_pltfm_host *pltfm_host = sdhci_priv(host);
	struct sdhci_msm_host *msm_host = sdhci_pltfm_priv(pltfm_host);
	int ret;
	struct mmc_host *mmc = host->mmc;
	u32 config;
	const struct sdhci_msm_offset *msm_offset =
					msm_host->offset;

	pr_debug("%s: %s: Enter\n", mmc_hostname(host->mmc), __func__);

	/*
	 * Retuning in HS400 (DDR mode) will fail, just reset the
	 * tuning block and restore the saved tuning phase.
	 */
	ret = msm_init_cm_dll(host, DLL_INIT_NORMAL);
	if (ret)
		goto out;

	if (!mmc->ios.enhanced_strobe) {
		/* set the selected phase in delay line hw block */
		ret = msm_config_cm_dll_phase(host,
				      msm_host->saved_tuning_phase);
		if (ret)
			goto out;
		config = readl_relaxed(host->ioaddr +
				msm_offset->core_dll_config);
		config |= CORE_CMD_DAT_TRACK_SEL;
		writel_relaxed(config, host->ioaddr +
				msm_offset->core_dll_config);
	}

	if (msm_host->use_cdclp533)
		ret = sdhci_msm_cdclp533_calibration(host);
	else
		ret = sdhci_msm_cm_dll_sdc4_calibration(host);
out:
	pr_debug("%s: %s: Exit, ret %d\n", mmc_hostname(host->mmc),
		 __func__, ret);
	return ret;
}

static bool sdhci_msm_is_tuning_needed(struct sdhci_host *host)
{
	struct mmc_ios *ios = &host->mmc->ios;

	if (ios->timing == MMC_TIMING_UHS_SDR50 &&
			host->flags & SDHCI_SDR50_NEEDS_TUNING)
		return true;

	/*
	 * Tuning is required for SDR104, HS200 and HS400 cards and
	 * if clock frequency is greater than 100MHz in these modes.
	 */
	if (host->clock <= CORE_FREQ_100MHZ ||
	    !(ios->timing == MMC_TIMING_MMC_HS400 ||
	    ios->timing == MMC_TIMING_MMC_HS200 ||
	    ios->timing == MMC_TIMING_UHS_SDR104) ||
	    ios->enhanced_strobe)
		return false;

	return true;
}

static int sdhci_msm_restore_sdr_dll_config(struct sdhci_host *host)
{
	struct sdhci_pltfm_host *pltfm_host = sdhci_priv(host);
	struct sdhci_msm_host *msm_host = sdhci_pltfm_priv(pltfm_host);
	int ret;

	/*
	 * SDR DLL comes into picture only for timing modes which needs
	 * tuning.
	 */
	if (!sdhci_msm_is_tuning_needed(host))
		return 0;

	/* Reset the tuning block */
	ret = msm_init_cm_dll(host, DLL_INIT_NORMAL);
	if (ret)
		return ret;

	/* Restore the tuning block */
	ret = msm_config_cm_dll_phase(host, msm_host->saved_tuning_phase);

	return ret;
}

static void sdhci_msm_set_cdr(struct sdhci_host *host, bool enable)
{
	const struct sdhci_msm_offset *msm_offset = sdhci_priv_msm_offset(host);
	u32 config, oldconfig = readl_relaxed(host->ioaddr +
					      msm_offset->core_dll_config);

	config = oldconfig;
	if (enable) {
		config |= CORE_CDR_EN;
		config &= ~CORE_CDR_EXT_EN;
	} else {
		config &= ~CORE_CDR_EN;
		config |= CORE_CDR_EXT_EN;
	}

	if (config != oldconfig) {
		writel_relaxed(config, host->ioaddr +
			       msm_offset->core_dll_config);
	}
}

static int sdhci_msm_execute_tuning(struct mmc_host *mmc, u32 opcode)
{
	struct sdhci_host *host = mmc_priv(mmc);
	int tuning_seq_cnt = 10;
	u8 phase, tuned_phases[16], tuned_phase_cnt = 0;
	int rc;
	u32 config;
	struct mmc_ios ios = host->mmc->ios;
	struct sdhci_pltfm_host *pltfm_host = sdhci_priv(host);
	struct sdhci_msm_host *msm_host = sdhci_pltfm_priv(pltfm_host);
	const struct sdhci_msm_offset *msm_offset = msm_host->offset;

	if (!sdhci_msm_is_tuning_needed(host)) {
		msm_host->use_cdr = false;
		sdhci_msm_set_cdr(host, false);
		return 0;
	}

	/* Clock-Data-Recovery used to dynamically adjust RX sampling point */
	msm_host->use_cdr = true;

	/*
	 * Clear tuning_done flag before tuning to ensure proper
	 * HS400 settings.
	 */
	msm_host->tuning_done = 0;

	if (ios.timing == MMC_TIMING_UHS_SDR50 &&
			host->flags & SDHCI_SDR50_NEEDS_TUNING) {
		config = readl_relaxed(host->ioaddr + msm_offset->core_vendor_spec);
		config |= CORE_HC_SELECT_IN_EN;
		config |= CORE_HC_SELECT_IN_SDR50;
		writel_relaxed(config, host->ioaddr + msm_offset->core_vendor_spec);
	}

	/*
	 * For HS400 tuning in HS200 timing requires:
	 * - select MCLK/2 in VENDOR_SPEC
	 * - program MCLK to 400MHz (or nearest supported) in GCC
	 */
	if (host->flags & SDHCI_HS400_TUNING) {
		sdhci_msm_hc_select_mode(host);
		msm_set_clock_rate_for_bus_mode(host, ios.clock);
		host->flags &= ~SDHCI_HS400_TUNING;
	}

retry:
	/* First of all reset the tuning block */
	rc = msm_init_cm_dll(host, DLL_INIT_NORMAL);
	if (rc)
		return rc;

	phase = 0;
	do {
		/* Set the phase in delay line hw block */
		rc = msm_config_cm_dll_phase(host, phase);
		if (rc)
			return rc;

		rc = mmc_send_tuning(mmc, opcode, NULL);
		if (!rc) {
			/* Tuning is successful at this tuning point */
			tuned_phases[tuned_phase_cnt++] = phase;
			dev_dbg(mmc_dev(mmc), "%s: Found good phase = %d\n",
				 mmc_hostname(mmc), phase);
		}
	} while (++phase < ARRAY_SIZE(tuned_phases));

	if (tuned_phase_cnt) {
		if (tuned_phase_cnt == ARRAY_SIZE(tuned_phases)) {
			/*
			 * All phases valid is _almost_ as bad as no phases
			 * valid.  Probably all phases are not really reliable
			 * but we didn't detect where the unreliable place is.
			 * That means we'll essentially be guessing and hoping
			 * we get a good phase.  Better to try a few times.
			 */
			dev_dbg(mmc_dev(mmc), "%s: All phases valid; try again\n",
				mmc_hostname(mmc));
			if (--tuning_seq_cnt) {
				tuned_phase_cnt = 0;
				goto retry;
			}
		}

		rc = msm_find_most_appropriate_phase(host, tuned_phases,
						     tuned_phase_cnt);
		if (rc < 0)
			return rc;
		else
			phase = rc;

		/*
		 * Finally set the selected phase in delay
		 * line hw block.
		 */
		rc = msm_config_cm_dll_phase(host, phase);
		if (rc)
			return rc;
		msm_host->saved_tuning_phase = phase;
		dev_dbg(mmc_dev(mmc), "%s: Setting the tuning phase to %d\n",
			 mmc_hostname(mmc), phase);
		sdhci_msm_log_str(msm_host, "Setting the tuning phase to %d\n",
				phase);
	} else {
		if (--tuning_seq_cnt)
			goto retry;
		/* Tuning failed */
		dev_dbg(mmc_dev(mmc), "%s: No tuning point found\n",
		       mmc_hostname(mmc));
		sdhci_msm_log_str(msm_host, "No tuning point found\n");
		rc = -EIO;
	}

	if (!rc)
		msm_host->tuning_done = true;
	return rc;
}

/*
 * sdhci_msm_hs400 - Calibrate the DLL for HS400 bus speed mode operation.
 * This needs to be done for both tuning and enhanced_strobe mode.
 * DLL operation is only needed for clock > 100MHz. For clock <= 100MHz
 * fixed feedback clock is used.
 */
static void sdhci_msm_hs400(struct sdhci_host *host, struct mmc_ios *ios)
{
	struct sdhci_pltfm_host *pltfm_host = sdhci_priv(host);
	struct sdhci_msm_host *msm_host = sdhci_pltfm_priv(pltfm_host);
	int ret;

	if (host->clock > CORE_FREQ_100MHZ &&
	    (msm_host->tuning_done || ios->enhanced_strobe) &&
	    !msm_host->calibration_done) {
		ret = sdhci_msm_hs400_dll_calibration(host);
		if (!ret)
			msm_host->calibration_done = true;
		else
			pr_err("%s: Failed to calibrate DLL for hs400 mode (%d)\n",
			       mmc_hostname(host->mmc), ret);
	}
}

static void sdhci_msm_set_uhs_signaling(struct sdhci_host *host,
					unsigned int uhs)
{
	struct mmc_host *mmc = host->mmc;
	struct sdhci_pltfm_host *pltfm_host = sdhci_priv(host);
	struct sdhci_msm_host *msm_host = sdhci_pltfm_priv(pltfm_host);
	u16 ctrl_2;
	u32 config;
	const struct sdhci_msm_offset *msm_offset =
					msm_host->offset;

	ctrl_2 = sdhci_readw(host, SDHCI_HOST_CONTROL2);
	/* Select Bus Speed Mode for host */
	ctrl_2 &= ~SDHCI_CTRL_UHS_MASK;
	switch (uhs) {
	case MMC_TIMING_UHS_SDR12:
		ctrl_2 |= SDHCI_CTRL_UHS_SDR12;
		break;
	case MMC_TIMING_UHS_SDR25:
		ctrl_2 |= SDHCI_CTRL_UHS_SDR25;
		break;
	case MMC_TIMING_UHS_SDR50:
		ctrl_2 |= SDHCI_CTRL_UHS_SDR50;
		break;
	case MMC_TIMING_MMC_HS400:
	case MMC_TIMING_MMC_HS200:
	case MMC_TIMING_UHS_SDR104:
		ctrl_2 |= SDHCI_CTRL_UHS_SDR104;
		break;
	case MMC_TIMING_UHS_DDR50:
	case MMC_TIMING_MMC_DDR52:
		ctrl_2 |= SDHCI_CTRL_UHS_DDR50;
		break;
	}

	/*
	 * When clock frequency is less than 100MHz, the feedback clock must be
	 * provided and DLL must not be used so that tuning can be skipped. To
	 * provide feedback clock, the mode selection can be any value less
	 * than 3'b011 in bits [2:0] of HOST CONTROL2 register.
	 */
	if (host->clock <= CORE_FREQ_100MHZ) {
		if (uhs == MMC_TIMING_MMC_HS400 ||
		    uhs == MMC_TIMING_MMC_HS200 ||
		    uhs == MMC_TIMING_UHS_SDR104)
			ctrl_2 &= ~SDHCI_CTRL_UHS_MASK;
		/*
		 * DLL is not required for clock <= 100MHz
		 * Thus, make sure DLL it is disabled when not required
		 */
		config = readl_relaxed(host->ioaddr +
				msm_offset->core_dll_config);
		config |= CORE_DLL_RST;
		writel_relaxed(config, host->ioaddr +
				msm_offset->core_dll_config);

		config = readl_relaxed(host->ioaddr +
				msm_offset->core_dll_config);
		config |= CORE_DLL_PDN;
		writel_relaxed(config, host->ioaddr +
				msm_offset->core_dll_config);

		/*
		 * The DLL needs to be restored and CDCLP533 recalibrated
		 * when the clock frequency is set back to 400MHz.
		 */
		msm_host->calibration_done = false;
	}

	dev_dbg(mmc_dev(mmc), "%s: clock=%u uhs=%u ctrl_2=0x%x\n",
		mmc_hostname(host->mmc), host->clock, uhs, ctrl_2);
	sdhci_writew(host, ctrl_2, SDHCI_HOST_CONTROL2);

	if (mmc->ios.timing == MMC_TIMING_MMC_HS400)
		sdhci_msm_hs400(host, &mmc->ios);
}

/*
 * Ensure larger discard size by always setting max_busy_timeout to zero.
 * This will always return max_busy_timeout as zero to the sdhci layer.
 */

static unsigned int sdhci_msm_get_max_timeout_count(struct sdhci_host *host)
{
	return 0;
}

#define MAX_PROP_SIZE 32
static int sdhci_msm_dt_parse_vreg_info(struct device *dev,
		struct sdhci_msm_reg_data **vreg_data, const char *vreg_name)
{
	int len, ret = 0;
	const __be32 *prop;
	char prop_name[MAX_PROP_SIZE];
	struct sdhci_msm_reg_data *vreg;
	struct device_node *np = dev->of_node;
	struct sdhci_host *host = dev_get_drvdata(dev);
	struct sdhci_pltfm_host *pltfm_host = sdhci_priv(host);
	struct sdhci_msm_host *msm_host = sdhci_pltfm_priv(pltfm_host);

	snprintf(prop_name, MAX_PROP_SIZE, "%s-supply", vreg_name);
	if (!of_parse_phandle(np, prop_name, 0)) {
		dev_info(dev, "No vreg data found for %s\n", vreg_name);
		return ret;
	}

	vreg = devm_kzalloc(dev, sizeof(*vreg), GFP_KERNEL);
	if (!vreg) {
		ret = -ENOMEM;
		return ret;
	}

	vreg->msm_host = msm_host;
	vreg->name = vreg_name;

	snprintf(prop_name, MAX_PROP_SIZE,
			"qcom,%s-always-on", vreg_name);
	if (of_get_property(np, prop_name, NULL))
		vreg->is_always_on = true;

	snprintf(prop_name, MAX_PROP_SIZE,
			"qcom,%s-lpm-sup", vreg_name);
	if (of_get_property(np, prop_name, NULL))
		vreg->lpm_sup = true;

	snprintf(prop_name, MAX_PROP_SIZE,
			"qcom,%s-voltage-level", vreg_name);
	prop = of_get_property(np, prop_name, &len);
	if (!prop || (len != (2 * sizeof(__be32)))) {
		vreg->is_voltage_supplied = false;
		dev_warn(dev, "%s %s property\n",
			prop ? "invalid format" : "no", prop_name);
	} else {
		vreg->is_voltage_supplied = true;
		vreg->low_vol_level = be32_to_cpup(&prop[0]);
		vreg->high_vol_level = be32_to_cpup(&prop[1]);
	}

	snprintf(prop_name, MAX_PROP_SIZE,
			"qcom,%s-current-level", vreg_name);
	prop = of_get_property(np, prop_name, &len);
	if (!prop || (len != (2 * sizeof(__be32)))) {
		dev_warn(dev, "%s %s property\n",
			prop ? "invalid format" : "no", prop_name);
	} else {
		vreg->lpm_uA = be32_to_cpup(&prop[0]);
		vreg->hpm_uA = be32_to_cpup(&prop[1]);
	}

	*vreg_data = vreg;
	dev_dbg(dev, "%s: %s %s vol=[%d %d]uV, curr=[%d %d]uA\n",
		vreg->name, vreg->is_always_on ? "always_on," : "",
		vreg->lpm_sup ? "lpm_sup," : "", vreg->low_vol_level,
		vreg->high_vol_level, vreg->lpm_uA, vreg->hpm_uA);

	return ret;
}

static int sdhci_msm_set_pincfg(struct sdhci_msm_host *msm_host, bool level)
{
	struct platform_device *pdev = msm_host->pdev;
	int ret;

	if (level)
		ret = pinctrl_pm_select_default_state(&pdev->dev);
	else
		ret = pinctrl_pm_select_sleep_state(&pdev->dev);

	return ret;
}

static int sdhci_msm_dt_parse_hsr_info(struct device *dev,
		struct sdhci_msm_host *msm_host)

{
	u32 *dll_hsr_table = NULL;
	int dll_hsr_table_len, dll_hsr_reg_count;
	int ret = 0;

	if (sdhci_msm_dt_get_array(dev, "qcom,dll-hsr-list",
			&dll_hsr_table, &dll_hsr_table_len, 0))
		goto skip_hsr;

	dll_hsr_reg_count = sizeof(struct sdhci_msm_dll_hsr) / sizeof(u32);
	if (dll_hsr_table_len != dll_hsr_reg_count) {
		dev_err(dev, "Number of HSR entries are not matching\n");
		ret = -EINVAL;
	} else {
		msm_host->dll_hsr = (struct sdhci_msm_dll_hsr *)dll_hsr_table;
	}

skip_hsr:
	if (!msm_host->dll_hsr)
		dev_info(dev, "Failed to get dll hsr settings from dt\n");
	return ret;
}

static int sdhci_msm_parse_reset_data(struct device *dev,
			struct sdhci_msm_host *msm_host)
{
	int ret = 0;

	msm_host->core_reset = devm_reset_control_get(dev,
					"core_reset");
	if (IS_ERR(msm_host->core_reset)) {
		ret = PTR_ERR(msm_host->core_reset);
		dev_err(dev, "core_reset unavailable,err = %d\n",
				ret);
		msm_host->core_reset = NULL;
	}

	return ret;
}

/* Parse platform data */
static bool sdhci_msm_populate_pdata(struct device *dev,
						struct sdhci_msm_host *msm_host)
{
	struct device_node *np = dev->of_node;
	int ice_clk_table_len;
	u32 *ice_clk_table = NULL;

	msm_host->vreg_data = devm_kzalloc(dev, sizeof(struct
						    sdhci_msm_vreg_data),
					GFP_KERNEL);
	if (!msm_host->vreg_data) {
		dev_err(dev, "failed to allocate memory for vreg data\n");
		goto out;
	}

	if (sdhci_msm_dt_parse_vreg_info(dev, &msm_host->vreg_data->vdd_data,
					 "vdd")) {
		dev_err(dev, "failed parsing vdd data\n");
		goto out;
	}
	if (sdhci_msm_dt_parse_vreg_info(dev,
					 &msm_host->vreg_data->vdd_io_data,
					 "vdd-io")) {
		dev_err(dev, "failed parsing vdd-io data\n");
		goto out;
	}

	if (of_get_property(np, "qcom,core_3_0v_support", NULL))
		msm_host->core_3_0v_support = true;

	msm_host->regs_restore.is_supported =
		of_property_read_bool(np, "qcom,restore-after-cx-collapse");

	msm_host->uses_level_shifter =
		of_property_read_bool(np, "qcom,uses_level_shifter");

	msm_host->dll_lock_bist_fail_wa =
		of_property_read_bool(np, "qcom,dll_lock_bist_fail_wa");

	msm_host->crash_on_err =
		of_property_read_bool(np, "qcom,enable_crash_on_err");

	if (sdhci_msm_dt_parse_hsr_info(dev, msm_host))
		goto out;

	if (!sdhci_msm_dt_get_array(dev, "qcom,ice-clk-rates",
			&ice_clk_table, &ice_clk_table_len, 0)) {
		if (ice_clk_table && ice_clk_table_len) {
			if (ice_clk_table_len != 2) {
				dev_err(dev, "Need max and min frequencies\n");
				goto out;
			}
			msm_host->sup_ice_clk_table = ice_clk_table;
			msm_host->sup_ice_clk_cnt = ice_clk_table_len;
			msm_host->ice_clk_max = msm_host->sup_ice_clk_table[0];
			msm_host->ice_clk_min = msm_host->sup_ice_clk_table[1];
			dev_dbg(dev, "ICE clock rates (Hz): max: %u min: %u\n",
				msm_host->ice_clk_max, msm_host->ice_clk_min);
		}
	}

	sdhci_msm_parse_reset_data(dev, msm_host);

	return false;
out:
	return true;
}

static int sdhci_msm_set_vmmc(struct mmc_host *mmc)
{
	if (IS_ERR(mmc->supply.vmmc))
		return 0;

	return mmc_regulator_set_ocr(mmc, mmc->supply.vmmc, mmc->ios.vdd);
}

static int msm_toggle_vqmmc(struct sdhci_msm_host *msm_host,
			      struct mmc_host *mmc, bool level)
{
	int ret;
	struct mmc_ios ios;

	if (msm_host->vqmmc_enabled == level)
		return 0;

	if (level) {
		/* Set the IO voltage regulator to default voltage level */
		if (msm_host->caps_0 & CORE_3_0V_SUPPORT)
			ios.signal_voltage = MMC_SIGNAL_VOLTAGE_330;
		else if (msm_host->caps_0 & CORE_1_8V_SUPPORT)
			ios.signal_voltage = MMC_SIGNAL_VOLTAGE_180;

		if (msm_host->caps_0 & CORE_VOLT_SUPPORT) {
			ret = mmc_regulator_set_vqmmc(mmc, &ios);
			if (ret < 0) {
				dev_err(mmc_dev(mmc), "%s: vqmmc set volgate failed: %d\n",
					mmc_hostname(mmc), ret);
				goto out;
			}
		}
		ret = regulator_enable(mmc->supply.vqmmc);
	} else {
		ret = regulator_disable(mmc->supply.vqmmc);
	}

	if (ret)
		dev_err(mmc_dev(mmc), "%s: vqmm %sable failed: %d\n",
			mmc_hostname(mmc), level ? "en":"dis", ret);
	else
		msm_host->vqmmc_enabled = level;
out:
	return ret;
}

static int msm_config_vqmmc_mode(struct sdhci_msm_host *msm_host,
			      struct mmc_host *mmc, bool hpm)
{
	int load, ret;

	load = hpm ? MMC_VQMMC_MAX_LOAD_UA : 0;
	ret = regulator_set_load(mmc->supply.vqmmc, load);
	if (ret)
		dev_err(mmc_dev(mmc), "%s: vqmmc set load failed: %d\n",
			mmc_hostname(mmc), ret);
	return ret;
}

static int sdhci_msm_set_vqmmc(struct sdhci_msm_host *msm_host,
			      struct mmc_host *mmc, bool level)
{
	int ret;
	bool always_on;

	if (IS_ERR(mmc->supply.vqmmc) ||
			(mmc->ios.power_mode == MMC_POWER_UNDEFINED))
		return 0;
	/*
	 * For eMMC don't turn off Vqmmc, Instead just configure it in LPM
	 * and HPM modes by setting the corresponding load.
	 *
	 * Till eMMC is initialized (i.e. always_on == 0), just turn on/off
	 * Vqmmc. Vqmmc gets turned off only if init fails and mmc_power_off
	 * gets invoked. Once eMMC is initialized (i.e. always_on == 1),
	 * Vqmmc should remain ON, So just set the load instead of turning it
	 * off/on.
	 */
	always_on = !mmc_card_is_removable(mmc) &&
			mmc->card && mmc_card_mmc(mmc->card);

	if (always_on)
		ret = msm_config_vqmmc_mode(msm_host, mmc, level);
	else
		ret = msm_toggle_vqmmc(msm_host, mmc, level);

	return ret;
}

static inline void sdhci_msm_init_pwr_irq_wait(struct sdhci_msm_host *msm_host)
{
	init_waitqueue_head(&msm_host->pwr_irq_wait);
}

static inline void sdhci_msm_complete_pwr_irq_wait(
		struct sdhci_msm_host *msm_host)
{
	wake_up(&msm_host->pwr_irq_wait);
}

/*
 * sdhci_msm_check_power_status API should be called when registers writes
 * which can toggle sdhci IO bus ON/OFF or change IO lines HIGH/LOW happens.
 * To what state the register writes will change the IO lines should be passed
 * as the argument req_type. This API will check whether the IO line's state
 * is already the expected state and will wait for power irq only if
 * power irq is expected to be triggered based on the current IO line state
 * and expected IO line state.
 */
static void sdhci_msm_check_power_status(struct sdhci_host *host, u32 req_type)
{
	struct sdhci_pltfm_host *pltfm_host = sdhci_priv(host);
	struct sdhci_msm_host *msm_host = sdhci_pltfm_priv(pltfm_host);
	bool done = false;
	u32 val = SWITCHABLE_SIGNALING_VOLTAGE;
	const struct sdhci_msm_offset *msm_offset =
					msm_host->offset;
	struct mmc_host *mmc = host->mmc;

	pr_debug("%s: %s: request %d curr_pwr_state %x curr_io_level %x\n",
			mmc_hostname(host->mmc), __func__, req_type,
			msm_host->curr_pwr_state, msm_host->curr_io_level);

	sdhci_msm_log_str(msm_host, "request %d curr_pwr_state %x curr_io_level %x\n",
				req_type, msm_host->curr_pwr_state,
				msm_host->curr_io_level);
	/*
	 * The power interrupt will not be generated for signal voltage
	 * switches if SWITCHABLE_SIGNALING_VOLTAGE in MCI_GENERICS is not set.
	 * Since sdhci-msm-v5, this bit has been removed and SW must consider
	 * it as always set.
	 */
	if (!msm_host->mci_removed)
		val = msm_host_readl(msm_host, host,
				msm_offset->core_generics);
	if ((req_type & REQ_IO_HIGH || req_type & REQ_IO_LOW) &&
	    !(val & SWITCHABLE_SIGNALING_VOLTAGE)) {
		return;
	}

	/*
	 * The IRQ for request type IO High/LOW will be generated when -
	 * there is a state change in 1.8V enable bit (bit 3) of
	 * SDHCI_HOST_CONTROL2 register. The reset state of that bit is 0
	 * which indicates 3.3V IO voltage. So, when MMC core layer tries
	 * to set it to 3.3V before card detection happens, the
	 * IRQ doesn't get triggered as there is no state change in this bit.
	 * The driver already handles this case by changing the IO voltage
	 * level to high as part of controller power up sequence. Hence, check
	 * for host->pwr to handle a case where IO voltage high request is
	 * issued even before controller power up.
	 */
	if ((req_type & REQ_IO_HIGH) && !host->pwr) {
		pr_debug("%s: do not wait for power IRQ that never comes, req_type: %d\n",
				mmc_hostname(host->mmc), req_type);
		return;
	}

	if ((req_type & msm_host->curr_pwr_state) ||
			(req_type & msm_host->curr_io_level))
		done = true;
	/*
	 * This is needed here to handle cases where register writes will
	 * not change the current bus state or io level of the controller.
	 * In this case, no power irq will be triggerred and we should
	 * not wait.
	 */
	if (!done) {
		if (!wait_event_timeout(msm_host->pwr_irq_wait,
				msm_host->pwr_irq_flag,
				msecs_to_jiffies(MSM_PWR_IRQ_TIMEOUT_MS))) {
			dev_warn(&msm_host->pdev->dev,
				 "%s: pwr_irq for req: (%d) timed out\n",
				 mmc_hostname(host->mmc), req_type);
			sdhci_msm_dump_pwr_ctrl_regs(host);
		}

	}

	if (mmc->card && mmc->ops->get_cd && !mmc->ops->get_cd(mmc) &&
			(req_type & REQ_BUS_ON)) {
		host->pwr = 0;
		sdhci_writeb(host, 0, SDHCI_POWER_CONTROL);
	}

	pr_debug("%s: %s: request %d done\n", mmc_hostname(host->mmc),
			__func__, req_type);

	sdhci_msm_log_str(msm_host, "request %d done\n", req_type);
}

static void sdhci_msm_dump_pwr_ctrl_regs(struct sdhci_host *host)
{
	struct sdhci_pltfm_host *pltfm_host = sdhci_priv(host);
	struct sdhci_msm_host *msm_host = sdhci_pltfm_priv(pltfm_host);
	const struct sdhci_msm_offset *msm_offset =
					msm_host->offset;

	pr_err("%s: PWRCTL_STATUS: 0x%08x | PWRCTL_MASK: 0x%08x | PWRCTL_CTL: 0x%08x\n",
		mmc_hostname(host->mmc),
		msm_host_readl(msm_host, host, msm_offset->core_pwrctl_status),
		msm_host_readl(msm_host, host, msm_offset->core_pwrctl_mask),
		msm_host_readl(msm_host, host, msm_offset->core_pwrctl_ctl));
}

static int sdhci_msm_clear_pwrctl_status(struct sdhci_host *host, u32 value)
{
	struct sdhci_pltfm_host *pltfm_host = sdhci_priv(host);
	struct sdhci_msm_host *msm_host = sdhci_pltfm_priv(pltfm_host);
	const struct sdhci_msm_offset *msm_offset = msm_host->offset;
	int ret = 0, retry = 10;

	/*
	 * There is a rare HW scenario where the first clear pulse could be
	 * lost when actual reset and clear/read of status register is
	 * happening at a time. Hence, retry for at least 10 times to make
	 * sure status register is cleared. Otherwise, this will result in
	 * a spurious power IRQ resulting in system instability.
	 */
	do {
		if (retry == 0) {
			pr_err("%s: Timedout clearing (0x%x) pwrctl status register\n",
				mmc_hostname(host->mmc), value);
			sdhci_msm_dump_pwr_ctrl_regs(host);
			WARN_ON(1);
			ret = -EBUSY;
			break;
		}

		/*
		 * Clear the PWRCTL_STATUS interrupt bits by writing to the
		 * corresponding bits in the PWRCTL_CLEAR register.
		 */
		msm_host_writel(msm_host, value, host,
				msm_offset->core_pwrctl_clear);
		/*
		 * SDHC has core_mem and hc_mem device memory and these memory
		 * addresses do not fall within 1KB region. Hence, any update to
		 * core_mem address space would require an mb() to ensure this
		 * gets completed before its next update to registers within
		 * hc_mem.
		 */
		mb();
		retry--;
		udelay(10);
	} while (value & msm_host_readl(msm_host, host,
				msm_offset->core_pwrctl_status));

	return ret;
}

/* Regulator utility functions */
static int sdhci_msm_vreg_init_reg(struct device *dev,
					struct sdhci_msm_reg_data *vreg)
{
	int ret = 0;

	/* check if regulator is already initialized? */
	if (vreg->reg)
		goto out;

	/* Get the regulator handle */
	vreg->reg = devm_regulator_get(dev, vreg->name);
	if (IS_ERR(vreg->reg)) {
		ret = PTR_ERR(vreg->reg);
		pr_err("%s: devm_regulator_get(%s) failed. ret=%d\n",
			__func__, vreg->name, ret);
		goto out;
	}

	if (regulator_count_voltages(vreg->reg) > 0) {
		vreg->set_voltage_sup = true;
		/* sanity check */
		if ((vreg->is_voltage_supplied && !vreg->high_vol_level) ||
				!vreg->hpm_uA) {
			pr_err("%s: %s invalid constraints specified\n",
			       __func__, vreg->name);
			ret = -EINVAL;
		}
	}

out:
	return ret;
}

static int sdhci_msm_vreg_set_optimum_mode(struct sdhci_msm_reg_data
						  *vreg, int uA_load)
{
	int ret = 0;

	sdhci_msm_log_str(vreg->msm_host, "reg=%s uA_load=%d\n",
			vreg->name, uA_load);
	/*
	 * regulators that do not support regulator_set_voltage also
	 * do not support regulator_set_optimum_mode
	 */
	if (vreg->set_voltage_sup) {
		ret = regulator_set_load(vreg->reg, uA_load);
		if (ret < 0)
			pr_err("%s: regulator_set_load(reg=%s,uA_load=%d) failed. ret=%d\n",
			       __func__, vreg->name, uA_load, ret);
		else
			/*
			 * regulator_set_load() can return non zero
			 * value even for success case.
			 */
			ret = 0;
	}
	return ret;
}

static int sdhci_msm_vreg_set_voltage(struct sdhci_msm_reg_data *vreg,
					int min_uV, int max_uV)
{
	int ret = 0;

	sdhci_msm_log_str(vreg->msm_host, "reg=%s min_uV=%d max_uV=%d\n",
			vreg->name, min_uV, max_uV);

	if (vreg->set_voltage_sup && vreg->is_voltage_supplied) {
		ret = regulator_set_voltage(vreg->reg, min_uV, max_uV);
		if (ret) {
			pr_err("%s: regulator_set_voltage(%s)failed. min_uV=%d,max_uV=%d,ret=%d\n",
			       __func__, vreg->name, min_uV, max_uV, ret);
		}
	}

	return ret;
}

static int sdhci_msm_vreg_enable(struct sdhci_msm_reg_data *vreg)
{
	int ret = 0;

	/* Put regulator in HPM (high power mode) */
	ret = sdhci_msm_vreg_set_optimum_mode(vreg, vreg->hpm_uA);
	if (ret < 0)
		return ret;

	if (!vreg->is_enabled) {
		/* Set voltage level */
		ret = sdhci_msm_vreg_set_voltage(vreg, vreg->high_vol_level,
						vreg->high_vol_level);
		if (ret)
			return ret;
	}
	ret = regulator_enable(vreg->reg);
	if (ret) {
		pr_err("%s: regulator_enable(%s) failed. ret=%d\n",
				__func__, vreg->name, ret);
		return ret;
	}
	vreg->is_enabled = true;
	return ret;
}

static int sdhci_msm_vreg_disable(struct sdhci_msm_reg_data *vreg)
{
	int ret = 0;

	/* Never disable regulator marked as always_on */
	if (vreg->is_enabled && !vreg->is_always_on) {
		ret = regulator_disable(vreg->reg);
		if (ret) {
			pr_err("%s: regulator_disable(%s) failed. ret=%d\n",
				__func__, vreg->name, ret);
			goto out;
		}
		vreg->is_enabled = false;

		ret = sdhci_msm_vreg_set_optimum_mode(vreg, 0);
		if (ret < 0)
			goto out;

		/* Set min. voltage level to 0 */
		ret = sdhci_msm_vreg_set_voltage(vreg, 0, vreg->high_vol_level);
		if (ret)
			goto out;
	} else if (vreg->is_enabled && vreg->is_always_on) {
		if (vreg->lpm_sup) {
			/* Put always_on regulator in LPM (low power mode) */
			ret = sdhci_msm_vreg_set_optimum_mode(vreg,
							      vreg->lpm_uA);
			if (ret < 0)
				goto out;
		}
	}
out:
	return ret;
}

static int sdhci_msm_setup_vreg(struct sdhci_msm_host *msm_host,
			bool enable, bool is_init)
{
	int ret = 0, i;
	struct sdhci_msm_vreg_data *curr_slot;
	struct sdhci_msm_reg_data *vreg_table[2];
	struct mmc_host *mmc = msm_host->mmc;

	sdhci_msm_log_str(msm_host, "%s regulators\n",
			enable ? "Enabling" : "Disabling");

	curr_slot = msm_host->vreg_data;
	if (!curr_slot) {
		pr_debug("%s: vreg info unavailable,assuming the slot is powered by always on domain\n",
			 __func__);
		goto out;
	}

	vreg_table[0] = curr_slot->vdd_data;
	vreg_table[1] = curr_slot->vdd_io_data;

	/* When eMMC absent disable regulator marked as always_on */
	if (!enable && vreg_table[1]->is_always_on && !mmc->card)
		vreg_table[1]->is_always_on = false;

	for (i = 0; i < ARRAY_SIZE(vreg_table); i++) {
		if (vreg_table[i]) {
			if (enable)
				ret = sdhci_msm_vreg_enable(vreg_table[i]);
			else
				ret = sdhci_msm_vreg_disable(vreg_table[i]);
			if (ret)
				goto out;
		}
	}
out:
	return ret;
}

/* This init function should be called only once for each SDHC slot */
static int sdhci_msm_vreg_init(struct device *dev,
				struct sdhci_msm_host *msm_host,
				bool is_init)
{
	int ret = 0;
	struct sdhci_msm_vreg_data *curr_slot;
	struct sdhci_msm_reg_data *curr_vdd_reg, *curr_vdd_io_reg;

	curr_slot = msm_host->vreg_data;
	if (!curr_slot)
		goto out;

	curr_vdd_reg = curr_slot->vdd_data;
	curr_vdd_io_reg = curr_slot->vdd_io_data;

	if (!is_init)
		/* Deregister all regulators from regulator framework */
		goto out;

	/*
	 * Get the regulator handle from voltage regulator framework
	 * and then try to set the voltage level for the regulator
	 */
	if (curr_vdd_reg) {
		ret = sdhci_msm_vreg_init_reg(dev, curr_vdd_reg);
		if (ret)
			goto out;
	}
	if (curr_vdd_io_reg)
		ret = sdhci_msm_vreg_init_reg(dev, curr_vdd_io_reg);
out:
	if (ret)
		dev_err(dev, "vreg reset failed (%d)\n", ret);

	return ret;
}

static int sdhci_msm_set_vdd_io_vol(struct sdhci_msm_host *msm_host,
			enum vdd_io_level level,
			unsigned int voltage_level)
{
	int ret = 0;
	int set_level;
	struct sdhci_msm_reg_data *vdd_io_reg;

	if (!msm_host->vreg_data)
		return ret;

	vdd_io_reg = msm_host->vreg_data->vdd_io_data;
	if (vdd_io_reg && vdd_io_reg->is_enabled) {
		switch (level) {
		case VDD_IO_LOW:
			set_level = vdd_io_reg->low_vol_level;
			break;
		case VDD_IO_HIGH:
			set_level = vdd_io_reg->high_vol_level;
			break;
		case VDD_IO_SET_LEVEL:
			set_level = voltage_level;
			break;
		default:
			pr_err("%s: invalid argument level = %d\n",
					__func__, level);
			ret = -EINVAL;
			return ret;
		}
		ret = sdhci_msm_vreg_set_voltage(vdd_io_reg, set_level,
				set_level);
	}
	return ret;
}

static void sdhci_msm_handle_pwr_irq(struct sdhci_host *host, int irq)
{
	struct sdhci_pltfm_host *pltfm_host = sdhci_priv(host);
	struct sdhci_msm_host *msm_host = sdhci_pltfm_priv(pltfm_host);
	struct mmc_host *mmc = host->mmc;
	u32 irq_status, irq_ack = 0;
	int retry = 10, ret = 0;
	u32 pwr_state = 0, io_level = 0;
	u32 config;
	const struct sdhci_msm_offset *msm_offset = msm_host->offset;

	irq_status = msm_host_readl(msm_host, host,
			msm_offset->core_pwrctl_status);
	irq_status &= INT_MASK;

	sdhci_msm_log_str(msm_host, "Received IRQ(%d), irq_status=0x%x\n",
			irq, irq_status);

	msm_host_writel(msm_host, irq_status, host,
			msm_offset->core_pwrctl_clear);

	/*
	 * There is a rare HW scenario where the first clear pulse could be
	 * lost when actual reset and clear/read of status register is
	 * happening at a time. Hence, retry for at least 10 times to make
	 * sure status register is cleared. Otherwise, this will result in
	 * a spurious power IRQ resulting in system instability.
	 */
	while (irq_status & msm_host_readl(msm_host, host,
				msm_offset->core_pwrctl_status)) {
		if (retry == 0) {
			pr_err("%s: Timedout clearing (0x%x) pwrctl status register\n",
					mmc_hostname(host->mmc), irq_status);
			sdhci_msm_dump_pwr_ctrl_regs(host);
			WARN_ON(1);
			break;
		}
		msm_host_writel(msm_host, irq_status, host,
			msm_offset->core_pwrctl_clear);
		retry--;
		udelay(10);
	}

	if (mmc->card && mmc->ops->get_cd && !mmc->ops->get_cd(mmc) &&
		irq_status & CORE_PWRCTL_BUS_ON) {
		irq_ack = CORE_PWRCTL_BUS_FAIL;
		msm_host_writel(msm_host, irq_ack, host,
				msm_offset->core_pwrctl_ctl);
		return;
	}
	/* Handle BUS ON/OFF*/
	if (irq_status & CORE_PWRCTL_BUS_ON) {
		ret = sdhci_msm_setup_vreg(msm_host, true, false);
		if (!ret)
			ret = sdhci_msm_set_vdd_io_vol(msm_host,
					VDD_IO_HIGH, 0);
		if (ret)
			irq_ack |= CORE_PWRCTL_BUS_FAIL;
		else
			irq_ack |= CORE_PWRCTL_BUS_SUCCESS;

		pwr_state = REQ_BUS_ON;
		io_level = REQ_IO_HIGH;
	}
	if (irq_status & CORE_PWRCTL_BUS_OFF) {
		if (!(host->mmc->caps & MMC_CAP_NONREMOVABLE) ||
		    msm_host->pltfm_init_done)
			ret = sdhci_msm_setup_vreg(msm_host,
					false, false);
		if (!ret)
			ret = sdhci_msm_set_vdd_io_vol(msm_host,
					VDD_IO_LOW, 0);
		if (ret)
			irq_ack |= CORE_PWRCTL_BUS_FAIL;
		else
			irq_ack |= CORE_PWRCTL_BUS_SUCCESS;

		pwr_state = REQ_BUS_OFF;
		io_level = REQ_IO_LOW;
	}

	if (pwr_state) {
		ret = sdhci_msm_set_vmmc(mmc);
		if (!ret)
			ret = sdhci_msm_set_vqmmc(msm_host, mmc,
					pwr_state & REQ_BUS_ON);
		if (!ret)
			ret = sdhci_msm_set_pincfg(msm_host,
					pwr_state & REQ_BUS_ON);
		if (!ret)
			irq_ack |= CORE_PWRCTL_BUS_SUCCESS;
		else
			irq_ack |= CORE_PWRCTL_BUS_FAIL;
	}

	/* Handle IO LOW/HIGH */
	if (irq_status & CORE_PWRCTL_IO_LOW) {
		io_level = REQ_IO_LOW;
		/* Switch voltage low */
		ret = sdhci_msm_set_vdd_io_vol(msm_host, VDD_IO_LOW, 0);
		if (ret)
			irq_ack |= CORE_PWRCTL_IO_FAIL;
		else
			irq_ack |= CORE_PWRCTL_IO_SUCCESS;
	}

	if (irq_status & CORE_PWRCTL_IO_HIGH) {
		io_level = REQ_IO_HIGH;
		/* Switch voltage high */
		ret = sdhci_msm_set_vdd_io_vol(msm_host, VDD_IO_HIGH, 0);
		if (ret)
			irq_ack |= CORE_PWRCTL_IO_FAIL;
		else
			irq_ack |= CORE_PWRCTL_IO_SUCCESS;
	}

	if (io_level && !IS_ERR(mmc->supply.vqmmc) && !pwr_state) {
		ret = mmc_regulator_set_vqmmc(mmc, &mmc->ios);
		if (ret < 0) {
			dev_err(mmc_dev(mmc), "%s: IO_level setting failed(%d). signal_voltage: %d, vdd: %d irq_status: 0x%08x\n",
					mmc_hostname(mmc), ret,
					mmc->ios.signal_voltage, mmc->ios.vdd,
					irq_status);
			irq_ack |= CORE_PWRCTL_IO_FAIL;
		}
	}

	/*
	 * The driver has to acknowledge the interrupt, switch voltages and
	 * report back if it succeded or not to this register. The voltage
	 * switches are handled by the sdhci core, so just report success.
	 */
	msm_host_writel(msm_host, irq_ack, host,
			msm_offset->core_pwrctl_ctl);

	/*
	 * If we don't have info regarding the voltage levels supported by
	 * regulators, don't change the IO PAD PWR SWITCH.
	 */
	if (msm_host->caps_0 & CORE_VOLT_SUPPORT) {
		u32 new_config;
		/*
		 * We should unset IO PAD PWR switch only if the register write
		 * can set IO lines high and the regulator also switches to 3 V.
		 * Else, we should keep the IO PAD PWR switch set.
		 * This is applicable to certain targets where eMMC vccq supply
		 * is only 1.8V. In such targets, even during REQ_IO_HIGH, the
		 * IO PAD PWR switch must be kept set to reflect actual
		 * regulator voltage. This way, during initialization of
		 * controllers with only 1.8V, we will set the IO PAD bit
		 * without waiting for a REQ_IO_LOW.
		 */
		config = readl_relaxed(host->ioaddr +
				msm_offset->core_vendor_spec);
		new_config = config;

		if ((io_level & REQ_IO_HIGH) &&
				(msm_host->caps_0 & CORE_3_0V_SUPPORT))
			new_config &= ~CORE_IO_PAD_PWR_SWITCH;
		else if ((io_level & REQ_IO_LOW) ||
				(msm_host->caps_0 & CORE_1_8V_SUPPORT))
			new_config |= CORE_IO_PAD_PWR_SWITCH;

		if (config ^ new_config)
			writel_relaxed(new_config, host->ioaddr +
					msm_offset->core_vendor_spec);
	}

	if (pwr_state)
		msm_host->curr_pwr_state = pwr_state;
	if (io_level)
		msm_host->curr_io_level = io_level;

	dev_dbg(mmc_dev(mmc), "%s: %s: Handled IRQ(%d), irq_status=0x%x, ack=0x%x\n",
		mmc_hostname(msm_host->mmc), __func__, irq, irq_status,
		irq_ack);

	sdhci_msm_log_str(msm_host, "Handled IRQ(%d), irq_status=0x%x, ack=0x%x\n",
			irq, irq_status, irq_ack);
}

static irqreturn_t sdhci_msm_pwr_irq(int irq, void *data)
{
	struct sdhci_host *host = (struct sdhci_host *)data;
	struct sdhci_pltfm_host *pltfm_host = sdhci_priv(host);
	struct sdhci_msm_host *msm_host = sdhci_pltfm_priv(pltfm_host);

	sdhci_msm_handle_pwr_irq(host, irq);
	msm_host->pwr_irq_flag = 1;
	sdhci_msm_complete_pwr_irq_wait(msm_host);

	return IRQ_HANDLED;
}

static unsigned int sdhci_msm_get_max_clock(struct sdhci_host *host)
{
	struct sdhci_pltfm_host *pltfm_host = sdhci_priv(host);
	struct sdhci_msm_host *msm_host = sdhci_pltfm_priv(pltfm_host);
	struct clk *core_clk = msm_host->bulk_clks[0].clk;

	return clk_round_rate(core_clk, ULONG_MAX);
}

static unsigned int sdhci_msm_get_min_clock(struct sdhci_host *host)
{
	return SDHCI_MSM_MIN_CLOCK;
}

/*
 * __sdhci_msm_set_clock - sdhci_msm clock control.
 *
 * Description:
 * MSM controller does not use internal divider and
 * instead directly control the GCC clock as per
 * HW recommendation.
 **/
static void __sdhci_msm_set_clock(struct sdhci_host *host, unsigned int clock)
{
	u16 clk;
	/*
	 * Keep actual_clock as zero -
	 * - since there is no divider used so no need of having actual_clock.
	 * - MSM controller uses SDCLK for data timeout calculation. If
	 *   actual_clock is zero, host->clock is taken for calculation.
	 */
	host->mmc->actual_clock = 0;

	sdhci_writew(host, 0, SDHCI_CLOCK_CONTROL);

	if (clock == 0)
		return;

	/*
	 * MSM controller do not use clock divider.
	 * Thus read SDHCI_CLOCK_CONTROL and only enable
	 * clock with no divider value programmed.
	 */
	clk = sdhci_readw(host, SDHCI_CLOCK_CONTROL);
	sdhci_enable_clk(host, clk);
}

/* sdhci_msm_set_clock - Called with (host->lock) spinlock held. */
static void sdhci_msm_set_clock(struct sdhci_host *host, unsigned int clock)
{
	struct sdhci_pltfm_host *pltfm_host = sdhci_priv(host);
	struct sdhci_msm_host *msm_host = sdhci_pltfm_priv(pltfm_host);

	if (!clock) {
		msm_host->clk_rate = clock;
		goto out;
	}

	sdhci_msm_hc_select_mode(host);

	msm_set_clock_rate_for_bus_mode(host, clock);
out:
	/* Vote on bus only with clock frequency or when changing clock
	 * frequency. No need to vote when setting clock frequency as 0
	 * because after setting clock at 0, we release host, which will
	 * eventually call host runtime suspend and unvoting would be
	 * taken care in runtime suspend call.
	 */
	if (!msm_host->skip_bus_bw_voting && clock)
		sdhci_msm_bus_voting(host, true);
	__sdhci_msm_set_clock(host, clock);
}

/*****************************************************************************\
 *                                                                           *
 * Inline Crypto Engine (ICE) support                                        *
 *                                                                           *
\*****************************************************************************/

#ifdef CONFIG_MMC_CRYPTO

#define AES_256_XTS_KEY_SIZE			64

/* QCOM ICE registers */

#define QCOM_ICE_REG_VERSION			0x0008

#define QCOM_ICE_REG_FUSE_SETTING		0x0010
#define QCOM_ICE_FUSE_SETTING_MASK		0x1
#define QCOM_ICE_FORCE_HW_KEY0_SETTING_MASK	0x2
#define QCOM_ICE_FORCE_HW_KEY1_SETTING_MASK	0x4

#define QCOM_ICE_REG_BIST_STATUS		0x0070
#define QCOM_ICE_BIST_STATUS_MASK		0xF0000000

#define QCOM_ICE_REG_ADVANCED_CONTROL		0x1000

#define sdhci_msm_ice_writel(host, val, reg)	\
	writel((val), (host)->ice_mem + (reg))
#define sdhci_msm_ice_readl(host, reg)	\
	readl((host)->ice_mem + (reg))

static bool sdhci_msm_ice_supported(struct sdhci_msm_host *msm_host)
{
	struct device *dev = mmc_dev(msm_host->mmc);
	u32 regval = sdhci_msm_ice_readl(msm_host, QCOM_ICE_REG_VERSION);
	int major = regval >> 24;
	int minor = (regval >> 16) & 0xFF;
	int step = regval & 0xFFFF;

	/* For now this driver only supports ICE version 3. */
	if (major != 3) {
		dev_warn(dev, "Unsupported ICE version: v%d.%d.%d\n",
			 major, minor, step);
		return false;
	}

	dev_info(dev, "Found QC Inline Crypto Engine (ICE) v%d.%d.%d\n",
		 major, minor, step);

	/* If fuses are blown, ICE might not work in the standard way. */
	regval = sdhci_msm_ice_readl(msm_host, QCOM_ICE_REG_FUSE_SETTING);
	if (regval & (QCOM_ICE_FUSE_SETTING_MASK |
		      QCOM_ICE_FORCE_HW_KEY0_SETTING_MASK |
		      QCOM_ICE_FORCE_HW_KEY1_SETTING_MASK)) {
		dev_warn(dev, "Fuses are blown; ICE is unusable!\n");
		return false;
	}
	return true;
}

static inline struct clk *sdhci_msm_ice_get_clk(struct device *dev)
{
	return devm_clk_get(dev, "ice");
}

static int sdhci_msm_ice_init(struct sdhci_msm_host *msm_host,
			      struct cqhci_host *cq_host)
{
	struct mmc_host *mmc = msm_host->mmc;
	struct device *dev = mmc_dev(mmc);
	struct resource *ice_base_res;
#if IS_ENABLED(CONFIG_QTI_HW_KEY_MANAGER)
	struct resource *ice_hwkm_res;
#endif
	int err;

	if (!(cqhci_readl(cq_host, CQHCI_CAP) & CQHCI_CAP_CS))
		return 0;

	ice_base_res = platform_get_resource_byname(msm_host->pdev, IORESOURCE_MEM,
					   "cqhci_ice");
	if (!ice_base_res) {
		dev_warn(dev, "ICE registers not found\n");
		goto disable;
	}

	if (!qcom_scm_ice_available()) {
		dev_warn(dev, "ICE SCM interface not found\n");
		goto disable;
	}

	msm_host->ice_mem = devm_ioremap_resource(dev, ice_base_res);
	if (IS_ERR(msm_host->ice_mem)) {
		err = PTR_ERR(msm_host->ice_mem);
		dev_err(dev, "Failed to map ICE registers; err=%d\n", err);
		return err;
	}
	cq_host->ice_mmio = msm_host->ice_mem;

#if IS_ENABLED(CONFIG_QTI_HW_KEY_MANAGER)
	ice_hwkm_res = platform_get_resource_byname(msm_host->pdev,
						    IORESOURCE_MEM,
						    "cqhci_ice_hwkm");
	if (!ice_hwkm_res) {
		dev_warn(dev, "ICE HWKM registers not found\n");
		goto disable;
	}
	msm_host->ice_hwkm_mem = devm_ioremap_resource(dev, ice_hwkm_res);
	if (IS_ERR(msm_host->ice_hwkm_mem)) {
		err = PTR_ERR(msm_host->ice_hwkm_mem);
		dev_err(dev, "Failed to map ICE HWKM registers; err=%d\n", err);
		return err;
	}
	cq_host->ice_hwkm_mmio = msm_host->ice_hwkm_mem;
#endif

	if (!sdhci_msm_ice_supported(msm_host))
		goto disable;

	mmc->caps2 |= MMC_CAP2_CRYPTO;
	return 0;

disable:
	dev_warn(dev, "Disabling inline encryption support\n");
	return 0;
}

static void sdhci_msm_ice_low_power_mode_enable(struct sdhci_msm_host *msm_host)
{
	u32 regval;

	regval = sdhci_msm_ice_readl(msm_host, QCOM_ICE_REG_ADVANCED_CONTROL);
	/*
	 * Enable low power mode sequence
	 * [0]-0, [1]-0, [2]-0, [3]-E, [4]-0, [5]-0, [6]-0, [7]-0
	 */
	regval |= 0x7000;
	sdhci_msm_ice_writel(msm_host, regval, QCOM_ICE_REG_ADVANCED_CONTROL);
}

static void sdhci_msm_ice_optimization_enable(struct sdhci_msm_host *msm_host)
{
	u32 regval;

	/* ICE Optimizations Enable Sequence */
	regval = sdhci_msm_ice_readl(msm_host, QCOM_ICE_REG_ADVANCED_CONTROL);
	regval |= 0xD807100;
	/* ICE HPG requires delay before writing */
	udelay(5);
	sdhci_msm_ice_writel(msm_host, regval, QCOM_ICE_REG_ADVANCED_CONTROL);
	udelay(5);
}

/*
 * Wait until the ICE BIST (built-in self-test) has completed.
 *
 * This may be necessary before ICE can be used.
 *
 * Note that we don't really care whether the BIST passed or failed; we really
 * just want to make sure that it isn't still running.  This is because (a) the
 * BIST is a FIPS compliance thing that never fails in practice, (b) ICE is
 * documented to reject crypto requests if the BIST fails, so we needn't do it
 * in software too, and (c) properly testing storage encryption requires testing
 * the full storage stack anyway, and not relying on hardware-level self-tests.
 */
static int sdhci_msm_ice_wait_bist_status(struct sdhci_msm_host *msm_host)
{
	u32 regval;
	int err;

	err = readl_poll_timeout(msm_host->ice_mem + QCOM_ICE_REG_BIST_STATUS,
				 regval, !(regval & QCOM_ICE_BIST_STATUS_MASK),
				 50, 5000);
	if (err)
		dev_err(mmc_dev(msm_host->mmc),
			"Timed out waiting for ICE self-test to complete\n");
	return err;
}

static void sdhci_msm_ice_enable(struct sdhci_msm_host *msm_host)
{
	if (!(msm_host->mmc->caps2 & MMC_CAP2_CRYPTO))
		return;
	sdhci_msm_ice_low_power_mode_enable(msm_host);
	sdhci_msm_ice_optimization_enable(msm_host);
	sdhci_msm_ice_wait_bist_status(msm_host);
}

static int __maybe_unused sdhci_msm_ice_resume(struct sdhci_msm_host *msm_host)
{
	if (!(msm_host->mmc->caps2 & MMC_CAP2_CRYPTO))
		return 0;
	return sdhci_msm_ice_wait_bist_status(msm_host);
}

/*
 * Program a key into a QC ICE keyslot, or evict a keyslot.  QC ICE requires
 * vendor-specific SCM calls for this; it doesn't support the standard way.
 */
static int sdhci_msm_program_key(struct cqhci_host *cq_host,
				 const union cqhci_crypto_cfg_entry *cfg,
				 int slot)
{
	struct device *dev = mmc_dev(cq_host->mmc);
	union cqhci_crypto_cap_entry cap;
	union {
		u8 bytes[AES_256_XTS_KEY_SIZE];
		u32 words[AES_256_XTS_KEY_SIZE / sizeof(u32)];
	} key;
	int i;
	int err;
	struct qtee_shm shm;

	err = qtee_shmbridge_allocate_shm(AES_256_XTS_KEY_SIZE, &shm);
	if (err)
		return -ENOMEM;

	if (!(cfg->config_enable & CQHCI_CRYPTO_CONFIGURATION_ENABLE))
		return qcom_scm_ice_invalidate_key(slot);

	/* Only AES-256-XTS has been tested so far. */
	cap = cq_host->crypto_cap_array[cfg->crypto_cap_idx];
	if (cap.algorithm_id != CQHCI_CRYPTO_ALG_AES_XTS ||
	    cap.key_size != CQHCI_CRYPTO_KEY_SIZE_256) {
		dev_err_ratelimited(dev,
				    "Unhandled crypto capability; algorithm_id=%d, key_size=%d\n",
				    cap.algorithm_id, cap.key_size);
		return -EINVAL;
	}

	memcpy(key.bytes, cfg->crypto_key, AES_256_XTS_KEY_SIZE);

	/*
	 * The SCM call byte-swaps the 32-bit words of the key.  So we have to
	 * do the same, in order for the final key be correct.
	 */
	for (i = 0; i < ARRAY_SIZE(key.words); i++)
		__cpu_to_be32s(&key.words[i]);

	memcpy(shm.vaddr, key.bytes, AES_256_XTS_KEY_SIZE);
	qtee_shmbridge_flush_shm_buf(&shm);

	err = qcom_scm_config_set_ice_key(slot, shm.paddr,
					AES_256_XTS_KEY_SIZE,
					QCOM_SCM_ICE_CIPHER_AES_256_XTS,
					cfg->data_unit_size, SDCC_CE);
	if (err)
		pr_err("%s:SCM call Error: 0x%x slot %d\n",
				__func__, err, slot);

	qtee_shmbridge_inv_shm_buf(&shm);
	qtee_shmbridge_free_shm(&shm);
	memzero_explicit(&key, sizeof(key));
	return err;
}

void sdhci_msm_ice_disable(struct sdhci_msm_host *msm_host)
{
	if (!(msm_host->mmc->caps2 & MMC_CAP2_CRYPTO))
		return;
#if IS_ENABLED(CONFIG_MMC_CRYPTO_QTI)
	crypto_qti_disable();
#endif
}
#else /* CONFIG_MMC_CRYPTO */
static inline struct clk *sdhci_msm_ice_get_clk(struct device *dev)
{
	return NULL;
}

static inline int sdhci_msm_ice_init(struct sdhci_msm_host *msm_host,
				     struct cqhci_host *cq_host)
{
	return 0;
}

static inline void sdhci_msm_ice_enable(struct sdhci_msm_host *msm_host)
{
}

static inline int __maybe_unused
sdhci_msm_ice_resume(struct sdhci_msm_host *msm_host)
{
	return 0;
}

void sdhci_msm_ice_disable(struct sdhci_msm_host *msm_host)
{
	return 0;
}
#endif /* !CONFIG_MMC_CRYPTO */

/*****************************************************************************\
 *                                                                           *
 * MSM Command Queue Engine (CQE)                                            *
 *                                                                           *
\*****************************************************************************/

static void sdhci_msm_log_irq(struct sdhci_host *host, u32 intmask)
{
	struct sdhci_pltfm_host *pltfm_host = sdhci_priv(host);
	struct sdhci_msm_host *msm_host = sdhci_pltfm_priv(pltfm_host);

	sdhci_msm_log_str(msm_host, "intmask: 0x%x\n", intmask);
}

static u32 sdhci_msm_cqe_irq(struct sdhci_host *host, u32 intmask)
{
	int cmd_error = 0;
	int data_error = 0;

	sdhci_msm_log_irq(host, intmask);

	if (!sdhci_cqe_irq(host, intmask, &cmd_error, &data_error))
		return intmask;

	cqhci_irq(host->mmc, intmask, cmd_error, data_error);
	return 0;
}

static void sdhci_msm_cqe_enable(struct mmc_host *mmc)
{
	struct sdhci_host *host = mmc_priv(mmc);
	struct sdhci_pltfm_host *pltfm_host = sdhci_priv(host);
	struct sdhci_msm_host *msm_host = sdhci_pltfm_priv(pltfm_host);

	sdhci_cqe_enable(mmc);
	sdhci_msm_ice_enable(msm_host);
}

static void sdhci_msm_cqe_disable(struct mmc_host *mmc, bool recovery)
{
	struct sdhci_host *host = mmc_priv(mmc);
	unsigned long flags;
	u32 ctrl;

	/*
	 * When CQE is halted, the legacy SDHCI path operates only
	 * on 16-byte descriptors in 64bit mode.
	 */
	if (host->flags & SDHCI_USE_64_BIT_DMA)
		host->desc_sz = 16;

	spin_lock_irqsave(&host->lock, flags);

	/*
	 * During CQE command transfers, command complete bit gets latched.
	 * So s/w should clear command complete interrupt status when CQE is
	 * either halted or disabled. Otherwise unexpected SDCHI legacy
	 * interrupt gets triggered when CQE is halted/disabled.
	 */
	ctrl = sdhci_readl(host, SDHCI_INT_ENABLE);
	ctrl |= SDHCI_INT_RESPONSE;
	sdhci_writel(host,  ctrl, SDHCI_INT_ENABLE);
	sdhci_writel(host, SDHCI_INT_RESPONSE, SDHCI_INT_STATUS);

	spin_unlock_irqrestore(&host->lock, flags);

	sdhci_cqe_disable(mmc, recovery);
}

static void sdhci_msm_set_timeout(struct sdhci_host *host, struct mmc_command *cmd)
{
	u32 count, start = 15;

	/*
	 * Qcom SoC hardware data timeout value was calculated
	 * using 4 * MCLK * 2^(count + 13). where MCLK = 1 / host->clock.
	 */

	host->timeout_clk = host->mmc->actual_clock ?
				host->mmc->actual_clock / 1000 :
				host->clock / 1000;
	host->timeout_clk /= 4;

	__sdhci_set_timeout(host, cmd);
	count = sdhci_readb(host, SDHCI_TIMEOUT_CONTROL);

	/*
	 * Update software timeout value if its value is less than hardware data
	 * timeout value.
	 */
	if (cmd && cmd->data && host->clock > 400000 &&
	    host->clock <= 50000000 &&
	    ((1 << (count + start)) > (10 * host->clock)))
		host->data_timeout = 22LL * NSEC_PER_SEC;
}

void sdhci_msm_cqe_sdhci_dumpregs(struct mmc_host *mmc)
{
	struct sdhci_host *host = mmc_priv(mmc);

	sdhci_dumpregs(host);
}

static const struct cqhci_host_ops sdhci_msm_cqhci_ops = {
	.enable		= sdhci_msm_cqe_enable,
	.disable	= sdhci_msm_cqe_disable,
#ifdef CONFIG_MMC_CRYPTO
	.program_key	= sdhci_msm_program_key,
#endif
	.dumpregs		= sdhci_msm_cqe_sdhci_dumpregs,
};

static int sdhci_msm_cqe_add_host(struct sdhci_host *host,
				struct platform_device *pdev)
{
	struct sdhci_pltfm_host *pltfm_host = sdhci_priv(host);
	struct sdhci_msm_host *msm_host = sdhci_pltfm_priv(pltfm_host);
	struct cqhci_host *cq_host;
	bool dma64;
	u32 cqcfg;
	int ret;

	/*
	 * When CQE is halted, SDHC operates only on 16byte ADMA descriptors.
	 * So ensure ADMA table is allocated for 16byte descriptors.
	 */
	if (host->caps & SDHCI_CAN_64BIT)
		host->alloc_desc_sz = 16;

	ret = sdhci_setup_host(host);
	if (ret)
		return ret;

	cq_host = cqhci_pltfm_init(pdev);
	if (IS_ERR(cq_host)) {
		ret = PTR_ERR(cq_host);
		dev_err(&pdev->dev, "cqhci-pltfm init: failed: %d\n", ret);
		goto cleanup;
	}

	msm_host->mmc->caps2 |= MMC_CAP2_CQE | MMC_CAP2_CQE_DCMD;
	cq_host->ops = &sdhci_msm_cqhci_ops;
	msm_host->cq_host = cq_host;
	/* TODO: Needs Upstreaming */
	/* cq_host->offset_changed = msm_host->cqhci_offset_changed; */

	dma64 = host->flags & SDHCI_USE_64_BIT_DMA;

	ret = sdhci_msm_ice_init(msm_host, cq_host);
	if (ret)
		goto cleanup;

	ret = cqhci_init(cq_host, host->mmc, dma64);
	if (ret) {
		dev_err(&pdev->dev, "%s: CQE init: failed (%d)\n",
				mmc_hostname(host->mmc), ret);
		goto cleanup;
	}

	/* Disable cqe reset due to cqe enable signal */
	cqcfg = cqhci_readl(cq_host, CQHCI_VENDOR_CFG1);
	cqcfg |= CQHCI_VENDOR_DIS_RST_ON_CQ_EN;
	cqhci_writel(cq_host, cqcfg, CQHCI_VENDOR_CFG1);

	/*
	 * SDHC expects 12byte ADMA descriptors till CQE is enabled.
	 * So limit desc_sz to 12 so that the data commands that are sent
	 * during card initialization (before CQE gets enabled) would
	 * get executed without any issues.
	 */
	if (host->flags & SDHCI_USE_64_BIT_DMA)
		host->desc_sz = 12;

	ret = __sdhci_add_host(host);
	if (ret)
		goto cleanup;

	dev_info(&pdev->dev, "%s: CQE init: success\n",
			mmc_hostname(host->mmc));
	return ret;

cleanup:
	sdhci_cleanup_host(host);
	return ret;
}

static void sdhci_msm_registers_save(struct sdhci_host *host)
{
	struct sdhci_pltfm_host *pltfm_host = sdhci_priv(host);
	struct sdhci_msm_host *msm_host = sdhci_pltfm_priv(pltfm_host);
	const struct sdhci_msm_offset *msm_offset = msm_host->offset;
	struct cqhci_host *cq_host = host->mmc->cqe_private;

	if (!msm_host->regs_restore.is_supported &&
			!msm_host->reg_store)
		return;

	msm_host->regs_restore.vendor_func = readl_relaxed(host->ioaddr +
		msm_offset->core_vendor_spec);
	msm_host->regs_restore.vendor_pwrctl_mask =
		readl_relaxed(host->ioaddr +
		msm_offset->core_pwrctl_mask);
	msm_host->regs_restore.vendor_func2 =
		readl_relaxed(host->ioaddr +
		msm_offset->core_vendor_spec_func2);
	msm_host->regs_restore.vendor_func3 =
		readl_relaxed(host->ioaddr +
		msm_offset->core_vendor_spec3);
	msm_host->regs_restore.hc_2c_2e =
		sdhci_readl(host, SDHCI_CLOCK_CONTROL);
	msm_host->regs_restore.hc_3c_3e =
		sdhci_readl(host, SDHCI_AUTO_CMD_STATUS);
	msm_host->regs_restore.vendor_pwrctl_ctl =
		readl_relaxed(host->ioaddr +
		msm_offset->core_pwrctl_ctl);
	msm_host->regs_restore.hc_38_3a =
		sdhci_readl(host, SDHCI_SIGNAL_ENABLE);
	msm_host->regs_restore.hc_34_36 =
		sdhci_readl(host, SDHCI_INT_ENABLE);
	msm_host->regs_restore.hc_28_2a =
		sdhci_readl(host, SDHCI_HOST_CONTROL);
	msm_host->regs_restore.vendor_caps_0 =
		readl_relaxed(host->ioaddr +
		msm_offset->core_vendor_spec_capabilities0);
	msm_host->regs_restore.hc_caps_1 =
		sdhci_readl(host, SDHCI_CAPABILITIES_1);
	msm_host->regs_restore.testbus_config = readl_relaxed(host->ioaddr +
		msm_offset->core_testbus_config);
	msm_host->regs_restore.dll_config = readl_relaxed(host->ioaddr +
		msm_offset->core_dll_config);
	msm_host->regs_restore.dll_config2 = readl_relaxed(host->ioaddr +
		msm_offset->core_dll_config_2);
	msm_host->regs_restore.dll_config = readl_relaxed(host->ioaddr +
		msm_offset->core_dll_config);
	msm_host->regs_restore.dll_config2 = readl_relaxed(host->ioaddr +
		msm_offset->core_dll_config_2);
	msm_host->regs_restore.dll_config3 = readl_relaxed(host->ioaddr +
		msm_offset->core_dll_config_3);
	msm_host->regs_restore.dll_usr_ctl = readl_relaxed(host->ioaddr +
		msm_offset->core_dll_usr_ctl);
	if (cq_host)
		msm_host->cqe_regs.cqe_vendor_cfg1 =
			cqhci_readl(cq_host, CQHCI_VENDOR_CFG1);

	msm_host->regs_restore.is_valid = true;

	pr_debug("%s: %s: registers saved. PWRCTL_MASK = 0x%x\n",
		mmc_hostname(host->mmc), __func__,
		readl_relaxed(host->ioaddr +
			msm_offset->core_pwrctl_mask));

	sdhci_msm_log_str(msm_host, "Registers saved\n");
}

static void sdhci_msm_registers_restore(struct sdhci_host *host)
{
	struct sdhci_pltfm_host *pltfm_host = sdhci_priv(host);
	struct sdhci_msm_host *msm_host = sdhci_pltfm_priv(pltfm_host);
	const struct sdhci_msm_offset *msm_offset = msm_host->offset;
	u32 irq_status;
	struct mmc_ios ios = host->mmc->ios;
	struct cqhci_host *cq_host = host->mmc->cqe_private;

	if ((!msm_host->regs_restore.is_supported ||
		!msm_host->regs_restore.is_valid) &&
		!msm_host->reg_store)
		return;

	writel_relaxed(0, host->ioaddr + msm_offset->core_pwrctl_mask);
	writel_relaxed(msm_host->regs_restore.vendor_func, host->ioaddr +
			msm_offset->core_vendor_spec);
	writel_relaxed(msm_host->regs_restore.vendor_func2,
			host->ioaddr +
			msm_offset->core_vendor_spec_func2);
	writel_relaxed(msm_host->regs_restore.vendor_func3,
			host->ioaddr +
			msm_offset->core_vendor_spec3);
	sdhci_writel(host, msm_host->regs_restore.hc_2c_2e,
			SDHCI_CLOCK_CONTROL);
	sdhci_writel(host, msm_host->regs_restore.hc_3c_3e,
			SDHCI_AUTO_CMD_STATUS);
	sdhci_writel(host, msm_host->regs_restore.hc_38_3a,
			SDHCI_SIGNAL_ENABLE);
	sdhci_writel(host, msm_host->regs_restore.hc_34_36,
			SDHCI_INT_ENABLE);
	sdhci_writel(host, msm_host->regs_restore.hc_28_2a,
			SDHCI_HOST_CONTROL);
	writel_relaxed(msm_host->regs_restore.vendor_caps_0,
			host->ioaddr +
			msm_offset->core_vendor_spec_capabilities0);
	sdhci_writel(host, msm_host->regs_restore.hc_caps_1,
			SDHCI_CAPABILITIES_1);
	writel_relaxed(msm_host->regs_restore.testbus_config, host->ioaddr +
			msm_offset->core_testbus_config);
	msm_host->regs_restore.is_valid = false;

	/*
	 * Clear the PWRCTL_STATUS register.
	 * There is a rare HW scenario where the first clear pulse could be
	 * lost when actual reset and clear/read of status register is
	 * happening at a time. Hence, retry for at least 10 times to make
	 * sure status register is cleared. Otherwise, this will result in
	 * a spurious power IRQ resulting in system instability.
	 */
	irq_status = msm_host_readl(msm_host, host,
			msm_offset->core_pwrctl_status);

	irq_status &= INT_MASK;
	sdhci_msm_clear_pwrctl_status(host, irq_status);

	writel_relaxed(msm_host->regs_restore.vendor_pwrctl_ctl,
			host->ioaddr + msm_offset->core_pwrctl_ctl);
	writel_relaxed(msm_host->regs_restore.vendor_pwrctl_mask,
			host->ioaddr + msm_offset->core_pwrctl_mask);

	if (cq_host)
		cqhci_writel(cq_host, msm_host->cqe_regs.cqe_vendor_cfg1,
				CQHCI_VENDOR_CFG1);

	if (((ios.timing == MMC_TIMING_MMC_HS400) ||
			(ios.timing == MMC_TIMING_MMC_HS200) ||
			(ios.timing == MMC_TIMING_UHS_SDR104))
			&& (ios.clock > CORE_FREQ_100MHZ)) {
		writel_relaxed(msm_host->regs_restore.dll_config2,
			host->ioaddr + msm_offset->core_dll_config_2);
		writel_relaxed(msm_host->regs_restore.dll_config3,
			host->ioaddr + msm_offset->core_dll_config_3);
		writel_relaxed(msm_host->regs_restore.dll_usr_ctl,
			host->ioaddr + msm_offset->core_dll_usr_ctl);
		writel_relaxed(msm_host->regs_restore.dll_config &
			~(CORE_DLL_RST | CORE_DLL_PDN),
			host->ioaddr + msm_offset->core_dll_config);

		msm_init_cm_dll(host, DLL_INIT_FROM_CX_COLLAPSE_EXIT);
		msm_config_cm_dll_phase(host, msm_host->saved_tuning_phase);
	}

	pr_debug("%s: %s: registers restored. PWRCTL_MASK = 0x%x\n",
		mmc_hostname(host->mmc), __func__,
		readl_relaxed(host->ioaddr +
			msm_offset->core_pwrctl_mask));

	sdhci_msm_log_str(msm_host, "Registers restored\n");
}

/*
 * Platform specific register write functions. This is so that, if any
 * register write needs to be followed up by platform specific actions,
 * they can be added here. These functions can go to sleep when writes
 * to certain registers are done.
 * These functions are relying on sdhci_set_ios not using spinlock.
 */
static int __sdhci_msm_check_write(struct sdhci_host *host, u16 val, int reg)
{
	struct sdhci_pltfm_host *pltfm_host = sdhci_priv(host);
	struct sdhci_msm_host *msm_host = sdhci_pltfm_priv(pltfm_host);
	u32 req_type = 0;

	switch (reg) {
	case SDHCI_HOST_CONTROL2:
		req_type = (val & SDHCI_CTRL_VDD_180) ? REQ_IO_LOW :
			REQ_IO_HIGH;
		break;
	case SDHCI_SOFTWARE_RESET:
		if (host->pwr && (val & SDHCI_RESET_ALL))
			req_type = REQ_BUS_OFF;
		break;
	case SDHCI_POWER_CONTROL:
		req_type = !val ? REQ_BUS_OFF : REQ_BUS_ON;
		break;
	case SDHCI_TRANSFER_MODE:
		msm_host->transfer_mode = val;
		break;
	case SDHCI_COMMAND:
		/*
		 * If a command does not have CRC field in its response, as per
		 * design, host controller shall clear the CRC error flag for
		 * it, which takes 3 MCLK's, i.e. 7.5us in the case of 400KHz.
		 * The next command, which requires CRC check to its response,
		 * should be sent after the CRC error flag of previous command
		 * gets cleaned.
		 */
		if ((val & SDHCI_CMD_CRC) &&
		    (msm_host->last_cmd & SDHCI_CMD_FLAGS_MASK) &&
		    !(msm_host->last_cmd & SDHCI_CMD_CRC))
			udelay(8);
		msm_host->last_cmd = val;
		if (!msm_host->use_cdr)
			break;
		if ((msm_host->transfer_mode & SDHCI_TRNS_READ) &&
		    SDHCI_GET_CMD(val) != MMC_SEND_TUNING_BLOCK_HS200 &&
		    SDHCI_GET_CMD(val) != MMC_SEND_TUNING_BLOCK)
			sdhci_msm_set_cdr(host, true);
		else
			sdhci_msm_set_cdr(host, false);
		break;
	}

	if (req_type) {
		msm_host->pwr_irq_flag = 0;
		/*
		 * Since this register write may trigger a power irq, ensure
		 * all previous register writes are complete by this point.
		 */
		mb();
	}
	return req_type;
}

/* This function may sleep*/
static void sdhci_msm_writew(struct sdhci_host *host, u16 val, int reg)
{
	u32 req_type = 0;

	req_type = __sdhci_msm_check_write(host, val, reg);
	writew_relaxed(val, host->ioaddr + reg);

	if (req_type)
		sdhci_msm_check_power_status(host, req_type);
}

/* This function may sleep*/
static void sdhci_msm_writeb(struct sdhci_host *host, u8 val, int reg)
{
	u32 req_type = 0;

	req_type = __sdhci_msm_check_write(host, val, reg);

	writeb_relaxed(val, host->ioaddr + reg);

	if (req_type)
		sdhci_msm_check_power_status(host, req_type);
}

static void sdhci_msm_set_regulator_caps(struct sdhci_msm_host *msm_host)
{
	struct mmc_host *mmc = msm_host->mmc;
	struct regulator *supply = mmc->supply.vqmmc;
	u32 caps = 0, config;
	struct sdhci_host *host = mmc_priv(mmc);
	const struct sdhci_msm_offset *msm_offset = msm_host->offset;

	if (!IS_ERR(mmc->supply.vqmmc)) {
		if (regulator_is_supported_voltage(supply, 1700000, 1950000))
			caps |= CORE_1_8V_SUPPORT;
		if (regulator_is_supported_voltage(supply, 2700000, 3600000))
			caps |= CORE_3_0V_SUPPORT;

		if (!caps)
			pr_warn("%s: 1.8/3V not supported for vqmmc\n",
					mmc_hostname(mmc));
	}

	if (caps) {
		/*
		 * Set the PAD_PWR_SWITCH_EN bit so that the PAD_PWR_SWITCH
		 * bit can be used as required later on.
		 */
		u32 io_level = msm_host->curr_io_level;

		config = readl_relaxed(host->ioaddr +
				msm_offset->core_vendor_spec);
		config |= CORE_IO_PAD_PWR_SWITCH_EN;

		if ((io_level & REQ_IO_HIGH) && (caps &	CORE_3_0V_SUPPORT))
			config &= ~CORE_IO_PAD_PWR_SWITCH;
		else if ((io_level & REQ_IO_LOW) || (caps & CORE_1_8V_SUPPORT))
			config |= CORE_IO_PAD_PWR_SWITCH;

		writel_relaxed(config,
				host->ioaddr + msm_offset->core_vendor_spec);
	}
	msm_host->caps_0 |= caps;
	pr_debug("%s: supported caps: 0x%08x\n", mmc_hostname(mmc), caps);
}

static int sdhci_msm_dt_get_array(struct device *dev, const char *prop_name,
				 u32 **bw_vecs, int *len, u32 size)
{
	int ret = 0;
	struct device_node *np = dev->of_node;
	size_t sz;
	u32 *arr = NULL;

	if (!of_get_property(np, prop_name, len)) {
		ret = -EINVAL;
		goto out;
	}
	sz = *len = *len / sizeof(*arr);
	if (sz <= 0 || (size > 0 && (sz > size))) {
		dev_err(dev, "%s invalid size\n", prop_name);
		ret = -EINVAL;
		goto out;
	}

	arr = devm_kzalloc(dev, sz * sizeof(*arr), GFP_KERNEL);
	if (!arr) {
		ret = -ENOMEM;
		goto out;
	}

	ret = of_property_read_u32_array(np, prop_name, arr, sz);
	if (ret < 0) {
		dev_err(dev, "%s failed reading array %d\n", prop_name, ret);
		goto out;
	}
	*bw_vecs = arr;
out:
	if (ret)
		*len = 0;
	return ret;
}

/* Returns required bandwidth in Bytes per Sec */
static unsigned long sdhci_get_bw_required(struct sdhci_host *host,
					struct mmc_ios *ios)
{
	unsigned long bw;
	struct sdhci_pltfm_host *pltfm_host = sdhci_priv(host);
	struct sdhci_msm_host *msm_host = sdhci_pltfm_priv(pltfm_host);

	bw = msm_host->clk_rate;

	if (ios->bus_width == MMC_BUS_WIDTH_4)
		bw /= 2;
	else if (ios->bus_width == MMC_BUS_WIDTH_1)
		bw /= 8;

	return bw;
}

static int sdhci_msm_bus_get_vote_for_bw(struct sdhci_msm_host *host,
					   unsigned int bw)
{
	struct sdhci_msm_bus_vote_data *bvd = host->bus_vote_data;

	const unsigned int *table = bvd->bw_vecs;
	unsigned int size = bvd->bw_vecs_size;
	int i;

	for (i = 0; i < size; i++) {
		if (bw <= table[i])
			return i;
	}

	return i - 1;
}

/*
 * Caller of this function should ensure that msm bus client
 * handle is not null.
 */
static inline int sdhci_msm_bus_set_vote(struct sdhci_msm_host *msm_host,
					     int vote)
{
	struct sdhci_host *host =  platform_get_drvdata(msm_host->pdev);
	struct sdhci_msm_bus_vote_data *bvd = msm_host->bus_vote_data;
	struct msm_bus_path *usecase = bvd->usecase;
	struct msm_bus_vectors *vec = usecase[vote].vec;
	int ddr_rc, cpu_rc;

	if (vote == bvd->curr_vote)
		return 0;

	pr_debug("%s: vote:%d sdhc_ddr ab:%llu ib:%llu cpu_sdhc ab:%llu ib:%llu\n",
			mmc_hostname(host->mmc), vote, vec[0].ab,
			vec[0].ib, vec[1].ab, vec[1].ib);
	ddr_rc = icc_set_bw(bvd->sdhc_ddr, vec[0].ab, vec[0].ib);
	cpu_rc = icc_set_bw(bvd->cpu_sdhc, vec[1].ab, vec[1].ib);
	if (ddr_rc || cpu_rc) {
		pr_err("%s: icc_set() failed\n",
			mmc_hostname(host->mmc));
		goto out;
	}
	bvd->curr_vote = vote;
out:
	return cpu_rc;
}

/*
 * This function cancels any scheduled delayed work and sets the bus
 * vote based on bw (bandwidth) argument.
 */
static void sdhci_msm_bus_get_and_set_vote(struct sdhci_host *host,
						unsigned int bw)
{
	int vote;
	struct sdhci_pltfm_host *pltfm_host = sdhci_priv(host);
	struct sdhci_msm_host *msm_host = sdhci_pltfm_priv(pltfm_host);

	if (!msm_host->bus_vote_data ||
		!msm_host->bus_vote_data->sdhc_ddr ||
		!msm_host->bus_vote_data->cpu_sdhc)
		return;
	vote = sdhci_msm_bus_get_vote_for_bw(msm_host, bw);
	sdhci_msm_bus_set_vote(msm_host, vote);
}

static struct sdhci_msm_bus_vote_data *sdhci_msm_get_bus_vote_data(struct device
				       *dev, struct sdhci_msm_host *host)

{
	struct platform_device *pdev = to_platform_device(dev);
	struct device_node *of_node = dev->of_node;
	struct sdhci_msm_bus_vote_data *bvd = NULL;
	struct msm_bus_path *usecase = NULL;
	int ret = 0, i = 0, j, num_paths, len;
	const u32 *vec_arr = NULL;

	if (!pdev) {
		dev_err(dev, "Null platform device!\n");
		return NULL;
	}

	bvd = devm_kzalloc(dev, sizeof(*bvd), GFP_KERNEL);
	if (!bvd)
		return bvd;

	ret = sdhci_msm_dt_get_array(dev, "qcom,bus-bw-vectors-bps",
				&bvd->bw_vecs, &bvd->bw_vecs_size, 0);
	if (ret) {
		if (ret == -EINVAL) {
			dev_dbg(dev, "No dt property of bus bw. voting defined!\n");
			dev_dbg(dev, "Skipping Bus BW voting now!!\n");
			host->skip_bus_bw_voting = true;
		}
		goto out;
	}

	ret = of_property_read_string(of_node, "qcom,msm-bus,name",
					&bvd->name);
	if (ret) {
		dev_err(dev, "Bus name missing err:(%d)\n", ret);
		goto out;
	}

	ret = of_property_read_u32(of_node, "qcom,msm-bus,num-cases",
		&bvd->num_usecase);
	if (ret) {
		dev_err(dev, "num-usecases not found err:(%d)\n", ret);
		goto out;
	}

	usecase = devm_kzalloc(dev, (sizeof(struct msm_bus_path) *
				   bvd->num_usecase), GFP_KERNEL);
	if (!usecase)
		goto out;

	ret = of_property_read_u32(of_node, "qcom,msm-bus,num-paths",
				   &num_paths);
	if (ret) {
		dev_err(dev, "num_paths not found err:(%d)\n", ret);
		goto out;
	}

	vec_arr = of_get_property(of_node, "qcom,msm-bus,vectors-KBps", &len);
	if (!vec_arr) {
		dev_err(dev, "Vector array not found\n");
		goto out;
	}

	for (i = 0; i < bvd->num_usecase; i++) {
		usecase[i].num_paths = num_paths;
		usecase[i].vec = devm_kcalloc(dev, num_paths,
					      sizeof(struct msm_bus_vectors),
					      GFP_KERNEL);
		if (!usecase[i].vec)
			goto out;
		for (j = 0; j < num_paths; j++) {
			int idx = ((i * num_paths) + j) * 2;

			usecase[i].vec[j].ab = (u64)
				be32_to_cpu(vec_arr[idx]);
			usecase[i].vec[j].ib = (u64)
				be32_to_cpu(vec_arr[idx + 1]);
		}
	}

	bvd->usecase = usecase;
	return bvd;
out:
	bvd = NULL;
	return bvd;
}

static int sdhci_msm_bus_register(struct sdhci_msm_host *host,
				struct platform_device *pdev)
{
	struct sdhci_msm_bus_vote_data *bsd;
	struct device *dev = &pdev->dev;
	int ret = 0;

	bsd = sdhci_msm_get_bus_vote_data(dev, host);
	if (!bsd) {
		dev_err(&pdev->dev, "Failed to get bus_scale data\n");
		return -EINVAL;
	}
	host->bus_vote_data = bsd;

	bsd->sdhc_ddr = of_icc_get(&pdev->dev, "sdhc-ddr");
	if (IS_ERR_OR_NULL(bsd->sdhc_ddr)) {
		dev_err(&pdev->dev, "(%ld): failed getting %s path\n",
			PTR_ERR(bsd->sdhc_ddr), "sdhc-ddr");
		ret = PTR_ERR(bsd->sdhc_ddr);
		bsd->sdhc_ddr = NULL;
		return ret;
	}

	bsd->cpu_sdhc = of_icc_get(&pdev->dev, "cpu-sdhc");
	if (IS_ERR_OR_NULL(bsd->cpu_sdhc)) {
		dev_err(&pdev->dev, "(%ld): failed getting %s path\n",
			PTR_ERR(bsd->cpu_sdhc), "cpu-sdhc");
		ret = PTR_ERR(bsd->cpu_sdhc);
		bsd->cpu_sdhc = NULL;
		return ret;
	}

	return ret;
}

static void sdhci_msm_bus_unregister(struct device *dev,
				struct sdhci_msm_host *host)
{
	struct sdhci_msm_bus_vote_data *bsd = host->bus_vote_data;

	icc_put(bsd->sdhc_ddr);
	icc_put(bsd->cpu_sdhc);
}

static void sdhci_msm_bus_voting(struct sdhci_host *host, bool enable)
{
	struct mmc_ios *ios = &host->mmc->ios;
	unsigned int bw;

	if (enable) {
		bw = sdhci_get_bw_required(host, ios);
		sdhci_msm_bus_get_and_set_vote(host, bw);
	} else
		sdhci_msm_bus_get_and_set_vote(host, 0);
}

static void sdhci_msm_reset(struct sdhci_host *host, u8 mask)
{
	if ((host->mmc->caps2 & MMC_CAP2_CQE) && (mask & SDHCI_RESET_ALL))
		cqhci_deactivate(host->mmc);
	sdhci_reset(host, mask);
}

static int sdhci_msm_register_vreg(struct sdhci_msm_host *msm_host)
{
	int ret;

	ret = mmc_regulator_get_supply(msm_host->mmc);
	if (ret)
		return ret;

	sdhci_msm_set_regulator_caps(msm_host);

	return 0;
}

static int sdhci_msm_start_signal_voltage_switch(struct mmc_host *mmc,
				      struct mmc_ios *ios)
{
	struct sdhci_host *host = mmc_priv(mmc);
	u16 ctrl, status;

	/*
	 * Signal Voltage Switching is only applicable for Host Controllers
	 * v3.00 and above.
	 */
	if (host->version < SDHCI_SPEC_300)
		return 0;

	ctrl = sdhci_readw(host, SDHCI_HOST_CONTROL2);

	switch (ios->signal_voltage) {
	case MMC_SIGNAL_VOLTAGE_330:
		if (!(host->flags & SDHCI_SIGNALING_330))
			return -EINVAL;

		/* Set 1.8V Signal Enable in the Host Control2 register to 0 */
		ctrl &= ~SDHCI_CTRL_VDD_180;
		break;
	case MMC_SIGNAL_VOLTAGE_180:
		if (!(host->flags & SDHCI_SIGNALING_180))
			return -EINVAL;

		/* Enable 1.8V Signal Enable in the Host Control2 register */
		ctrl |= SDHCI_CTRL_VDD_180;
		break;

	default:
		return -EINVAL;
	}

	sdhci_writew(host, ctrl, SDHCI_HOST_CONTROL2);

	/* Wait for 5ms */
	usleep_range(5000, 5500);

	/* regulator output should be stable within 5 ms */
	status = ctrl & SDHCI_CTRL_VDD_180;
	ctrl = sdhci_readw(host, SDHCI_HOST_CONTROL2);
	if ((ctrl & SDHCI_CTRL_VDD_180) == status)
		return 0;

	dev_warn(mmc_dev(mmc), "%s: Regulator output did not became stable\n",
		mmc_hostname(mmc));

	return -EAGAIN;
}

#define MAX_TEST_BUS 60
#define DRIVER_NAME "sdhci_msm"
#define SDHCI_MSM_DUMP(f, x...) \
	pr_err("%s: " DRIVER_NAME ": " f, mmc_hostname(host->mmc), ## x)
#define DRV_NAME "cqhci-host"

static void sdhci_msm_cqe_dump_debug_ram(struct sdhci_host *host)
{
	int i = 0;
	struct sdhci_pltfm_host *pltfm_host = sdhci_priv(host);
	struct sdhci_msm_host *msm_host = sdhci_pltfm_priv(pltfm_host);
	const struct sdhci_msm_offset *msm_offset = msm_host->offset;

	struct cqhci_host *cq_host;
	u32 version;
	u16 minor;
	int offset;

	if (msm_host->cq_host)
		cq_host = msm_host->cq_host;
	else
		return;

	version =  msm_host_readl(msm_host, host,
				 msm_offset->core_mci_version);
	minor = version & CORE_VERSION_TARGET_MASK;

	/* registers offset changed starting from 4.2.0 */
	offset = minor >= SDHCI_MSM_VER_420 ? 0 : 0x48;
	/*
	 * TODO: Needs upstreaming?
	 * if (cq_host->offset_changed)
	 *	offset += CQE_V5_VENDOR_CFG;
	 */
	pr_err("---- Debug RAM dump ----\n");
	pr_err(DRV_NAME ": Debug RAM wrap-around: 0x%08x | Debug RAM overlap: 0x%08x\n",
	       cqhci_readl(cq_host, CQ_CMD_DBG_RAM_WA + offset),
	       cqhci_readl(cq_host, CQ_CMD_DBG_RAM_OL + offset));

	while (i < 16) {
		pr_err(DRV_NAME ": Debug RAM dump [%d]: 0x%08x\n", i,
		       cqhci_readl(cq_host, CQ_CMD_DBG_RAM + offset + (4 * i)));
		i++;
	}
	pr_err("-------------------------\n");
}


static void sdhci_msm_dump_vendor_regs(struct sdhci_host *host)
{
	struct sdhci_pltfm_host *pltfm_host = sdhci_priv(host);
	struct sdhci_msm_host *msm_host = sdhci_pltfm_priv(pltfm_host);
	const struct sdhci_msm_offset *msm_offset = msm_host->offset;

	int tbsel, tbsel2;
	int i, index = 0;
	u32 test_bus_val = 0;
	u32 debug_reg[MAX_TEST_BUS] = {0};

	msm_host->err_occurred = true;

	SDHCI_MSM_DUMP("----------- VENDOR REGISTER DUMP -----------\n");

	if (msm_host->cq_host)
		sdhci_msm_cqe_dump_debug_ram(host);

	SDHCI_MSM_DUMP(
			"Data cnt: 0x%08x | Fifo cnt: 0x%08x | Int sts: 0x%08x\n",
		readl_relaxed(host->ioaddr + msm_offset->core_mci_data_cnt),
		readl_relaxed(host->ioaddr + msm_offset->core_mci_fifo_cnt),
		readl_relaxed(host->ioaddr + msm_offset->core_mci_status));
	SDHCI_MSM_DUMP(
			"DLL sts: 0x%08x | DLL cfg:  0x%08x | DLL cfg2: 0x%08x\n",
		readl_relaxed(host->ioaddr + msm_offset->core_dll_status),
		readl_relaxed(host->ioaddr + msm_offset->core_dll_config),
		readl_relaxed(host->ioaddr + msm_offset->core_dll_config_2));
	SDHCI_MSM_DUMP(
			"DLL cfg3: 0x%08x | DLL usr ctl:  0x%08x | DDR cfg: 0x%08x\n",
		readl_relaxed(host->ioaddr + msm_offset->core_dll_config_3),
		readl_relaxed(host->ioaddr + msm_offset->core_dll_usr_ctl),
		readl_relaxed(host->ioaddr + msm_offset->core_ddr_config));
	SDHCI_MSM_DUMP(
			"SDCC ver: 0x%08x | Vndr adma err : addr0: 0x%08x addr1: 0x%08x\n",
		readl_relaxed(host->ioaddr + msm_offset->core_mci_version),
		readl_relaxed(host->ioaddr +
				msm_offset->core_vendor_spec_adma_err_addr0),
		readl_relaxed(host->ioaddr +
				msm_offset->core_vendor_spec_adma_err_addr1));
	SDHCI_MSM_DUMP(
			"Vndr func: 0x%08x | Vndr func2 : 0x%08x Vndr func3: 0x%08x\n",
		readl_relaxed(host->ioaddr + msm_offset->core_vendor_spec),
		readl_relaxed(host->ioaddr +
			msm_offset->core_vendor_spec_func2),
		readl_relaxed(host->ioaddr + msm_offset->core_vendor_spec3));
	sdhci_msm_dump_pwr_ctrl_regs(host);

	/*
	 * tbsel indicates [2:0] bits and tbsel2 indicates [7:4] bits
	 * of core_testbus_config register.
	 *
	 * To select test bus 0 to 7 use tbsel and to select any test bus
	 * above 7 use (tbsel2 | tbsel) to get the test bus number. For eg,
	 * to select test bus 14, write 0x1E to core_testbus_config register
	 * i.e., tbsel2[7:4] = 0001, tbsel[2:0] = 110.
	 */
	for (tbsel2 = 0; tbsel2 < 7; tbsel2++) {
		for (tbsel = 0; tbsel < 8; tbsel++) {
			if (index >= MAX_TEST_BUS)
				break;
			test_bus_val =
			(tbsel2 << msm_offset->core_testbus_sel2_bit) |
				tbsel | msm_offset->core_testbus_ena;
			writel_relaxed(test_bus_val, host->ioaddr +
				msm_offset->core_testbus_config);
			debug_reg[index++] = readl_relaxed(host->ioaddr +
					msm_offset->core_sdcc_debug_reg);
		}
	}
	for (i = 0; i < MAX_TEST_BUS; i = i + 4)
		SDHCI_MSM_DUMP(
				" Test bus[%d to %d]: 0x%08x 0x%08x 0x%08x 0x%08x\n",
				i, i + 3, debug_reg[i], debug_reg[i+1],
				debug_reg[i+2], debug_reg[i+3]);

	msm_host->dbg_en = false;

	BUG_ON(msm_host->crash_on_err);
}

static const struct sdhci_msm_variant_ops mci_var_ops = {
	.msm_readl_relaxed = sdhci_msm_mci_variant_readl_relaxed,
	.msm_writel_relaxed = sdhci_msm_mci_variant_writel_relaxed,
};

static const struct sdhci_msm_variant_ops v5_var_ops = {
	.msm_readl_relaxed = sdhci_msm_v5_variant_readl_relaxed,
	.msm_writel_relaxed = sdhci_msm_v5_variant_writel_relaxed,
};

static const struct sdhci_msm_variant_info sdhci_msm_mci_var = {
	.var_ops = &mci_var_ops,
	.offset = &sdhci_msm_mci_offset,
};

static const struct sdhci_msm_variant_info sdhci_msm_v5_var = {
	.mci_removed = true,
	.var_ops = &v5_var_ops,
	.offset = &sdhci_msm_v5_offset,
};

static const struct sdhci_msm_variant_info sdm845_sdhci_var = {
	.mci_removed = true,
	.restore_dll_config = true,
	.var_ops = &v5_var_ops,
	.offset = &sdhci_msm_v5_offset,
};

static const struct of_device_id sdhci_msm_dt_match[] = {
	{.compatible = "qcom,sdhci-msm-v4", .data = &sdhci_msm_mci_var},
	{.compatible = "qcom,sdhci-msm-v5", .data = &sdhci_msm_v5_var},
	{.compatible = "qcom,sdm845-sdhci", .data = &sdm845_sdhci_var},
	{},
};

MODULE_DEVICE_TABLE(of, sdhci_msm_dt_match);

static int sdhci_msm_gcc_reset(struct device *dev, struct sdhci_host *host)
{

	struct sdhci_pltfm_host *pltfm_host = sdhci_priv(host);
	struct sdhci_msm_host *msm_host = sdhci_pltfm_priv(pltfm_host);
	struct reset_control *reset = msm_host->core_reset;
	int ret = -EOPNOTSUPP;

	if (!reset)
		return dev_err_probe(dev, ret, "unable to acquire core_reset\n");

	ret = reset_control_assert(reset);
	if (ret)
		return dev_err_probe(dev, ret, "core_reset assert failed\n");

	/*
	 * The hardware requirement for delay between assert/deassert
	 * is at least 3-4 sleep clock (32.7KHz) cycles, which comes to
	 * ~125us (4/32768). To be on the safe side add 200us delay.
	 */
	usleep_range(200, 210);

	ret = reset_control_deassert(reset);
	if (ret)
		return dev_err_probe(dev, ret, "core_reset deassert failed\n");

	usleep_range(200, 210);

	return ret;
}

static void sdhci_msm_hw_reset(struct sdhci_host *host)
{
	struct sdhci_pltfm_host *pltfm_host = sdhci_priv(host);
	struct sdhci_msm_host *msm_host = sdhci_pltfm_priv(pltfm_host);
	struct platform_device *pdev = msm_host->pdev;
	int ret = -EOPNOTSUPP;

	if (!msm_host->core_reset) {
		dev_err(&pdev->dev, "%s: failed, err = %d\n", __func__,
				ret);
		return;
	}

	msm_host->reg_store = true;
	sdhci_msm_registers_save(host);
	if (host->mmc->caps2 & MMC_CAP2_CQE) {
		host->mmc->cqe_ops->cqe_disable(host->mmc);
		host->mmc->cqe_enabled = false;
	}
	sdhci_msm_gcc_reset(&pdev->dev, host);

	sdhci_msm_registers_restore(host);
	msm_host->reg_store = false;

	sdhci_msm_log_str(msm_host, "HW reset done\n");
#if defined(CONFIG_SDC_QTI)
	if (host->mmc->card)
		mmc_power_cycle(host->mmc, host->mmc->card->ocr);
#endif
	return;
}

static const struct sdhci_ops sdhci_msm_ops = {
	.reset = sdhci_msm_reset,
	.set_clock = sdhci_msm_set_clock,
	.get_min_clock = sdhci_msm_get_min_clock,
	.get_max_clock = sdhci_msm_get_max_clock,
	.set_bus_width = sdhci_set_bus_width,
	.set_uhs_signaling = sdhci_msm_set_uhs_signaling,
	.get_max_timeout_count = sdhci_msm_get_max_timeout_count,
	.write_w = sdhci_msm_writew,
	.write_b = sdhci_msm_writeb,
	.irq	= sdhci_msm_cqe_irq,
	.dump_vendor_regs = sdhci_msm_dump_vendor_regs,
	.set_power = sdhci_set_power_noreg,
	.hw_reset = sdhci_msm_hw_reset,
	.set_timeout = sdhci_msm_set_timeout,
};

static const struct sdhci_pltfm_data sdhci_msm_pdata = {
	.quirks = SDHCI_QUIRK_BROKEN_CARD_DETECTION |
		  SDHCI_QUIRK_SINGLE_POWER_WRITE |
		  SDHCI_QUIRK_CAP_CLOCK_BASE_BROKEN |
		  SDHCI_QUIRK_MULTIBLOCK_READ_ACMD12 |
		  SDHCI_QUIRK_NO_ENDATTR_IN_NOPDESC |
		  SDHCI_QUIRK_DATA_TIMEOUT_USES_SDCLK,

	.quirks2 = SDHCI_QUIRK2_PRESET_VALUE_BROKEN,
	.ops = &sdhci_msm_ops,
};

static void sdhci_set_default_hw_caps(struct sdhci_msm_host *msm_host,
		struct sdhci_host *host)
{
	u32 version, caps = 0;
	u16 minor;
	u8 major;
	const struct sdhci_msm_offset *msm_offset =
					sdhci_priv_msm_offset(host);

	version =  msm_host_readl(msm_host, host,
				 msm_offset->core_mci_version);

	major = (version & CORE_VERSION_MAJOR_MASK) >>
			CORE_VERSION_MAJOR_SHIFT;
	minor = version & CORE_VERSION_TARGET_MASK;

	caps = readl_relaxed(host->ioaddr + SDHCI_CAPABILITIES);

	/*
	 * SDCC 5 controller with major version 1, minor version 0x34 and later
	 * with HS 400 mode support will use CM DLL instead of CDC LP 533 DLL.
	 */
	if ((major == 1) && (minor < 0x34))
		msm_host->use_cdclp533 = true;


	if (major == 1 && minor >= 0x42)
		msm_host->use_14lpp_dll_reset = true;

	/* Fake 3.0V support for SDIO devices which requires such voltage */
	if (msm_host->core_3_0v_support) {
		caps |= CORE_3_0V_SUPPORT;
			writel_relaxed((readl_relaxed(host->ioaddr +
			SDHCI_CAPABILITIES) | caps), host->ioaddr +
			msm_offset->core_vendor_spec_capabilities0);
	}

	writel_relaxed(caps, host->ioaddr +
		msm_offset->core_vendor_spec_capabilities0);

	/* keep track of the value in SDHCI_CAPABILITIES */
	msm_host->caps_0 = caps;

	/* 7FF projects with 7nm DLL */
	if ((major == 1) && ((minor == 0x6e) || (minor == 0x71) ||
				(minor == 0x72)))
		msm_host->use_7nm_dll = true;
}

static inline void sdhci_msm_get_of_property(struct platform_device *pdev,
		struct sdhci_host *host)
{
	struct device_node *node = pdev->dev.of_node;
	struct sdhci_pltfm_host *pltfm_host = sdhci_priv(host);
	struct sdhci_msm_host *msm_host = sdhci_pltfm_priv(pltfm_host);

	if (of_property_read_u32(node, "qcom,ddr-config",
				&msm_host->ddr_config))
		msm_host->ddr_config = DDR_CONFIG_POR_VAL;

	of_property_read_u32(node, "qcom,dll-config", &msm_host->dll_config);
}


static void sdhci_msm_clkgate_bus_delayed_work(struct work_struct *work)
{
	struct sdhci_msm_host *msm_host = container_of(work,
			struct sdhci_msm_host, clk_gating_work.work);
	struct sdhci_host *host = mmc_priv(msm_host->mmc);

	sdhci_msm_registers_save(host);
	dev_pm_opp_set_rate(&msm_host->pdev->dev, 0);
	clk_bulk_disable_unprepare(ARRAY_SIZE(msm_host->bulk_clks),
					msm_host->bulk_clks);
	sdhci_msm_log_str(msm_host, "Clocks gated\n");
	sdhci_msm_bus_voting(host, false);
}

/* Find cpu group qos from a given cpu */
static struct qos_cpu_group *cpu_to_group(struct sdhci_msm_qos_req *r, int cpu)
{
	int i;
	struct qos_cpu_group *g = r->qcg;

	if (cpu < 0 || cpu > num_possible_cpus())
		return NULL;

	for (i = 0; i < r->num_groups; i++, g++) {
		if (cpumask_test_cpu(cpu, &g->mask))
			return &r->qcg[i];
	}

	return NULL;
}

/*
 * Function to put qos vote. This takes qos cpu group of
 * host and type of vote as input
 */
static int sdhci_msm_update_qos_constraints(struct qos_cpu_group *qcg,
							enum constraint type)
{
	unsigned int vote;
	int cpu, err;
	struct dev_pm_qos_request *qos_req = qcg->qos_req;

	if (type == QOS_MAX)
		vote = S32_MAX;
	else
		vote = qcg->votes[type];

	if (qcg->curr_vote == vote)
		return 0;

	sdhci_msm_log_str(qcg->host, "mask: 0x%08x type: %d vote: %u\n",
			qcg->mask, type, vote);

	for_each_cpu(cpu, &qcg->mask) {
		err = dev_pm_qos_update_request(qos_req, vote);
		if (err < 0)
			return err;
		++qos_req;
	}

	if (type == QOS_MAX)
		qcg->voted = false;
	else
		qcg->voted = true;

	qcg->curr_vote = vote;

	return 0;
}

/* Unregister pm qos requests */
static int remove_group_qos(struct qos_cpu_group *qcg)
{
	int err, cpu;
	struct dev_pm_qos_request *qos_req = qcg->qos_req;

	for_each_cpu(cpu, &qcg->mask) {
		if (!dev_pm_qos_request_active(qos_req)) {
			++qos_req;
			continue;
		}
		err = dev_pm_qos_remove_request(qos_req);
		if (err < 0)
			return err;
		qos_req++;
	}

	return 0;
}

/* Register pm qos request */
static int add_group_qos(struct qos_cpu_group *qcg, enum constraint type)
{
	int cpu, err;
	struct dev_pm_qos_request *qos_req = qcg->qos_req;

	for_each_cpu(cpu, &qcg->mask) {
		memset(qos_req, 0,
				sizeof(struct dev_pm_qos_request));
		err = dev_pm_qos_add_request(get_cpu_device(cpu),
				qos_req,
				DEV_PM_QOS_RESUME_LATENCY,
				type);
		if (err < 0)
			return err;
		qos_req++;
	}
	return 0;
}

/* Function to remove pm qos vote */
static void sdhci_msm_unvote_qos_all(struct sdhci_msm_host *msm_host)
{
	struct sdhci_msm_qos_req *qos_req = msm_host->sdhci_qos;
	struct qos_cpu_group *qcg;
	int i, err;

	if (!qos_req)
		return;
	qcg = qos_req->qcg;
	for (i = 0; ((i < qos_req->num_groups) && qcg->initialized); i++,
								qcg++) {
		err = sdhci_msm_update_qos_constraints(qcg, QOS_MAX);
		if (err)
			dev_err(&msm_host->pdev->dev,
				"Failed (%d) removing qos vote(%d)\n", err, i);
	}
}

/* Function to vote pmqos from sdcc. */
static void sdhci_msm_vote_pmqos(struct mmc_host *mmc, int cpu)
{
	struct sdhci_host *host = mmc_priv(mmc);
	struct sdhci_pltfm_host *pltfm_host = sdhci_priv(host);
	struct sdhci_msm_host *msm_host = sdhci_pltfm_priv(pltfm_host);
	struct qos_cpu_group *qcg;

	qcg = cpu_to_group(msm_host->sdhci_qos, cpu);
	if (!qcg) {
		dev_dbg(&msm_host->pdev->dev, "QoS group is undefined\n");
		return;
	}

	if (qcg->voted)
		return;

	if (sdhci_msm_update_qos_constraints(qcg, QOS_PERF))
		dev_err(&qcg->host->pdev->dev, "%s: update qos - failed\n",
				__func__);
	dev_dbg(&msm_host->pdev->dev, "Voted pmqos - cpu: %d\n", cpu);
}

static unsigned int sdhci_msm_get_sup_clk_rate(struct sdhci_host *host,
						u32 req_clk)
{
	struct sdhci_pltfm_host *pltfm_host = sdhci_priv(host);
	struct sdhci_msm_host *msm_host = sdhci_pltfm_priv(pltfm_host);
	struct clk *core_clk = msm_host->bulk_clks[0].clk;
	unsigned int sup_clk = -1;

	if (req_clk < sdhci_msm_get_min_clock(host)) {
		sup_clk = sdhci_msm_get_min_clock(host);
		return sup_clk;
	}

	sup_clk = clk_round_rate(core_clk, clk_get_rate(core_clk));

	if (host->clock != msm_host->clk_rate)
		sup_clk = sup_clk / 2;

	return sup_clk;
}

/**
 * sdhci_msm_irq_affinity_notify - Callback for affinity changes
 * @notify: context as to what irq was changed
 * @mask: the new affinity mask
 *
 * This is a callback function used by the irq_set_affinity_notifier function
 * so that we may register to receive changes to the irq affinity masks.
 */
static void
sdhci_msm_irq_affinity_notify(struct irq_affinity_notify *notify,
		const cpumask_t *mask)
{
	struct sdhci_msm_host *msm_host =
		container_of(notify, struct sdhci_msm_host, affinity_notify);
	struct platform_device *pdev = msm_host->pdev;
	struct sdhci_msm_qos_req *qos_req = msm_host->sdhci_qos;
	struct qos_cpu_group *qcg;
	int i, err;

	if (!qos_req)
		return;
	/*
	 * If device is in suspend mode, just update the active mask,
	 * vote would be taken care when device resumes.
	 */
	msm_host->sdhci_qos->active_mask = cpumask_first(mask);
	if (pm_runtime_status_suspended(&pdev->dev))
		return;

	/* Cancel previous scheduled work and unvote votes */
	qcg = qos_req->qcg;
	for (i = 0; i < qos_req->num_groups; i++, qcg++) {
		err = sdhci_msm_update_qos_constraints(qcg, QOS_MAX);
		if (err)
			pr_err("%s: Failed (%d) removing qos vote of grp(%d)\n",
					mmc_hostname(msm_host->mmc), err, i);
	}

	sdhci_msm_vote_pmqos(msm_host->mmc,
			msm_host->sdhci_qos->active_mask);
}

/**
 * sdhci_msm_irq_affinity_release - Callback for affinity notifier release
 * @ref: internal core kernel usage
 *
 * This is a callback function used by the irq_set_affinity_notifier function
 * to inform the current notification subscriber that they will no longer
 * receive notifications.
 */
static void
inline sdhci_msm_irq_affinity_release(struct kref __always_unused *ref)
{ }

/* Function for settig up qos based on parsed dt entries */
static int sdhci_msm_setup_qos(struct sdhci_msm_host *msm_host)
{
	struct platform_device *pdev = msm_host->pdev;
	struct sdhci_msm_qos_req *qr = msm_host->sdhci_qos;
	struct qos_cpu_group *qcg = qr->qcg;
	struct mmc_host *mmc = msm_host->mmc;
	struct sdhci_host *host = mmc_priv(mmc);
	int i, err;

	if (!msm_host->sdhci_qos)
		return 0;

	/* Affine irq to first set of mask */
	WARN_ON(irq_set_affinity_hint(host->irq, &qcg->mask));

	/* Setup notifier for case of affinity change/migration */
	msm_host->affinity_notify.notify = sdhci_msm_irq_affinity_notify;
	msm_host->affinity_notify.release = sdhci_msm_irq_affinity_release;
	irq_set_affinity_notifier(host->irq, &msm_host->affinity_notify);

	for (i = 0; i < qr->num_groups; i++, qcg++) {
		qcg->qos_req = kcalloc(cpumask_weight(&qcg->mask),
				sizeof(struct dev_pm_qos_request),
				GFP_KERNEL);
		if (!qcg->qos_req) {
			dev_err(&pdev->dev, "Memory allocation failed\n");
			if (!i)
				return -ENOMEM;
			goto free_mem;
		}
		err = add_group_qos(qcg, S32_MAX);
		if (err < 0) {
			dev_err(&pdev->dev, "Fail (%d) add qos-req: grp-%d\n",
					err, i);
			if (!i) {
				kfree(qcg->qos_req);
				return err;
			}
			goto free_mem;
		}
		qcg->initialized = true;
		dev_dbg(&pdev->dev, "%s: qcg: 0x%08x | mask: 0x%08x\n",
				 __func__, qcg, qcg->mask);
	}

	/* Vote pmqos during setup for first set of mask*/
	sdhci_msm_update_qos_constraints(qr->qcg, QOS_PERF);
	qr->active_mask = cpumask_first(&qr->qcg->mask);
	return 0;

free_mem:
	while (i--) {
		kfree(qcg->qos_req);
		qcg--;
	}

	return err;
}

/*
 * QoS init function. It parses dt entries and intializes data
 * structures.
 */
static void sdhci_msm_qos_init(struct sdhci_msm_host *msm_host)
{
	struct platform_device *pdev = msm_host->pdev;
	struct device_node *np = pdev->dev.of_node;
	struct device_node *group_node;
	struct sdhci_msm_qos_req *qr;
	struct qos_cpu_group *qcg;
	int i, err, mask = 0;

	qr = kzalloc(sizeof(*qr), GFP_KERNEL);
	if (!qr)
		return;

	msm_host->sdhci_qos = qr;

	/* find numbers of qos child node present */
	qr->num_groups = of_get_available_child_count(np);
	dev_dbg(&pdev->dev, "num-groups: %d\n", qr->num_groups);
	if (!qr->num_groups) {
		dev_err(&pdev->dev, "QoS groups undefined\n");
		kfree(qr);
		msm_host->sdhci_qos = NULL;
		return;
	}
	qcg = kzalloc(sizeof(*qcg) * qr->num_groups, GFP_KERNEL);
	if (!qcg) {
		msm_host->sdhci_qos = NULL;
		kfree(qr);
		return;
	}

	/*
	 * Assign qos cpu group/cluster to host qos request and
	 * read child entries of qos node
	 */
	qr->qcg = qcg;
	for_each_available_child_of_node(np, group_node) {
		err = of_property_read_u32(group_node, "mask", &mask);
		if (err) {
			dev_dbg(&pdev->dev, "Error reading group mask: %d\n",
					err);
			continue;
		}
		qcg->mask.bits[0] = mask;
		if (!cpumask_subset(&qcg->mask, cpu_possible_mask)) {
			dev_err(&pdev->dev, "Invalid group mask\n");
			goto out_vote_err;
		}

		err = of_property_count_u32_elems(group_node, "vote");
		if (err <= 0) {
			dev_err(&pdev->dev, "1 vote is needed, bailing out\n");
			goto out_vote_err;
		}
		qcg->votes = kmalloc(sizeof(*qcg->votes) * err, GFP_KERNEL);
		if (!qcg->votes)
			goto out_vote_err;
		for (i = 0; i < err; i++) {
			if (of_property_read_u32_index(group_node, "vote", i,
						&qcg->votes[i]))
				goto out_vote_err;
		}
		qcg->host = msm_host;
		++qcg;
	}
	err = sdhci_msm_setup_qos(msm_host);
	if (!err)
		return;
	dev_err(&pdev->dev, "Failed to setup PM QoS.\n");

out_vote_err:
	for (i = 0, qcg = qr->qcg; i < qr->num_groups; i++, qcg++)
		kfree(qcg->votes);
	kfree(qr->qcg);
	kfree(qr);
	msm_host->sdhci_qos = NULL;
}

static ssize_t dbg_state_store(struct device *dev,
			struct device_attribute *attr,
			const char *buf, size_t count)
{
	struct sdhci_host *host = dev_get_drvdata(dev);
	struct sdhci_pltfm_host *pltfm_host = sdhci_priv(host);
	struct sdhci_msm_host *msm_host = sdhci_pltfm_priv(pltfm_host);
	bool v;

	if (!capable(CAP_SYS_ADMIN))
		return -EACCES;

	if (kstrtobool(buf, &v))
		return -EINVAL;

	msm_host->dbg_en = v;

	return count;
}

static ssize_t dbg_state_show(struct device *dev,
			struct device_attribute *attr, char *buf)
{
	struct sdhci_host *host = dev_get_drvdata(dev);
	struct sdhci_pltfm_host *pltfm_host = sdhci_priv(host);
	struct sdhci_msm_host *msm_host = sdhci_pltfm_priv(pltfm_host);

#if defined(CONFIG_SDHCI_MSM_DBG)
	msm_host->dbg_en = true;
#endif

	return scnprintf(buf, PAGE_SIZE, "%d\n", msm_host->dbg_en);
}

static DEVICE_ATTR_RW(dbg_state);

static ssize_t crash_on_err_show(struct device *dev,
			struct device_attribute *attr, char *buf)
{
	struct sdhci_host *host = dev_get_drvdata(dev);
	struct sdhci_pltfm_host *pltfm_host = sdhci_priv(host);
	struct sdhci_msm_host *msm_host = sdhci_pltfm_priv(pltfm_host);

	return scnprintf(buf, PAGE_SIZE, "%d\n", !!msm_host->crash_on_err);
}

static ssize_t crash_on_err_store(struct device *dev,
			struct device_attribute *attr,
			const char *buf, size_t count)
{
	struct sdhci_host *host = dev_get_drvdata(dev);
	struct sdhci_pltfm_host *pltfm_host = sdhci_priv(host);
	struct sdhci_msm_host *msm_host = sdhci_pltfm_priv(pltfm_host);
	bool v;

	if (!capable(CAP_SYS_ADMIN))
		return -EACCES;

	if (kstrtobool(buf, &v))
		return -EINVAL;

	msm_host->crash_on_err = v;

	return count;
}

static DEVICE_ATTR_RW(crash_on_err);

static ssize_t err_state_show(struct device *dev,
			struct device_attribute *attr, char *buf)
{
	struct sdhci_host *host = dev_get_drvdata(dev);
	struct sdhci_pltfm_host *pltfm_host = sdhci_priv(host);
	struct sdhci_msm_host *msm_host = sdhci_pltfm_priv(pltfm_host);

	if (!host || !host->mmc)
		return -EINVAL;

	return scnprintf(buf, PAGE_SIZE, "%d\n", !!msm_host->err_occurred);
}

static DEVICE_ATTR_RO(err_state);

static struct attribute *sdhci_msm_sysfs_attrs[] = {
	&dev_attr_dbg_state.attr,
	&dev_attr_crash_on_err.attr,
	&dev_attr_err_state.attr,
	NULL
};

static const struct attribute_group sdhci_msm_sysfs_group = {
	.name = "qcom",
	.attrs = sdhci_msm_sysfs_attrs,
};

static int sdhci_msm_init_sysfs(struct device *dev)
{
	int ret;

	ret = sysfs_create_group(&dev->kobj, &sdhci_msm_sysfs_group);
	if (ret)
		dev_err(dev, "%s: Failed to create qcom sysfs group (err = %d)\n",
				 __func__, ret);

	return ret;
}

static ssize_t show_sdhci_msm_clk_gating(struct device *dev,
		struct device_attribute *attr, char *buf)
{
	struct sdhci_host *host = dev_get_drvdata(dev);
	struct sdhci_pltfm_host *pltfm_host = sdhci_priv(host);
	struct sdhci_msm_host *msm_host = sdhci_pltfm_priv(pltfm_host);

	return scnprintf(buf, PAGE_SIZE, "%u\n", msm_host->clk_gating_delay);
}

static ssize_t store_sdhci_msm_clk_gating(struct device *dev,
		struct device_attribute *attr, const char *buf, size_t count)
{
	struct sdhci_host *host = dev_get_drvdata(dev);
	struct sdhci_pltfm_host *pltfm_host = sdhci_priv(host);
	struct sdhci_msm_host *msm_host = sdhci_pltfm_priv(pltfm_host);
	uint32_t value;

	if (!kstrtou32(buf, 0, &value)) {
		msm_host->clk_gating_delay = value;
		dev_info(dev, "set clk scaling work delay (%u)\n", value);
	}

	return count;
}

static ssize_t show_sdhci_msm_pm_qos(struct device *dev,
		struct device_attribute *attr, char *buf)
{
	struct sdhci_host *host = dev_get_drvdata(dev);
	struct sdhci_pltfm_host *pltfm_host = sdhci_priv(host);
	struct sdhci_msm_host *msm_host = sdhci_pltfm_priv(pltfm_host);

	return scnprintf(buf, PAGE_SIZE, "%u\n", msm_host->pm_qos_delay);
}

static ssize_t store_sdhci_msm_pm_qos(struct device *dev,
		struct device_attribute *attr, const char *buf, size_t count)
{
	struct sdhci_host *host = dev_get_drvdata(dev);
	struct sdhci_pltfm_host *pltfm_host = sdhci_priv(host);
	struct sdhci_msm_host *msm_host = sdhci_pltfm_priv(pltfm_host);
	uint32_t value;

	if (!kstrtou32(buf, 0, &value)) {
		msm_host->pm_qos_delay = value;
		dev_info(dev, "set pm qos work delay (%u)\n", value);
	}

	return count;
}

static void sdhci_msm_init_sysfs_gating_qos(struct device *dev)
{
	struct sdhci_host *host = dev_get_drvdata(dev);
	struct sdhci_pltfm_host *pltfm_host = sdhci_priv(host);
	struct sdhci_msm_host *msm_host = sdhci_pltfm_priv(pltfm_host);
	int ret;

	msm_host->clk_gating.show = show_sdhci_msm_clk_gating;
	msm_host->clk_gating.store = store_sdhci_msm_clk_gating;
	sysfs_attr_init(&msm_host->clk_gating.attr);
	msm_host->clk_gating.attr.name = "clk_gating";
	msm_host->clk_gating.attr.mode = 0644;
	ret = device_create_file(dev, &msm_host->clk_gating);
	if (ret) {
		pr_err("%s: %s: failed creating clk gating attr: %d\n",
				mmc_hostname(host->mmc), __func__, ret);
	}

	msm_host->pm_qos.show = show_sdhci_msm_pm_qos;
	msm_host->pm_qos.store = store_sdhci_msm_pm_qos;
	sysfs_attr_init(&msm_host->pm_qos.attr);
	msm_host->pm_qos.attr.name = "pm_qos";
	msm_host->pm_qos.attr.mode = 0644;
	ret = device_create_file(dev, &msm_host->pm_qos);
	if (ret) {
		pr_err("%s: %s: failed creating pm qos attr: %d\n",
				mmc_hostname(host->mmc), __func__, ret);
	}
}

static void sdhci_msm_setup_pm(struct platform_device *pdev,
			struct sdhci_msm_host *msm_host)
{
	pm_runtime_get_noresume(&pdev->dev);
	pm_runtime_set_active(&pdev->dev);
	pm_runtime_enable(&pdev->dev);
	if (!(msm_host->mmc->caps & MMC_CAP_SYNC_RUNTIME_PM)) {
		pm_runtime_set_autosuspend_delay(&pdev->dev,
					 MSM_MMC_AUTOSUSPEND_DELAY_MS);
		pm_runtime_use_autosuspend(&pdev->dev);
	}
}

static int sdhci_msm_setup_ice_clk(struct sdhci_msm_host *msm_host,
						struct platform_device *pdev)
{
	int ret = 0;
	struct clk *clk;

	msm_host->bulk_clks[2].clk = NULL;

	/* Setup SDC ICE clock */
	clk = devm_clk_get(&pdev->dev, "ice_core");
	if (!IS_ERR(clk)) {
		msm_host->bulk_clks[2].clk = clk;

		/* Set maximum clock rate for ice clk */
		ret = clk_set_rate(clk, msm_host->ice_clk_max);
		if (ret) {
			dev_err(&pdev->dev, "ICE_CLK rate set failed (%d) for %u\n",
				ret, msm_host->ice_clk_max);
			return ret;
		}

		msm_host->ice_clk_rate = msm_host->ice_clk_max;
	}

	return ret;
}

static void sdhci_msm_set_caps(struct sdhci_msm_host *msm_host)
{
	msm_host->mmc->caps |= MMC_CAP_AGGRESSIVE_PM;
	msm_host->mmc->caps |= MMC_CAP_WAIT_WHILE_BUSY | MMC_CAP_NEED_RSP_BUSY;
}
/* RUMI W/A for SD card */
static void sdhci_msm_set_rumi_bus_mode(struct sdhci_host *host)
{
	struct sdhci_pltfm_host *pltfm_host = sdhci_priv(host);
	struct sdhci_msm_host *msm_host = sdhci_pltfm_priv(pltfm_host);
	const struct sdhci_msm_offset *msm_offset = msm_host->offset;
	u32 config = readl_relaxed(host->ioaddr +
			msm_offset->core_vendor_spec_capabilities1);

	if (!(host->mmc->caps & MMC_CAP_NONREMOVABLE)) {
		config &= ~(VS_CAPABILITIES_SDR_104_SUPPORT |
				VS_CAPABILITIES_DDR_50_SUPPORT |
				VS_CAPABILITIES_SDR_50_SUPPORT);
		writel_relaxed(config, host->ioaddr +
				msm_offset->core_vendor_spec_capabilities1);
	}
}

<<<<<<< HEAD
=======
static int sdhci_msm_gcc_reset(struct device *dev, struct sdhci_host *host)
{
	struct reset_control *reset;
	int ret = 0;

	reset = reset_control_get_optional_exclusive(dev, NULL);
	if (IS_ERR(reset))
		return dev_err_probe(dev, PTR_ERR(reset),
				"unable to acquire core_reset\n");

	if (!reset)
		return ret;

	ret = reset_control_assert(reset);
	if (ret) {
		reset_control_put(reset);
		return dev_err_probe(dev, ret, "core_reset assert failed\n");
	}

	/*
	 * The hardware requirement for delay between assert/deassert
	 * is at least 3-4 sleep clock (32.7KHz) cycles, which comes to
	 * ~125us (4/32768). To be on the safe side add 200us delay.
	 */
	usleep_range(200, 210);

	ret = reset_control_deassert(reset);
	if (ret) {
		reset_control_put(reset);
		return dev_err_probe(dev, ret, "core_reset deassert failed\n");
	}

	usleep_range(200, 210);
	reset_control_put(reset);

	return ret;
}

>>>>>>> 8f0aba1e
static int sdhci_msm_probe(struct platform_device *pdev)
{
	struct sdhci_host *host;
	struct sdhci_pltfm_host *pltfm_host;
	struct sdhci_msm_host *msm_host;
	struct clk *clk;
	int ret;
	u16 host_version, core_minor;
	u32 core_version, config;
	u8 core_major;
	const struct sdhci_msm_offset *msm_offset;
	const struct sdhci_msm_variant_info *var_info;
	struct device_node *node = pdev->dev.of_node;
	struct device *dev = &pdev->dev;

	host = sdhci_pltfm_init(pdev, &sdhci_msm_pdata, sizeof(*msm_host));
	if (IS_ERR(host))
		return PTR_ERR(host);

	host->sdma_boundary = 0;
	pltfm_host = sdhci_priv(host);
	msm_host = sdhci_pltfm_priv(pltfm_host);
	msm_host->mmc = host->mmc;
	msm_host->pdev = pdev;

	sdhci_msm_init_sysfs(dev);
#if defined(CONFIG_SDHCI_MSM_DBG)
	msm_host->dbg_en = true;
#endif

	msm_host->sdhci_msm_ipc_log_ctx = ipc_log_context_create(SDHCI_MSM_MAX_LOG_SZ,
							dev_name(&host->mmc->class_dev), 0);
	if (!msm_host->sdhci_msm_ipc_log_ctx)
		dev_warn(dev, "IPC Log init - failed\n");

	/**
	 * System resume triggers a card detect interrupt even when there's no
	 * card inserted. Core layer acquires the registered wakeup source for
	 * 5s thus preventing system suspend for 5s at least.
	 * Disable this wakesource until this is sorted out.
	 */
	if ((host->mmc->ws) && !(host->mmc->caps & MMC_CAP_NONREMOVABLE)) {
		wakeup_source_unregister(host->mmc->ws);
		host->mmc->ws = NULL;
	}

	ret = mmc_of_parse(host->mmc);
	if (ret)
		goto pltfm_free;

	if (pdev->dev.of_node) {
		ret = of_alias_get_id(pdev->dev.of_node, "mmc");
		if (ret < 0)
			dev_err(&pdev->dev, "get slot index failed %d\n", ret);
		else if (ret <= 1)
			sdhci_slot[ret] = msm_host;
	}

	/*
	 * Based on the compatible string, load the required msm host info from
	 * the data associated with the version info.
	 */
	var_info = of_device_get_match_data(&pdev->dev);

	if (!var_info) {
		dev_err(&pdev->dev, "Compatible string not found\n");
		goto pltfm_free;
	}

	msm_host->mci_removed = var_info->mci_removed;
	msm_host->restore_dll_config = var_info->restore_dll_config;
	msm_host->var_ops = var_info->var_ops;
	msm_host->offset = var_info->offset;

	msm_offset = msm_host->offset;

	sdhci_get_of_property(pdev);
	sdhci_msm_get_of_property(pdev, host);

	msm_host->saved_tuning_phase = INVALID_TUNING_PHASE;

<<<<<<< HEAD
	ret = sdhci_msm_populate_pdata(dev, msm_host);
	if (ret) {
		dev_err(&pdev->dev, "DT parsing error\n");
		goto pltfm_free;
	}

	sdhci_msm_gcc_reset(&pdev->dev, host);

	msm_host->regs_restore.is_supported =
		of_property_read_bool(dev->of_node,
			"qcom,restore-after-cx-collapse");
=======
	ret = sdhci_msm_gcc_reset(&pdev->dev, host);
	if (ret)
		goto pltfm_free;
>>>>>>> 8f0aba1e

	/* Setup SDCC bus voter clock. */
	msm_host->bus_clk = devm_clk_get(&pdev->dev, "bus");
	if (!IS_ERR(msm_host->bus_clk)) {
		/* Vote for max. clk rate for max. performance */
		ret = clk_set_rate(msm_host->bus_clk, INT_MAX);
		if (ret)
			goto pltfm_free;
		ret = clk_prepare_enable(msm_host->bus_clk);
		if (ret)
			goto pltfm_free;
	}

	/* Setup main peripheral bus clock */
	clk = devm_clk_get(&pdev->dev, "iface");
	if (IS_ERR(clk)) {
		ret = PTR_ERR(clk);
		dev_err(&pdev->dev, "Peripheral clk setup failed (%d)\n", ret);
		goto bus_clk_disable;
	}
	msm_host->bulk_clks[1].clk = clk;

	/* Setup SDC MMC clock */
	clk = devm_clk_get(&pdev->dev, "core");
	if (IS_ERR(clk)) {
		ret = PTR_ERR(clk);
		dev_err(&pdev->dev, "SDC MMC clk setup failed (%d)\n", ret);
		goto bus_clk_disable;
	}
	msm_host->bulk_clks[0].clk = clk;

	 /* Check for optional interconnect paths */
	ret = dev_pm_opp_of_find_icc_paths(&pdev->dev, NULL);
	if (ret)
		goto bus_clk_disable;

	msm_host->opp_table = dev_pm_opp_set_clkname(&pdev->dev, "core");
	if (IS_ERR(msm_host->opp_table)) {
		ret = PTR_ERR(msm_host->opp_table);
		goto bus_clk_disable;
	}

	/* OPP table is optional */
	ret = dev_pm_opp_of_add_table(&pdev->dev);
	if (!ret) {
		msm_host->has_opp_table = true;
	} else if (ret != -ENODEV) {
		dev_err(&pdev->dev, "Invalid OPP table in Device tree\n");
		goto opp_cleanup;
	}

	/* Vote for maximum clock rate for maximum performance */
	ret = dev_pm_opp_set_rate(&pdev->dev, INT_MAX);
	if (ret)
		dev_warn(&pdev->dev, "core clock boost failed\n");

	ret = sdhci_msm_setup_ice_clk(msm_host, pdev);
	if (ret)
		goto bus_clk_disable;

	clk = devm_clk_get(&pdev->dev, "cal");
	if (IS_ERR(clk))
		clk = NULL;
	msm_host->bulk_clks[3].clk = clk;

	clk = devm_clk_get(&pdev->dev, "sleep");
	if (IS_ERR(clk))
		clk = NULL;
	msm_host->bulk_clks[4].clk = clk;

	ret = clk_bulk_prepare_enable(ARRAY_SIZE(msm_host->bulk_clks),
				      msm_host->bulk_clks);
	if (ret)
		goto opp_cleanup;
	ret = qcom_clk_set_flags(msm_host->bulk_clks[0].clk,
			CLKFLAG_NORETAIN_MEM);
	if (ret)
		dev_err(&pdev->dev, "Failed to set core clk NORETAIN_MEM: %d\n",
				ret);
	ret = qcom_clk_set_flags(msm_host->bulk_clks[2].clk,
			CLKFLAG_RETAIN_MEM);
	if (ret)
		dev_err(&pdev->dev, "Failed to set ice clk RETAIN_MEM: %d\n",
				ret);
	/*
	 * xo clock is needed for FLL feature of cm_dll.
	 * In case if xo clock is not mentioned in DT, warn and proceed.
	 */
	msm_host->xo_clk = devm_clk_get(&pdev->dev, "xo");
	if (IS_ERR(msm_host->xo_clk)) {
		ret = PTR_ERR(msm_host->xo_clk);
		dev_warn(&pdev->dev, "TCXO clk not present (%d)\n", ret);
	}

	INIT_DELAYED_WORK(&msm_host->clk_gating_work,
			sdhci_msm_clkgate_bus_delayed_work);

	ret = sdhci_msm_bus_register(msm_host, pdev);
	if (ret && !msm_host->skip_bus_bw_voting) {
		dev_err(&pdev->dev, "Bus registration failed (%d)\n", ret);
		goto clk_disable;
	}

	if (!msm_host->skip_bus_bw_voting)
		sdhci_msm_bus_voting(host, true);

	/* Setup regulators */
	ret = sdhci_msm_vreg_init(&pdev->dev, msm_host, true);
	if (ret) {
		dev_err(&pdev->dev, "Regulator setup failed (%d)\n", ret);
		goto bus_unregister;
	}

	if (!msm_host->mci_removed) {
		msm_host->core_mem = devm_platform_ioremap_resource(pdev, 1);
		if (IS_ERR(msm_host->core_mem)) {
			ret = PTR_ERR(msm_host->core_mem);
			goto vreg_deinit;
		}
	}

	/* Reset the vendor spec register to power on reset state */
	writel_relaxed(CORE_VENDOR_SPEC_POR_VAL,
			host->ioaddr + msm_offset->core_vendor_spec);

	/* Ensure SDHCI FIFO is enabled by disabling alternative FIFO */
	config = readl_relaxed(host->ioaddr + msm_offset->core_vendor_spec3);
	config &= ~CORE_FIFO_ALT_EN;
	writel_relaxed(config, host->ioaddr + msm_offset->core_vendor_spec3);

	if (!msm_host->mci_removed) {
		/* Set HC_MODE_EN bit in HC_MODE register */
		msm_host_writel(msm_host, HC_MODE_EN, host,
				msm_offset->core_hc_mode);
		config = msm_host_readl(msm_host, host,
				msm_offset->core_hc_mode);
		config |= FF_CLK_SW_RST_DIS;
		msm_host_writel(msm_host, config, host,
				msm_offset->core_hc_mode);
	}

	if (of_property_read_bool(node, "is_rumi"))
		sdhci_msm_set_rumi_bus_mode(host);

	host_version = readw_relaxed((host->ioaddr + SDHCI_HOST_VERSION));
	dev_dbg(&pdev->dev, "Host Version: 0x%x Vendor Version 0x%x\n",
		host_version, ((host_version & SDHCI_VENDOR_VER_MASK) >>
			       SDHCI_VENDOR_VER_SHIFT));

	core_version = msm_host_readl(msm_host, host,
			msm_offset->core_mci_version);
	core_major = (core_version & CORE_VERSION_MAJOR_MASK) >>
		      CORE_VERSION_MAJOR_SHIFT;
	core_minor = core_version & CORE_VERSION_MINOR_MASK;
	dev_dbg(&pdev->dev, "MCI Version: 0x%08x, major: 0x%04x, minor: 0x%02x\n",
		core_version, core_major, core_minor);

	sdhci_set_default_hw_caps(msm_host, host);

	/*
	 * Support for some capabilities is not advertised by newer
	 * controller versions and must be explicitly enabled.
	 */
	if (core_major >= 1 && core_minor != 0x11 && core_minor != 0x12) {
		config = readl_relaxed(host->ioaddr + SDHCI_CAPABILITIES);
		config |= SDHCI_CAN_VDD_300 | SDHCI_CAN_DO_8BIT;
		writel_relaxed(config, host->ioaddr +
				msm_offset->core_vendor_spec_capabilities0);
	}

	if (core_major == 1 && core_minor >= 0x49)
		msm_host->updated_ddr_cfg = true;

	if (core_major == 1 && core_minor >= 0x71)
		msm_host->uses_tassadar_dll = true;

	ret = sdhci_msm_register_vreg(msm_host);
	if (ret)
		goto clk_disable;

	/*
	 * Power on reset state may trigger power irq if previous status of
	 * PWRCTL was either BUS_ON or IO_HIGH_V. So before enabling pwr irq
	 * interrupt in GIC, any pending power irq interrupt should be
	 * acknowledged. Otherwise power irq interrupt handler would be
	 * fired prematurely.
	 */
	sdhci_msm_handle_pwr_irq(host, 0);

	/*
	 * Ensure that above writes are propogated before interrupt enablement
	 * in GIC.
	 */
	mb();

	/* Setup IRQ for handling power/voltage tasks with PMIC */
	msm_host->pwr_irq = platform_get_irq_byname(pdev, "pwr_irq");
	if (msm_host->pwr_irq < 0) {
		ret = msm_host->pwr_irq;
		goto vreg_deinit;
	}

	sdhci_msm_init_pwr_irq_wait(msm_host);
	/* Enable pwr irq interrupts */
	msm_host_writel(msm_host, INT_MASK, host,
		msm_offset->core_pwrctl_mask);

	ret = devm_request_threaded_irq(&pdev->dev, msm_host->pwr_irq, NULL,
					sdhci_msm_pwr_irq, IRQF_ONESHOT,
					dev_name(&pdev->dev), host);
	if (ret) {
		dev_err(&pdev->dev, "Request IRQ failed (%d)\n", ret);
		goto vreg_deinit;
	}

	sdhci_msm_set_caps(msm_host);

	sdhci_msm_setup_pm(pdev, msm_host);

	host->mmc_host_ops.start_signal_voltage_switch =
		sdhci_msm_start_signal_voltage_switch;
	host->mmc_host_ops.execute_tuning = sdhci_msm_execute_tuning;

	msm_host->workq = create_workqueue("sdhci_msm_generic_swq");
	if (!msm_host->workq)
		dev_err(&pdev->dev, "Generic swq creation failed\n");

	msm_host->clk_gating_delay = MSM_CLK_GATING_DELAY_MS;
	msm_host->pm_qos_delay = MSM_MMC_AUTOSUSPEND_DELAY_MS;
	/* Initialize pmqos */
	sdhci_msm_qos_init(msm_host);
	/* Initialize sysfs entries */
	sdhci_msm_init_sysfs_gating_qos(dev);

	if (of_property_read_bool(node, "supports-cqe"))
		ret = sdhci_msm_cqe_add_host(host, pdev);
	else
		ret = sdhci_add_host(host);
	if (ret)
		goto pm_runtime_disable;

	/* For SDHC v5.0.0 onwards, ICE 3.0 specific registers are added
	 * in CQ register space, due to which few CQ registers are
	 * shifted. Set cqhci_offset_changed boolean to use updated address.
	 */
	if (core_major == 1 && core_minor >= 0x6B)
		msm_host->cqhci_offset_changed = true;

	/*
	 * Set platfm_init_done only after sdhci_add_host().
	 * So that we don't turn off vqmmc while we reset sdhc as
	 * part of sdhci_add_host().
	 */
	msm_host->pltfm_init_done = true;

	pm_runtime_mark_last_busy(&pdev->dev);
	pm_runtime_put_autosuspend(&pdev->dev);

	return 0;

pm_runtime_disable:
	pm_runtime_disable(&pdev->dev);
	pm_runtime_set_suspended(&pdev->dev);
	pm_runtime_put_noidle(&pdev->dev);
vreg_deinit:
	sdhci_msm_vreg_init(&pdev->dev, msm_host, false);
bus_unregister:
	if (!msm_host->skip_bus_bw_voting) {
		sdhci_msm_bus_get_and_set_vote(host, 0);
		sdhci_msm_bus_unregister(&pdev->dev, msm_host);
	}
clk_disable:
	clk_bulk_disable_unprepare(ARRAY_SIZE(msm_host->bulk_clks),
				   msm_host->bulk_clks);
opp_cleanup:
	if (msm_host->has_opp_table)
		dev_pm_opp_of_remove_table(&pdev->dev);
	dev_pm_opp_put_clkname(msm_host->opp_table);
bus_clk_disable:
	if (!IS_ERR(msm_host->bus_clk))
		clk_disable_unprepare(msm_host->bus_clk);
pltfm_free:
	sdhci_pltfm_free(pdev);
	return ret;
}

static int sdhci_msm_remove(struct platform_device *pdev)
{
	struct sdhci_host *host = platform_get_drvdata(pdev);
	struct sdhci_pltfm_host *pltfm_host = sdhci_priv(host);
	struct sdhci_msm_host *msm_host = sdhci_pltfm_priv(pltfm_host);
	struct sdhci_msm_qos_req *r = msm_host->sdhci_qos;
	struct qos_cpu_group *qcg;
	int i;
	int dead = (readl_relaxed(host->ioaddr + SDHCI_INT_STATUS) ==
		    0xffffffff);

	sdhci_remove_host(host, dead);

	sdhci_msm_vreg_init(&pdev->dev, msm_host, false);

	if (msm_host->has_opp_table)
		dev_pm_opp_of_remove_table(&pdev->dev);
	dev_pm_opp_put_clkname(msm_host->opp_table);
	pm_runtime_get_sync(&pdev->dev);

	/* Add delay to complete resume where qos vote is scheduled */
	if (!r)
		goto skip_removing_qos;
	qcg = r->qcg;
	msleep(50);
	for (i = 0; i < r->num_groups; i++, qcg++) {
		sdhci_msm_update_qos_constraints(qcg, QOS_MAX);
		remove_group_qos(qcg);
	}
	destroy_workqueue(msm_host->workq);

skip_removing_qos:
	pm_runtime_disable(&pdev->dev);
	pm_runtime_put_noidle(&pdev->dev);

	clk_bulk_disable_unprepare(ARRAY_SIZE(msm_host->bulk_clks),
				   msm_host->bulk_clks);
	if (!IS_ERR(msm_host->bus_clk))
		clk_disable_unprepare(msm_host->bus_clk);
	if (!msm_host->skip_bus_bw_voting) {
		sdhci_msm_bus_get_and_set_vote(host, 0);
		sdhci_msm_bus_unregister(&pdev->dev, msm_host);
	}
	sdhci_pltfm_free(pdev);
	return 0;
}

static __maybe_unused int sdhci_msm_runtime_suspend(struct device *dev)
{
	struct sdhci_host *host = dev_get_drvdata(dev);
	struct sdhci_pltfm_host *pltfm_host = sdhci_priv(host);
	struct sdhci_msm_host *msm_host = sdhci_pltfm_priv(pltfm_host);
	struct sdhci_msm_qos_req *qos_req = msm_host->sdhci_qos;

	sdhci_msm_log_str(msm_host, "Enter\n");
	if (!qos_req)
		goto skip_qos;
	sdhci_msm_unvote_qos_all(msm_host);

skip_qos:
	queue_delayed_work(msm_host->workq,
			&msm_host->clk_gating_work,
			msecs_to_jiffies(msm_host->clk_gating_delay));
	return 0;
}

static __maybe_unused int sdhci_msm_runtime_resume(struct device *dev)
{
	struct sdhci_host *host = dev_get_drvdata(dev);
	struct sdhci_pltfm_host *pltfm_host = sdhci_priv(host);
	struct sdhci_msm_host *msm_host = sdhci_pltfm_priv(pltfm_host);
	struct sdhci_msm_qos_req *qos_req = msm_host->sdhci_qos;
	int ret;

	sdhci_msm_log_str(msm_host, "Enter\n");
	ret = cancel_delayed_work_sync(&msm_host->clk_gating_work);
	if (!ret) {
		sdhci_msm_bus_voting(host, true);
		dev_pm_opp_set_rate(dev, msm_host->clk_rate);
		ret = clk_bulk_prepare_enable(ARRAY_SIZE(msm_host->bulk_clks),
					       msm_host->bulk_clks);
		if (ret) {
			dev_err(dev, "Failed to enable clocks %d\n", ret);
			sdhci_msm_bus_voting(host, false);
			return ret;
		}

		sdhci_msm_registers_restore(host);
		/*
		 * Whenever core-clock is gated dynamically, it's needed to
		 * restore the SDR DLL settings when the clock is ungated.
		 */
		if (msm_host->restore_dll_config && msm_host->clk_rate)
			sdhci_msm_restore_sdr_dll_config(host);
	}

	if (!qos_req)
		return 0;

	sdhci_msm_vote_pmqos(msm_host->mmc,
			msm_host->sdhci_qos->active_mask);

	return sdhci_msm_ice_resume(msm_host);
}

static int sdhci_msm_suspend_late(struct device *dev)
{
	struct sdhci_host *host = dev_get_drvdata(dev);
	struct sdhci_pltfm_host *pltfm_host = sdhci_priv(host);
	struct sdhci_msm_host *msm_host = sdhci_pltfm_priv(pltfm_host);

	sdhci_msm_log_str(msm_host, "Enter\n");

	if (flush_delayed_work(&msm_host->clk_gating_work))
		dev_dbg(dev, "%s Waited for clk_gating_work to finish\n",
			 __func__);
	return 0;
}

static const struct dev_pm_ops sdhci_msm_pm_ops = {
	SET_SYSTEM_SLEEP_PM_OPS(pm_runtime_force_suspend,
				pm_runtime_force_resume)
	SET_LATE_SYSTEM_SLEEP_PM_OPS(sdhci_msm_suspend_late, NULL)
	SET_RUNTIME_PM_OPS(sdhci_msm_runtime_suspend,
			   sdhci_msm_runtime_resume,
			   NULL)
};

static struct platform_driver sdhci_msm_driver = {
	.probe = sdhci_msm_probe,
	.remove = sdhci_msm_remove,
	.driver = {
		   .name = "sdhci_msm",
		   .probe_type = PROBE_PREFER_ASYNCHRONOUS,
		   .of_match_table = sdhci_msm_dt_match,
		   .pm = &sdhci_msm_pm_ops,
	},
};

module_platform_driver(sdhci_msm_driver);

MODULE_DESCRIPTION("Qualcomm Secure Digital Host Controller Interface driver");
MODULE_LICENSE("GPL v2");<|MERGE_RESOLUTION|>--- conflicted
+++ resolved
@@ -19,7 +19,6 @@
 #include <linux/regulator/consumer.h>
 #include <linux/interconnect.h>
 #include <linux/pinctrl/consumer.h>
-<<<<<<< HEAD
 #include <linux/pm_qos.h>
 #include <linux/cpu.h>
 #include <linux/cpumask.h>
@@ -28,10 +27,6 @@
 #include <linux/reset.h>
 #include <linux/ipc_logging.h>
 #include <linux/clk/qcom.h>
-=======
-#include <linux/reset.h>
->>>>>>> 8f0aba1e
-
 #include "sdhci-pltfm.h"
 #include "cqhci.h"
 #include "../core/core.h"
@@ -4146,7 +4141,6 @@
 	of_property_read_u32(node, "qcom,dll-config", &msm_host->dll_config);
 }
 
-
 static void sdhci_msm_clkgate_bus_delayed_work(struct work_struct *work)
 {
 	struct sdhci_msm_host *msm_host = container_of(work,
@@ -4768,47 +4762,6 @@
 	}
 }
 
-<<<<<<< HEAD
-=======
-static int sdhci_msm_gcc_reset(struct device *dev, struct sdhci_host *host)
-{
-	struct reset_control *reset;
-	int ret = 0;
-
-	reset = reset_control_get_optional_exclusive(dev, NULL);
-	if (IS_ERR(reset))
-		return dev_err_probe(dev, PTR_ERR(reset),
-				"unable to acquire core_reset\n");
-
-	if (!reset)
-		return ret;
-
-	ret = reset_control_assert(reset);
-	if (ret) {
-		reset_control_put(reset);
-		return dev_err_probe(dev, ret, "core_reset assert failed\n");
-	}
-
-	/*
-	 * The hardware requirement for delay between assert/deassert
-	 * is at least 3-4 sleep clock (32.7KHz) cycles, which comes to
-	 * ~125us (4/32768). To be on the safe side add 200us delay.
-	 */
-	usleep_range(200, 210);
-
-	ret = reset_control_deassert(reset);
-	if (ret) {
-		reset_control_put(reset);
-		return dev_err_probe(dev, ret, "core_reset deassert failed\n");
-	}
-
-	usleep_range(200, 210);
-	reset_control_put(reset);
-
-	return ret;
-}
-
->>>>>>> 8f0aba1e
 static int sdhci_msm_probe(struct platform_device *pdev)
 {
 	struct sdhci_host *host;
@@ -4890,7 +4843,6 @@
 
 	msm_host->saved_tuning_phase = INVALID_TUNING_PHASE;
 
-<<<<<<< HEAD
 	ret = sdhci_msm_populate_pdata(dev, msm_host);
 	if (ret) {
 		dev_err(&pdev->dev, "DT parsing error\n");
@@ -4902,11 +4854,6 @@
 	msm_host->regs_restore.is_supported =
 		of_property_read_bool(dev->of_node,
 			"qcom,restore-after-cx-collapse");
-=======
-	ret = sdhci_msm_gcc_reset(&pdev->dev, host);
-	if (ret)
-		goto pltfm_free;
->>>>>>> 8f0aba1e
 
 	/* Setup SDCC bus voter clock. */
 	msm_host->bus_clk = devm_clk_get(&pdev->dev, "bus");
