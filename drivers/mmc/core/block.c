/*
 * Block driver for media (i.e., flash cards)
 *
 * Copyright 2002 Hewlett-Packard Company
 * Copyright 2005-2008 Pierre Ossman
 *
 * Use consistent with the GNU GPL is permitted,
 * provided that this copyright notice is
 * preserved in its entirety in all copies and derived works.
 *
 * HEWLETT-PACKARD COMPANY MAKES NO WARRANTIES, EXPRESSED OR IMPLIED,
 * AS TO THE USEFULNESS OR CORRECTNESS OF THIS CODE OR ITS
 * FITNESS FOR ANY PARTICULAR PURPOSE.
 *
 * Many thanks to Alessandro Rubini and Jonathan Corbet!
 *
 * Author:  Andrew Christian
 *          28 May 2002
 */
#include <linux/moduleparam.h>
#include <linux/module.h>
#include <linux/init.h>

#include <linux/kernel.h>
#include <linux/fs.h>
#include <linux/slab.h>
#include <linux/errno.h>
#include <linux/hdreg.h>
#include <linux/kdev_t.h>
#include <linux/blkdev.h>
#include <linux/cdev.h>
#include <linux/mutex.h>
#include <linux/scatterlist.h>
#include <linux/string_helpers.h>
#include <linux/delay.h>
#include <linux/capability.h>
#include <linux/compat.h>
#include <linux/pm_runtime.h>
#include <linux/idr.h>
#include <linux/debugfs.h>

#include <linux/mmc/ioctl.h>
#include <linux/mmc/card.h>
#include <linux/mmc/host.h>
#include <linux/mmc/mmc.h>
#include <linux/mmc/sd.h>

#include <linux/uaccess.h>

#include <trace/hooks/mmc_core.h>

#include "queue.h"
#include "block.h"
#include "core.h"
#include "card.h"
#include "crypto.h"
#include "host.h"
#include "bus.h"
#include "mmc_ops.h"
#include "quirks.h"
#include "sd_ops.h"

MODULE_ALIAS("mmc:block");
#ifdef MODULE_PARAM_PREFIX
#undef MODULE_PARAM_PREFIX
#endif
#define MODULE_PARAM_PREFIX "mmcblk."

/*
 * Set a 10 second timeout for polling write request busy state. Note, mmc core
 * is setting a 3 second timeout for SD cards, and SDHCI has long had a 10
 * second software timer to timeout the whole request, so 10 seconds should be
 * ample.
 */
#define MMC_BLK_TIMEOUT_MS  (10 * 1000)
#define MMC_EXTRACT_INDEX_FROM_ARG(x) ((x & 0x00FF0000) >> 16)
#define MMC_EXTRACT_VALUE_FROM_ARG(x) ((x & 0x0000FF00) >> 8)

#define mmc_req_rel_wr(req)	((req->cmd_flags & REQ_FUA) && \
				  (rq_data_dir(req) == WRITE))
static DEFINE_MUTEX(block_mutex);

/*
 * The defaults come from config options but can be overriden by module
 * or bootarg options.
 */
static int perdev_minors = CONFIG_MMC_BLOCK_MINORS;

/*
 * We've only got one major, so number of mmcblk devices is
 * limited to (1 << 20) / number of minors per device.  It is also
 * limited by the MAX_DEVICES below.
 */
static int max_devices;

#define MAX_DEVICES 256

static DEFINE_IDA(mmc_blk_ida);
static DEFINE_IDA(mmc_rpmb_ida);

/*
 * There is one mmc_blk_data per slot.
 */
struct mmc_blk_data {
	struct device	*parent;
	struct gendisk	*disk;
	struct mmc_queue queue;
	struct list_head part;
	struct list_head rpmbs;

	unsigned int	flags;
#define MMC_BLK_CMD23	(1 << 0)	/* Can do SET_BLOCK_COUNT for multiblock */
#define MMC_BLK_REL_WR	(1 << 1)	/* MMC Reliable write support */

	unsigned int	usage;
	unsigned int	read_only;
	unsigned int	part_type;
	unsigned int	reset_done;
#define MMC_BLK_READ		BIT(0)
#define MMC_BLK_WRITE		BIT(1)
#define MMC_BLK_DISCARD		BIT(2)
#define MMC_BLK_SECDISCARD	BIT(3)
#define MMC_BLK_CQE_RECOVERY	BIT(4)

	/*
	 * Only set in main mmc_blk_data associated
	 * with mmc_card with dev_set_drvdata, and keeps
	 * track of the current selected device partition.
	 */
	unsigned int	part_curr;
	struct device_attribute force_ro;
	struct device_attribute power_ro_lock;
	int	area_type;

	/* debugfs files (only in main mmc_blk_data) */
	struct dentry *status_dentry;
	struct dentry *ext_csd_dentry;
};

/* Device type for RPMB character devices */
static dev_t mmc_rpmb_devt;

/* Bus type for RPMB character devices */
static struct bus_type mmc_rpmb_bus_type = {
	.name = "mmc_rpmb",
};

/**
 * struct mmc_rpmb_data - special RPMB device type for these areas
 * @dev: the device for the RPMB area
 * @chrdev: character device for the RPMB area
 * @id: unique device ID number
 * @part_index: partition index (0 on first)
 * @md: parent MMC block device
 * @node: list item, so we can put this device on a list
 */
struct mmc_rpmb_data {
	struct device dev;
	struct cdev chrdev;
	int id;
	unsigned int part_index;
	struct mmc_blk_data *md;
	struct list_head node;
};

static DEFINE_MUTEX(open_lock);

module_param(perdev_minors, int, 0444);
MODULE_PARM_DESC(perdev_minors, "Minors numbers to allocate per device");

static inline int mmc_blk_part_switch(struct mmc_card *card,
				      unsigned int part_type);
static void mmc_blk_rw_rq_prep(struct mmc_queue_req *mqrq,
			       struct mmc_card *card,
			       int recovery_mode,
			       struct mmc_queue *mq);
static void mmc_blk_hsq_req_done(struct mmc_request *mrq);

static struct mmc_blk_data *mmc_blk_get(struct gendisk *disk)
{
	struct mmc_blk_data *md;

	mutex_lock(&open_lock);
	md = disk->private_data;
	if (md && md->usage == 0)
		md = NULL;
	if (md)
		md->usage++;
	mutex_unlock(&open_lock);

	return md;
}

static inline int mmc_get_devidx(struct gendisk *disk)
{
	int devidx = disk->first_minor / perdev_minors;
	return devidx;
}

static void mmc_blk_put(struct mmc_blk_data *md)
{
	mutex_lock(&open_lock);
	md->usage--;
	if (md->usage == 0) {
		int devidx = mmc_get_devidx(md->disk);
		blk_put_queue(md->queue.queue);
		ida_simple_remove(&mmc_blk_ida, devidx);
		put_disk(md->disk);
		kfree(md);
	}
	mutex_unlock(&open_lock);
}

static ssize_t power_ro_lock_show(struct device *dev,
		struct device_attribute *attr, char *buf)
{
	int ret;
	struct mmc_blk_data *md = mmc_blk_get(dev_to_disk(dev));
	struct mmc_card *card = md->queue.card;
	int locked = 0;

	if (card->ext_csd.boot_ro_lock & EXT_CSD_BOOT_WP_B_PERM_WP_EN)
		locked = 2;
	else if (card->ext_csd.boot_ro_lock & EXT_CSD_BOOT_WP_B_PWR_WP_EN)
		locked = 1;

	ret = snprintf(buf, PAGE_SIZE, "%d\n", locked);

	mmc_blk_put(md);

	return ret;
}

static ssize_t power_ro_lock_store(struct device *dev,
		struct device_attribute *attr, const char *buf, size_t count)
{
	int ret;
	struct mmc_blk_data *md, *part_md;
	struct mmc_queue *mq;
	struct request *req;
	unsigned long set;

	if (kstrtoul(buf, 0, &set))
		return -EINVAL;

	if (set != 1)
		return count;

	md = mmc_blk_get(dev_to_disk(dev));
	mq = &md->queue;

	/* Dispatch locking to the block layer */
	req = blk_get_request(mq->queue, REQ_OP_DRV_OUT, 0);
	if (IS_ERR(req)) {
		count = PTR_ERR(req);
		goto out_put;
	}
	req_to_mmc_queue_req(req)->drv_op = MMC_DRV_OP_BOOT_WP;
	req_to_mmc_queue_req(req)->drv_op_result = -EIO;
	blk_execute_rq(mq->queue, NULL, req, 0);
	ret = req_to_mmc_queue_req(req)->drv_op_result;
	blk_put_request(req);

	if (!ret) {
		pr_info("%s: Locking boot partition ro until next power on\n",
			md->disk->disk_name);
		set_disk_ro(md->disk, 1);

		list_for_each_entry(part_md, &md->part, part)
			if (part_md->area_type == MMC_BLK_DATA_AREA_BOOT) {
				pr_info("%s: Locking boot partition ro until next power on\n", part_md->disk->disk_name);
				set_disk_ro(part_md->disk, 1);
			}
	}
out_put:
	mmc_blk_put(md);
	return count;
}

static ssize_t force_ro_show(struct device *dev, struct device_attribute *attr,
			     char *buf)
{
	int ret;
	struct mmc_blk_data *md = mmc_blk_get(dev_to_disk(dev));

	ret = snprintf(buf, PAGE_SIZE, "%d\n",
		       get_disk_ro(dev_to_disk(dev)) ^
		       md->read_only);
	mmc_blk_put(md);
	return ret;
}

static ssize_t force_ro_store(struct device *dev, struct device_attribute *attr,
			      const char *buf, size_t count)
{
	int ret;
	char *end;
	struct mmc_blk_data *md = mmc_blk_get(dev_to_disk(dev));
	unsigned long set = simple_strtoul(buf, &end, 0);
	if (end == buf) {
		ret = -EINVAL;
		goto out;
	}

	set_disk_ro(dev_to_disk(dev), set || md->read_only);
	ret = count;
out:
	mmc_blk_put(md);
	return ret;
}

static int mmc_blk_open(struct block_device *bdev, fmode_t mode)
{
	struct mmc_blk_data *md = mmc_blk_get(bdev->bd_disk);
	int ret = -ENXIO;

	mutex_lock(&block_mutex);
	if (md) {
		ret = 0;
		if ((mode & FMODE_WRITE) && md->read_only) {
			mmc_blk_put(md);
			ret = -EROFS;
		}
	}
	mutex_unlock(&block_mutex);

	return ret;
}

static void mmc_blk_release(struct gendisk *disk, fmode_t mode)
{
	struct mmc_blk_data *md = disk->private_data;

	mutex_lock(&block_mutex);
	mmc_blk_put(md);
	mutex_unlock(&block_mutex);
}

static int
mmc_blk_getgeo(struct block_device *bdev, struct hd_geometry *geo)
{
	geo->cylinders = get_capacity(bdev->bd_disk) / (4 * 16);
	geo->heads = 4;
	geo->sectors = 16;
	return 0;
}

struct mmc_blk_ioc_data {
	struct mmc_ioc_cmd ic;
	unsigned char *buf;
	u64 buf_bytes;
	unsigned int flags;
#define MMC_BLK_IOC_DROP	BIT(0)	/* drop this mrq */
#define MMC_BLK_IOC_SBC	BIT(1)	/* use mrq.sbc */

	struct mmc_rpmb_data *rpmb;
};

static struct mmc_blk_ioc_data *mmc_blk_ioctl_copy_from_user(
	struct mmc_ioc_cmd __user *user)
{
	struct mmc_blk_ioc_data *idata;
	int err;

	idata = kzalloc(sizeof(*idata), GFP_KERNEL);
	if (!idata) {
		err = -ENOMEM;
		goto out;
	}

	if (copy_from_user(&idata->ic, user, sizeof(idata->ic))) {
		err = -EFAULT;
		goto idata_err;
	}

	idata->buf_bytes = (u64) idata->ic.blksz * idata->ic.blocks;
	if (idata->buf_bytes > MMC_IOC_MAX_BYTES) {
		err = -EOVERFLOW;
		goto idata_err;
	}

	if (!idata->buf_bytes) {
		idata->buf = NULL;
		return idata;
	}

	idata->buf = memdup_user((void __user *)(unsigned long)
				 idata->ic.data_ptr, idata->buf_bytes);
	if (IS_ERR(idata->buf)) {
		err = PTR_ERR(idata->buf);
		goto idata_err;
	}

	return idata;

idata_err:
	kfree(idata);
out:
	return ERR_PTR(err);
}

static int mmc_blk_ioctl_copy_to_user(struct mmc_ioc_cmd __user *ic_ptr,
				      struct mmc_blk_ioc_data *idata)
{
	struct mmc_ioc_cmd *ic = &idata->ic;

	if (copy_to_user(&(ic_ptr->response), ic->response,
			 sizeof(ic->response)))
		return -EFAULT;

	if (!idata->ic.write_flag) {
		if (copy_to_user((void __user *)(unsigned long)ic->data_ptr,
				 idata->buf, idata->buf_bytes))
			return -EFAULT;
	}

	return 0;
}

static int card_busy_detect(struct mmc_card *card, unsigned int timeout_ms,
			    u32 *resp_errs)
{
	unsigned long timeout = jiffies + msecs_to_jiffies(timeout_ms);
	int err = 0;
	u32 status;

	do {
		bool done = time_after(jiffies, timeout);

		err = __mmc_send_status(card, &status, 5);
		if (err) {
			dev_err(mmc_dev(card->host),
				"error %d requesting status\n", err);
			return err;
		}

		/* Accumulate any response error bits seen */
		if (resp_errs)
			*resp_errs |= status;

		/*
		 * Timeout if the device never becomes ready for data and never
		 * leaves the program state.
		 */
		if (done) {
			dev_err(mmc_dev(card->host),
				"Card stuck in wrong state! %s status: %#x\n",
				 __func__, status);
			return -ETIMEDOUT;
		}
	} while (!mmc_ready_for_data(status));

	return err;
}

static int __mmc_blk_ioctl_cmd(struct mmc_card *card, struct mmc_blk_data *md,
			       struct mmc_blk_ioc_data **idatas, int i)
{
	struct mmc_command cmd = {}, sbc = {};
	struct mmc_data data = {};
	struct mmc_request mrq = {};
	struct scatterlist sg;
	int err;
	unsigned int target_part;
	struct mmc_blk_ioc_data *idata = idatas[i];
	struct mmc_blk_ioc_data *prev_idata = NULL;

	if (!card || !md || !idata)
		return -EINVAL;

	if (idata->flags & MMC_BLK_IOC_DROP)
		return 0;

<<<<<<< HEAD
	if (idata->flags & MMC_BLK_IOC_SBC)
=======
	if (idata->flags & MMC_BLK_IOC_SBC && i > 0)
>>>>>>> fbfa9d59
		prev_idata = idatas[i - 1];

	/*
	 * The RPMB accesses comes in from the character device, so we
	 * need to target these explicitly. Else we just target the
	 * partition type for the block device the ioctl() was issued
	 * on.
	 */
	if (idata->rpmb) {
		/* Support multiple RPMB partitions */
		target_part = idata->rpmb->part_index;
		target_part |= EXT_CSD_PART_CONFIG_ACC_RPMB;
	} else {
		target_part = md->part_type;
	}

	cmd.opcode = idata->ic.opcode;
	cmd.arg = idata->ic.arg;
	cmd.flags = idata->ic.flags;

	if (idata->buf_bytes) {
		data.sg = &sg;
		data.sg_len = 1;
		data.blksz = idata->ic.blksz;
		data.blocks = idata->ic.blocks;

		sg_init_one(data.sg, idata->buf, idata->buf_bytes);

		if (idata->ic.write_flag)
			data.flags = MMC_DATA_WRITE;
		else
			data.flags = MMC_DATA_READ;

		/* data.flags must already be set before doing this. */
		mmc_set_data_timeout(&data, card);

		/* Allow overriding the timeout_ns for empirical tuning. */
		if (idata->ic.data_timeout_ns)
			data.timeout_ns = idata->ic.data_timeout_ns;

		if ((cmd.flags & MMC_RSP_R1B) == MMC_RSP_R1B) {
			/*
			 * Pretend this is a data transfer and rely on the
			 * host driver to compute timeout.  When all host
			 * drivers support cmd.cmd_timeout for R1B, this
			 * can be changed to:
			 *
			 *     mrq.data = NULL;
			 *     cmd.cmd_timeout = idata->ic.cmd_timeout_ms;
			 */
			data.timeout_ns = idata->ic.cmd_timeout_ms * 1000000;
		}

		mrq.data = &data;
	}

	mrq.cmd = &cmd;

	err = mmc_blk_part_switch(card, target_part);
	if (err)
		return err;

	if (idata->ic.is_acmd) {
		err = mmc_app_cmd(card->host, card);
		if (err)
			return err;
	}

	if (idata->rpmb || prev_idata) {
		sbc.opcode = MMC_SET_BLOCK_COUNT;
		/*
		 * We don't do any blockcount validation because the max size
		 * may be increased by a future standard. We just copy the
		 * 'Reliable Write' bit here.
		 */
		sbc.arg = data.blocks | (idata->ic.write_flag & BIT(31));
		if (prev_idata)
			sbc.arg = prev_idata->ic.arg;
		sbc.flags = MMC_RSP_R1 | MMC_CMD_AC;
		mrq.sbc = &sbc;
	}

	if ((MMC_EXTRACT_INDEX_FROM_ARG(cmd.arg) == EXT_CSD_SANITIZE_START) &&
	    (cmd.opcode == MMC_SWITCH))
		return mmc_sanitize(card);

	mmc_wait_for_req(card->host, &mrq);
	memcpy(&idata->ic.response, cmd.resp, sizeof(cmd.resp));

	if (prev_idata) {
		memcpy(&prev_idata->ic.response, sbc.resp, sizeof(sbc.resp));
		if (sbc.error) {
			dev_err(mmc_dev(card->host), "%s: sbc error %d\n",
							__func__, sbc.error);
			return sbc.error;
		}
	}

	if (cmd.error) {
		dev_err(mmc_dev(card->host), "%s: cmd error %d\n",
						__func__, cmd.error);
		return cmd.error;
	}
	if (data.error) {
		dev_err(mmc_dev(card->host), "%s: data error %d\n",
						__func__, data.error);
		return data.error;
	}

	/*
	 * Make sure the cache of the PARTITION_CONFIG register and
	 * PARTITION_ACCESS bits is updated in case the ioctl ext_csd write
	 * changed it successfully.
	 */
	if ((MMC_EXTRACT_INDEX_FROM_ARG(cmd.arg) == EXT_CSD_PART_CONFIG) &&
	    (cmd.opcode == MMC_SWITCH)) {
		struct mmc_blk_data *main_md = dev_get_drvdata(&card->dev);
		u8 value = MMC_EXTRACT_VALUE_FROM_ARG(cmd.arg);

		/*
		 * Update cache so the next mmc_blk_part_switch call operates
		 * on up-to-date data.
		 */
		card->ext_csd.part_config = value;
		main_md->part_curr = value & EXT_CSD_PART_CONFIG_ACC_MASK;
	}

	/*
	 * Make sure to update CACHE_CTRL in case it was changed. The cache
	 * will get turned back on if the card is re-initialized, e.g.
	 * suspend/resume or hw reset in recovery.
	 */
	if ((MMC_EXTRACT_INDEX_FROM_ARG(cmd.arg) == EXT_CSD_CACHE_CTRL) &&
	    (cmd.opcode == MMC_SWITCH)) {
		u8 value = MMC_EXTRACT_VALUE_FROM_ARG(cmd.arg) & 1;

		card->ext_csd.cache_ctrl = value;
	}

	/*
	 * According to the SD specs, some commands require a delay after
	 * issuing the command.
	 */
	if (idata->ic.postsleep_min_us)
		usleep_range(idata->ic.postsleep_min_us, idata->ic.postsleep_max_us);

	if (idata->rpmb || (cmd.flags & MMC_RSP_R1B) == MMC_RSP_R1B) {
		/*
		 * Ensure RPMB/R1B command has completed by polling CMD13
		 * "Send Status".
		 */
		err = card_busy_detect(card, MMC_BLK_TIMEOUT_MS, NULL);
	}

	return err;
}

static int mmc_blk_ioctl_cmd(struct mmc_blk_data *md,
			     struct mmc_ioc_cmd __user *ic_ptr,
			     struct mmc_rpmb_data *rpmb)
{
	struct mmc_blk_ioc_data *idata;
	struct mmc_blk_ioc_data *idatas[1];
	struct mmc_queue *mq;
	struct mmc_card *card;
	int err = 0, ioc_err = 0;
	struct request *req;

	idata = mmc_blk_ioctl_copy_from_user(ic_ptr);
	if (IS_ERR(idata))
		return PTR_ERR(idata);
	/* This will be NULL on non-RPMB ioctl():s */
	idata->rpmb = rpmb;

	card = md->queue.card;
	if (IS_ERR(card)) {
		err = PTR_ERR(card);
		goto cmd_done;
	}

	/*
	 * Dispatch the ioctl() into the block request queue.
	 */
	mq = &md->queue;
	req = blk_get_request(mq->queue,
		idata->ic.write_flag ? REQ_OP_DRV_OUT : REQ_OP_DRV_IN, 0);
	if (IS_ERR(req)) {
		err = PTR_ERR(req);
		goto cmd_done;
	}
	idatas[0] = idata;
	req_to_mmc_queue_req(req)->drv_op =
		rpmb ? MMC_DRV_OP_IOCTL_RPMB : MMC_DRV_OP_IOCTL;
	req_to_mmc_queue_req(req)->drv_op_result = -EIO;
	req_to_mmc_queue_req(req)->drv_op_data = idatas;
	req_to_mmc_queue_req(req)->ioc_count = 1;
	blk_execute_rq(mq->queue, NULL, req, 0);
	ioc_err = req_to_mmc_queue_req(req)->drv_op_result;
	err = mmc_blk_ioctl_copy_to_user(ic_ptr, idata);
	blk_put_request(req);

cmd_done:
	kfree(idata->buf);
	kfree(idata);
	return ioc_err ? ioc_err : err;
}

static int mmc_blk_ioctl_multi_cmd(struct mmc_blk_data *md,
				   struct mmc_ioc_multi_cmd __user *user,
				   struct mmc_rpmb_data *rpmb)
{
	struct mmc_blk_ioc_data **idata = NULL;
	struct mmc_ioc_cmd __user *cmds = user->cmds;
	struct mmc_card *card;
	struct mmc_queue *mq;
	int i, err = 0, ioc_err = 0;
	__u64 num_of_cmds;
	struct request *req;

	if (copy_from_user(&num_of_cmds, &user->num_of_cmds,
			   sizeof(num_of_cmds)))
		return -EFAULT;

	if (!num_of_cmds)
		return 0;

	if (num_of_cmds > MMC_IOC_MAX_CMDS)
		return -EINVAL;

	idata = kcalloc(num_of_cmds, sizeof(*idata), GFP_KERNEL);
	if (!idata)
		return -ENOMEM;

	for (i = 0; i < num_of_cmds; i++) {
		idata[i] = mmc_blk_ioctl_copy_from_user(&cmds[i]);
		if (IS_ERR(idata[i])) {
			err = PTR_ERR(idata[i]);
			num_of_cmds = i;
			goto cmd_err;
		}
		/* This will be NULL on non-RPMB ioctl():s */
		idata[i]->rpmb = rpmb;
	}

	card = md->queue.card;
	if (IS_ERR(card)) {
		err = PTR_ERR(card);
		goto cmd_err;
	}


	/*
	 * Dispatch the ioctl()s into the block request queue.
	 */
	mq = &md->queue;
	req = blk_get_request(mq->queue,
		idata[0]->ic.write_flag ? REQ_OP_DRV_OUT : REQ_OP_DRV_IN, 0);
	if (IS_ERR(req)) {
		err = PTR_ERR(req);
		goto cmd_err;
	}
	req_to_mmc_queue_req(req)->drv_op =
		rpmb ? MMC_DRV_OP_IOCTL_RPMB : MMC_DRV_OP_IOCTL;
	req_to_mmc_queue_req(req)->drv_op_result = -EIO;
	req_to_mmc_queue_req(req)->drv_op_data = idata;
	req_to_mmc_queue_req(req)->ioc_count = num_of_cmds;
	blk_execute_rq(mq->queue, NULL, req, 0);
	ioc_err = req_to_mmc_queue_req(req)->drv_op_result;

	/* copy to user if data and response */
	for (i = 0; i < num_of_cmds && !err; i++)
		err = mmc_blk_ioctl_copy_to_user(&cmds[i], idata[i]);

	blk_put_request(req);

cmd_err:
	for (i = 0; i < num_of_cmds; i++) {
		kfree(idata[i]->buf);
		kfree(idata[i]);
	}
	kfree(idata);
	return ioc_err ? ioc_err : err;
}

static int mmc_blk_check_blkdev(struct block_device *bdev)
{
	/*
	 * The caller must have CAP_SYS_RAWIO, and must be calling this on the
	 * whole block device, not on a partition.  This prevents overspray
	 * between sibling partitions.
	 */
	if (!capable(CAP_SYS_RAWIO) || bdev_is_partition(bdev))
		return -EPERM;
	return 0;
}

static int mmc_blk_ioctl(struct block_device *bdev, fmode_t mode,
	unsigned int cmd, unsigned long arg)
{
	struct mmc_blk_data *md;
	int ret;

	switch (cmd) {
	case MMC_IOC_CMD:
		ret = mmc_blk_check_blkdev(bdev);
		if (ret)
			return ret;
		md = mmc_blk_get(bdev->bd_disk);
		if (!md)
			return -EINVAL;
		ret = mmc_blk_ioctl_cmd(md,
					(struct mmc_ioc_cmd __user *)arg,
					NULL);
		mmc_blk_put(md);
		return ret;
	case MMC_IOC_MULTI_CMD:
		ret = mmc_blk_check_blkdev(bdev);
		if (ret)
			return ret;
		md = mmc_blk_get(bdev->bd_disk);
		if (!md)
			return -EINVAL;
		ret = mmc_blk_ioctl_multi_cmd(md,
					(struct mmc_ioc_multi_cmd __user *)arg,
					NULL);
		mmc_blk_put(md);
		return ret;
	default:
		return -EINVAL;
	}
}

#ifdef CONFIG_COMPAT
static int mmc_blk_compat_ioctl(struct block_device *bdev, fmode_t mode,
	unsigned int cmd, unsigned long arg)
{
	return mmc_blk_ioctl(bdev, mode, cmd, (unsigned long) compat_ptr(arg));
}
#endif

static const struct block_device_operations mmc_bdops = {
	.open			= mmc_blk_open,
	.release		= mmc_blk_release,
	.getgeo			= mmc_blk_getgeo,
	.owner			= THIS_MODULE,
	.ioctl			= mmc_blk_ioctl,
#ifdef CONFIG_COMPAT
	.compat_ioctl		= mmc_blk_compat_ioctl,
#endif
};

static int mmc_blk_part_switch_pre(struct mmc_card *card,
				   unsigned int part_type)
{
	const unsigned int mask = EXT_CSD_PART_CONFIG_ACC_MASK;
	const unsigned int rpmb = EXT_CSD_PART_CONFIG_ACC_RPMB;
	int ret = 0;

	if ((part_type & mask) == rpmb) {
		if (card->ext_csd.cmdq_en) {
			ret = mmc_cmdq_disable(card);
			if (ret)
				return ret;
		}
		mmc_retune_pause(card->host);
	}

	return ret;
}

static int mmc_blk_part_switch_post(struct mmc_card *card,
				    unsigned int part_type)
{
	const unsigned int mask = EXT_CSD_PART_CONFIG_ACC_MASK;
	const unsigned int rpmb = EXT_CSD_PART_CONFIG_ACC_RPMB;
	int ret = 0;

	if ((part_type & mask) == rpmb) {
		mmc_retune_unpause(card->host);
		if (card->reenable_cmdq && !card->ext_csd.cmdq_en)
			ret = mmc_cmdq_enable(card);
	}

	return ret;
}

static inline int mmc_blk_part_switch(struct mmc_card *card,
				      unsigned int part_type)
{
	int ret = 0;
	struct mmc_blk_data *main_md = dev_get_drvdata(&card->dev);

	if (main_md->part_curr == part_type)
		return 0;

	if (mmc_card_mmc(card)) {
		u8 part_config = card->ext_csd.part_config;

		ret = mmc_blk_part_switch_pre(card, part_type);
		if (ret)
			return ret;

		part_config &= ~EXT_CSD_PART_CONFIG_ACC_MASK;
		part_config |= part_type;

		ret = mmc_switch(card, EXT_CSD_CMD_SET_NORMAL,
				 EXT_CSD_PART_CONFIG, part_config,
				 card->ext_csd.part_time);
		if (ret) {
			mmc_blk_part_switch_post(card, part_type);
			return ret;
		}

		card->ext_csd.part_config = part_config;

		ret = mmc_blk_part_switch_post(card, main_md->part_curr);
	}

	main_md->part_curr = part_type;
	return ret;
}

static int mmc_sd_num_wr_blocks(struct mmc_card *card, u32 *written_blocks)
{
	int err;
	u32 result;
	__be32 *blocks;

	struct mmc_request mrq = {};
	struct mmc_command cmd = {};
	struct mmc_data data = {};

	struct scatterlist sg;

	cmd.opcode = MMC_APP_CMD;
	cmd.arg = card->rca << 16;
	cmd.flags = MMC_RSP_SPI_R1 | MMC_RSP_R1 | MMC_CMD_AC;

	err = mmc_wait_for_cmd(card->host, &cmd, 0);
	if (err)
		return err;
	if (!mmc_host_is_spi(card->host) && !(cmd.resp[0] & R1_APP_CMD))
		return -EIO;

	memset(&cmd, 0, sizeof(struct mmc_command));

	cmd.opcode = SD_APP_SEND_NUM_WR_BLKS;
	cmd.arg = 0;
	cmd.flags = MMC_RSP_SPI_R1 | MMC_RSP_R1 | MMC_CMD_ADTC;

	data.blksz = 4;
	data.blocks = 1;
	data.flags = MMC_DATA_READ;
	data.sg = &sg;
	data.sg_len = 1;
	mmc_set_data_timeout(&data, card);

	mrq.cmd = &cmd;
	mrq.data = &data;

	blocks = kmalloc(4, GFP_KERNEL);
	if (!blocks)
		return -ENOMEM;

	sg_init_one(&sg, blocks, 4);

	mmc_wait_for_req(card->host, &mrq);

	result = ntohl(*blocks);
	kfree(blocks);

	if (cmd.error || data.error)
		return -EIO;

	*written_blocks = result;

	return 0;
}

static unsigned int mmc_blk_clock_khz(struct mmc_host *host)
{
	if (host->actual_clock)
		return host->actual_clock / 1000;

	/* Clock may be subject to a divisor, fudge it by a factor of 2. */
	if (host->ios.clock)
		return host->ios.clock / 2000;

	/* How can there be no clock */
	WARN_ON_ONCE(1);
	return 100; /* 100 kHz is minimum possible value */
}

static unsigned int mmc_blk_data_timeout_ms(struct mmc_host *host,
					    struct mmc_data *data)
{
	unsigned int ms = DIV_ROUND_UP(data->timeout_ns, 1000000);
	unsigned int khz;

	if (data->timeout_clks) {
		khz = mmc_blk_clock_khz(host);
		ms += DIV_ROUND_UP(data->timeout_clks, khz);
	}

	return ms;
}

static int mmc_blk_reset(struct mmc_blk_data *md, struct mmc_host *host,
			 int type)
{
	int err;

	if (md->reset_done & type)
		return -EEXIST;

	md->reset_done |= type;
	err = mmc_hw_reset(host);
	/* Ensure we switch back to the correct partition */
	if (err != -EOPNOTSUPP) {
		struct mmc_blk_data *main_md =
			dev_get_drvdata(&host->card->dev);
		int part_err;
		bool allow = true;

		trace_android_vh_mmc_blk_reset(host, err, &allow);
		if (!allow)
			return -ENODEV;

		main_md->part_curr = main_md->part_type;
		part_err = mmc_blk_part_switch(host->card, md->part_type);
		if (part_err) {
			/*
			 * We have failed to get back into the correct
			 * partition, so we need to abort the whole request.
			 */
			return -ENODEV;
		}
	}
	return err;
}

static inline void mmc_blk_reset_success(struct mmc_blk_data *md, int type)
{
	md->reset_done &= ~type;
}

static void mmc_blk_check_sbc(struct mmc_queue_req *mq_rq)
{
	struct mmc_blk_ioc_data **idata = mq_rq->drv_op_data;
	int i;

	for (i = 1; i < mq_rq->ioc_count; i++) {
		if (idata[i - 1]->ic.opcode == MMC_SET_BLOCK_COUNT &&
		    mmc_op_multi(idata[i]->ic.opcode)) {
			idata[i - 1]->flags |= MMC_BLK_IOC_DROP;
			idata[i]->flags |= MMC_BLK_IOC_SBC;
		}
	}
}

/*
 * The non-block commands come back from the block layer after it queued it and
 * processed it with all other requests and then they get issued in this
 * function.
 */
static void mmc_blk_issue_drv_op(struct mmc_queue *mq, struct request *req)
{
	struct mmc_queue_req *mq_rq;
	struct mmc_card *card = mq->card;
	struct mmc_blk_data *md = mq->blkdata;
	struct mmc_blk_ioc_data **idata;
	bool rpmb_ioctl;
	u8 **ext_csd;
	u32 status;
	int ret;
	int i;

	mq_rq = req_to_mmc_queue_req(req);
	rpmb_ioctl = (mq_rq->drv_op == MMC_DRV_OP_IOCTL_RPMB);

	switch (mq_rq->drv_op) {
	case MMC_DRV_OP_IOCTL:
		if (card->ext_csd.cmdq_en) {
			ret = mmc_cmdq_disable(card);
			if (ret)
				break;
		}

		mmc_blk_check_sbc(mq_rq);

		fallthrough;
	case MMC_DRV_OP_IOCTL_RPMB:
		idata = mq_rq->drv_op_data;
		for (i = 0, ret = 0; i < mq_rq->ioc_count; i++) {
			ret = __mmc_blk_ioctl_cmd(card, md, idata, i);
			if (ret)
				break;
		}
		/* Always switch back to main area after RPMB access */
		if (rpmb_ioctl)
			mmc_blk_part_switch(card, 0);
		else if (card->reenable_cmdq && !card->ext_csd.cmdq_en)
			mmc_cmdq_enable(card);
		break;
	case MMC_DRV_OP_BOOT_WP:
		ret = mmc_switch(card, EXT_CSD_CMD_SET_NORMAL, EXT_CSD_BOOT_WP,
				 card->ext_csd.boot_ro_lock |
				 EXT_CSD_BOOT_WP_B_PWR_WP_EN,
				 card->ext_csd.part_time);
		if (ret)
			pr_err("%s: Locking boot partition ro until next power on failed: %d\n",
			       md->disk->disk_name, ret);
		else
			card->ext_csd.boot_ro_lock |=
				EXT_CSD_BOOT_WP_B_PWR_WP_EN;
		break;
	case MMC_DRV_OP_GET_CARD_STATUS:
		ret = mmc_send_status(card, &status);
		if (!ret)
			ret = status;
		break;
	case MMC_DRV_OP_GET_EXT_CSD:
		ext_csd = mq_rq->drv_op_data;
		ret = mmc_get_ext_csd(card, ext_csd);
		break;
	default:
		pr_err("%s: unknown driver specific operation\n",
		       md->disk->disk_name);
		ret = -EINVAL;
		break;
	}
	mq_rq->drv_op_result = ret;
	blk_mq_end_request(req, ret ? BLK_STS_IOERR : BLK_STS_OK);
}

static void mmc_blk_issue_discard_rq(struct mmc_queue *mq, struct request *req)
{
	struct mmc_blk_data *md = mq->blkdata;
	struct mmc_card *card = md->queue.card;
	unsigned int from, nr;
	int err = 0, type = MMC_BLK_DISCARD;
	blk_status_t status = BLK_STS_OK;

	if (!mmc_can_erase(card)) {
		status = BLK_STS_NOTSUPP;
		goto fail;
	}

	from = blk_rq_pos(req);
	nr = blk_rq_sectors(req);

	do {
		unsigned int erase_arg = card->erase_arg;

		if (mmc_card_broken_sd_discard(card))
			erase_arg = SD_ERASE_ARG;

		err = 0;
		if (card->quirks & MMC_QUIRK_INAND_CMD38) {
			err = mmc_switch(card, EXT_CSD_CMD_SET_NORMAL,
					 INAND_CMD38_ARG_EXT_CSD,
					 card->erase_arg == MMC_TRIM_ARG ?
					 INAND_CMD38_ARG_TRIM :
					 INAND_CMD38_ARG_ERASE,
					 card->ext_csd.generic_cmd6_time);
		}
		if (!err)
			err = mmc_erase(card, from, nr, erase_arg);
	} while (err == -EIO && !mmc_blk_reset(md, card->host, type));
	if (err)
		status = BLK_STS_IOERR;
	else
		mmc_blk_reset_success(md, type);
fail:
	blk_mq_end_request(req, status);
}

static void mmc_blk_issue_secdiscard_rq(struct mmc_queue *mq,
				       struct request *req)
{
	struct mmc_blk_data *md = mq->blkdata;
	struct mmc_card *card = md->queue.card;
	unsigned int from, nr, arg;
	int err = 0, type = MMC_BLK_SECDISCARD;
	blk_status_t status = BLK_STS_OK;

	if (!(mmc_can_secure_erase_trim(card))) {
		status = BLK_STS_NOTSUPP;
		goto out;
	}

	from = blk_rq_pos(req);
	nr = blk_rq_sectors(req);

	if (mmc_can_trim(card) && !mmc_erase_group_aligned(card, from, nr))
		arg = MMC_SECURE_TRIM1_ARG;
	else
		arg = MMC_SECURE_ERASE_ARG;

retry:
	if (card->quirks & MMC_QUIRK_INAND_CMD38) {
		err = mmc_switch(card, EXT_CSD_CMD_SET_NORMAL,
				 INAND_CMD38_ARG_EXT_CSD,
				 arg == MMC_SECURE_TRIM1_ARG ?
				 INAND_CMD38_ARG_SECTRIM1 :
				 INAND_CMD38_ARG_SECERASE,
				 card->ext_csd.generic_cmd6_time);
		if (err)
			goto out_retry;
	}

	err = mmc_erase(card, from, nr, arg);
	if (err == -EIO)
		goto out_retry;
	if (err) {
		status = BLK_STS_IOERR;
		goto out;
	}

	if (arg == MMC_SECURE_TRIM1_ARG) {
		if (card->quirks & MMC_QUIRK_INAND_CMD38) {
			err = mmc_switch(card, EXT_CSD_CMD_SET_NORMAL,
					 INAND_CMD38_ARG_EXT_CSD,
					 INAND_CMD38_ARG_SECTRIM2,
					 card->ext_csd.generic_cmd6_time);
			if (err)
				goto out_retry;
		}

		err = mmc_erase(card, from, nr, MMC_SECURE_TRIM2_ARG);
		if (err == -EIO)
			goto out_retry;
		if (err) {
			status = BLK_STS_IOERR;
			goto out;
		}
	}

out_retry:
	if (err && !mmc_blk_reset(md, card->host, type))
		goto retry;
	if (!err)
		mmc_blk_reset_success(md, type);
out:
	blk_mq_end_request(req, status);
}

static void mmc_blk_issue_flush(struct mmc_queue *mq, struct request *req)
{
	struct mmc_blk_data *md = mq->blkdata;
	struct mmc_card *card = md->queue.card;
	int ret = 0;

	ret = mmc_flush_cache(card);
	blk_mq_end_request(req, ret ? BLK_STS_IOERR : BLK_STS_OK);
}

/*
 * Reformat current write as a reliable write, supporting
 * both legacy and the enhanced reliable write MMC cards.
 * In each transfer we'll handle only as much as a single
 * reliable write can handle, thus finish the request in
 * partial completions.
 */
static inline void mmc_apply_rel_rw(struct mmc_blk_request *brq,
				    struct mmc_card *card,
				    struct request *req)
{
	if (!(card->ext_csd.rel_param & EXT_CSD_WR_REL_PARAM_EN)) {
		/* Legacy mode imposes restrictions on transfers. */
		if (!IS_ALIGNED(blk_rq_pos(req), card->ext_csd.rel_sectors))
			brq->data.blocks = 1;

		if (brq->data.blocks > card->ext_csd.rel_sectors)
			brq->data.blocks = card->ext_csd.rel_sectors;
		else if (brq->data.blocks < card->ext_csd.rel_sectors)
			brq->data.blocks = 1;
	}
}

#define CMD_ERRORS_EXCL_OOR						\
	(R1_ADDRESS_ERROR |	/* Misaligned address */		\
	 R1_BLOCK_LEN_ERROR |	/* Transferred block length incorrect */\
	 R1_WP_VIOLATION |	/* Tried to write to protected block */	\
	 R1_CARD_ECC_FAILED |	/* Card ECC failed */			\
	 R1_CC_ERROR |		/* Card controller error */		\
	 R1_ERROR)		/* General/unknown error */

#define CMD_ERRORS							\
	(CMD_ERRORS_EXCL_OOR |						\
	 R1_OUT_OF_RANGE)	/* Command argument out of range */	\

static void mmc_blk_eval_resp_error(struct mmc_blk_request *brq)
{
	u32 val;

	/*
	 * Per the SD specification(physical layer version 4.10)[1],
	 * section 4.3.3, it explicitly states that "When the last
	 * block of user area is read using CMD18, the host should
	 * ignore OUT_OF_RANGE error that may occur even the sequence
	 * is correct". And JESD84-B51 for eMMC also has a similar
	 * statement on section 6.8.3.
	 *
	 * Multiple block read/write could be done by either predefined
	 * method, namely CMD23, or open-ending mode. For open-ending mode,
	 * we should ignore the OUT_OF_RANGE error as it's normal behaviour.
	 *
	 * However the spec[1] doesn't tell us whether we should also
	 * ignore that for predefined method. But per the spec[1], section
	 * 4.15 Set Block Count Command, it says"If illegal block count
	 * is set, out of range error will be indicated during read/write
	 * operation (For example, data transfer is stopped at user area
	 * boundary)." In another word, we could expect a out of range error
	 * in the response for the following CMD18/25. And if argument of
	 * CMD23 + the argument of CMD18/25 exceed the max number of blocks,
	 * we could also expect to get a -ETIMEDOUT or any error number from
	 * the host drivers due to missing data response(for write)/data(for
	 * read), as the cards will stop the data transfer by itself per the
	 * spec. So we only need to check R1_OUT_OF_RANGE for open-ending mode.
	 */

	if (!brq->stop.error) {
		bool oor_with_open_end;
		/* If there is no error yet, check R1 response */

		val = brq->stop.resp[0] & CMD_ERRORS;
		oor_with_open_end = val & R1_OUT_OF_RANGE && !brq->mrq.sbc;

		if (val && !oor_with_open_end)
			brq->stop.error = -EIO;
	}
}

static void mmc_blk_data_prep(struct mmc_queue *mq, struct mmc_queue_req *mqrq,
			      int recovery_mode, bool *do_rel_wr_p,
			      bool *do_data_tag_p)
{
	struct mmc_blk_data *md = mq->blkdata;
	struct mmc_card *card = md->queue.card;
	struct mmc_blk_request *brq = &mqrq->brq;
	struct request *req = mmc_queue_req_to_req(mqrq);
	bool do_rel_wr, do_data_tag;

	/*
	 * Reliable writes are used to implement Forced Unit Access and
	 * are supported only on MMCs.
	 */
	do_rel_wr = (req->cmd_flags & REQ_FUA) &&
		    rq_data_dir(req) == WRITE &&
		    (md->flags & MMC_BLK_REL_WR);

	memset(brq, 0, sizeof(struct mmc_blk_request));

	mmc_crypto_prepare_req(mqrq);

	brq->mrq.data = &brq->data;
	brq->mrq.tag = req->tag;

	brq->stop.opcode = MMC_STOP_TRANSMISSION;
	brq->stop.arg = 0;

	if (rq_data_dir(req) == READ) {
		brq->data.flags = MMC_DATA_READ;
		brq->stop.flags = MMC_RSP_SPI_R1 | MMC_RSP_R1 | MMC_CMD_AC;
	} else {
		brq->data.flags = MMC_DATA_WRITE;
		brq->stop.flags = MMC_RSP_SPI_R1B | MMC_RSP_R1B | MMC_CMD_AC;
	}

	brq->data.blksz = 512;
	brq->data.blocks = blk_rq_sectors(req);
	brq->data.blk_addr = blk_rq_pos(req);

	/*
	 * The command queue supports 2 priorities: "high" (1) and "simple" (0).
	 * The eMMC will give "high" priority tasks priority over "simple"
	 * priority tasks. Here we always set "simple" priority by not setting
	 * MMC_DATA_PRIO.
	 */

	/*
	 * The block layer doesn't support all sector count
	 * restrictions, so we need to be prepared for too big
	 * requests.
	 */
	if (brq->data.blocks > card->host->max_blk_count)
		brq->data.blocks = card->host->max_blk_count;

	if (brq->data.blocks > 1) {
		/*
		 * Some SD cards in SPI mode return a CRC error or even lock up
		 * completely when trying to read the last block using a
		 * multiblock read command.
		 */
		if (mmc_host_is_spi(card->host) && (rq_data_dir(req) == READ) &&
		    (blk_rq_pos(req) + blk_rq_sectors(req) ==
		     get_capacity(md->disk)))
			brq->data.blocks--;

		/*
		 * After a read error, we redo the request one (native) sector
		 * at a time in order to accurately determine which
		 * sectors can be read successfully.
		 */
		if (recovery_mode)
			brq->data.blocks = queue_physical_block_size(mq->queue) >> 9;

		/*
		 * Some controllers have HW issues while operating
		 * in multiple I/O mode
		 */
		if (card->host->ops->multi_io_quirk)
			brq->data.blocks = card->host->ops->multi_io_quirk(card,
						(rq_data_dir(req) == READ) ?
						MMC_DATA_READ : MMC_DATA_WRITE,
						brq->data.blocks);
	}

	if (do_rel_wr) {
		mmc_apply_rel_rw(brq, card, req);
		brq->data.flags |= MMC_DATA_REL_WR;
	}

	/*
	 * Data tag is used only during writing meta data to speed
	 * up write and any subsequent read of this meta data
	 */
	do_data_tag = card->ext_csd.data_tag_unit_size &&
		      (req->cmd_flags & REQ_META) &&
		      (rq_data_dir(req) == WRITE) &&
		      ((brq->data.blocks * brq->data.blksz) >=
		       card->ext_csd.data_tag_unit_size);

	if (do_data_tag)
		brq->data.flags |= MMC_DATA_DAT_TAG;

	mmc_set_data_timeout(&brq->data, card);

	brq->data.sg = mqrq->sg;
	brq->data.sg_len = mmc_queue_map_sg(mq, mqrq);

	/*
	 * Adjust the sg list so it is the same size as the
	 * request.
	 */
	if (brq->data.blocks != blk_rq_sectors(req)) {
		int i, data_size = brq->data.blocks << 9;
		struct scatterlist *sg;

		for_each_sg(brq->data.sg, sg, brq->data.sg_len, i) {
			data_size -= sg->length;
			if (data_size <= 0) {
				sg->length += data_size;
				i++;
				break;
			}
		}
		brq->data.sg_len = i;
	}

	if (do_rel_wr_p)
		*do_rel_wr_p = do_rel_wr;

	if (do_data_tag_p)
		*do_data_tag_p = do_data_tag;
}

#define MMC_CQE_RETRIES 2

static void mmc_blk_cqe_complete_rq(struct mmc_queue *mq, struct request *req)
{
	struct mmc_queue_req *mqrq = req_to_mmc_queue_req(req);
	struct mmc_request *mrq = &mqrq->brq.mrq;
	struct request_queue *q = req->q;
	struct mmc_host *host = mq->card->host;
	enum mmc_issue_type issue_type = mmc_issue_type(mq, req);
	unsigned long flags;
	bool put_card;
	int err;

	mmc_cqe_post_req(host, mrq);

	if (mrq->cmd && mrq->cmd->error)
		err = mrq->cmd->error;
	else if (mrq->data && mrq->data->error)
		err = mrq->data->error;
	else
		err = 0;

	if (err) {
		if (mqrq->retries++ < MMC_CQE_RETRIES)
			blk_mq_requeue_request(req, true);
		else
			blk_mq_end_request(req, BLK_STS_IOERR);
	} else if (mrq->data) {
		if (blk_update_request(req, BLK_STS_OK, mrq->data->bytes_xfered))
			blk_mq_requeue_request(req, true);
		else
			__blk_mq_end_request(req, BLK_STS_OK);
	} else if (mq->in_recovery) {
		blk_mq_requeue_request(req, true);
	} else {
		blk_mq_end_request(req, BLK_STS_OK);
	}

	spin_lock_irqsave(&mq->lock, flags);

	mq->in_flight[issue_type] -= 1;

	put_card = (mmc_tot_in_flight(mq) == 0);

	mmc_cqe_check_busy(mq);

	spin_unlock_irqrestore(&mq->lock, flags);

	if (!mq->cqe_busy)
		blk_mq_run_hw_queues(q, true);

	if (put_card)
		mmc_put_card(mq->card, &mq->ctx);
}

void mmc_blk_cqe_recovery(struct mmc_queue *mq)
{
	struct mmc_card *card = mq->card;
	struct mmc_host *host = card->host;
	int err;

	pr_debug("%s: CQE recovery start\n", mmc_hostname(host));

	err = mmc_cqe_recovery(host);
	if (err)
		mmc_blk_reset(mq->blkdata, host, MMC_BLK_CQE_RECOVERY);
	mmc_blk_reset_success(mq->blkdata, MMC_BLK_CQE_RECOVERY);

	pr_debug("%s: CQE recovery done\n", mmc_hostname(host));
}

static void mmc_blk_cqe_req_done(struct mmc_request *mrq)
{
	struct mmc_queue_req *mqrq = container_of(mrq, struct mmc_queue_req,
						  brq.mrq);
	struct request *req = mmc_queue_req_to_req(mqrq);
	struct request_queue *q = req->q;
	struct mmc_queue *mq = q->queuedata;

	/*
	 * Block layer timeouts race with completions which means the normal
	 * completion path cannot be used during recovery.
	 */
	if (mq->in_recovery)
		mmc_blk_cqe_complete_rq(mq, req);
	else if (likely(!blk_should_fake_timeout(req->q)))
		blk_mq_complete_request(req);
}

static int mmc_blk_cqe_start_req(struct mmc_host *host, struct mmc_request *mrq)
{
	mrq->done		= mmc_blk_cqe_req_done;
	mrq->recovery_notifier	= mmc_cqe_recovery_notifier;

	return mmc_cqe_start_req(host, mrq);
}

static struct mmc_request *mmc_blk_cqe_prep_dcmd(struct mmc_queue_req *mqrq,
						 struct request *req)
{
	struct mmc_blk_request *brq = &mqrq->brq;

	memset(brq, 0, sizeof(*brq));

	brq->mrq.cmd = &brq->cmd;
	brq->mrq.tag = req->tag;

	return &brq->mrq;
}

static int mmc_blk_cqe_issue_flush(struct mmc_queue *mq, struct request *req)
{
	struct mmc_queue_req *mqrq = req_to_mmc_queue_req(req);
	struct mmc_request *mrq = mmc_blk_cqe_prep_dcmd(mqrq, req);

	mrq->cmd->opcode = MMC_SWITCH;
	mrq->cmd->arg = (MMC_SWITCH_MODE_WRITE_BYTE << 24) |
			(EXT_CSD_FLUSH_CACHE << 16) |
			(1 << 8) |
			EXT_CSD_CMD_SET_NORMAL;
	mrq->cmd->flags = MMC_CMD_AC | MMC_RSP_R1B;

	return mmc_blk_cqe_start_req(mq->card->host, mrq);
}

static int mmc_blk_hsq_issue_rw_rq(struct mmc_queue *mq, struct request *req)
{
	struct mmc_queue_req *mqrq = req_to_mmc_queue_req(req);
	struct mmc_host *host = mq->card->host;
	int err;

	mmc_blk_rw_rq_prep(mqrq, mq->card, 0, mq);
	mqrq->brq.mrq.done = mmc_blk_hsq_req_done;
	mmc_pre_req(host, &mqrq->brq.mrq);

	err = mmc_cqe_start_req(host, &mqrq->brq.mrq);
	if (err)
		mmc_post_req(host, &mqrq->brq.mrq, err);

	return err;
}

static int mmc_blk_cqe_issue_rw_rq(struct mmc_queue *mq, struct request *req)
{
	struct mmc_queue_req *mqrq = req_to_mmc_queue_req(req);
	struct mmc_host *host = mq->card->host;

	if (host->hsq_enabled)
		return mmc_blk_hsq_issue_rw_rq(mq, req);

	mmc_blk_data_prep(mq, mqrq, 0, NULL, NULL);

	return mmc_blk_cqe_start_req(mq->card->host, &mqrq->brq.mrq);
}

static void mmc_blk_rw_rq_prep(struct mmc_queue_req *mqrq,
			       struct mmc_card *card,
			       int recovery_mode,
			       struct mmc_queue *mq)
{
	u32 readcmd, writecmd;
	struct mmc_blk_request *brq = &mqrq->brq;
	struct request *req = mmc_queue_req_to_req(mqrq);
	struct mmc_blk_data *md = mq->blkdata;
	bool do_rel_wr, do_data_tag;

	mmc_blk_data_prep(mq, mqrq, recovery_mode, &do_rel_wr, &do_data_tag);

	brq->mrq.cmd = &brq->cmd;

	brq->cmd.arg = blk_rq_pos(req);
	if (!mmc_card_blockaddr(card))
		brq->cmd.arg <<= 9;
	brq->cmd.flags = MMC_RSP_SPI_R1 | MMC_RSP_R1 | MMC_CMD_ADTC;

	if (brq->data.blocks > 1 || do_rel_wr) {
		/* SPI multiblock writes terminate using a special
		 * token, not a STOP_TRANSMISSION request.
		 */
		if (!mmc_host_is_spi(card->host) ||
		    rq_data_dir(req) == READ)
			brq->mrq.stop = &brq->stop;
		readcmd = MMC_READ_MULTIPLE_BLOCK;
		writecmd = MMC_WRITE_MULTIPLE_BLOCK;
	} else {
		brq->mrq.stop = NULL;
		readcmd = MMC_READ_SINGLE_BLOCK;
		writecmd = MMC_WRITE_BLOCK;
	}
	brq->cmd.opcode = rq_data_dir(req) == READ ? readcmd : writecmd;

	/*
	 * Pre-defined multi-block transfers are preferable to
	 * open ended-ones (and necessary for reliable writes).
	 * However, it is not sufficient to just send CMD23,
	 * and avoid the final CMD12, as on an error condition
	 * CMD12 (stop) needs to be sent anyway. This, coupled
	 * with Auto-CMD23 enhancements provided by some
	 * hosts, means that the complexity of dealing
	 * with this is best left to the host. If CMD23 is
	 * supported by card and host, we'll fill sbc in and let
	 * the host deal with handling it correctly. This means
	 * that for hosts that don't expose MMC_CAP_CMD23, no
	 * change of behavior will be observed.
	 *
	 * N.B: Some MMC cards experience perf degradation.
	 * We'll avoid using CMD23-bounded multiblock writes for
	 * these, while retaining features like reliable writes.
	 */
	if ((md->flags & MMC_BLK_CMD23) && mmc_op_multi(brq->cmd.opcode) &&
	    (do_rel_wr || !(card->quirks & MMC_QUIRK_BLK_NO_CMD23) ||
	     do_data_tag)) {
		brq->sbc.opcode = MMC_SET_BLOCK_COUNT;
		brq->sbc.arg = brq->data.blocks |
			(do_rel_wr ? (1 << 31) : 0) |
			(do_data_tag ? (1 << 29) : 0);
		brq->sbc.flags = MMC_RSP_R1 | MMC_CMD_AC;
		brq->mrq.sbc = &brq->sbc;
	}
}

#define MMC_MAX_RETRIES		5
#define MMC_DATA_RETRIES	2
#define MMC_NO_RETRIES		(MMC_MAX_RETRIES + 1)

static int mmc_blk_send_stop(struct mmc_card *card, unsigned int timeout)
{
	struct mmc_command cmd = {
		.opcode = MMC_STOP_TRANSMISSION,
		.flags = MMC_RSP_SPI_R1 | MMC_RSP_R1 | MMC_CMD_AC,
		/* Some hosts wait for busy anyway, so provide a busy timeout */
		.busy_timeout = timeout,
	};

	return mmc_wait_for_cmd(card->host, &cmd, 5);
}

static int mmc_blk_fix_state(struct mmc_card *card, struct request *req)
{
	struct mmc_queue_req *mqrq = req_to_mmc_queue_req(req);
	struct mmc_blk_request *brq = &mqrq->brq;
	unsigned int timeout = mmc_blk_data_timeout_ms(card->host, &brq->data);
	int err;

	mmc_retune_hold_now(card->host);

	mmc_blk_send_stop(card, timeout);

	err = card_busy_detect(card, timeout, NULL);

	mmc_retune_release(card->host);

	return err;
}

#define MMC_READ_SINGLE_RETRIES	2

/* Single (native) sector read during recovery */
static void mmc_blk_read_single(struct mmc_queue *mq, struct request *req)
{
	struct mmc_queue_req *mqrq = req_to_mmc_queue_req(req);
	struct mmc_request *mrq = &mqrq->brq.mrq;
	struct mmc_card *card = mq->card;
	struct mmc_host *host = card->host;
	blk_status_t error = BLK_STS_OK;
	size_t bytes_per_read = queue_physical_block_size(mq->queue);

	do {
		u32 status;
		int err;
		int retries = 0;

		while (retries++ <= MMC_READ_SINGLE_RETRIES) {
			mmc_blk_rw_rq_prep(mqrq, card, 1, mq);

			mmc_wait_for_req(host, mrq);

			err = mmc_send_status(card, &status);
			if (err)
				goto error_exit;

			if (!mmc_host_is_spi(host) &&
			    !mmc_ready_for_data(status)) {
				err = mmc_blk_fix_state(card, req);
				if (err)
					goto error_exit;
			}

			if (!mrq->cmd->error)
				break;
		}

		if (mrq->cmd->error ||
		    mrq->data->error ||
		    (!mmc_host_is_spi(host) &&
		     (mrq->cmd->resp[0] & CMD_ERRORS || status & CMD_ERRORS)))
			error = BLK_STS_IOERR;
		else
			error = BLK_STS_OK;

	} while (blk_update_request(req, error, bytes_per_read));

	return;

error_exit:
	mrq->data->bytes_xfered = 0;
	blk_update_request(req, BLK_STS_IOERR, bytes_per_read);
	/* Let it try the remaining request again */
	if (mqrq->retries > MMC_MAX_RETRIES - 1)
		mqrq->retries = MMC_MAX_RETRIES - 1;
}

static inline bool mmc_blk_oor_valid(struct mmc_blk_request *brq)
{
	return !!brq->mrq.sbc;
}

static inline u32 mmc_blk_stop_err_bits(struct mmc_blk_request *brq)
{
	return mmc_blk_oor_valid(brq) ? CMD_ERRORS : CMD_ERRORS_EXCL_OOR;
}

/*
 * Check for errors the host controller driver might not have seen such as
 * response mode errors or invalid card state.
 */
static bool mmc_blk_status_error(struct request *req, u32 status)
{
	struct mmc_queue_req *mqrq = req_to_mmc_queue_req(req);
	struct mmc_blk_request *brq = &mqrq->brq;
	struct mmc_queue *mq = req->q->queuedata;
	u32 stop_err_bits;

	if (mmc_host_is_spi(mq->card->host))
		return false;

	stop_err_bits = mmc_blk_stop_err_bits(brq);

	return brq->cmd.resp[0]  & CMD_ERRORS    ||
	       brq->stop.resp[0] & stop_err_bits ||
	       status            & stop_err_bits ||
	       (rq_data_dir(req) == WRITE && !mmc_ready_for_data(status));
}

static inline bool mmc_blk_cmd_started(struct mmc_blk_request *brq)
{
	return !brq->sbc.error && !brq->cmd.error &&
	       !(brq->cmd.resp[0] & CMD_ERRORS);
}

/*
 * Requests are completed by mmc_blk_mq_complete_rq() which sets simple
 * policy:
 * 1. A request that has transferred at least some data is considered
 * successful and will be requeued if there is remaining data to
 * transfer.
 * 2. Otherwise the number of retries is incremented and the request
 * will be requeued if there are remaining retries.
 * 3. Otherwise the request will be errored out.
 * That means mmc_blk_mq_complete_rq() is controlled by bytes_xfered and
 * mqrq->retries. So there are only 4 possible actions here:
 *	1. do not accept the bytes_xfered value i.e. set it to zero
 *	2. change mqrq->retries to determine the number of retries
 *	3. try to reset the card
 *	4. read one sector at a time
 */
static void mmc_blk_mq_rw_recovery(struct mmc_queue *mq, struct request *req)
{
	int type = rq_data_dir(req) == READ ? MMC_BLK_READ : MMC_BLK_WRITE;
	struct mmc_queue_req *mqrq = req_to_mmc_queue_req(req);
	struct mmc_blk_request *brq = &mqrq->brq;
	struct mmc_blk_data *md = mq->blkdata;
	struct mmc_card *card = mq->card;
	u32 status;
	u32 blocks;
	int err;

	/*
	 * Some errors the host driver might not have seen. Set the number of
	 * bytes transferred to zero in that case.
	 */
	err = __mmc_send_status(card, &status, 0);
	if (err || mmc_blk_status_error(req, status))
		brq->data.bytes_xfered = 0;

	mmc_retune_release(card->host);

	/*
	 * Try again to get the status. This also provides an opportunity for
	 * re-tuning.
	 */
	if (err)
		err = __mmc_send_status(card, &status, 0);

	/*
	 * Nothing more to do after the number of bytes transferred has been
	 * updated and there is no card.
	 */
	if (err && mmc_detect_card_removed(card->host))
		return;

	/* Try to get back to "tran" state */
	if (!mmc_host_is_spi(mq->card->host) &&
	    (err || !mmc_ready_for_data(status)))
		err = mmc_blk_fix_state(mq->card, req);

	/*
	 * Special case for SD cards where the card might record the number of
	 * blocks written.
	 */
	if (!err && mmc_blk_cmd_started(brq) && mmc_card_sd(card) &&
	    rq_data_dir(req) == WRITE) {
		if (mmc_sd_num_wr_blocks(card, &blocks))
			brq->data.bytes_xfered = 0;
		else
			brq->data.bytes_xfered = blocks << 9;
	}

	/* Reset if the card is in a bad state */
	if (!mmc_host_is_spi(mq->card->host) &&
	    err && mmc_blk_reset(md, card->host, type)) {
		pr_err("%s: recovery failed!\n", req->rq_disk->disk_name);
		mqrq->retries = MMC_NO_RETRIES;
		trace_android_vh_mmc_blk_mq_rw_recovery(card);
		return;
	}

	/*
	 * If anything was done, just return and if there is anything remaining
	 * on the request it will get requeued.
	 */
	if (brq->data.bytes_xfered)
		return;

	/* Reset before last retry */
	if (mqrq->retries + 1 == MMC_MAX_RETRIES)
		mmc_blk_reset(md, card->host, type);

	/* Command errors fail fast, so use all MMC_MAX_RETRIES */
	if (brq->sbc.error || brq->cmd.error)
		return;

	/* Reduce the remaining retries for data errors */
	if (mqrq->retries < MMC_MAX_RETRIES - MMC_DATA_RETRIES) {
		mqrq->retries = MMC_MAX_RETRIES - MMC_DATA_RETRIES;
		return;
	}

	if (rq_data_dir(req) == READ && brq->data.blocks >
			queue_physical_block_size(mq->queue) >> 9) {
		/* Read one (native) sector at a time */
		mmc_blk_read_single(mq, req);
		return;
	}
}

static inline bool mmc_blk_rq_error(struct mmc_blk_request *brq)
{
	mmc_blk_eval_resp_error(brq);

	return brq->sbc.error || brq->cmd.error || brq->stop.error ||
	       brq->data.error || brq->cmd.resp[0] & CMD_ERRORS;
}

static int mmc_blk_card_busy(struct mmc_card *card, struct request *req)
{
	struct mmc_queue_req *mqrq = req_to_mmc_queue_req(req);
	u32 status = 0;
	int err;

	if (mmc_host_is_spi(card->host) || rq_data_dir(req) == READ)
		return 0;

	err = card_busy_detect(card, MMC_BLK_TIMEOUT_MS, &status);

	/*
	 * Do not assume data transferred correctly if there are any error bits
	 * set.
	 */
	if (status & mmc_blk_stop_err_bits(&mqrq->brq)) {
		mqrq->brq.data.bytes_xfered = 0;
		err = err ? err : -EIO;
	}

	/* Copy the exception bit so it will be seen later on */
	if (mmc_card_mmc(card) && status & R1_EXCEPTION_EVENT)
		mqrq->brq.cmd.resp[0] |= R1_EXCEPTION_EVENT;

	return err;
}

static inline void mmc_blk_rw_reset_success(struct mmc_queue *mq,
					    struct request *req)
{
	int type = rq_data_dir(req) == READ ? MMC_BLK_READ : MMC_BLK_WRITE;

	mmc_blk_reset_success(mq->blkdata, type);
}

static void mmc_blk_mq_complete_rq(struct mmc_queue *mq, struct request *req)
{
	struct mmc_queue_req *mqrq = req_to_mmc_queue_req(req);
	unsigned int nr_bytes = mqrq->brq.data.bytes_xfered;

	if (nr_bytes) {
		if (blk_update_request(req, BLK_STS_OK, nr_bytes))
			blk_mq_requeue_request(req, true);
		else
			__blk_mq_end_request(req, BLK_STS_OK);
	} else if (!blk_rq_bytes(req)) {
		__blk_mq_end_request(req, BLK_STS_IOERR);
	} else if (mqrq->retries++ < MMC_MAX_RETRIES) {
		blk_mq_requeue_request(req, true);
	} else {
		if (mmc_card_removed(mq->card))
			req->rq_flags |= RQF_QUIET;
		blk_mq_end_request(req, BLK_STS_IOERR);
	}
}

static bool mmc_blk_urgent_bkops_needed(struct mmc_queue *mq,
					struct mmc_queue_req *mqrq)
{
	return mmc_card_mmc(mq->card) && !mmc_host_is_spi(mq->card->host) &&
	       (mqrq->brq.cmd.resp[0] & R1_EXCEPTION_EVENT ||
		mqrq->brq.stop.resp[0] & R1_EXCEPTION_EVENT);
}

static void mmc_blk_urgent_bkops(struct mmc_queue *mq,
				 struct mmc_queue_req *mqrq)
{
	if (mmc_blk_urgent_bkops_needed(mq, mqrq))
		mmc_run_bkops(mq->card);
}

static void mmc_blk_hsq_req_done(struct mmc_request *mrq)
{
	struct mmc_queue_req *mqrq =
		container_of(mrq, struct mmc_queue_req, brq.mrq);
	struct request *req = mmc_queue_req_to_req(mqrq);
	struct request_queue *q = req->q;
	struct mmc_queue *mq = q->queuedata;
	struct mmc_host *host = mq->card->host;
	unsigned long flags;

	if (mmc_blk_rq_error(&mqrq->brq) ||
	    mmc_blk_urgent_bkops_needed(mq, mqrq)) {
		spin_lock_irqsave(&mq->lock, flags);
		mq->recovery_needed = true;
		mq->recovery_req = req;
		spin_unlock_irqrestore(&mq->lock, flags);

		host->cqe_ops->cqe_recovery_start(host);

		schedule_work(&mq->recovery_work);
		return;
	}

	mmc_blk_rw_reset_success(mq, req);

	/*
	 * Block layer timeouts race with completions which means the normal
	 * completion path cannot be used during recovery.
	 */
	if (mq->in_recovery)
		mmc_blk_cqe_complete_rq(mq, req);
	else if (likely(!blk_should_fake_timeout(req->q)))
		blk_mq_complete_request(req);
}

void mmc_blk_mq_complete(struct request *req)
{
	struct mmc_queue *mq = req->q->queuedata;

	if (mq->use_cqe)
		mmc_blk_cqe_complete_rq(mq, req);
	else if (likely(!blk_should_fake_timeout(req->q)))
		mmc_blk_mq_complete_rq(mq, req);
}

static void mmc_blk_mq_poll_completion(struct mmc_queue *mq,
				       struct request *req)
{
	struct mmc_queue_req *mqrq = req_to_mmc_queue_req(req);
	struct mmc_host *host = mq->card->host;

	if (mmc_blk_rq_error(&mqrq->brq) ||
	    mmc_blk_card_busy(mq->card, req)) {
		mmc_blk_mq_rw_recovery(mq, req);
	} else {
		mmc_blk_rw_reset_success(mq, req);
		mmc_retune_release(host);
	}

	mmc_blk_urgent_bkops(mq, mqrq);
}

static void mmc_blk_mq_dec_in_flight(struct mmc_queue *mq, enum mmc_issue_type issue_type)
{
	unsigned long flags;
	bool put_card;

	spin_lock_irqsave(&mq->lock, flags);

	mq->in_flight[issue_type] -= 1;

	put_card = (mmc_tot_in_flight(mq) == 0);

	spin_unlock_irqrestore(&mq->lock, flags);

	if (put_card)
		mmc_put_card(mq->card, &mq->ctx);
}

static void mmc_blk_mq_post_req(struct mmc_queue *mq, struct request *req)
{
	enum mmc_issue_type issue_type = mmc_issue_type(mq, req);
	struct mmc_queue_req *mqrq = req_to_mmc_queue_req(req);
	struct mmc_request *mrq = &mqrq->brq.mrq;
	struct mmc_host *host = mq->card->host;

	mmc_post_req(host, mrq, 0);

	/*
	 * Block layer timeouts race with completions which means the normal
	 * completion path cannot be used during recovery.
	 */
	if (mq->in_recovery)
		mmc_blk_mq_complete_rq(mq, req);
	else if (likely(!blk_should_fake_timeout(req->q)))
		blk_mq_complete_request(req);

	mmc_blk_mq_dec_in_flight(mq, issue_type);
}

void mmc_blk_mq_recovery(struct mmc_queue *mq)
{
	struct request *req = mq->recovery_req;
	struct mmc_host *host = mq->card->host;
	struct mmc_queue_req *mqrq = req_to_mmc_queue_req(req);

	mq->recovery_req = NULL;
	mq->rw_wait = false;

	if (mmc_blk_rq_error(&mqrq->brq)) {
		mmc_retune_hold_now(host);
		mmc_blk_mq_rw_recovery(mq, req);
	}

	mmc_blk_urgent_bkops(mq, mqrq);

	mmc_blk_mq_post_req(mq, req);
}

static void mmc_blk_mq_complete_prev_req(struct mmc_queue *mq,
					 struct request **prev_req)
{
	if (mmc_host_done_complete(mq->card->host))
		return;

	mutex_lock(&mq->complete_lock);

	if (!mq->complete_req)
		goto out_unlock;

	mmc_blk_mq_poll_completion(mq, mq->complete_req);

	if (prev_req)
		*prev_req = mq->complete_req;
	else
		mmc_blk_mq_post_req(mq, mq->complete_req);

	mq->complete_req = NULL;

out_unlock:
	mutex_unlock(&mq->complete_lock);
}

void mmc_blk_mq_complete_work(struct work_struct *work)
{
	struct mmc_queue *mq = container_of(work, struct mmc_queue,
					    complete_work);

	mmc_blk_mq_complete_prev_req(mq, NULL);
}

static void mmc_blk_mq_req_done(struct mmc_request *mrq)
{
	struct mmc_queue_req *mqrq = container_of(mrq, struct mmc_queue_req,
						  brq.mrq);
	struct request *req = mmc_queue_req_to_req(mqrq);
	struct request_queue *q = req->q;
	struct mmc_queue *mq = q->queuedata;
	struct mmc_host *host = mq->card->host;
	unsigned long flags;

	if (!mmc_host_done_complete(host)) {
		bool waiting;

		/*
		 * We cannot complete the request in this context, so record
		 * that there is a request to complete, and that a following
		 * request does not need to wait (although it does need to
		 * complete complete_req first).
		 */
		spin_lock_irqsave(&mq->lock, flags);
		mq->complete_req = req;
		mq->rw_wait = false;
		waiting = mq->waiting;
		spin_unlock_irqrestore(&mq->lock, flags);

		/*
		 * If 'waiting' then the waiting task will complete this
		 * request, otherwise queue a work to do it. Note that
		 * complete_work may still race with the dispatch of a following
		 * request.
		 */
		if (waiting)
			wake_up(&mq->wait);
		else
			queue_work(mq->card->complete_wq, &mq->complete_work);

		return;
	}

	/* Take the recovery path for errors or urgent background operations */
	if (mmc_blk_rq_error(&mqrq->brq) ||
	    mmc_blk_urgent_bkops_needed(mq, mqrq)) {
		spin_lock_irqsave(&mq->lock, flags);
		mq->recovery_needed = true;
		mq->recovery_req = req;
		spin_unlock_irqrestore(&mq->lock, flags);
		wake_up(&mq->wait);
		schedule_work(&mq->recovery_work);
		return;
	}

	mmc_blk_rw_reset_success(mq, req);

	mq->rw_wait = false;
	wake_up(&mq->wait);

	mmc_blk_mq_post_req(mq, req);
}

static bool mmc_blk_rw_wait_cond(struct mmc_queue *mq, int *err)
{
	unsigned long flags;
	bool done;

	/*
	 * Wait while there is another request in progress, but not if recovery
	 * is needed. Also indicate whether there is a request waiting to start.
	 */
	spin_lock_irqsave(&mq->lock, flags);
	if (mq->recovery_needed) {
		*err = -EBUSY;
		done = true;
	} else {
		done = !mq->rw_wait;
	}
	mq->waiting = !done;
	spin_unlock_irqrestore(&mq->lock, flags);

	return done;
}

static int mmc_blk_rw_wait(struct mmc_queue *mq, struct request **prev_req)
{
	int err = 0;

	wait_event(mq->wait, mmc_blk_rw_wait_cond(mq, &err));

	/* Always complete the previous request if there is one */
	mmc_blk_mq_complete_prev_req(mq, prev_req);

	return err;
}

static int mmc_blk_mq_issue_rw_rq(struct mmc_queue *mq,
				  struct request *req)
{
	struct mmc_queue_req *mqrq = req_to_mmc_queue_req(req);
	struct mmc_host *host = mq->card->host;
	struct request *prev_req = NULL;
	int err = 0;

	mmc_blk_rw_rq_prep(mqrq, mq->card, 0, mq);

	mqrq->brq.mrq.done = mmc_blk_mq_req_done;

	mmc_pre_req(host, &mqrq->brq.mrq);

	err = mmc_blk_rw_wait(mq, &prev_req);
	if (err)
		goto out_post_req;

	mq->rw_wait = true;

	err = mmc_start_request(host, &mqrq->brq.mrq);

	if (prev_req)
		mmc_blk_mq_post_req(mq, prev_req);

	if (err)
		mq->rw_wait = false;

	/* Release re-tuning here where there is no synchronization required */
	if (err || mmc_host_done_complete(host))
		mmc_retune_release(host);

out_post_req:
	if (err)
		mmc_post_req(host, &mqrq->brq.mrq, err);

	return err;
}

static int mmc_blk_wait_for_idle(struct mmc_queue *mq, struct mmc_host *host)
{
	if (mq->use_cqe)
		return host->cqe_ops->cqe_wait_for_idle(host);

	return mmc_blk_rw_wait(mq, NULL);
}

enum mmc_issued mmc_blk_mq_issue_rq(struct mmc_queue *mq, struct request *req)
{
	struct mmc_blk_data *md = mq->blkdata;
	struct mmc_card *card = md->queue.card;
	struct mmc_host *host = card->host;
	int ret;

	ret = mmc_blk_part_switch(card, md->part_type);
	if (ret)
		return MMC_REQ_FAILED_TO_START;

	switch (mmc_issue_type(mq, req)) {
	case MMC_ISSUE_SYNC:
		ret = mmc_blk_wait_for_idle(mq, host);
		if (ret)
			return MMC_REQ_BUSY;
		switch (req_op(req)) {
		case REQ_OP_DRV_IN:
		case REQ_OP_DRV_OUT:
			mmc_blk_issue_drv_op(mq, req);
			break;
		case REQ_OP_DISCARD:
			mmc_blk_issue_discard_rq(mq, req);
			break;
		case REQ_OP_SECURE_ERASE:
			mmc_blk_issue_secdiscard_rq(mq, req);
			break;
		case REQ_OP_FLUSH:
			mmc_blk_issue_flush(mq, req);
			break;
		default:
			WARN_ON_ONCE(1);
			return MMC_REQ_FAILED_TO_START;
		}
		return MMC_REQ_FINISHED;
	case MMC_ISSUE_DCMD:
	case MMC_ISSUE_ASYNC:
		switch (req_op(req)) {
		case REQ_OP_FLUSH:
			if (!mmc_cache_enabled(host)) {
				blk_mq_end_request(req, BLK_STS_OK);
				return MMC_REQ_FINISHED;
			}
			ret = mmc_blk_cqe_issue_flush(mq, req);
			break;
		case REQ_OP_READ:
		case REQ_OP_WRITE:
			if (mq->use_cqe)
				ret = mmc_blk_cqe_issue_rw_rq(mq, req);
			else
				ret = mmc_blk_mq_issue_rw_rq(mq, req);
			break;
		default:
			WARN_ON_ONCE(1);
			ret = -EINVAL;
		}
		if (!ret)
			return MMC_REQ_STARTED;
		return ret == -EBUSY ? MMC_REQ_BUSY : MMC_REQ_FAILED_TO_START;
	default:
		WARN_ON_ONCE(1);
		return MMC_REQ_FAILED_TO_START;
	}
}

static inline int mmc_blk_readonly(struct mmc_card *card)
{
	return mmc_card_readonly(card) ||
	       !(card->csd.cmdclass & CCC_BLOCK_WRITE);
}

static struct mmc_blk_data *mmc_blk_alloc_req(struct mmc_card *card,
					      struct device *parent,
					      sector_t size,
					      bool default_ro,
					      const char *subname,
					      int area_type)
{
	struct mmc_blk_data *md;
	int devidx, ret;

	devidx = ida_simple_get(&mmc_blk_ida, 0, max_devices, GFP_KERNEL);
	if (devidx < 0) {
		/*
		 * We get -ENOSPC because there are no more any available
		 * devidx. The reason may be that, either userspace haven't yet
		 * unmounted the partitions, which postpones mmc_blk_release()
		 * from being called, or the device has more partitions than
		 * what we support.
		 */
		if (devidx == -ENOSPC)
			dev_err(mmc_dev(card->host),
				"no more device IDs available\n");

		return ERR_PTR(devidx);
	}

	md = kzalloc(sizeof(struct mmc_blk_data), GFP_KERNEL);
	if (!md) {
		ret = -ENOMEM;
		goto out;
	}

	md->area_type = area_type;

	/*
	 * Set the read-only status based on the supported commands
	 * and the write protect switch.
	 */
	md->read_only = mmc_blk_readonly(card);

	md->disk = alloc_disk(perdev_minors);
	if (md->disk == NULL) {
		ret = -ENOMEM;
		goto err_kfree;
	}

	INIT_LIST_HEAD(&md->part);
	INIT_LIST_HEAD(&md->rpmbs);
	md->usage = 1;

	ret = mmc_init_queue(&md->queue, card);
	if (ret)
		goto err_putdisk;

	md->queue.blkdata = md;

	/*
	 * Keep an extra reference to the queue so that we can shutdown the
	 * queue (i.e. call blk_cleanup_queue()) while there are still
	 * references to the 'md'. The corresponding blk_put_queue() is in
	 * mmc_blk_put().
	 */
	if (!blk_get_queue(md->queue.queue)) {
		mmc_cleanup_queue(&md->queue);
		ret = -ENODEV;
		goto err_putdisk;
	}

	md->disk->major	= MMC_BLOCK_MAJOR;
	md->disk->first_minor = devidx * perdev_minors;
	md->disk->fops = &mmc_bdops;
	md->disk->private_data = md;
	md->disk->queue = md->queue.queue;
	md->parent = parent;
	set_disk_ro(md->disk, md->read_only || default_ro);
	md->disk->flags = GENHD_FL_EXT_DEVT;
	if (area_type & (MMC_BLK_DATA_AREA_RPMB | MMC_BLK_DATA_AREA_BOOT))
		md->disk->flags |= GENHD_FL_NO_PART_SCAN
				   | GENHD_FL_SUPPRESS_PARTITION_INFO;

	/*
	 * As discussed on lkml, GENHD_FL_REMOVABLE should:
	 *
	 * - be set for removable media with permanent block devices
	 * - be unset for removable block devices with permanent media
	 *
	 * Since MMC block devices clearly fall under the second
	 * case, we do not set GENHD_FL_REMOVABLE.  Userspace
	 * should use the block device creation/destruction hotplug
	 * messages to tell when the card is present.
	 */

	snprintf(md->disk->disk_name, sizeof(md->disk->disk_name),
		 "mmcblk%u%s", card->host->index, subname ? subname : "");

	set_capacity(md->disk, size);

	if (mmc_host_cmd23(card->host)) {
		if ((mmc_card_mmc(card) &&
		     card->csd.mmca_vsn >= CSD_SPEC_VER_3) ||
		    (mmc_card_sd(card) &&
		     card->scr.cmds & SD_SCR_CMD23_SUPPORT))
			md->flags |= MMC_BLK_CMD23;
	}

	if (mmc_card_mmc(card) &&
	    md->flags & MMC_BLK_CMD23 &&
	    ((card->ext_csd.rel_param & EXT_CSD_WR_REL_PARAM_EN) ||
	     card->ext_csd.rel_sectors)) {
		md->flags |= MMC_BLK_REL_WR;
		blk_queue_write_cache(md->queue.queue, true, true);
	}

	return md;

 err_putdisk:
	put_disk(md->disk);
 err_kfree:
	kfree(md);
 out:
	ida_simple_remove(&mmc_blk_ida, devidx);
	return ERR_PTR(ret);
}

static struct mmc_blk_data *mmc_blk_alloc(struct mmc_card *card)
{
	sector_t size;

	if (!mmc_card_sd(card) && mmc_card_blockaddr(card)) {
		/*
		 * The EXT_CSD sector count is in number or 512 byte
		 * sectors.
		 */
		size = card->ext_csd.sectors;
	} else {
		/*
		 * The CSD capacity field is in units of read_blkbits.
		 * set_capacity takes units of 512 bytes.
		 */
		size = (typeof(sector_t))card->csd.capacity
			<< (card->csd.read_blkbits - 9);
	}

	return mmc_blk_alloc_req(card, &card->dev, size, false, NULL,
					MMC_BLK_DATA_AREA_MAIN);
}

static int mmc_blk_alloc_part(struct mmc_card *card,
			      struct mmc_blk_data *md,
			      unsigned int part_type,
			      sector_t size,
			      bool default_ro,
			      const char *subname,
			      int area_type)
{
	char cap_str[10];
	struct mmc_blk_data *part_md;

	part_md = mmc_blk_alloc_req(card, disk_to_dev(md->disk), size, default_ro,
				    subname, area_type);
	if (IS_ERR(part_md))
		return PTR_ERR(part_md);
	part_md->part_type = part_type;
	list_add(&part_md->part, &md->part);

	string_get_size((u64)get_capacity(part_md->disk), 512, STRING_UNITS_2,
			cap_str, sizeof(cap_str));
	pr_info("%s: %s %s partition %u %s\n",
	       part_md->disk->disk_name, mmc_card_id(card),
	       mmc_card_name(card), part_md->part_type, cap_str);
	return 0;
}

/**
 * mmc_rpmb_ioctl() - ioctl handler for the RPMB chardev
 * @filp: the character device file
 * @cmd: the ioctl() command
 * @arg: the argument from userspace
 *
 * This will essentially just redirect the ioctl()s coming in over to
 * the main block device spawning the RPMB character device.
 */
static long mmc_rpmb_ioctl(struct file *filp, unsigned int cmd,
			   unsigned long arg)
{
	struct mmc_rpmb_data *rpmb = filp->private_data;
	int ret;

	switch (cmd) {
	case MMC_IOC_CMD:
		ret = mmc_blk_ioctl_cmd(rpmb->md,
					(struct mmc_ioc_cmd __user *)arg,
					rpmb);
		break;
	case MMC_IOC_MULTI_CMD:
		ret = mmc_blk_ioctl_multi_cmd(rpmb->md,
					(struct mmc_ioc_multi_cmd __user *)arg,
					rpmb);
		break;
	default:
		ret = -EINVAL;
		break;
	}

	return ret;
}

#ifdef CONFIG_COMPAT
static long mmc_rpmb_ioctl_compat(struct file *filp, unsigned int cmd,
			      unsigned long arg)
{
	return mmc_rpmb_ioctl(filp, cmd, (unsigned long)compat_ptr(arg));
}
#endif

static int mmc_rpmb_chrdev_open(struct inode *inode, struct file *filp)
{
	struct mmc_rpmb_data *rpmb = container_of(inode->i_cdev,
						  struct mmc_rpmb_data, chrdev);

	get_device(&rpmb->dev);
	filp->private_data = rpmb;
	mmc_blk_get(rpmb->md->disk);

	return nonseekable_open(inode, filp);
}

static int mmc_rpmb_chrdev_release(struct inode *inode, struct file *filp)
{
	struct mmc_rpmb_data *rpmb = container_of(inode->i_cdev,
						  struct mmc_rpmb_data, chrdev);

	mmc_blk_put(rpmb->md);
	put_device(&rpmb->dev);

	return 0;
}

static const struct file_operations mmc_rpmb_fileops = {
	.release = mmc_rpmb_chrdev_release,
	.open = mmc_rpmb_chrdev_open,
	.owner = THIS_MODULE,
	.llseek = no_llseek,
	.unlocked_ioctl = mmc_rpmb_ioctl,
#ifdef CONFIG_COMPAT
	.compat_ioctl = mmc_rpmb_ioctl_compat,
#endif
};

static void mmc_blk_rpmb_device_release(struct device *dev)
{
	struct mmc_rpmb_data *rpmb = dev_get_drvdata(dev);

	ida_simple_remove(&mmc_rpmb_ida, rpmb->id);
	kfree(rpmb);
}

static int mmc_blk_alloc_rpmb_part(struct mmc_card *card,
				   struct mmc_blk_data *md,
				   unsigned int part_index,
				   sector_t size,
				   const char *subname)
{
	int devidx, ret;
	char rpmb_name[DISK_NAME_LEN];
	char cap_str[10];
	struct mmc_rpmb_data *rpmb;

	/* This creates the minor number for the RPMB char device */
	devidx = ida_simple_get(&mmc_rpmb_ida, 0, max_devices, GFP_KERNEL);
	if (devidx < 0)
		return devidx;

	rpmb = kzalloc(sizeof(*rpmb), GFP_KERNEL);
	if (!rpmb) {
		ida_simple_remove(&mmc_rpmb_ida, devidx);
		return -ENOMEM;
	}

	snprintf(rpmb_name, sizeof(rpmb_name),
		 "mmcblk%u%s", card->host->index, subname ? subname : "");

	rpmb->id = devidx;
	rpmb->part_index = part_index;
	rpmb->dev.init_name = rpmb_name;
	rpmb->dev.bus = &mmc_rpmb_bus_type;
	rpmb->dev.devt = MKDEV(MAJOR(mmc_rpmb_devt), rpmb->id);
	rpmb->dev.parent = &card->dev;
	rpmb->dev.release = mmc_blk_rpmb_device_release;
	device_initialize(&rpmb->dev);
	dev_set_drvdata(&rpmb->dev, rpmb);
	rpmb->md = md;

	cdev_init(&rpmb->chrdev, &mmc_rpmb_fileops);
	rpmb->chrdev.owner = THIS_MODULE;
	ret = cdev_device_add(&rpmb->chrdev, &rpmb->dev);
	if (ret) {
		pr_err("%s: could not add character device\n", rpmb_name);
		goto out_put_device;
	}

	list_add(&rpmb->node, &md->rpmbs);

	string_get_size((u64)size, 512, STRING_UNITS_2,
			cap_str, sizeof(cap_str));

	pr_info("%s: %s %s partition %u %s, chardev (%d:%d)\n",
		rpmb_name, mmc_card_id(card),
		mmc_card_name(card), EXT_CSD_PART_CONFIG_ACC_RPMB, cap_str,
		MAJOR(mmc_rpmb_devt), rpmb->id);

	return 0;

out_put_device:
	put_device(&rpmb->dev);
	return ret;
}

static void mmc_blk_remove_rpmb_part(struct mmc_rpmb_data *rpmb)

{
	cdev_device_del(&rpmb->chrdev, &rpmb->dev);
	put_device(&rpmb->dev);
}

/* MMC Physical partitions consist of two boot partitions and
 * up to four general purpose partitions.
 * For each partition enabled in EXT_CSD a block device will be allocatedi
 * to provide access to the partition.
 */

static int mmc_blk_alloc_parts(struct mmc_card *card, struct mmc_blk_data *md)
{
	int idx, ret;

	if (!mmc_card_mmc(card))
		return 0;

	for (idx = 0; idx < card->nr_parts; idx++) {
		if (card->part[idx].area_type & MMC_BLK_DATA_AREA_RPMB) {
			/*
			 * RPMB partitions does not provide block access, they
			 * are only accessed using ioctl():s. Thus create
			 * special RPMB block devices that do not have a
			 * backing block queue for these.
			 */
			ret = mmc_blk_alloc_rpmb_part(card, md,
				card->part[idx].part_cfg,
				card->part[idx].size >> 9,
				card->part[idx].name);
			if (ret)
				return ret;
		} else if (card->part[idx].size) {
			ret = mmc_blk_alloc_part(card, md,
				card->part[idx].part_cfg,
				card->part[idx].size >> 9,
				card->part[idx].force_ro,
				card->part[idx].name,
				card->part[idx].area_type);
			if (ret)
				return ret;
		}
	}

	return 0;
}

static void mmc_blk_remove_req(struct mmc_blk_data *md)
{
	struct mmc_card *card;

	if (md) {
		/*
		 * Flush remaining requests and free queues. It
		 * is freeing the queue that stops new requests
		 * from being accepted.
		 */
		card = md->queue.card;
		if (md->disk->flags & GENHD_FL_UP) {
			device_remove_file(disk_to_dev(md->disk), &md->force_ro);
			if ((md->area_type & MMC_BLK_DATA_AREA_BOOT) &&
					card->ext_csd.boot_ro_lockable)
				device_remove_file(disk_to_dev(md->disk),
					&md->power_ro_lock);

			del_gendisk(md->disk);
		}
		mmc_cleanup_queue(&md->queue);
		mmc_blk_put(md);
	}
}

static void mmc_blk_remove_parts(struct mmc_card *card,
				 struct mmc_blk_data *md)
{
	struct list_head *pos, *q;
	struct mmc_blk_data *part_md;
	struct mmc_rpmb_data *rpmb;

	/* Remove RPMB partitions */
	list_for_each_safe(pos, q, &md->rpmbs) {
		rpmb = list_entry(pos, struct mmc_rpmb_data, node);
		list_del(pos);
		mmc_blk_remove_rpmb_part(rpmb);
	}
	/* Remove block partitions */
	list_for_each_safe(pos, q, &md->part) {
		part_md = list_entry(pos, struct mmc_blk_data, part);
		list_del(pos);
		mmc_blk_remove_req(part_md);
	}
}

static int mmc_add_disk(struct mmc_blk_data *md)
{
	int ret;
	struct mmc_card *card = md->queue.card;

	device_add_disk(md->parent, md->disk, NULL);
	md->force_ro.show = force_ro_show;
	md->force_ro.store = force_ro_store;
	sysfs_attr_init(&md->force_ro.attr);
	md->force_ro.attr.name = "force_ro";
	md->force_ro.attr.mode = S_IRUGO | S_IWUSR;
	ret = device_create_file(disk_to_dev(md->disk), &md->force_ro);
	if (ret)
		goto force_ro_fail;

	if ((md->area_type & MMC_BLK_DATA_AREA_BOOT) &&
	     card->ext_csd.boot_ro_lockable) {
		umode_t mode;

		if (card->ext_csd.boot_ro_lock & EXT_CSD_BOOT_WP_B_PWR_WP_DIS)
			mode = S_IRUGO;
		else
			mode = S_IRUGO | S_IWUSR;

		md->power_ro_lock.show = power_ro_lock_show;
		md->power_ro_lock.store = power_ro_lock_store;
		sysfs_attr_init(&md->power_ro_lock.attr);
		md->power_ro_lock.attr.mode = mode;
		md->power_ro_lock.attr.name =
					"ro_lock_until_next_power_on";
		ret = device_create_file(disk_to_dev(md->disk),
				&md->power_ro_lock);
		if (ret)
			goto power_ro_lock_fail;
	}
	return ret;

power_ro_lock_fail:
	device_remove_file(disk_to_dev(md->disk), &md->force_ro);
force_ro_fail:
	del_gendisk(md->disk);

	return ret;
}

#ifdef CONFIG_DEBUG_FS

static int mmc_dbg_card_status_get(void *data, u64 *val)
{
	struct mmc_card *card = data;
	struct mmc_blk_data *md = dev_get_drvdata(&card->dev);
	struct mmc_queue *mq = &md->queue;
	struct request *req;
	int ret;

	/* Ask the block layer about the card status */
	req = blk_get_request(mq->queue, REQ_OP_DRV_IN, 0);
	if (IS_ERR(req))
		return PTR_ERR(req);
	req_to_mmc_queue_req(req)->drv_op = MMC_DRV_OP_GET_CARD_STATUS;
	req_to_mmc_queue_req(req)->drv_op_result = -EIO;
	blk_execute_rq(mq->queue, NULL, req, 0);
	ret = req_to_mmc_queue_req(req)->drv_op_result;
	if (ret >= 0) {
		*val = ret;
		ret = 0;
	}
	blk_put_request(req);

	return ret;
}
DEFINE_DEBUGFS_ATTRIBUTE(mmc_dbg_card_status_fops, mmc_dbg_card_status_get,
			 NULL, "%08llx\n");

/* That is two digits * 512 + 1 for newline */
#define EXT_CSD_STR_LEN 1025

static int mmc_ext_csd_open(struct inode *inode, struct file *filp)
{
	struct mmc_card *card = inode->i_private;
	struct mmc_blk_data *md = dev_get_drvdata(&card->dev);
	struct mmc_queue *mq = &md->queue;
	struct request *req;
	char *buf;
	ssize_t n = 0;
	u8 *ext_csd;
	int err, i;

	buf = kmalloc(EXT_CSD_STR_LEN + 1, GFP_KERNEL);
	if (!buf)
		return -ENOMEM;

	/* Ask the block layer for the EXT CSD */
	req = blk_get_request(mq->queue, REQ_OP_DRV_IN, 0);
	if (IS_ERR(req)) {
		err = PTR_ERR(req);
		goto out_free;
	}
	req_to_mmc_queue_req(req)->drv_op = MMC_DRV_OP_GET_EXT_CSD;
	req_to_mmc_queue_req(req)->drv_op_result = -EIO;
	req_to_mmc_queue_req(req)->drv_op_data = &ext_csd;
	blk_execute_rq(mq->queue, NULL, req, 0);
	err = req_to_mmc_queue_req(req)->drv_op_result;
	blk_put_request(req);
	if (err) {
		pr_err("FAILED %d\n", err);
		goto out_free;
	}

	for (i = 0; i < 512; i++)
		n += sprintf(buf + n, "%02x", ext_csd[i]);
	n += sprintf(buf + n, "\n");

	if (n != EXT_CSD_STR_LEN) {
		err = -EINVAL;
		kfree(ext_csd);
		goto out_free;
	}

	filp->private_data = buf;
	kfree(ext_csd);
	return 0;

out_free:
	kfree(buf);
	return err;
}

static ssize_t mmc_ext_csd_read(struct file *filp, char __user *ubuf,
				size_t cnt, loff_t *ppos)
{
	char *buf = filp->private_data;

	return simple_read_from_buffer(ubuf, cnt, ppos,
				       buf, EXT_CSD_STR_LEN);
}

static int mmc_ext_csd_release(struct inode *inode, struct file *file)
{
	kfree(file->private_data);
	return 0;
}

static const struct file_operations mmc_dbg_ext_csd_fops = {
	.open		= mmc_ext_csd_open,
	.read		= mmc_ext_csd_read,
	.release	= mmc_ext_csd_release,
	.llseek		= default_llseek,
};

static int mmc_blk_add_debugfs(struct mmc_card *card, struct mmc_blk_data *md)
{
	struct dentry *root;

	if (!card->debugfs_root)
		return 0;

	root = card->debugfs_root;

	if (mmc_card_mmc(card) || mmc_card_sd(card)) {
		md->status_dentry =
			debugfs_create_file_unsafe("status", 0400, root,
						   card,
						   &mmc_dbg_card_status_fops);
		if (!md->status_dentry)
			return -EIO;
	}

	if (mmc_card_mmc(card)) {
		md->ext_csd_dentry =
			debugfs_create_file("ext_csd", S_IRUSR, root, card,
					    &mmc_dbg_ext_csd_fops);
		if (!md->ext_csd_dentry)
			return -EIO;
	}

	return 0;
}

static void mmc_blk_remove_debugfs(struct mmc_card *card,
				   struct mmc_blk_data *md)
{
	if (!card->debugfs_root)
		return;

	if (!IS_ERR_OR_NULL(md->status_dentry)) {
		debugfs_remove(md->status_dentry);
		md->status_dentry = NULL;
	}

	if (!IS_ERR_OR_NULL(md->ext_csd_dentry)) {
		debugfs_remove(md->ext_csd_dentry);
		md->ext_csd_dentry = NULL;
	}
}

#else

static int mmc_blk_add_debugfs(struct mmc_card *card, struct mmc_blk_data *md)
{
	return 0;
}

static void mmc_blk_remove_debugfs(struct mmc_card *card,
				   struct mmc_blk_data *md)
{
}

#endif /* CONFIG_DEBUG_FS */

static int mmc_blk_probe(struct mmc_card *card)
{
	struct mmc_blk_data *md, *part_md;
	char cap_str[10];

	/*
	 * Check that the card supports the command class(es) we need.
	 */
	if (!(card->csd.cmdclass & CCC_BLOCK_READ))
		return -ENODEV;

	mmc_fixup_device(card, mmc_blk_fixups);

	card->complete_wq = alloc_workqueue("mmc_complete",
					WQ_MEM_RECLAIM | WQ_HIGHPRI, 0);
	if (unlikely(!card->complete_wq)) {
		pr_err("Failed to create mmc completion workqueue");
		return -ENOMEM;
	}

	md = mmc_blk_alloc(card);
	if (IS_ERR(md))
		return PTR_ERR(md);

	string_get_size((u64)get_capacity(md->disk), 512, STRING_UNITS_2,
			cap_str, sizeof(cap_str));
	pr_info("%s: %s %s %s %s\n",
		md->disk->disk_name, mmc_card_id(card), mmc_card_name(card),
		cap_str, md->read_only ? "(ro)" : "");

	if (mmc_blk_alloc_parts(card, md))
		goto out;

	dev_set_drvdata(&card->dev, md);

	if (mmc_add_disk(md))
		goto out;

	list_for_each_entry(part_md, &md->part, part) {
		if (mmc_add_disk(part_md))
			goto out;
	}

	/* Add two debugfs entries */
	mmc_blk_add_debugfs(card, md);

	pm_runtime_set_autosuspend_delay(&card->dev, 3000);
	pm_runtime_use_autosuspend(&card->dev);

	/*
	 * Don't enable runtime PM for SD-combo cards here. Leave that
	 * decision to be taken during the SDIO init sequence instead.
	 */
	if (card->type != MMC_TYPE_SD_COMBO) {
		pm_runtime_set_active(&card->dev);
		pm_runtime_enable(&card->dev);
	}

	return 0;

 out:
	mmc_blk_remove_parts(card, md);
	mmc_blk_remove_req(md);
	return 0;
}

static void mmc_blk_remove(struct mmc_card *card)
{
	struct mmc_blk_data *md = dev_get_drvdata(&card->dev);

	mmc_blk_remove_debugfs(card, md);
	mmc_blk_remove_parts(card, md);
	pm_runtime_get_sync(&card->dev);
	if (md->part_curr != md->part_type) {
		mmc_claim_host(card->host);
		mmc_blk_part_switch(card, md->part_type);
		mmc_release_host(card->host);
	}
	if (card->type != MMC_TYPE_SD_COMBO)
		pm_runtime_disable(&card->dev);
	pm_runtime_put_noidle(&card->dev);
	mmc_blk_remove_req(md);
	dev_set_drvdata(&card->dev, NULL);
	destroy_workqueue(card->complete_wq);
}

static int _mmc_blk_suspend(struct mmc_card *card)
{
	struct mmc_blk_data *part_md;
	struct mmc_blk_data *md = dev_get_drvdata(&card->dev);

	if (md) {
		mmc_queue_suspend(&md->queue);
		list_for_each_entry(part_md, &md->part, part) {
			mmc_queue_suspend(&part_md->queue);
		}
	}
	return 0;
}

static void mmc_blk_shutdown(struct mmc_card *card)
{
	_mmc_blk_suspend(card);
}

#ifdef CONFIG_PM_SLEEP
static int mmc_blk_suspend(struct device *dev)
{
	struct mmc_card *card = mmc_dev_to_card(dev);

	return _mmc_blk_suspend(card);
}

static int mmc_blk_resume(struct device *dev)
{
	struct mmc_blk_data *part_md;
	struct mmc_blk_data *md = dev_get_drvdata(dev);

	if (md) {
		/*
		 * Resume involves the card going into idle state,
		 * so current partition is always the main one.
		 */
		md->part_curr = md->part_type;
		mmc_queue_resume(&md->queue);
		list_for_each_entry(part_md, &md->part, part) {
			mmc_queue_resume(&part_md->queue);
		}
	}
	return 0;
}
#endif

static SIMPLE_DEV_PM_OPS(mmc_blk_pm_ops, mmc_blk_suspend, mmc_blk_resume);

static struct mmc_driver mmc_driver = {
	.drv		= {
		.name	= "mmcblk",
		.pm	= &mmc_blk_pm_ops,
	},
	.probe		= mmc_blk_probe,
	.remove		= mmc_blk_remove,
	.shutdown	= mmc_blk_shutdown,
};

static int __init mmc_blk_init(void)
{
	int res;

	res  = bus_register(&mmc_rpmb_bus_type);
	if (res < 0) {
		pr_err("mmcblk: could not register RPMB bus type\n");
		return res;
	}
	res = alloc_chrdev_region(&mmc_rpmb_devt, 0, MAX_DEVICES, "rpmb");
	if (res < 0) {
		pr_err("mmcblk: failed to allocate rpmb chrdev region\n");
		goto out_bus_unreg;
	}

	if (perdev_minors != CONFIG_MMC_BLOCK_MINORS)
		pr_info("mmcblk: using %d minors per device\n", perdev_minors);

	max_devices = min(MAX_DEVICES, (1 << MINORBITS) / perdev_minors);

	res = register_blkdev(MMC_BLOCK_MAJOR, "mmc");
	if (res)
		goto out_chrdev_unreg;

	res = mmc_register_driver(&mmc_driver);
	if (res)
		goto out_blkdev_unreg;

	return 0;

out_blkdev_unreg:
	unregister_blkdev(MMC_BLOCK_MAJOR, "mmc");
out_chrdev_unreg:
	unregister_chrdev_region(mmc_rpmb_devt, MAX_DEVICES);
out_bus_unreg:
	bus_unregister(&mmc_rpmb_bus_type);
	return res;
}

static void __exit mmc_blk_exit(void)
{
	mmc_unregister_driver(&mmc_driver);
	unregister_blkdev(MMC_BLOCK_MAJOR, "mmc");
	unregister_chrdev_region(mmc_rpmb_devt, MAX_DEVICES);
	bus_unregister(&mmc_rpmb_bus_type);
}

module_init(mmc_blk_init);
module_exit(mmc_blk_exit);

MODULE_LICENSE("GPL");
MODULE_DESCRIPTION("Multimedia Card (MMC) block device driver");<|MERGE_RESOLUTION|>--- conflicted
+++ resolved
@@ -471,11 +471,7 @@
 	if (idata->flags & MMC_BLK_IOC_DROP)
 		return 0;
 
-<<<<<<< HEAD
-	if (idata->flags & MMC_BLK_IOC_SBC)
-=======
 	if (idata->flags & MMC_BLK_IOC_SBC && i > 0)
->>>>>>> fbfa9d59
 		prev_idata = idatas[i - 1];
 
 	/*
