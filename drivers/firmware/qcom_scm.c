--- conflicted
+++ resolved
@@ -785,7 +785,6 @@
 };
 
 int qcom_scm_get_sec_dump_state(u32 *dump_state)
-<<<<<<< HEAD
 {
 	int ret;
 	struct qcom_scm_desc desc = {
@@ -832,98 +831,41 @@
 }
 EXPORT_SYMBOL_GPL(qcom_scm_get_llcc_missrate);
 
-int __qcom_scm_memory_lat_profiler(struct device *dev, phys_addr_t in_buf,
-	size_t in_buf_size, phys_addr_t out_buf, size_t out_buf_size)
-{
-	int ret;
-	struct qcom_scm_desc desc = {
-		.svc = QCOM_SCM_SVC_MEM_LAT,
-		.cmd = QCOM_SCM_GET_MEM_LAT_STATS_ID,
+int __qcom_scm_get_llcc_occupancy(struct device *dev, phys_addr_t in_buf,
+		size_t in_buf_size, phys_addr_t out_buf, size_t out_buf_size)
+{
+	int ret;
+	struct qcom_scm_desc desc = {
+		.svc = QCOM_SCM_SVC_LLCC_OCCUPANCY,
+		.cmd = QCOM_SCM_GET_LLCC_OCCUPANCY_STATS_ID,
 		.owner = ARM_SMCCC_OWNER_SIP,
 		.arginfo = QCOM_SCM_ARGS(4, QCOM_SCM_RW, QCOM_SCM_VAL, QCOM_SCM_RW, QCOM_SCM_VAL),
 	};
+
 	desc.args[0] = in_buf;
 	desc.args[1] = in_buf_size;
 	desc.args[2] = out_buf;
 	desc.args[3] = out_buf_size;
 	ret = qcom_scm_call(dev, &desc, NULL);
+
 	return ret;
 }
 
-int qcom_scm_memory_lat_profiler(phys_addr_t in_buf,
-	size_t in_buf_size, phys_addr_t out_buf, size_t out_buf_size)
-{
-	return __qcom_scm_memory_lat_profiler(__scm ? __scm->dev : NULL, in_buf,
+int qcom_scm_get_llcc_occupancy(phys_addr_t in_buf,
+		size_t in_buf_size, phys_addr_t out_buf, size_t out_buf_size)
+{
+	return __qcom_scm_get_llcc_occupancy(__scm ? __scm->dev : NULL, in_buf,
 			in_buf_size, out_buf, out_buf_size);
 }
-EXPORT_SYMBOL_GPL(qcom_scm_memory_lat_profiler);
-
-int qcom_scm_assign_dump_table_region(bool is_assign, phys_addr_t addr, size_t size)
-{
-	struct qcom_scm_desc desc = {
-		.svc = QCOM_SCM_SVC_UTIL,
-		.cmd = QCOM_SCM_UTIL_DUMP_TABLE_ASSIGN,
-		.arginfo = QCOM_SCM_ARGS(3),
-		.owner = ARM_SMCCC_OWNER_SIP,
-		.args[0] = is_assign,
-		.args[1] = addr,
-		.args[2] = size,
-	};
-
-	return qcom_scm_call(__scm->dev, &desc, NULL);
-}
-EXPORT_SYMBOL(qcom_scm_assign_dump_table_region);
-
-int qcom_scm_tz_blsp_modify_owner(int food, u64 subsystem, int *out)
-{
-	int ret;
-	struct qcom_scm_desc desc = {
-		.svc = QCOM_SCM_SVC_TZ,
-		.cmd = QOCM_SCM_TZ_BLSP_MODIFY_OWNER,
-		.owner = ARM_SMCCC_OWNER_SIP,
-		.args[0] = subsystem,
-		.args[1] = food,
-		.arginfo = QCOM_SCM_ARGS(2),
-	};
-	struct qcom_scm_res res;
-
-	ret = qcom_scm_call(__scm->dev, &desc, &res);
-
-	if (out)
-		*out = res.result[0];
-
-	return ret;
-}
-EXPORT_SYMBOL(qcom_scm_tz_blsp_modify_owner);
-
-int qcom_scm_io_readl(phys_addr_t addr, unsigned int *val)
-=======
->>>>>>> 8e8b0b1e
-{
-	int ret;
-	struct qcom_scm_desc desc = {
-		.svc = QCOM_SCM_SVC_UTIL,
-		.cmd = QCOM_SCM_UTIL_GET_SEC_DUMP_STATE,
-		.owner = ARM_SMCCC_OWNER_SIP
-	};
-	struct qcom_scm_res res;
-
-	ret = qcom_scm_call(__scm ? __scm->dev : NULL, &desc, &res);
-
-	if (dump_state)
-		*dump_state = res.result[0];
-
-	return ret;
-}
-EXPORT_SYMBOL(qcom_scm_get_sec_dump_state);
-
-int __qcom_scm_get_llcc_missrate(struct device *dev, phys_addr_t in_buf,
-	size_t in_buf_size, phys_addr_t out_buf, size_t out_buf_size)
-{
-	int ret;
-	struct qcom_scm_desc desc = {
-		.svc = QCOM_SCM_SVC_MISSRATE,
-		.cmd = QCOM_SCM_GET_LLCC_MISSRATE_STATS_ID,
+EXPORT_SYMBOL_GPL(qcom_scm_get_llcc_occupancy);
+
+int __qcom_scm_memory_lat_profiler(struct device *dev, phys_addr_t in_buf,
+		size_t in_buf_size, phys_addr_t out_buf, size_t out_buf_size)
+{
+	int ret;
+	struct qcom_scm_desc desc = {
+		.svc = QCOM_SCM_SVC_MEM_LAT,
+		.cmd = QCOM_SCM_GET_MEM_LAT_STATS_ID,
 		.owner = ARM_SMCCC_OWNER_SIP,
 		.arginfo = QCOM_SCM_ARGS(4, QCOM_SCM_RW, QCOM_SCM_VAL, QCOM_SCM_RW, QCOM_SCM_VAL),
 	};
@@ -937,7 +879,88 @@
 	return ret;
 }
 
-<<<<<<< HEAD
+int qcom_scm_memory_lat_profiler(phys_addr_t in_buf,
+		size_t in_buf_size, phys_addr_t out_buf, size_t out_buf_size)
+{
+	return __qcom_scm_memory_lat_profiler(__scm ? __scm->dev : NULL, in_buf,
+			in_buf_size, out_buf, out_buf_size);
+}
+EXPORT_SYMBOL_GPL(qcom_scm_memory_lat_profiler);
+
+int qcom_scm_assign_dump_table_region(bool is_assign, phys_addr_t addr, size_t size)
+{
+	struct qcom_scm_desc desc = {
+		.svc = QCOM_SCM_SVC_UTIL,
+		.cmd = QCOM_SCM_UTIL_DUMP_TABLE_ASSIGN,
+		.arginfo = QCOM_SCM_ARGS(3),
+		.owner = ARM_SMCCC_OWNER_SIP,
+		.args[0] = is_assign,
+		.args[1] = addr,
+		.args[2] = size,
+	};
+
+	return qcom_scm_call(__scm->dev, &desc, NULL);
+}
+EXPORT_SYMBOL(qcom_scm_assign_dump_table_region);
+
+int qcom_scm_tz_blsp_modify_owner(int food, u64 subsystem, int *out)
+{
+	int ret;
+	struct qcom_scm_desc desc = {
+		.svc = QCOM_SCM_SVC_TZ,
+		.cmd = QOCM_SCM_TZ_BLSP_MODIFY_OWNER,
+		.owner = ARM_SMCCC_OWNER_SIP,
+		.args[0] = subsystem,
+		.args[1] = food,
+		.arginfo = QCOM_SCM_ARGS(2),
+	};
+	struct qcom_scm_res res;
+
+	ret = qcom_scm_call(__scm->dev, &desc, &res);
+
+	if (out)
+		*out = res.result[0];
+
+	return ret;
+}
+EXPORT_SYMBOL(qcom_scm_tz_blsp_modify_owner);
+
+int qcom_scm_io_readl(phys_addr_t addr, unsigned int *val)
+{
+	struct qcom_scm_desc desc = {
+		.svc = QCOM_SCM_SVC_IO,
+		.cmd = QCOM_SCM_IO_READ,
+		.arginfo = QCOM_SCM_ARGS(1),
+		.args[0] = addr,
+		.owner = ARM_SMCCC_OWNER_SIP,
+	};
+	struct qcom_scm_res res;
+	int ret;
+
+
+	ret = qcom_scm_call_atomic(__scm->dev, &desc, &res);
+	if (ret >= 0)
+		*val = res.result[0];
+
+	return ret < 0 ? ret : 0;
+}
+EXPORT_SYMBOL(qcom_scm_io_readl);
+
+int qcom_scm_io_writel(phys_addr_t addr, unsigned int val)
+{
+	struct qcom_scm_desc desc = {
+		.svc = QCOM_SCM_SVC_IO,
+		.cmd = QCOM_SCM_IO_WRITE,
+		.arginfo = QCOM_SCM_ARGS(2),
+		.args[0] = addr,
+		.args[1] = val,
+		.owner = ARM_SMCCC_OWNER_SIP,
+	};
+
+	return qcom_scm_call_atomic(__scm->dev, &desc, NULL);
+}
+EXPORT_SYMBOL(qcom_scm_io_writel);
+
 /**
  * qcom_scm_io_reset()
  */
@@ -1069,111 +1092,100 @@
  * Return true if restore-cfg interface is supported, false if not.
  */
 bool qcom_scm_restore_sec_cfg_available(void)
-=======
-int qcom_scm_get_llcc_missrate(phys_addr_t in_buf,
-	size_t in_buf_size, phys_addr_t out_buf, size_t out_buf_size)
->>>>>>> 8e8b0b1e
-{
-	return __qcom_scm_get_llcc_missrate(__scm ? __scm->dev : NULL, in_buf,
-			in_buf_size, out_buf, out_buf_size);
-}
-EXPORT_SYMBOL_GPL(qcom_scm_get_llcc_missrate);
-
-int __qcom_scm_get_llcc_occupancy(struct device *dev, phys_addr_t in_buf,
-		size_t in_buf_size, phys_addr_t out_buf, size_t out_buf_size)
-{
-	int ret;
-	struct qcom_scm_desc desc = {
-		.svc = QCOM_SCM_SVC_LLCC_OCCUPANCY,
-		.cmd = QCOM_SCM_GET_LLCC_OCCUPANCY_STATS_ID,
-		.owner = ARM_SMCCC_OWNER_SIP,
-		.arginfo = QCOM_SCM_ARGS(4, QCOM_SCM_RW, QCOM_SCM_VAL, QCOM_SCM_RW, QCOM_SCM_VAL),
-	};
-
-	desc.args[0] = in_buf;
-	desc.args[1] = in_buf_size;
-	desc.args[2] = out_buf;
-	desc.args[3] = out_buf_size;
-	ret = qcom_scm_call(dev, &desc, NULL);
+{
+	return __qcom_scm_is_call_available(__scm->dev, QCOM_SCM_SVC_MP,
+					    QCOM_SCM_MP_RESTORE_SEC_CFG);
+}
+EXPORT_SYMBOL(qcom_scm_restore_sec_cfg_available);
+
+int qcom_scm_restore_sec_cfg(u32 device_id, u32 spare)
+{
+	struct qcom_scm_desc desc = {
+		.svc = QCOM_SCM_SVC_MP,
+		.cmd = QCOM_SCM_MP_RESTORE_SEC_CFG,
+		.arginfo = QCOM_SCM_ARGS(2),
+		.args[0] = device_id,
+		.args[1] = spare,
+		.owner = ARM_SMCCC_OWNER_SIP,
+	};
+	struct qcom_scm_res res;
+	int ret;
+
+	ret = qcom_scm_call(__scm->dev, &desc, &res);
+
+	return ret ? : res.result[0];
+}
+EXPORT_SYMBOL(qcom_scm_restore_sec_cfg);
+
+int qcom_scm_iommu_secure_ptbl_size(u32 spare, size_t *size)
+{
+	struct qcom_scm_desc desc = {
+		.svc = QCOM_SCM_SVC_MP,
+		.cmd = QCOM_SCM_MP_IOMMU_SECURE_PTBL_SIZE,
+		.arginfo = QCOM_SCM_ARGS(1),
+		.args[0] = spare,
+		.owner = ARM_SMCCC_OWNER_SIP,
+	};
+	struct qcom_scm_res res;
+	int ret;
+
+	ret = qcom_scm_call(__scm->dev, &desc, &res);
+
+	if (size)
+		*size = res.result[0];
+
+	return ret ? : res.result[1];
+}
+EXPORT_SYMBOL(qcom_scm_iommu_secure_ptbl_size);
+
+int qcom_scm_iommu_secure_ptbl_init(u64 addr, u32 size, u32 spare)
+{
+	struct qcom_scm_desc desc = {
+		.svc = QCOM_SCM_SVC_MP,
+		.cmd = QCOM_SCM_MP_IOMMU_SECURE_PTBL_INIT,
+		.arginfo = QCOM_SCM_ARGS(3, QCOM_SCM_RW, QCOM_SCM_VAL,
+					 QCOM_SCM_VAL),
+		.args[0] = addr,
+		.args[1] = size,
+		.args[2] = spare,
+		.owner = ARM_SMCCC_OWNER_SIP,
+	};
+	int ret;
+
+	ret = qcom_scm_call(__scm->dev, &desc, NULL);
+
+	/* the pg table has been initialized already, ignore the error */
+	if (ret == -EPERM)
+		ret = 0;
 
 	return ret;
 }
-
-int qcom_scm_get_llcc_occupancy(phys_addr_t in_buf,
-		size_t in_buf_size, phys_addr_t out_buf, size_t out_buf_size)
-{
-	return __qcom_scm_get_llcc_occupancy(__scm ? __scm->dev : NULL, in_buf,
-			in_buf_size, out_buf, out_buf_size);
-}
-EXPORT_SYMBOL_GPL(qcom_scm_get_llcc_occupancy);
-
-int __qcom_scm_memory_lat_profiler(struct device *dev, phys_addr_t in_buf,
-		size_t in_buf_size, phys_addr_t out_buf, size_t out_buf_size)
-{
-	int ret;
-	struct qcom_scm_desc desc = {
-		.svc = QCOM_SCM_SVC_MEM_LAT,
-		.cmd = QCOM_SCM_GET_MEM_LAT_STATS_ID,
-		.owner = ARM_SMCCC_OWNER_SIP,
-		.arginfo = QCOM_SCM_ARGS(4, QCOM_SCM_RW, QCOM_SCM_VAL, QCOM_SCM_RW, QCOM_SCM_VAL),
-	};
-
-	desc.args[0] = in_buf;
-	desc.args[1] = in_buf_size;
-	desc.args[2] = out_buf;
-	desc.args[3] = out_buf_size;
-	ret = qcom_scm_call(dev, &desc, NULL);
-
-	return ret;
-}
-
-int qcom_scm_memory_lat_profiler(phys_addr_t in_buf,
-		size_t in_buf_size, phys_addr_t out_buf, size_t out_buf_size)
-{
-	return __qcom_scm_memory_lat_profiler(__scm ? __scm->dev : NULL, in_buf,
-			in_buf_size, out_buf, out_buf_size);
-}
-EXPORT_SYMBOL_GPL(qcom_scm_memory_lat_profiler);
-
-int qcom_scm_assign_dump_table_region(bool is_assign, phys_addr_t addr, size_t size)
-{
-	struct qcom_scm_desc desc = {
-		.svc = QCOM_SCM_SVC_UTIL,
-		.cmd = QCOM_SCM_UTIL_DUMP_TABLE_ASSIGN,
-		.arginfo = QCOM_SCM_ARGS(3),
-		.owner = ARM_SMCCC_OWNER_SIP,
-		.args[0] = is_assign,
-		.args[1] = addr,
-		.args[2] = size,
-	};
-
-	return qcom_scm_call(__scm->dev, &desc, NULL);
-}
-EXPORT_SYMBOL(qcom_scm_assign_dump_table_region);
-
-int qcom_scm_tz_blsp_modify_owner(int food, u64 subsystem, int *out)
-{
-	int ret;
-	struct qcom_scm_desc desc = {
-		.svc = QCOM_SCM_SVC_TZ,
-		.cmd = QOCM_SCM_TZ_BLSP_MODIFY_OWNER,
-		.owner = ARM_SMCCC_OWNER_SIP,
-		.args[0] = subsystem,
-		.args[1] = food,
-		.arginfo = QCOM_SCM_ARGS(2),
-	};
-	struct qcom_scm_res res;
-
-	ret = qcom_scm_call(__scm->dev, &desc, &res);
-
-	if (out)
-		*out = res.result[0];
-
-	return ret;
-}
-EXPORT_SYMBOL(qcom_scm_tz_blsp_modify_owner);
-
-<<<<<<< HEAD
+EXPORT_SYMBOL(qcom_scm_iommu_secure_ptbl_init);
+
+int qcom_scm_mem_protect_video_var(u32 cp_start, u32 cp_size,
+				   u32 cp_nonpixel_start,
+				   u32 cp_nonpixel_size)
+{
+	int ret;
+	struct qcom_scm_desc desc = {
+		.svc = QCOM_SCM_SVC_MP,
+		.cmd = QCOM_SCM_MP_VIDEO_VAR,
+		.arginfo = QCOM_SCM_ARGS(4, QCOM_SCM_VAL, QCOM_SCM_VAL,
+					 QCOM_SCM_VAL, QCOM_SCM_VAL),
+		.args[0] = cp_start,
+		.args[1] = cp_size,
+		.args[2] = cp_nonpixel_start,
+		.args[3] = cp_nonpixel_size,
+		.owner = ARM_SMCCC_OWNER_SIP,
+	};
+	struct qcom_scm_res res;
+
+	ret = qcom_scm_call(__scm->dev, &desc, &res);
+
+	return ret ? : res.result[0];
+}
+EXPORT_SYMBOL(qcom_scm_mem_protect_video_var);
+
 int qcom_scm_mem_protect_region_id(phys_addr_t paddr, size_t size)
 {
 	struct qcom_scm_desc desc = {
@@ -1283,50 +1295,32 @@
 		.args[4] = dest,
 		.args[5] = dest_sz,
 		.args[6] = 0,
-=======
-int qcom_scm_io_readl(phys_addr_t addr, unsigned int *val)
-{
-	struct qcom_scm_desc desc = {
-		.svc = QCOM_SCM_SVC_IO,
-		.cmd = QCOM_SCM_IO_READ,
-		.arginfo = QCOM_SCM_ARGS(1),
-		.args[0] = addr,
->>>>>>> 8e8b0b1e
-		.owner = ARM_SMCCC_OWNER_SIP,
-	};
-	struct qcom_scm_res res;
-	int ret;
-
-
-	ret = qcom_scm_call_atomic(__scm->dev, &desc, &res);
-	if (ret >= 0)
-		*val = res.result[0];
-
-	return ret < 0 ? ret : 0;
-}
-EXPORT_SYMBOL(qcom_scm_io_readl);
-
-int qcom_scm_io_writel(phys_addr_t addr, unsigned int val)
-{
-	struct qcom_scm_desc desc = {
-		.svc = QCOM_SCM_SVC_IO,
-		.cmd = QCOM_SCM_IO_WRITE,
-		.arginfo = QCOM_SCM_ARGS(2),
-		.args[0] = addr,
-		.args[1] = val,
-		.owner = ARM_SMCCC_OWNER_SIP,
-	};
-
-	return qcom_scm_call_atomic(__scm->dev, &desc, NULL);
-}
-EXPORT_SYMBOL(qcom_scm_io_writel);
-
-/**
- * qcom_scm_io_reset()
- */
-int qcom_scm_io_reset(void)
-{
-<<<<<<< HEAD
+		.owner = ARM_SMCCC_OWNER_SIP,
+	};
+	struct qcom_scm_res res;
+
+	ret = qcom_scm_call(dev, &desc, &res);
+
+	return ret ? : res.result[0];
+}
+
+/**
+ * qcom_scm_assign_mem() - Make a secure call to reassign memory ownership
+ * @mem_addr: mem region whose ownership need to be reassigned
+ * @mem_sz:   size of the region.
+ * @srcvm:    vmid for current set of owners, each set bit in
+ *            flag indicate a unique owner
+ * @newvm:    array having new owners and corresponding permission
+ *            flags
+ * @dest_cnt: number of owners in next set.
+ *
+ * Return negative errno on failure or 0 on success with @srcvm updated.
+ */
+int qcom_scm_assign_mem(phys_addr_t mem_addr, size_t mem_sz,
+			unsigned int *srcvm,
+			const struct qcom_scm_vmperm *newvm,
+			unsigned int dest_cnt)
+{
 	struct qcom_scm_current_perm_info *destvm;
 	struct qcom_scm_mem_map_info *mem_to_map;
 	phys_addr_t mem_to_map_phys;
@@ -1342,763 +1336,6 @@
 	void *ptr;
 	int ret, i, b;
 	unsigned long srcvm_bits = *srcvm;
-=======
-	struct qcom_scm_desc desc = {
-		.svc = QCOM_SCM_SVC_IO,
-		.cmd = QCOM_SCM_IO_RESET,
-		.owner = ARM_SMCCC_OWNER_SIP,
-		.arginfo = QCOM_SCM_ARGS(2),
-	};
->>>>>>> 8e8b0b1e
-
-	return qcom_scm_call_atomic(__scm ? __scm->dev : NULL, &desc, NULL);
-}
-EXPORT_SYMBOL(qcom_scm_io_reset);
-
-<<<<<<< HEAD
-	ptr = dma_alloc_coherent(__scm->dev, ptr_sz, &ptr_dma, GFP_KERNEL);
-	if (!ptr)
-		return -ENOMEM;
-	ptr_phys = dma_to_phys(__scm->dev, ptr_dma);
-=======
-bool qcom_scm_is_secure_wdog_trigger_available(void)
-{
-	return __qcom_scm_is_call_available(__scm->dev, QCOM_SCM_SVC_BOOT,
-						QCOM_SCM_BOOT_SEC_WDOG_TRIGGER);
-}
-EXPORT_SYMBOL(qcom_scm_is_secure_wdog_trigger_available);
->>>>>>> 8e8b0b1e
-
-bool qcom_scm_is_mode_switch_available(void)
-{
-	return __qcom_scm_is_call_available(__scm->dev, QCOM_SCM_SVC_BOOT,
-						QCOM_SCM_BOOT_SWITCH_MODE);
-}
-EXPORT_SYMBOL(qcom_scm_is_mode_switch_available);
-
-int __qcom_scm_get_feat_version(struct device *dev, u64 feat_id, u64 *version)
-{
-	int ret;
-	struct qcom_scm_desc desc = {
-		.svc = QCOM_SCM_SVC_INFO,
-		.cmd = QCOM_SCM_INFO_GET_FEAT_VERSION_CMD,
-		.owner = ARM_SMCCC_OWNER_SIP,
-		.args[0] = feat_id,
-		.arginfo = QCOM_SCM_ARGS(1),
-	};
-	struct qcom_scm_res res;
-
-	ret = qcom_scm_call(__scm->dev, &desc, &res);
-
-<<<<<<< HEAD
-	ret = __qcom_scm_assign_mem(__scm->dev, mem_to_map_phys, mem_to_map_sz,
-				    ptr_phys, src_sz, dest_phys, dest_sz);
-	dma_free_coherent(__scm->dev, ptr_sz, ptr, ptr_dma);
-	if (ret) {
-		dev_err(__scm->dev,
-			"Assign memory protection call failed %d\n", ret);
-		return -EINVAL;
-	}
-=======
-	if (version)
-		*version = res.result[0];
->>>>>>> 8e8b0b1e
-
-	return ret;
-}
-
-<<<<<<< HEAD
-/**
- * qcom_scm_assign_mem_regions() - Make a secure call to reassign memory
- *				   ownership of several memory regions
- * @mem_regions:    A buffer describing the set of memory regions that need to
- *		    be reassigned
- * @mem_regions_sz: The size of the buffer describing the set of memory
- *                  regions that need to be reassigned (in bytes)
- * @srcvms:	    A buffer populated with he vmid(s) for the current set of
- *		    owners
- * @src_sz:	    The size of the src_vms buffer (in bytes)
- * @newvms:	    A buffer populated with the new owners and corresponding
- *		    permission flags.
- * @newvms_sz:	    The size of the new_vms buffer (in bytes)
- *
- * NOTE: It is up to the caller to ensure that the buffers that will be accessed
- * by the secure world are cache aligned, and have been flushed prior to
- * invoking this call.
- *
- * Return negative errno on failure, 0 on success.
- */
-int qcom_scm_assign_mem_regions(struct qcom_scm_mem_map_info *mem_regions,
-				size_t mem_regions_sz, u32 *srcvms,
-				size_t src_sz,
-				struct qcom_scm_current_perm_info *newvms,
-				size_t newvms_sz)
-{
-	return __qcom_scm_assign_mem(__scm ? __scm->dev : NULL,
-				     virt_to_phys(mem_regions), mem_regions_sz,
-				     virt_to_phys(srcvms), src_sz,
-				     virt_to_phys(newvms), newvms_sz);
-}
-EXPORT_SYMBOL(qcom_scm_assign_mem_regions);
-
-/**
- * qcom_scm_mem_protect_sd_ctrl() - SDE memory protect.
- *
- */
-int qcom_scm_mem_protect_sd_ctrl(u32 devid, phys_addr_t mem_addr, u64 mem_size,
-				u32 vmid)
-{
-	int ret;
-	struct qcom_scm_desc desc = {
-		.svc = QCOM_SCM_SVC_MP,
-		.cmd = QCOM_SCM_MP_CMD_SD_CTRL,
-		.owner = ARM_SMCCC_OWNER_SIP,
-		.args[0] = devid,
-		.args[1] = mem_addr,
-		.args[2] = mem_size,
-		.args[3] = vmid,
-		.arginfo = QCOM_SCM_ARGS(4, QCOM_SCM_VAL, QCOM_SCM_RW,
-					 QCOM_SCM_VAL, QCOM_SCM_VAL)
-	};
-	struct qcom_scm_res res;
-
-	ret = qcom_scm_call(__scm->dev, &desc, &res);
-
-	return ret ? : res.result[0];
-}
-EXPORT_SYMBOL(qcom_scm_mem_protect_sd_ctrl);
-
-bool qcom_scm_kgsl_set_smmu_aperture_available(void)
-{
-	int ret;
-
-	ret = __qcom_scm_is_call_available(__scm->dev, QCOM_SCM_SVC_MP,
-					QCOM_SCM_MP_CP_SMMU_APERTURE_ID);
-
-	return ret > 0;
-}
-EXPORT_SYMBOL(qcom_scm_kgsl_set_smmu_aperture_available);
-
-int qcom_scm_kgsl_set_smmu_aperture(unsigned int num_context_bank)
-{
-	struct qcom_scm_desc desc = {
-		.svc = QCOM_SCM_SVC_MP,
-		.cmd = QCOM_SCM_MP_CP_SMMU_APERTURE_ID,
-		.owner = ARM_SMCCC_OWNER_SIP,
-		.args[0] = 0xffff0000
-			   | ((QCOM_SCM_CP_APERTURE_REG & 0xff) << 8)
-			   | (num_context_bank & 0xff),
-		.args[1] = 0xffffffff,
-		.args[2] = 0xffffffff,
-		.args[3] = 0xffffffff,
-		.arginfo = QCOM_SCM_ARGS(4),
-	};
-
-	return qcom_scm_call(__scm->dev, &desc, NULL);
-}
-EXPORT_SYMBOL(qcom_scm_kgsl_set_smmu_aperture);
-
-int qcom_scm_kgsl_set_smmu_lpac_aperture(unsigned int num_context_bank)
-{
-	struct qcom_scm_desc desc = {
-		.svc = QCOM_SCM_SVC_MP,
-		.cmd = QCOM_SCM_MP_CP_SMMU_APERTURE_ID,
-		.owner = ARM_SMCCC_OWNER_SIP,
-		.args[0] = 0xffff0000
-			   | ((QCOM_SCM_CP_LPAC_APERTURE_REG & 0xff) << 8)
-			   | (num_context_bank & 0xff),
-		.args[1] = 0xffffffff,
-		.args[2] = 0xffffffff,
-		.args[3] = 0xffffffff,
-		.arginfo = QCOM_SCM_ARGS(4),
-	};
-
-	return qcom_scm_call(__scm->dev, &desc, NULL);
-}
-EXPORT_SYMBOL(qcom_scm_kgsl_set_smmu_lpac_aperture);
-
-int qcom_scm_enable_shm_bridge(void)
-{
-	int ret;
-	struct qcom_scm_desc desc = {
-		.svc = QCOM_SCM_SVC_MP,
-		.cmd = QCOM_SCM_MEMP_SHM_BRIDGE_ENABLE,
-		.owner = ARM_SMCCC_OWNER_SIP
-	};
-	struct qcom_scm_res res;
-
-	ret = qcom_scm_call(__scm->dev, &desc, &res);
-
-	return ret ? : res.result[0];
-}
-EXPORT_SYMBOL(qcom_scm_enable_shm_bridge);
-
-int qcom_scm_delete_shm_bridge(u64 handle)
-{
-	struct qcom_scm_desc desc = {
-		.svc = QCOM_SCM_SVC_MP,
-		.cmd = QCOM_SCM_MEMP_SHM_BRIDGE_DELETE,
-		.owner = ARM_SMCCC_OWNER_SIP,
-		.args[0] = handle,
-		.arginfo = QCOM_SCM_ARGS(1, QCOM_SCM_VAL),
-	};
-
-	return qcom_scm_call(__scm ? __scm->dev : NULL, &desc, NULL);
-}
-EXPORT_SYMBOL(qcom_scm_delete_shm_bridge);
-
-int qcom_scm_create_shm_bridge(u64 pfn_and_ns_perm_flags,
-	u64 ipfn_and_s_perm_flags, u64 size_and_flags, u64 ns_vmids,
-	u64 *handle)
-{
-	int ret;
-	struct qcom_scm_desc desc = {
-		.svc = QCOM_SCM_SVC_MP,
-		.cmd = QCOM_SCM_MEMP_SHM_BRDIGE_CREATE,
-		.owner = ARM_SMCCC_OWNER_SIP,
-		.args[0] = pfn_and_ns_perm_flags,
-		.args[1] = ipfn_and_s_perm_flags,
-		.args[2] = size_and_flags,
-		.args[3] = ns_vmids,
-		.arginfo = QCOM_SCM_ARGS(4, QCOM_SCM_VAL, QCOM_SCM_VAL,
-					QCOM_SCM_VAL, QCOM_SCM_VAL),
-	};
-	struct qcom_scm_res res;
-
-	ret = qcom_scm_call(__scm->dev, &desc, &res);
-
-	if (handle)
-		*handle = res.result[1];
-
-	return ret ? : res.result[0];
-}
-EXPORT_SYMBOL(qcom_scm_create_shm_bridge);
-
-int qcom_scm_smmu_prepare_atos_id(u64 dev_id, int cb_num, int operation)
-{
-	struct qcom_scm_desc desc = {
-		.svc = QCOM_SCM_SVC_MP,
-		.cmd = QCOM_SCM_MP_SMMU_PREPARE_ATOS_ID,
-		.owner = ARM_SMCCC_OWNER_SIP,
-		.args[0] = dev_id,
-		.args[1] = cb_num,
-		.args[2] = operation,
-		.arginfo = QCOM_SCM_ARGS(3, QCOM_SCM_VAL, QCOM_SCM_VAL,
-					QCOM_SCM_VAL),
-	};
-
-	return qcom_scm_call(__scm->dev, &desc, NULL);
-}
-EXPORT_SYMBOL(qcom_scm_smmu_prepare_atos_id);
-
-/**
- * qcom_mdf_assign_memory_to_subsys - SDE memory protect.
- *
- */
-int qcom_mdf_assign_memory_to_subsys(u64 start_addr, u64 end_addr,
-		phys_addr_t paddr, u64 size)
-{
-	int ret;
-	struct qcom_scm_desc desc = {
-		.svc = QCOM_SCM_SVC_MP,
-		.cmd = QCOM_SCM_MP_MPU_LOCK_NS_REGION,
-		.owner = ARM_SMCCC_OWNER_SIP,
-		.args[0] = start_addr,
-		.args[1] = end_addr,
-		.args[2] = paddr,
-		.args[3] = size,
-		.arginfo = QCOM_SCM_ARGS(4),
-	};
-	struct qcom_scm_res res;
-
-	ret = qcom_scm_call(__scm->dev, &desc, &res);
-
-	return ret ? : res.result[0];
-}
-EXPORT_SYMBOL(qcom_mdf_assign_memory_to_subsys);
-
-/**
- * qcom_scm_dcvs_core_available() - check if core DCVS operations are available
- */
-bool qcom_scm_dcvs_core_available(void)
-{
-	struct device *dev = __scm ? __scm->dev : NULL;
-
-	return __qcom_scm_is_call_available(dev, QCOM_SCM_SVC_DCVS,
-					    QCOM_SCM_DCVS_INIT) &&
-	       __qcom_scm_is_call_available(dev, QCOM_SCM_SVC_DCVS,
-					    QCOM_SCM_DCVS_UPDATE) &&
-	       __qcom_scm_is_call_available(dev, QCOM_SCM_SVC_DCVS,
-					    QCOM_SCM_DCVS_RESET);
-}
-EXPORT_SYMBOL(qcom_scm_dcvs_core_available);
-
-/**
- * qcom_scm_dcvs_ca_available() - check if context aware DCVS operations are
- * available
- */
-bool qcom_scm_dcvs_ca_available(void)
-{
-	struct device *dev = __scm ? __scm->dev : NULL;
-
-	return __qcom_scm_is_call_available(dev, QCOM_SCM_SVC_DCVS,
-					    QCOM_SCM_DCVS_INIT_CA_V2) &&
-	       __qcom_scm_is_call_available(dev, QCOM_SCM_SVC_DCVS,
-					    QCOM_SCM_DCVS_UPDATE_CA_V2);
-}
-EXPORT_SYMBOL(qcom_scm_dcvs_ca_available);
-
-/**
- * qcom_scm_dcvs_reset()
- */
-int qcom_scm_dcvs_reset(void)
-{
-	struct qcom_scm_desc desc = {
-		.svc = QCOM_SCM_SVC_DCVS,
-		.cmd = QCOM_SCM_DCVS_RESET,
-		.owner = ARM_SMCCC_OWNER_SIP
-	};
-
-	return qcom_scm_call(__scm ? __scm->dev : NULL, &desc, NULL);
-}
-EXPORT_SYMBOL(qcom_scm_dcvs_reset);
-
-int qcom_scm_dcvs_init_v2(phys_addr_t addr, size_t size, int *version)
-{
-	int ret;
-	struct qcom_scm_desc desc = {
-		.svc = QCOM_SCM_SVC_DCVS,
-		.cmd = QCOM_SCM_DCVS_INIT_V2,
-		.owner = ARM_SMCCC_OWNER_SIP,
-		.args[0] = addr,
-		.args[1] = size,
-		.arginfo = QCOM_SCM_ARGS(2, QCOM_SCM_RW, QCOM_SCM_VAL),
-	};
-	struct qcom_scm_res res;
-
-	ret = qcom_scm_call(__scm->dev, &desc, &res);
-
-	if (ret >= 0)
-		*version = res.result[0];
-	return ret;
-}
-EXPORT_SYMBOL(qcom_scm_dcvs_init_v2);
-
-int qcom_scm_dcvs_init_ca_v2(phys_addr_t addr, size_t size)
-{
-	struct qcom_scm_desc desc = {
-		.svc = QCOM_SCM_SVC_DCVS,
-		.cmd = QCOM_SCM_DCVS_INIT_CA_V2,
-		.owner = ARM_SMCCC_OWNER_SIP,
-		.args[0] = addr,
-		.args[1] = size,
-		.arginfo = QCOM_SCM_ARGS(2, QCOM_SCM_RW, QCOM_SCM_VAL),
-	};
-
-	return qcom_scm_call(__scm->dev, &desc, NULL);
-}
-EXPORT_SYMBOL(qcom_scm_dcvs_init_ca_v2);
-
-int qcom_scm_dcvs_update(int level, s64 total_time, s64 busy_time)
-{
-	int ret;
-	struct qcom_scm_desc desc = {
-		.svc = QCOM_SCM_SVC_DCVS,
-		.cmd = QCOM_SCM_DCVS_UPDATE,
-		.owner = ARM_SMCCC_OWNER_SIP,
-		.args[0] = level,
-		.args[1] = total_time,
-		.args[2] = busy_time,
-		.arginfo = QCOM_SCM_ARGS(3),
-	};
-	struct qcom_scm_res res;
-
-	ret = qcom_scm_call_atomic(__scm->dev, &desc, &res);
-
-	return ret ? : res.result[0];
-}
-EXPORT_SYMBOL(qcom_scm_dcvs_update);
-
-int qcom_scm_dcvs_update_v2(int level, s64 total_time, s64 busy_time)
-{
-	int ret;
-	struct qcom_scm_desc desc = {
-		.svc = QCOM_SCM_SVC_DCVS,
-		.cmd = QCOM_SCM_DCVS_UPDATE_V2,
-		.owner = ARM_SMCCC_OWNER_SIP,
-		.args[0] = level,
-		.args[1] = total_time,
-		.args[2] = busy_time,
-		.arginfo = QCOM_SCM_ARGS(3),
-	};
-	struct qcom_scm_res res;
-
-	ret = qcom_scm_call(__scm->dev, &desc, &res);
-
-	return ret ? : res.result[0];
-}
-EXPORT_SYMBOL(qcom_scm_dcvs_update_v2);
-
-int qcom_scm_dcvs_update_ca_v2(int level, s64 total_time, s64 busy_time,
-			       int context_count)
-{
-	int ret;
-	struct qcom_scm_desc desc = {
-		.svc = QCOM_SCM_SVC_DCVS,
-		.cmd = QCOM_SCM_DCVS_UPDATE_CA_V2,
-		.owner = ARM_SMCCC_OWNER_SIP,
-		.args[0] = level,
-		.args[1] = total_time,
-		.args[2] = busy_time,
-		.args[3] = context_count,
-		.arginfo = QCOM_SCM_ARGS(4),
-	};
-	struct qcom_scm_res res;
-
-	ret = qcom_scm_call(__scm->dev, &desc, &res);
-
-	return ret ? : res.result[0];
-}
-EXPORT_SYMBOL(qcom_scm_dcvs_update_ca_v2);
-
-int qcom_scm_get_feat_version_cp(u64 *version)
-{
-	return __qcom_scm_get_feat_version(__scm->dev, QCOM_SCM_MP_CP_FEAT_ID,
-						version);
-}
-EXPORT_SYMBOL(qcom_scm_get_feat_version_cp);
-
-/**
- * qcom_scm_ocmem_lock_available() - is OCMEM lock/unlock interface available
- */
-bool qcom_scm_ocmem_lock_available(void)
-=======
-int qcom_scm_get_jtag_etm_feat_id(u64 *version)
->>>>>>> 8e8b0b1e
-{
-	return __qcom_scm_get_feat_version(__scm ? __scm->dev : NULL,
-					QCOM_SCM_TZ_DBG_ETM_FEAT_ID, version);
-}
-EXPORT_SYMBOL(qcom_scm_get_jtag_etm_feat_id);
-
-/**
- * qcom_halt_spmi_pmic_arbiter() - Halt SPMI PMIC arbiter
- *
- * Force the SPMI PMIC arbiter to shutdown so that no more SPMI transactions
- * are sent from the MSM to the PMIC. This is required in order to avoid an
- * SPMI lockup on certain PMIC chips if PS_HOLD is lowered in the middle of
- * an SPMI transaction.
- */
-void qcom_scm_halt_spmi_pmic_arbiter(void)
-{
-	int ret;
-	struct qcom_scm_desc desc = {
-		.svc = QCOM_SCM_SVC_PWR,
-		.cmd = QCOM_SCM_PWR_IO_DISABLE_PMIC_ARBITER,
-		.owner = ARM_SMCCC_OWNER_SIP,
-		.args[0] = 0,
-		.arginfo = QCOM_SCM_ARGS(1),
-	};
-
-	ret = qcom_scm_call_atomic(__scm->dev, &desc, NULL);
-	if (ret)
-		pr_debug("Failed to halt_spmi_pmic_arbiter=0x%x\n", ret);
-}
-EXPORT_SYMBOL(qcom_scm_halt_spmi_pmic_arbiter);
-
-/**
- * qcom_deassert_ps_hold() - Deassert PS_HOLD
- *
- * Deassert PS_HOLD to signal the PMIC that we are ready to power down or reset.
- *
- * This function should never return if the SCM call is available.
- */
-void qcom_scm_deassert_ps_hold(void)
-{
-	int ret;
-	struct qcom_scm_desc desc = {
-		.svc = QCOM_SCM_SVC_PWR,
-		.cmd = QCOM_SCM_PWR_IO_DEASSERT_PS_HOLD,
-		.owner = ARM_SMCCC_OWNER_SIP,
-		.args[0] = 0,
-		.arginfo = QCOM_SCM_ARGS(1),
-	};
-
-	ret = qcom_scm_call_atomic(__scm ? __scm->dev : NULL, &desc, NULL);
-	if (ret)
-		pr_err("Failed to deassert_ps_hold=0x%x\n", ret);
-}
-EXPORT_SYMBOL(qcom_scm_deassert_ps_hold);
-
-void qcom_scm_mmu_sync(bool sync)
-{
-	int ret;
-	struct qcom_scm_desc desc = {
-		.svc = QCOM_SCM_SVC_PWR,
-		.cmd = QCOM_SCM_PWR_MMU_SYNC,
-		.owner = ARM_SMCCC_OWNER_SIP,
-		.args[0] = sync,
-		.arginfo = QCOM_SCM_ARGS(1),
-	};
-
-	ret = qcom_scm_call_atomic(__scm ? __scm->dev : NULL, &desc, NULL);
-
-	if (ret)
-		pr_err("MMU sync with Hypervisor off %x\n", ret);
-}
-EXPORT_SYMBOL(qcom_scm_mmu_sync);
-
-/**
- * qcom_scm_restore_sec_cfg_available() - Check if secure environment
- * supports restore security config interface.
- *
- * Return true if restore-cfg interface is supported, false if not.
- */
-bool qcom_scm_restore_sec_cfg_available(void)
-{
-	return __qcom_scm_is_call_available(__scm->dev, QCOM_SCM_SVC_MP,
-					    QCOM_SCM_MP_RESTORE_SEC_CFG);
-}
-EXPORT_SYMBOL(qcom_scm_restore_sec_cfg_available);
-
-int qcom_scm_restore_sec_cfg(u32 device_id, u32 spare)
-{
-	struct qcom_scm_desc desc = {
-		.svc = QCOM_SCM_SVC_MP,
-		.cmd = QCOM_SCM_MP_RESTORE_SEC_CFG,
-		.arginfo = QCOM_SCM_ARGS(2),
-		.args[0] = device_id,
-		.args[1] = spare,
-		.owner = ARM_SMCCC_OWNER_SIP,
-	};
-	struct qcom_scm_res res;
-	int ret;
-
-	ret = qcom_scm_call(__scm->dev, &desc, &res);
-
-	return ret ? : res.result[0];
-}
-EXPORT_SYMBOL(qcom_scm_restore_sec_cfg);
-
-int qcom_scm_iommu_secure_ptbl_size(u32 spare, size_t *size)
-{
-	struct qcom_scm_desc desc = {
-		.svc = QCOM_SCM_SVC_MP,
-		.cmd = QCOM_SCM_MP_IOMMU_SECURE_PTBL_SIZE,
-		.arginfo = QCOM_SCM_ARGS(1),
-		.args[0] = spare,
-		.owner = ARM_SMCCC_OWNER_SIP,
-	};
-	struct qcom_scm_res res;
-	int ret;
-
-	ret = qcom_scm_call(__scm->dev, &desc, &res);
-
-	if (size)
-		*size = res.result[0];
-
-	return ret ? : res.result[1];
-}
-EXPORT_SYMBOL(qcom_scm_iommu_secure_ptbl_size);
-
-int qcom_scm_iommu_secure_ptbl_init(u64 addr, u32 size, u32 spare)
-{
-	struct qcom_scm_desc desc = {
-		.svc = QCOM_SCM_SVC_MP,
-		.cmd = QCOM_SCM_MP_IOMMU_SECURE_PTBL_INIT,
-		.arginfo = QCOM_SCM_ARGS(3, QCOM_SCM_RW, QCOM_SCM_VAL,
-					 QCOM_SCM_VAL),
-		.args[0] = addr,
-		.args[1] = size,
-		.args[2] = spare,
-		.owner = ARM_SMCCC_OWNER_SIP,
-	};
-	int ret;
-
-	ret = qcom_scm_call(__scm->dev, &desc, NULL);
-
-	/* the pg table has been initialized already, ignore the error */
-	if (ret == -EPERM)
-		ret = 0;
-
-	return ret;
-}
-EXPORT_SYMBOL(qcom_scm_iommu_secure_ptbl_init);
-
-int qcom_scm_mem_protect_video_var(u32 cp_start, u32 cp_size,
-				   u32 cp_nonpixel_start,
-				   u32 cp_nonpixel_size)
-{
-	int ret;
-	struct qcom_scm_desc desc = {
-		.svc = QCOM_SCM_SVC_MP,
-		.cmd = QCOM_SCM_MP_VIDEO_VAR,
-		.arginfo = QCOM_SCM_ARGS(4, QCOM_SCM_VAL, QCOM_SCM_VAL,
-					 QCOM_SCM_VAL, QCOM_SCM_VAL),
-		.args[0] = cp_start,
-		.args[1] = cp_size,
-		.args[2] = cp_nonpixel_start,
-		.args[3] = cp_nonpixel_size,
-		.owner = ARM_SMCCC_OWNER_SIP,
-	};
-	struct qcom_scm_res res;
-
-	ret = qcom_scm_call(__scm->dev, &desc, &res);
-
-	return ret ? : res.result[0];
-}
-EXPORT_SYMBOL(qcom_scm_mem_protect_video_var);
-
-int qcom_scm_mem_protect_region_id(phys_addr_t paddr, size_t size)
-{
-	struct qcom_scm_desc desc = {
-		.svc = QCOM_SCM_SVC_MP,
-		.cmd = QCOM_SCM_MP_MEM_PROTECT_REGION_ID,
-		.owner = ARM_SMCCC_OWNER_SIP,
-		.args[0] = paddr,
-		.args[1] = size,
-		.arginfo = QCOM_SCM_ARGS(2),
-	};
-
-	return qcom_scm_call(__scm->dev, &desc, NULL);
-}
-EXPORT_SYMBOL(qcom_scm_mem_protect_region_id);
-
-int qcom_scm_mem_protect_lock_id2_flat(phys_addr_t list_addr,
-				size_t list_size, size_t chunk_size,
-				size_t memory_usage, int lock)
-{
-	struct qcom_scm_desc desc = {
-		.svc = QCOM_SCM_SVC_MP,
-		.cmd = QCOM_SCM_MP_MEM_PROTECT_LOCK_ID2_FLAT,
-		.owner = ARM_SMCCC_OWNER_SIP,
-		.args[0] = list_addr,
-		.args[1] = list_size,
-		.args[2] = chunk_size,
-		.args[3] = memory_usage,
-		.args[4] = lock,
-		.args[5] = 0,
-		.arginfo = QCOM_SCM_ARGS(6, QCOM_SCM_RW, QCOM_SCM_VAL,
-					QCOM_SCM_VAL, QCOM_SCM_VAL,
-					QCOM_SCM_VAL, QCOM_SCM_VAL),
-	};
-
-	return qcom_scm_call(__scm->dev, &desc, NULL);
-}
-EXPORT_SYMBOL(qcom_scm_mem_protect_lock_id2_flat);
-
-int qcom_scm_iommu_secure_map(phys_addr_t sg_list_addr, size_t num_sg,
-				size_t sg_block_size, u64 sec_id, int cbndx,
-				unsigned long iova, size_t total_len)
-{
-	int ret;
-	struct qcom_scm_desc desc = {
-		.svc = QCOM_SCM_SVC_MP,
-		.cmd = QCOM_SCM_MP_IOMMU_SECURE_MAP2_FLAT,
-		.owner = ARM_SMCCC_OWNER_SIP,
-		.args[0] = sg_list_addr,
-		.args[1] = num_sg,
-		.args[2] = sg_block_size,
-		.args[3] = sec_id,
-		.args[4] = cbndx,
-		.args[5] = iova,
-		.args[6] = total_len,
-		.args[7] = 0,
-		.arginfo = QCOM_SCM_ARGS(8, QCOM_SCM_RW, QCOM_SCM_VAL,
-					QCOM_SCM_VAL, QCOM_SCM_VAL,
-					QCOM_SCM_VAL, QCOM_SCM_VAL,
-					QCOM_SCM_VAL, QCOM_SCM_VAL),
-	};
-	struct qcom_scm_res res;
-
-	ret = qcom_scm_call(__scm->dev, &desc, &res);
-
-	return ret ? : res.result[0];
-}
-EXPORT_SYMBOL(qcom_scm_iommu_secure_map);
-
-int qcom_scm_iommu_secure_unmap(u64 sec_id, int cbndx, unsigned long iova,
-				size_t total_len)
-{
-	int ret;
-	struct qcom_scm_desc desc = {
-		.svc = QCOM_SCM_SVC_MP,
-		.cmd = QCOM_SCM_MP_IOMMU_SECURE_UNMAP2_FLAT,
-		.owner = ARM_SMCCC_OWNER_SIP,
-		.args[0] = sec_id,
-		.args[1] = cbndx,
-		.args[2] = iova,
-		.args[3] = total_len,
-		.args[4] = QCOM_SCM_IOMMU_TLBINVAL_FLAG,
-		.arginfo = QCOM_SCM_ARGS(5),
-	};
-	struct qcom_scm_res res;
-
-	ret = qcom_scm_call(__scm->dev, &desc, &res);
-
-	return ret ? : res.result[0];
-}
-EXPORT_SYMBOL(qcom_scm_iommu_secure_unmap);
-
-static int __qcom_scm_assign_mem(struct device *dev, phys_addr_t mem_region,
-				 size_t mem_sz, phys_addr_t src, size_t src_sz,
-				 phys_addr_t dest, size_t dest_sz)
-{
-	int ret;
-	struct qcom_scm_desc desc = {
-		.svc = QCOM_SCM_SVC_MP,
-		.cmd = QCOM_SCM_MP_ASSIGN,
-		.arginfo = QCOM_SCM_ARGS(7, QCOM_SCM_RO, QCOM_SCM_VAL,
-					 QCOM_SCM_RO, QCOM_SCM_VAL, QCOM_SCM_RO,
-					 QCOM_SCM_VAL, QCOM_SCM_VAL),
-		.args[0] = mem_region,
-		.args[1] = mem_sz,
-		.args[2] = src,
-		.args[3] = src_sz,
-		.args[4] = dest,
-		.args[5] = dest_sz,
-		.args[6] = 0,
-		.owner = ARM_SMCCC_OWNER_SIP,
-	};
-	struct qcom_scm_res res;
-
-	ret = qcom_scm_call(dev, &desc, &res);
-
-	return ret ? : res.result[0];
-}
-
-/**
- * qcom_scm_assign_mem() - Make a secure call to reassign memory ownership
- * @mem_addr: mem region whose ownership need to be reassigned
- * @mem_sz:   size of the region.
- * @srcvm:    vmid for current set of owners, each set bit in
- *            flag indicate a unique owner
- * @newvm:    array having new owners and corresponding permission
- *            flags
- * @dest_cnt: number of owners in next set.
- *
- * Return negative errno on failure or 0 on success with @srcvm updated.
- */
-int qcom_scm_assign_mem(phys_addr_t mem_addr, size_t mem_sz,
-			unsigned int *srcvm,
-			const struct qcom_scm_vmperm *newvm,
-			unsigned int dest_cnt)
-{
-	struct qcom_scm_current_perm_info *destvm;
-	struct qcom_scm_mem_map_info *mem_to_map;
-	phys_addr_t mem_to_map_phys;
-	phys_addr_t dest_phys;
-	phys_addr_t ptr_phys;
-	dma_addr_t ptr_dma;
-	size_t mem_to_map_sz;
-	size_t dest_sz;
-	size_t src_sz;
-	size_t ptr_sz;
-	int next_vm;
-	__le32 *src;
-	void *ptr;
-	int ret, i, b;
-	unsigned long srcvm_bits = *srcvm;
 
 	src_sz = hweight_long(srcvm_bits) * sizeof(*src);
 	mem_to_map_sz = sizeof(*mem_to_map);
@@ -3021,669 +2258,6 @@
 	return qcom_scm_call_atomic(__scm->dev, &desc, NULL);
 }
 EXPORT_SYMBOL(qcom_scm_qsmmu500_wait_safe_toggle);
-
-int qcom_scm_smmu_notify_secure_lut(u64 dev_id, bool secure)
-{
-	struct qcom_scm_desc desc = {
-		.svc = QCOM_SCM_SVC_SMMU_PROGRAM,
-		.cmd = QCOM_SCM_SMMU_SECURE_LUT,
-		.owner = ARM_SMCCC_OWNER_SIP,
-		.args[0] = dev_id,
-		.args[1] = secure,
-		.arginfo = QCOM_SCM_ARGS(2),
-	};
-
-	return qcom_scm_call(__scm->dev, &desc, NULL);
-}
-EXPORT_SYMBOL(qcom_scm_smmu_notify_secure_lut);
-
-int qcom_scm_qdss_invoke(phys_addr_t paddr, size_t size, u64 *out)
-{
-	int ret;
-	struct qcom_scm_desc desc = {
-		.svc = QCOM_SCM_SVC_QDSS,
-		.cmd = QCOM_SCM_QDSS_INVOKE,
-		.owner = ARM_SMCCC_OWNER_SIP,
-		.args[0] = paddr,
-		.args[1] = size,
-		.arginfo = QCOM_SCM_ARGS(2, QCOM_SCM_RO, QCOM_SCM_VAL),
-	};
-	struct qcom_scm_res res;
-
-	ret = qcom_scm_call(__scm->dev, &desc, &res);
-
-	if (out)
-		*out = res.result[1];
-
-	return ret ? : res.result[0];
-}
-EXPORT_SYMBOL(qcom_scm_qdss_invoke);
-
-int qcom_scm_camera_protect_all(uint32_t protect, uint32_t param)
-{
-	struct qcom_scm_desc desc = {
-		.svc = QCOM_SCM_SVC_CAMERA,
-		.cmd = QCOM_SCM_CAMERA_PROTECT_ALL,
-		.owner = ARM_SMCCC_OWNER_SIP,
-		.args[0] = protect,
-		.args[1] = param,
-		.arginfo = QCOM_SCM_ARGS(2, QCOM_SCM_VAL, QCOM_SCM_VAL),
-	};
-
-	return qcom_scm_call(__scm->dev, &desc, NULL);
-}
-EXPORT_SYMBOL(qcom_scm_camera_protect_all);
-
-int qcom_scm_camera_protect_phy_lanes(bool protect, u64 regmask)
-{
-	struct qcom_scm_desc desc = {
-		.svc = QCOM_SCM_SVC_CAMERA,
-		.cmd = QCOM_SCM_CAMERA_PROTECT_PHY_LANES,
-		.owner = ARM_SMCCC_OWNER_SIP,
-		.args[0] = protect,
-		.args[1] = regmask,
-		.arginfo = QCOM_SCM_ARGS(2),
-	};
-
-	return qcom_scm_call(__scm->dev, &desc, NULL);
-}
-EXPORT_SYMBOL(qcom_scm_camera_protect_phy_lanes);
-
-int qcom_scm_tsens_reinit(int *tsens_ret)
-{
-	unsigned int ret;
-	struct qcom_scm_desc desc = {
-		.svc = QCOM_SCM_SVC_TSENS,
-		.cmd = QCOM_SCM_TSENS_INIT_ID,
-	};
-	struct qcom_scm_res res;
-
-	ret = qcom_scm_call(__scm->dev, &desc, &res);
-	if (tsens_ret)
-		*tsens_ret = res.result[0];
-
-	return ret;
-}
-EXPORT_SYMBOL(qcom_scm_tsens_reinit);
-
-static int qcom_scm_reboot(struct device *dev)
-{
-	struct qcom_scm_desc desc = {
-		.svc = QCOM_SCM_SVC_OEM_POWER,
-		.cmd = QCOM_SCM_OEM_POWER_REBOOT,
-		.owner = ARM_SMCCC_OWNER_OEM,
-	};
-
-	return qcom_scm_call_atomic(dev, &desc, NULL);
-}
-
-int qcom_scm_ice_restore_cfg(void)
-{
-	struct qcom_scm_desc desc = {
-		.svc = QCOM_SCM_SVC_KEYSTORE,
-		.cmd = QCOM_SCM_ICE_RESTORE_KEY_ID,
-		.owner = ARM_SMCCC_OWNER_TRUSTED_OS
-	};
-
-	return qcom_scm_call(__scm->dev, &desc, NULL);
-}
-EXPORT_SYMBOL(qcom_scm_ice_restore_cfg);
-
-bool qcom_scm_lmh_dcvsh_available(void)
-{
-	return __qcom_scm_is_call_available(__scm->dev, QCOM_SCM_SVC_LMH, QCOM_SCM_LMH_LIMIT_DCVSH);
-}
-EXPORT_SYMBOL(qcom_scm_lmh_dcvsh_available);
-
-int qcom_scm_lmh_profile_change(u32 profile_id)
-{
-	struct qcom_scm_desc desc = {
-		.svc = QCOM_SCM_SVC_LMH,
-		.cmd = QCOM_SCM_LMH_LIMIT_PROFILE_CHANGE,
-		.arginfo = QCOM_SCM_ARGS(1, QCOM_SCM_VAL),
-		.args[0] = profile_id,
-		.owner = ARM_SMCCC_OWNER_SIP,
-	};
-
-	return qcom_scm_call(__scm->dev, &desc, NULL);
-}
-EXPORT_SYMBOL(qcom_scm_lmh_profile_change);
-
-int qcom_scm_lmh_dcvsh(u32 payload_fn, u32 payload_reg, u32 payload_val,
-		       u64 limit_node, u32 node_id, u64 version)
-{
-	dma_addr_t payload_phys;
-	u32 *payload_buf;
-	int ret, payload_size = 5 * sizeof(u32);
-
-	struct qcom_scm_desc desc = {
-		.svc = QCOM_SCM_SVC_LMH,
-		.cmd = QCOM_SCM_LMH_LIMIT_DCVSH,
-		.arginfo = QCOM_SCM_ARGS(5, QCOM_SCM_RO, QCOM_SCM_VAL, QCOM_SCM_VAL,
-					QCOM_SCM_VAL, QCOM_SCM_VAL),
-		.args[1] = payload_size,
-		.args[2] = limit_node,
-		.args[3] = node_id,
-		.args[4] = version,
-		.owner = ARM_SMCCC_OWNER_SIP,
-	};
-
-	payload_buf = dma_alloc_coherent(__scm->dev, payload_size, &payload_phys, GFP_KERNEL);
-	if (!payload_buf)
-		return -ENOMEM;
-
-	payload_buf[0] = payload_fn;
-	payload_buf[1] = 0;
-	payload_buf[2] = payload_reg;
-	payload_buf[3] = 1;
-	payload_buf[4] = payload_val;
-
-	desc.args[0] = payload_phys;
-
-	ret = qcom_scm_call(__scm->dev, &desc, NULL);
-
-	dma_free_coherent(__scm->dev, payload_size, payload_buf, payload_phys);
-	return ret;
-}
-EXPORT_SYMBOL(qcom_scm_lmh_dcvsh);
-
-int qcom_scm_get_tz_log_feat_id(u64 *version)
-{
-	return __qcom_scm_get_feat_version(__scm->dev, QCOM_SCM_FEAT_LOG_ID,
-					   version);
-}
-EXPORT_SYMBOL(qcom_scm_get_tz_log_feat_id);
-
-int qcom_scm_get_tz_feat_id_version(u64 feat_id, u64 *version)
-{
-	return __qcom_scm_get_feat_version(__scm->dev, feat_id,
-					   version);
-}
-EXPORT_SYMBOL(qcom_scm_get_tz_feat_id_version);
-
-int qcom_scm_register_qsee_log_buf(phys_addr_t buf, size_t len)
-{
-	int ret;
-	struct qcom_scm_desc desc = {
-		.svc = QCOM_SCM_SVC_QSEELOG,
-		.cmd = QCOM_SCM_QSEELOG_REGISTER,
-		.owner = ARM_SMCCC_OWNER_TRUSTED_OS,
-		.args[0] = buf,
-		.args[1] = len,
-		.arginfo = QCOM_SCM_ARGS(2, QCOM_SCM_RW),
-	};
-	struct qcom_scm_res res;
-
-	ret = qcom_scm_call(__scm->dev, &desc, &res);
-
-	return ret ? : res.result[0];
-}
-EXPORT_SYMBOL(qcom_scm_register_qsee_log_buf);
-
-int qcom_scm_query_encrypted_log_feature(u64 *enabled)
-{
-	int ret;
-	struct qcom_scm_desc desc = {
-		.svc = QCOM_SCM_SVC_QSEELOG,
-		.cmd = QCOM_SCM_QUERY_ENCR_LOG_FEAT_ID,
-		.owner = ARM_SMCCC_OWNER_TRUSTED_OS
-	};
-	struct qcom_scm_res res;
-
-	ret = qcom_scm_call(__scm->dev, &desc, &res);
-	if (enabled)
-		*enabled = res.result[0];
-
-	return ret;
-}
-EXPORT_SYMBOL(qcom_scm_query_encrypted_log_feature);
-
-int qcom_scm_request_encrypted_log(phys_addr_t buf,
-				   size_t len,
-				   uint32_t log_id,
-				   bool is_full_tz_logs_supported,
-				   bool is_full_tz_logs_enabled)
-{
-	int ret;
-	struct qcom_scm_desc desc = {
-		.svc = QCOM_SCM_SVC_QSEELOG,
-		.cmd = QCOM_SCM_REQUEST_ENCR_LOG_ID,
-		.owner = ARM_SMCCC_OWNER_TRUSTED_OS,
-		.args[0] = buf,
-		.args[1] = len,
-		.args[2] = log_id
-	};
-	struct qcom_scm_res res;
-	if (is_full_tz_logs_supported) {
-		if (is_full_tz_logs_enabled) {
-			/* requesting full logs */
-			desc.args[3] = 1;
-		} else {
-			/* requesting incremental logs */
-			desc.args[3] = 0;
-		}
-		desc.arginfo = QCOM_SCM_ARGS(4, QCOM_SCM_RW);
-	} else {
-		desc.arginfo = QCOM_SCM_ARGS(3, QCOM_SCM_RW);
-	}
-	ret = qcom_scm_call(__scm->dev, &desc, &res);
-
-	return ret ? : res.result[0];
-}
-EXPORT_SYMBOL(qcom_scm_request_encrypted_log);
-
-int qcom_scm_invoke_smc_legacy(phys_addr_t in_buf, size_t in_buf_size,
-		phys_addr_t out_buf, size_t out_buf_size, int32_t *result,
-		u64 *response_type, unsigned int *data)
-{
-	int ret;
-	struct qcom_scm_desc desc = {
-		.svc = QCOM_SCM_SVC_SMCINVOKE,
-		.cmd = QCOM_SCM_SMCINVOKE_INVOKE_LEGACY,
-		.owner = ARM_SMCCC_OWNER_TRUSTED_OS,
-		.args[0] = in_buf,
-		.args[1] = in_buf_size,
-		.args[2] = out_buf,
-		.args[3] = out_buf_size,
-		.arginfo = QCOM_SCM_ARGS(4, QCOM_SCM_RW, QCOM_SCM_VAL,
-			QCOM_SCM_RW, QCOM_SCM_VAL),
-	};
-
-	struct qcom_scm_res res;
-
-	ret = qcom_scm_call_noretry(__scm->dev, &desc, &res);
-
-	if (result)
-		*result = res.result[1];
-
-	if (response_type)
-		*response_type = res.result[0];
-
-	if (data)
-		*data = res.result[2];
-
-	return ret;
-}
-EXPORT_SYMBOL(qcom_scm_invoke_smc_legacy);
-
-<<<<<<< HEAD
-int qcom_scm_config_set_ice_key(uint32_t index, phys_addr_t paddr, size_t size,
-				uint32_t cipher, unsigned int data_unit,
-				unsigned int ce)
-{
-	struct qcom_scm_desc desc = {
-		.svc = QCOM_SCM_SVC_ES,
-		.cmd = QCOM_SCM_ES_CONFIG_SET_ICE_KEY_V2,
-		.owner = ARM_SMCCC_OWNER_SIP,
-		.args[0] = index,
-		.args[1] = paddr,
-		.args[2] = size,
-		.args[3] = cipher,
-		.args[4] = data_unit,
-		.args[5] = ce,
-		.arginfo = QCOM_SCM_ARGS(6, QCOM_SCM_VAL, QCOM_SCM_RW,
-					QCOM_SCM_VAL, QCOM_SCM_VAL,
-					QCOM_SCM_VAL, QCOM_SCM_VAL),
-	};
-
-	return qcom_scm_call_noretry(__scm->dev, &desc, NULL);
-}
-EXPORT_SYMBOL(qcom_scm_config_set_ice_key);
-
-int qcom_scm_hibernate_exit(void)
-{
-
-	struct qcom_scm_desc desc = {
-		.svc = QCOM_SCM_SVC_ES,
-		.cmd = QCOM_SCM_ES_HIBERNATE_EXIT,
-		.owner = ARM_SMCCC_OWNER_SIP,
-	};
-
-	return qcom_scm_call_noretry(__scm->dev, &desc, NULL);
-}
-EXPORT_SYMBOL_GPL(qcom_scm_hibernate_exit);
-
-int qcom_scm_clear_ice_key(uint32_t index,  unsigned int ce)
-{
-	struct qcom_scm_desc desc = {
-		.svc = QCOM_SCM_SVC_ES,
-		.cmd = QCOM_SCM_ES_CLEAR_ICE_KEY,
-		.owner = ARM_SMCCC_OWNER_SIP,
-		.args[0] = index,
-		.args[1] = ce,
-		.arginfo = QCOM_SCM_ARGS(2),
-	};
-
-	return qcom_scm_call_noretry(__scm->dev, &desc, NULL);
-}
-EXPORT_SYMBOL(qcom_scm_clear_ice_key);
-
-int qcom_scm_derive_raw_secret(phys_addr_t paddr_key, size_t size_key,
-		phys_addr_t paddr_secret, size_t size_secret)
-{
-	struct qcom_scm_desc desc = {
-		.svc = QCOM_SCM_SVC_ES,
-		.cmd = QCOM_SCM_ES_DERIVE_RAW_SECRET,
-		.owner = ARM_SMCCC_OWNER_SIP
-	};
-
-	desc.args[0] = paddr_key;
-	desc.args[1] = size_key;
-	desc.args[2] = paddr_secret;
-	desc.args[3] = size_secret;
-	desc.arginfo = QCOM_SCM_ARGS(4, QCOM_SCM_RW, QCOM_SCM_VAL,
-					QCOM_SCM_RW, QCOM_SCM_VAL);
-	return qcom_scm_call_noretry(__scm->dev, &desc, NULL);
-}
-EXPORT_SYMBOL(qcom_scm_derive_raw_secret);
-
-/**
- * qcom_scm_hdcp_available() - Check if secure environment supports HDCP.
- *
- * Return true if HDCP is supported, false if not.
- */
-bool qcom_scm_hdcp_available(void)
-=======
-int qcom_scm_invoke_smc(phys_addr_t in_buf, size_t in_buf_size,
-		phys_addr_t out_buf, size_t out_buf_size, int32_t *result,
-		u64 *response_type, unsigned int *data)
->>>>>>> 8e8b0b1e
-{
-	int ret;
-	struct qcom_scm_desc desc = {
-		.svc = QCOM_SCM_SVC_SMCINVOKE,
-		.cmd = QCOM_SCM_SMCINVOKE_INVOKE,
-		.owner = ARM_SMCCC_OWNER_TRUSTED_OS,
-		.args[0] = in_buf,
-		.args[1] = in_buf_size,
-		.args[2] = out_buf,
-		.args[3] = out_buf_size,
-		.arginfo = QCOM_SCM_ARGS(4, QCOM_SCM_RW, QCOM_SCM_VAL,
-					QCOM_SCM_RW, QCOM_SCM_VAL),
-	};
-	struct qcom_scm_res res;
-
-	ret = qcom_scm_call_noretry(__scm->dev, &desc, &res);
-
-	if (result)
-		*result = res.result[1];
-
-	if (response_type)
-		*response_type = res.result[0];
-
-	if (data)
-		*data = res.result[2];
-
-	return ret;
-}
-EXPORT_SYMBOL(qcom_scm_invoke_smc);
-
-int qcom_scm_invoke_callback_response(phys_addr_t out_buf,
-	size_t out_buf_size, int32_t *result, u64 *response_type,
-	unsigned int *data)
-{
-	int ret;
-	struct qcom_scm_desc desc = {
-		.svc = QCOM_SCM_SVC_SMCINVOKE,
-		.cmd = QCOM_SCM_SMCINVOKE_CB_RSP,
-		.owner = ARM_SMCCC_OWNER_TRUSTED_OS,
-		.args[0] = out_buf,
-		.args[1] = out_buf_size,
-		.arginfo = QCOM_SCM_ARGS(2, QCOM_SCM_RW, QCOM_SCM_VAL),
-	};
-	struct qcom_scm_res res;
-
-	ret = qcom_scm_call_noretry(__scm->dev, &desc, &res);
-
-	if (result)
-		*result = res.result[1];
-
-	if (response_type)
-		*response_type = res.result[0];
-
-	if (data)
-		*data = res.result[2];
-
-	return ret;
-}
-EXPORT_SYMBOL(qcom_scm_invoke_callback_response);
-
-<<<<<<< HEAD
-bool qcom_scm_is_lmh_debug_set_available(void)
-{
-	return __qcom_scm_is_call_available(__scm->dev, QCOM_SCM_SVC_LMH,
-					QCOM_SCM_LMH_DEBUG_SET);
-}
-EXPORT_SYMBOL(qcom_scm_is_lmh_debug_set_available);
-
-bool qcom_scm_is_lmh_debug_read_buf_size_available(void)
-{
-	return __qcom_scm_is_call_available(__scm->dev, QCOM_SCM_SVC_LMH,
-					QCOM_SCM_LMH_DEBUG_READ_BUF_SIZE);
-}
-EXPORT_SYMBOL(qcom_scm_is_lmh_debug_read_buf_size_available);
-
-bool qcom_scm_is_lmh_debug_read_buf_available(void)
-{
-	return __qcom_scm_is_call_available(__scm->dev, QCOM_SCM_SVC_LMH,
-					QCOM_SCM_LMH_DEBUG_READ);
-}
-EXPORT_SYMBOL(qcom_scm_is_lmh_debug_read_buf_available);
-
-bool qcom_scm_is_lmh_debug_get_type_available(void)
-{
-	return __qcom_scm_is_call_available(__scm->dev, QCOM_SCM_SVC_LMH,
-					QCOM_SCM_LMH_DEBUG_GET_TYPE);
-}
-EXPORT_SYMBOL(qcom_scm_is_lmh_debug_get_type_available);
-
-int qcom_scm_lmh_read_buf_size(int *size)
-{
-	int ret;
-	struct qcom_scm_desc desc = {
-		.svc = QCOM_SCM_SVC_LMH,
-		.cmd = QCOM_SCM_LMH_DEBUG_READ_BUF_SIZE,
-		.owner = ARM_SMCCC_OWNER_SIP
-	};
-	struct qcom_scm_res res;
-
-	ret = qcom_scm_call(__scm->dev, &desc, &res);
-
-	if (size)
-		*size = res.result[0];
-
-	return ret;
-}
-EXPORT_SYMBOL(qcom_scm_lmh_read_buf_size);
-
-int qcom_scm_lmh_limit_dcvsh(phys_addr_t payload, uint32_t payload_size,
-			u64 limit_node, uint32_t node_id, u64 version)
-{
-	struct qcom_scm_desc desc = {
-		.svc = QCOM_SCM_SVC_LMH,
-		.cmd = QCOM_SCM_LMH_LIMIT_DCVSH,
-		.owner = ARM_SMCCC_OWNER_SIP,
-		.args[0] = payload,
-		.args[1] = payload_size,
-		.args[2] = limit_node,
-		.args[3] = node_id,
-		.args[4] = version,
-		.arginfo = QCOM_SCM_ARGS(5, QCOM_SCM_RO, QCOM_SCM_VAL,
-					QCOM_SCM_VAL, QCOM_SCM_VAL,
-					QCOM_SCM_VAL),
-	};
-
-	return qcom_scm_call(__scm->dev, &desc, NULL);
-}
-EXPORT_SYMBOL(qcom_scm_lmh_limit_dcvsh);
-
-int qcom_scm_lmh_debug_read(phys_addr_t payload, uint32_t size)
-{
-	int ret;
-	struct qcom_scm_desc desc = {
-		.svc = QCOM_SCM_SVC_LMH,
-		.cmd = QCOM_SCM_LMH_DEBUG_READ,
-		.owner = ARM_SMCCC_OWNER_SIP,
-		.args[0] = payload,
-		.args[1] = size,
-		.arginfo = QCOM_SCM_ARGS(2, QCOM_SCM_RW, QCOM_SCM_VAL),
-	};
-	struct qcom_scm_res res;
-
-	ret = qcom_scm_call(__scm->dev, &desc, &res);
-
-	return ret ? : res.result[0];
-}
-EXPORT_SYMBOL(qcom_scm_lmh_debug_read);
-
-int __qcom_scm_lmh_debug_config_write(struct device *dev, u64 cmd_id,
-			phys_addr_t payload, int payload_size, uint32_t *buf,
-			int buf_size)
-{
-	struct qcom_scm_desc desc = {
-		.svc = QCOM_SCM_SVC_LMH,
-		.cmd = cmd_id,
-		.owner = ARM_SMCCC_OWNER_SIP,
-		.args[0] = payload,
-		.args[1] = payload_size,
-		.args[2] = buf[0],
-		.args[3] = buf[1],
-		.args[4] = buf[2],
-		.arginfo = QCOM_SCM_ARGS(5, QCOM_SCM_RO, QCOM_SCM_VAL,
-					QCOM_SCM_VAL, QCOM_SCM_VAL,
-					QCOM_SCM_VAL),
-	};
-
-	if (buf_size < 3)
-		return -EINVAL;
-
-	return qcom_scm_call(dev, &desc, NULL);
-}
-
-int qcom_scm_lmh_debug_set_config_write(phys_addr_t payload, int payload_size,
-					uint32_t *buf, int buf_size)
-{
-	return __qcom_scm_lmh_debug_config_write(__scm->dev,
-			QCOM_SCM_LMH_DEBUG_SET, payload, payload_size, buf,
-			buf_size);
-}
-EXPORT_SYMBOL(qcom_scm_lmh_debug_set_config_write);
-
-int qcom_scm_lmh_get_type(phys_addr_t payload, u64 payload_size,
-		u64 debug_type, uint32_t get_from, uint32_t *size)
-{
-	int ret;
-	struct qcom_scm_desc desc = {
-		.svc = QCOM_SCM_SVC_LMH,
-		.cmd = QCOM_SCM_LMH_DEBUG_GET_TYPE,
-		.owner = ARM_SMCCC_OWNER_SIP,
-		.args[0] = payload,
-		.args[1] = payload_size,
-		.args[2] = debug_type,
-		.args[3] = get_from,
-		.arginfo = QCOM_SCM_ARGS(4, QCOM_SCM_RW, QCOM_SCM_VAL,
-					QCOM_SCM_VAL, QCOM_SCM_VAL),
-	};
-	struct qcom_scm_res res;
-
-	ret = qcom_scm_call(__scm->dev, &desc, &res);
-
-	if (size)
-		*size = res.result[0];
-
-	return ret;
-}
-EXPORT_SYMBOL(qcom_scm_lmh_get_type);
-
-int qcom_scm_lmh_fetch_data(u32 node_id, u32 debug_type, uint32_t *peak,
-		uint32_t *avg)
-{
-	int ret;
-	struct qcom_scm_desc desc = {
-		.svc = QCOM_SCM_SVC_LMH,
-		.cmd = QCOM_SCM_LMH_DEBUG_FETCH_DATA,
-		.owner = ARM_SMCCC_OWNER_SIP,
-		.args[0] = node_id,
-		.args[1] = debug_type,
-		.arginfo = QCOM_SCM_ARGS(2, QCOM_SCM_VAL, QCOM_SCM_VAL),
-	};
-	struct qcom_scm_res res;
-
-	ret = __qcom_scm_is_call_available(__scm->dev, QCOM_SCM_SVC_LMH,
-					   QCOM_SCM_LMH_DEBUG_FETCH_DATA);
-	if (ret <= 0)
-		return ret;
-
-	ret = qcom_scm_call(__scm->dev, &desc, &res);
-
-	if (peak)
-		*peak = res.result[0];
-	if (avg)
-		*avg = res.result[1];
-
-	return ret;
-}
-EXPORT_SYMBOL(qcom_scm_lmh_fetch_data);
-
-int qcom_scm_smmu_change_pgtbl_format(u64 dev_id, int cbndx)
-{
-	struct qcom_scm_desc desc = {
-		.svc = QCOM_SCM_SVC_SMMU_PROGRAM,
-		.cmd = QCOM_SCM_SMMU_CHANGE_PGTBL_FORMAT,
-		.owner = ARM_SMCCC_OWNER_SIP,
-		.args[0] = dev_id,
-		.args[1] = cbndx,
-		.args[2] = 1,	/* Enable */
-		.arginfo = QCOM_SCM_ARGS(3, QCOM_SCM_VAL, QCOM_SCM_VAL,
-					QCOM_SCM_VAL),
-	};
-
-	return qcom_scm_call(__scm->dev, &desc, NULL);
-}
-EXPORT_SYMBOL(qcom_scm_smmu_change_pgtbl_format);
-
-int qcom_scm_qsmmu500_wait_safe_toggle(bool en)
-=======
-int qcom_scm_qseecom_call(u32 cmd_id, struct qseecom_scm_desc *desc, bool retry)
->>>>>>> 8e8b0b1e
-{
-	int ret;
-	struct device *dev = __scm ? __scm->dev : NULL;
-	struct qcom_scm_desc _desc = {
-		.svc = (cmd_id & 0xff00) >> 8,
-		.cmd = (cmd_id & 0xff),
-		.owner = (cmd_id & 0x3f000000) >> 24,
-		.args[0] = desc->args[0],
-		.args[1] = desc->args[1],
-		.args[2] = desc->args[2],
-		.args[3] = desc->args[3],
-		.args[4] = desc->args[4],
-		.args[5] = desc->args[5],
-		.args[6] = desc->args[6],
-		.args[7] = desc->args[7],
-		.args[8] = desc->args[8],
-		.args[9] = desc->args[9],
-		.arginfo = desc->arginfo,
-	};
-	struct qcom_scm_res res;
-
-<<<<<<< HEAD
-	return qcom_scm_call_atomic(__scm->dev, &desc, NULL);
-=======
-	if (retry)
-		ret = qcom_scm_call(dev, &_desc, &res);
-	else
-		ret = qcom_scm_call_noretry(dev, &_desc, &res);
-
-	desc->ret[0] = res.result[0];
-	desc->ret[1] = res.result[1];
-	desc->ret[2] = res.result[2];
-
-	return ret;
->>>>>>> 8e8b0b1e
-}
-EXPORT_SYMBOL(qcom_scm_qseecom_call);
-
 
 int qcom_scm_smmu_notify_secure_lut(u64 dev_id, bool secure)
 {
