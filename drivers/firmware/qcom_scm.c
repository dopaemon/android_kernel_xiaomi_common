// SPDX-License-Identifier: GPL-2.0-only
/* Copyright (c) 2010,2015,2019 The Linux Foundation. All rights reserved.
 * Copyright (C) 2015 Linaro Ltd.
 */
#include <linux/platform_device.h>
#include <linux/init.h>
#include <linux/cpumask.h>
#include <linux/export.h>
#include <linux/dma-direct.h>
#include <linux/dma-mapping.h>
#include <linux/module.h>
#include <linux/types.h>
#include <linux/qcom_scm.h>
#include <linux/of.h>
#include <linux/of_address.h>
#include <linux/of_platform.h>
#include <linux/reboot.h>
#include <linux/clk.h>
#include <linux/reset-controller.h>
#include <linux/arm-smccc.h>

#include "qcom_scm.h"
#include "qtee_shmbridge_internal.h"

static bool download_mode = IS_ENABLED(CONFIG_QCOM_SCM_DOWNLOAD_MODE_DEFAULT);
module_param(download_mode, bool, 0);

#define SCM_HAS_CORE_CLK	BIT(0)
#define SCM_HAS_IFACE_CLK	BIT(1)
#define SCM_HAS_BUS_CLK		BIT(2)

struct qcom_scm {
	struct device *dev;
	struct clk *core_clk;
	struct clk *iface_clk;
	struct clk *bus_clk;
	struct reset_controller_dev reset;
	struct notifier_block restart_nb;

	u64 dload_mode_addr;
};

#define QCOM_SCM_FLAG_COLDBOOT_CPU0	0x00
#define QCOM_SCM_FLAG_COLDBOOT_CPU1	0x01
#define QCOM_SCM_FLAG_COLDBOOT_CPU2	0x08
#define QCOM_SCM_FLAG_COLDBOOT_CPU3	0x20

#define QCOM_SCM_FLAG_WARMBOOT_CPU0	0x04
#define QCOM_SCM_FLAG_WARMBOOT_CPU1	0x02
#define QCOM_SCM_FLAG_WARMBOOT_CPU2	0x10
#define QCOM_SCM_FLAG_WARMBOOT_CPU3	0x40

struct qcom_scm_wb_entry {
	int flag;
	void *entry;
};

static struct qcom_scm_wb_entry qcom_scm_wb[] = {
	{ .flag = QCOM_SCM_FLAG_WARMBOOT_CPU0 },
	{ .flag = QCOM_SCM_FLAG_WARMBOOT_CPU1 },
	{ .flag = QCOM_SCM_FLAG_WARMBOOT_CPU2 },
	{ .flag = QCOM_SCM_FLAG_WARMBOOT_CPU3 },
};

static const char *qcom_scm_convention_names[] = {
	[SMC_CONVENTION_UNKNOWN] = "unknown",
	[SMC_CONVENTION_ARM_32] = "smc arm 32",
	[SMC_CONVENTION_ARM_64] = "smc arm 64",
	[SMC_CONVENTION_LEGACY] = "smc legacy",
};

static struct qcom_scm *__scm;

static int qcom_scm_clk_enable(void)
{
	int ret;

	ret = clk_prepare_enable(__scm->core_clk);
	if (ret)
		goto bail;

	ret = clk_prepare_enable(__scm->iface_clk);
	if (ret)
		goto disable_core;

	ret = clk_prepare_enable(__scm->bus_clk);
	if (ret)
		goto disable_iface;

	return 0;

disable_iface:
	clk_disable_unprepare(__scm->iface_clk);
disable_core:
	clk_disable_unprepare(__scm->core_clk);
bail:
	return ret;
}

static void qcom_scm_clk_disable(void)
{
	clk_disable_unprepare(__scm->core_clk);
	clk_disable_unprepare(__scm->iface_clk);
	clk_disable_unprepare(__scm->bus_clk);
}

static int __qcom_scm_is_call_available(struct device *dev, u32 svc_id,
					u32 cmd_id);

enum qcom_scm_convention qcom_scm_convention;
static bool has_queried __read_mostly;
static DEFINE_SPINLOCK(query_lock);

static void __query_convention(void)
{
	unsigned long flags;
	struct qcom_scm_desc desc = {
		.svc = QCOM_SCM_SVC_INFO,
		.cmd = QCOM_SCM_INFO_IS_CALL_AVAIL,
		.args[0] = SCM_SMC_FNID(QCOM_SCM_SVC_INFO,
					   QCOM_SCM_INFO_IS_CALL_AVAIL) |
			   (ARM_SMCCC_OWNER_SIP << ARM_SMCCC_OWNER_SHIFT),
		.arginfo = QCOM_SCM_ARGS(1),
		.owner = ARM_SMCCC_OWNER_SIP,
	};
	struct qcom_scm_res res;
	int ret;

	spin_lock_irqsave(&query_lock, flags);
	if (has_queried)
		goto out;

	qcom_scm_convention = SMC_CONVENTION_ARM_64;
	// Device isn't required as there is only one argument - no device
	// needed to dma_map_single to secure world
	ret = scm_smc_call(NULL, &desc, &res, true);
	if (!ret && res.result[0] == 1)
		goto out;

	qcom_scm_convention = SMC_CONVENTION_ARM_32;
	ret = scm_smc_call(NULL, &desc, &res, true);
	if (!ret && res.result[0] == 1)
		goto out;

	qcom_scm_convention = SMC_CONVENTION_LEGACY;
out:
	has_queried = true;
	spin_unlock_irqrestore(&query_lock, flags);
	pr_info("qcom_scm: convention: %s\n",
		qcom_scm_convention_names[qcom_scm_convention]);
}

static inline enum qcom_scm_convention __get_convention(void)
{
	if (unlikely(!has_queried))
		__query_convention();
	return qcom_scm_convention;
}

/**
 * qcom_scm_call() - Invoke a syscall in the secure world
 * @dev:	device
 * @svc_id:	service identifier
 * @cmd_id:	command identifier
 * @desc:	Descriptor structure containing arguments and return values
 *
 * Sends a command to the SCM and waits for the command to finish processing.
 * This should *only* be called in pre-emptible context.
 */
static int qcom_scm_call(struct device *dev, const struct qcom_scm_desc *desc,
			 struct qcom_scm_res *res)
{
	might_sleep();
	switch (__get_convention()) {
	case SMC_CONVENTION_ARM_32:
	case SMC_CONVENTION_ARM_64:
		return scm_smc_call(dev, desc, res, QCOM_SCM_CALL_NORMAL);
	case SMC_CONVENTION_LEGACY:
		return scm_legacy_call(dev, desc, res);
	default:
		pr_err("Unknown current SCM calling convention.\n");
		return -EINVAL;
	}
}

/**
 * qcom_scm_call_atomic() - atomic variation of qcom_scm_call()
 * @dev:	device
 * @svc_id:	service identifier
 * @cmd_id:	command identifier
 * @desc:	Descriptor structure containing arguments and return values
 * @res:	Structure containing results from SMC/HVC call
 *
 * Sends a command to the SCM and waits for the command to finish processing.
 * This can be called in atomic context.
 */
static int qcom_scm_call_atomic(struct device *dev,
				const struct qcom_scm_desc *desc,
				struct qcom_scm_res *res)
{
	switch (__get_convention()) {
	case SMC_CONVENTION_ARM_32:
	case SMC_CONVENTION_ARM_64:
		return scm_smc_call(dev, desc, res, QCOM_SCM_CALL_ATOMIC);
	case SMC_CONVENTION_LEGACY:
		return scm_legacy_call_atomic(dev, desc, res);
	default:
		pr_err("Unknown current SCM calling convention.\n");
		return -EINVAL;
	}
}

/**
 * qcom_scm_call_noretry() - noretry variation of qcom_scm_call()
 * @dev:	device
 * @svc_id:	service identifier
 * @cmd_id:	command identifier
 * @desc:	Descriptor structure containing arguments and return values
 * @res:	Structure containing results from SMC/HVC call
 *
 * Sends a command to the SCM and waits for the command to finish processing.
 */
static int qcom_scm_call_noretry(struct device *dev,
				const struct qcom_scm_desc *desc,
				struct qcom_scm_res *res)
{
	switch (__get_convention()) {
	case SMC_CONVENTION_ARM_32:
	case SMC_CONVENTION_ARM_64:
		return scm_smc_call(dev, desc, res, QCOM_SCM_CALL_NORETRY);
	case SMC_CONVENTION_LEGACY:
		BUG_ON(1); /* No current implementation */
	default:
		pr_err("Unknown current SCM calling convention.\n");
		return -EINVAL;
	}
}

static int __qcom_scm_is_call_available(struct device *dev, u32 svc_id,
					u32 cmd_id)
{
	int ret;
	struct qcom_scm_desc desc = {
		.svc = QCOM_SCM_SVC_INFO,
		.cmd = QCOM_SCM_INFO_IS_CALL_AVAIL,
		.owner = ARM_SMCCC_OWNER_SIP,
	};
	struct qcom_scm_res res;

	desc.arginfo = QCOM_SCM_ARGS(1);
	switch (__get_convention()) {
	case SMC_CONVENTION_ARM_32:
	case SMC_CONVENTION_ARM_64:
		desc.args[0] = SCM_SMC_FNID(svc_id, cmd_id) |
				(ARM_SMCCC_OWNER_SIP << ARM_SMCCC_OWNER_SHIFT);
		break;
	case SMC_CONVENTION_LEGACY:
		desc.args[0] = SCM_LEGACY_FNID(svc_id, cmd_id);
		break;
	default:
		pr_err("Unknown SMC convention being used\n");
		return -EINVAL;
	}

	ret = qcom_scm_call(dev, &desc, &res);

	return ret ? : res.result[0];
}

/**
 * qcom_scm_set_warm_boot_addr() - Set the warm boot address for cpus
 * @entry: Entry point function for the cpus
 * @cpus: The cpumask of cpus that will use the entry point
 *
 * Set the Linux entry point for the SCM to transfer control to when coming
 * out of a power down. CPU power down may be executed on cpuidle or hotplug.
 */
int qcom_scm_set_warm_boot_addr(void *entry, const cpumask_t *cpus)
{
	int ret;
	int flags = 0;
	int cpu;
	struct qcom_scm_desc desc = {
		.svc = QCOM_SCM_SVC_BOOT,
		.cmd = QCOM_SCM_BOOT_SET_ADDR,
		.arginfo = QCOM_SCM_ARGS(2),
	};

	/*
	 * Reassign only if we are switching from hotplug entry point
	 * to cpuidle entry point or vice versa.
	 */
	for_each_cpu(cpu, cpus) {
		if (entry == qcom_scm_wb[cpu].entry)
			continue;
		flags |= qcom_scm_wb[cpu].flag;
	}

	/* No change in entry function */
	if (!flags)
		return 0;

	desc.args[0] = flags;
	desc.args[1] = virt_to_phys(entry);

	ret = qcom_scm_call(__scm->dev, &desc, NULL);
	if (!ret) {
		for_each_cpu(cpu, cpus)
			qcom_scm_wb[cpu].entry = entry;
	}

	return ret;
}
EXPORT_SYMBOL(qcom_scm_set_warm_boot_addr);

/**
 * qcom_scm_set_cold_boot_addr() - Set the cold boot address for cpus
 * @entry: Entry point function for the cpus
 * @cpus: The cpumask of cpus that will use the entry point
 *
 * Set the cold boot address of the cpus. Any cpu outside the supported
 * range would be removed from the cpu present mask.
 */
int qcom_scm_set_cold_boot_addr(void *entry, const cpumask_t *cpus)
{
	int flags = 0;
	int cpu;
	int scm_cb_flags[] = {
		QCOM_SCM_FLAG_COLDBOOT_CPU0,
		QCOM_SCM_FLAG_COLDBOOT_CPU1,
		QCOM_SCM_FLAG_COLDBOOT_CPU2,
		QCOM_SCM_FLAG_COLDBOOT_CPU3,
	};
	struct qcom_scm_desc desc = {
		.svc = QCOM_SCM_SVC_BOOT,
		.cmd = QCOM_SCM_BOOT_SET_ADDR,
		.arginfo = QCOM_SCM_ARGS(2),
		.owner = ARM_SMCCC_OWNER_SIP,
	};

	if (!cpus || (cpus && cpumask_empty(cpus)))
		return -EINVAL;

	for_each_cpu(cpu, cpus) {
		if (cpu < ARRAY_SIZE(scm_cb_flags))
			flags |= scm_cb_flags[cpu];
		else
			set_cpu_present(cpu, false);
	}

	desc.args[0] = flags;
	desc.args[1] = virt_to_phys(entry);

	return qcom_scm_call_atomic(__scm ? __scm->dev : NULL, &desc, NULL);
}
EXPORT_SYMBOL(qcom_scm_set_cold_boot_addr);

/**
 * qcom_scm_cpu_power_down() - Power down the cpu
 * @flags - Flags to flush cache
 *
 * This is an end point to power down cpu. If there was a pending interrupt,
 * the control would return from this function, otherwise, the cpu jumps to the
 * warm boot entry point set for this cpu upon reset.
 */
void qcom_scm_cpu_power_down(u32 flags)
{
	struct qcom_scm_desc desc = {
		.svc = QCOM_SCM_SVC_BOOT,
		.cmd = QCOM_SCM_BOOT_TERMINATE_PC,
		.args[0] = flags & QCOM_SCM_FLUSH_FLAG_MASK,
		.arginfo = QCOM_SCM_ARGS(1),
		.owner = ARM_SMCCC_OWNER_SIP,
	};

	qcom_scm_call_atomic(__scm ? __scm->dev : NULL, &desc, NULL);
}
EXPORT_SYMBOL(qcom_scm_cpu_power_down);

/**
 * qcm_scm_sec_wdog_deactivate() - Deactivate secure watchdog
 */
int qcom_scm_sec_wdog_deactivate(void)
{
	struct qcom_scm_desc desc = {
		.svc = QCOM_SCM_SVC_BOOT,
		.cmd = QCOM_SCM_BOOT_SEC_WDOG_DIS,
		.owner = ARM_SMCCC_OWNER_SIP,
		.args[0] = 1,
		.arginfo = QCOM_SCM_ARGS(1),
	};

	return qcom_scm_call(__scm->dev, &desc, NULL);
}
EXPORT_SYMBOL(qcom_scm_sec_wdog_deactivate);

/**
 * qcom_scm_sec_wdog_trigger() - Trigger secure watchdog
 */
int qcom_scm_sec_wdog_trigger(void)
{
	int ret;
	struct qcom_scm_desc desc = {
		.svc = QCOM_SCM_SVC_BOOT,
		.cmd = QCOM_SCM_BOOT_SEC_WDOG_TRIGGER,
		.owner = ARM_SMCCC_OWNER_SIP,
		.args[0] = 0,
		.arginfo = QCOM_SCM_ARGS(1),
	};
	struct qcom_scm_res res;

	ret = qcom_scm_call(__scm->dev, &desc, &res);

	return ret ? : res.result[0];
}
EXPORT_SYMBOL(qcom_scm_sec_wdog_trigger);

/**
 * qcom_scm_disable_sdi() - Disable SDI
 */
void qcom_scm_disable_sdi(void)
{
	int ret;
	struct qcom_scm_desc desc = {
		.svc = QCOM_SCM_SVC_BOOT,
		.cmd = QCOM_SCM_BOOT_WDOG_DEBUG_PART,
		.owner = ARM_SMCCC_OWNER_SIP,
		.args[0] = 1,
		.args[1] = 0,
		.arginfo = QCOM_SCM_ARGS(2),
	};

	ret = qcom_scm_call_atomic(__scm ? __scm->dev : NULL, &desc, NULL);
	if (ret)
		pr_err("Failed to disable secure wdog debug: %d\n", ret);
}
EXPORT_SYMBOL(qcom_scm_disable_sdi);

int qcom_scm_set_remote_state(u32 state, u32 id)
{
	struct qcom_scm_desc desc = {
		.svc = QCOM_SCM_SVC_BOOT,
		.cmd = QCOM_SCM_BOOT_SET_REMOTE_STATE,
		.arginfo = QCOM_SCM_ARGS(2),
		.args[0] = state,
		.args[1] = id,
		.owner = ARM_SMCCC_OWNER_SIP,
	};
	struct qcom_scm_res res;
	int ret;

	ret = qcom_scm_call(__scm->dev, &desc, &res);

	return ret ? : res.result[0];
}
EXPORT_SYMBOL(qcom_scm_set_remote_state);

int qcom_scm_spin_cpu(void)
{
	struct qcom_scm_desc desc = {
		.svc = QCOM_SCM_SVC_BOOT,
		.cmd = QCOM_SCM_BOOT_SPIN_CPU,
		.owner = ARM_SMCCC_OWNER_SIP,
		.args[0] = 0,
		.arginfo = QCOM_SCM_ARGS(1),
	};

	return qcom_scm_call(__scm->dev, &desc, NULL);
}
EXPORT_SYMBOL(qcom_scm_spin_cpu);

int __qcom_scm_set_dload_mode(struct device *dev, enum qcom_download_mode mode)
{
	struct qcom_scm_desc desc = {
		.svc = QCOM_SCM_SVC_BOOT,
		.cmd = QCOM_SCM_BOOT_SET_DLOAD_MODE,
		.owner = ARM_SMCCC_OWNER_SIP,
	};

	desc.args[0] = mode;
	desc.args[1] = 0;
	desc.arginfo = QCOM_SCM_ARGS(2);

	return qcom_scm_call_atomic(__scm->dev, &desc, NULL);
}

void qcom_scm_set_download_mode(enum qcom_download_mode mode,
				phys_addr_t tcsr_boot_misc)
{
	bool avail;
	int ret = 0;
	struct device *dev = __scm ? __scm->dev : NULL;

	avail = __qcom_scm_is_call_available(dev,
					     QCOM_SCM_SVC_BOOT,
					     QCOM_SCM_BOOT_SET_DLOAD_MODE);
	if (avail) {
		ret = __qcom_scm_set_dload_mode(dev, mode);
	} else if (tcsr_boot_misc || (__scm && __scm->dload_mode_addr)) {
		ret = qcom_scm_io_writel(
			tcsr_boot_misc ? : __scm->dload_mode_addr, mode);
	} else {
		dev_err(dev,
			"No available mechanism for setting download mode\n");
	}

	if (ret)
		dev_err(dev, "failed to set download mode: %d\n", ret);
}
EXPORT_SYMBOL(qcom_scm_set_download_mode);

int qcom_scm_config_cpu_errata(void)
{
	struct qcom_scm_desc desc = {
		.svc = QCOM_SCM_SVC_BOOT,
		.cmd = QCOM_SCM_BOOT_CONFIG_CPU_ERRATA,
		.owner = ARM_SMCCC_OWNER_SIP,
		.arginfo = 0xffffffff,
	};

	return qcom_scm_call(__scm->dev, &desc, NULL);
}
EXPORT_SYMBOL(qcom_scm_config_cpu_errata);

/**
 * qcom_scm_pas_init_image() - Initialize peripheral authentication service
 *			       state machine for a given peripheral, using the
 *			       metadata
 * @peripheral: peripheral id
 * @metadata:	pointer to memory containing ELF header, program header table
 *		and optional blob of data used for authenticating the metadata
 *		and the rest of the firmware
 * @size:	size of the metadata
 *
 * Returns 0 on success.
 */
int qcom_scm_pas_init_image(u32 peripheral, const void *metadata, size_t size)
{
	dma_addr_t mdata_phys;
	void *mdata_buf;
	int ret;
	struct qcom_scm_desc desc = {
		.svc = QCOM_SCM_SVC_PIL,
		.cmd = QCOM_SCM_PIL_PAS_INIT_IMAGE,
		.arginfo = QCOM_SCM_ARGS(2, QCOM_SCM_VAL, QCOM_SCM_RW),
		.args[0] = peripheral,
		.owner = ARM_SMCCC_OWNER_SIP,
	};
	struct qcom_scm_res res;

	/*
	 * During the scm call memory protection will be enabled for the meta
	 * data blob, so make sure it's physically contiguous, 4K aligned and
	 * non-cachable to avoid XPU violations.
	 */
	mdata_buf = dma_alloc_coherent(__scm->dev, size, &mdata_phys,
				       GFP_KERNEL);
	if (!mdata_buf) {
		dev_err(__scm->dev, "Allocation of metadata buffer failed.\n");
		return -ENOMEM;
	}
	memcpy(mdata_buf, metadata, size);

	ret = qcom_scm_clk_enable();
	if (ret)
		goto free_metadata;

	desc.args[1] = mdata_phys;

	ret = qcom_scm_call(__scm->dev, &desc, &res);

	qcom_scm_clk_disable();

free_metadata:
	dma_free_coherent(__scm->dev, size, mdata_buf, mdata_phys);

	return ret ? : res.result[0];
}
EXPORT_SYMBOL(qcom_scm_pas_init_image);

/**
 * qcom_scm_pas_mem_setup() - Prepare the memory related to a given peripheral
 *			      for firmware loading
 * @peripheral:	peripheral id
 * @addr:	start address of memory area to prepare
 * @size:	size of the memory area to prepare
 *
 * Returns 0 on success.
 */
int qcom_scm_pas_mem_setup(u32 peripheral, phys_addr_t addr, phys_addr_t size)
{
	int ret;
	struct qcom_scm_desc desc = {
		.svc = QCOM_SCM_SVC_PIL,
		.cmd = QCOM_SCM_PIL_PAS_MEM_SETUP,
		.arginfo = QCOM_SCM_ARGS(3),
		.args[0] = peripheral,
		.args[1] = addr,
		.args[2] = size,
		.owner = ARM_SMCCC_OWNER_SIP,
	};
	struct qcom_scm_res res;

	ret = qcom_scm_clk_enable();
	if (ret)
		return ret;

	ret = qcom_scm_call(__scm->dev, &desc, &res);
	qcom_scm_clk_disable();

	return ret ? : res.result[0];
}
EXPORT_SYMBOL(qcom_scm_pas_mem_setup);

/**
 * qcom_scm_pas_auth_and_reset() - Authenticate the given peripheral firmware
 *				   and reset the remote processor
 * @peripheral:	peripheral id
 *
 * Return 0 on success.
 */
int qcom_scm_pas_auth_and_reset(u32 peripheral)
{
	int ret;
	struct qcom_scm_desc desc = {
		.svc = QCOM_SCM_SVC_PIL,
		.cmd = QCOM_SCM_PIL_PAS_AUTH_AND_RESET,
		.arginfo = QCOM_SCM_ARGS(1),
		.args[0] = peripheral,
		.owner = ARM_SMCCC_OWNER_SIP,
	};
	struct qcom_scm_res res;

	ret = qcom_scm_clk_enable();
	if (ret)
		return ret;

	ret = qcom_scm_call(__scm->dev, &desc, &res);
	qcom_scm_clk_disable();

	return ret ? : res.result[0];
}
EXPORT_SYMBOL(qcom_scm_pas_auth_and_reset);

/**
 * qcom_scm_pas_shutdown() - Shut down the remote processor
 * @peripheral: peripheral id
 *
 * Returns 0 on success.
 */
int qcom_scm_pas_shutdown(u32 peripheral)
{
	int ret;
	struct qcom_scm_desc desc = {
		.svc = QCOM_SCM_SVC_PIL,
		.cmd = QCOM_SCM_PIL_PAS_SHUTDOWN,
		.arginfo = QCOM_SCM_ARGS(1),
		.args[0] = peripheral,
		.owner = ARM_SMCCC_OWNER_SIP,
	};
	struct qcom_scm_res res;

	ret = qcom_scm_clk_enable();
	if (ret)
		return ret;

	ret = qcom_scm_call(__scm->dev, &desc, &res);

	qcom_scm_clk_disable();

	return ret ? : res.result[0];
}
EXPORT_SYMBOL(qcom_scm_pas_shutdown);

/**
 * qcom_scm_pas_supported() - Check if the peripheral authentication service is
 *			      available for the given peripherial
 * @peripheral:	peripheral id
 *
 * Returns true if PAS is supported for this peripheral, otherwise false.
 */
bool qcom_scm_pas_supported(u32 peripheral)
{
	int ret;
	struct qcom_scm_desc desc = {
		.svc = QCOM_SCM_SVC_PIL,
		.cmd = QCOM_SCM_PIL_PAS_IS_SUPPORTED,
		.arginfo = QCOM_SCM_ARGS(1),
		.args[0] = peripheral,
		.owner = ARM_SMCCC_OWNER_SIP,
	};
	struct qcom_scm_res res;

	ret = __qcom_scm_is_call_available(__scm->dev, QCOM_SCM_SVC_PIL,
					   QCOM_SCM_PIL_PAS_IS_SUPPORTED);
	if (ret <= 0)
		return false;

	ret = qcom_scm_call(__scm->dev, &desc, &res);

	return ret ? false : !!res.result[0];
}
EXPORT_SYMBOL(qcom_scm_pas_supported);

static int __qcom_scm_pas_mss_reset(struct device *dev, bool reset)
{
	struct qcom_scm_desc desc = {
		.svc = QCOM_SCM_SVC_PIL,
		.cmd = QCOM_SCM_PIL_PAS_MSS_RESET,
		.arginfo = QCOM_SCM_ARGS(2),
		.args[0] = reset,
		.args[1] = 0,
		.owner = ARM_SMCCC_OWNER_SIP,
	};
	struct qcom_scm_res res;
	int ret;

	ret = qcom_scm_call(__scm->dev, &desc, &res);

	return ret ? : res.result[0];
}

static int qcom_scm_pas_reset_assert(struct reset_controller_dev *rcdev,
				     unsigned long idx)
{
	if (idx != 0)
		return -EINVAL;

	return __qcom_scm_pas_mss_reset(__scm->dev, 1);
}

static int qcom_scm_pas_reset_deassert(struct reset_controller_dev *rcdev,
				       unsigned long idx)
{
	if (idx != 0)
		return -EINVAL;

	return __qcom_scm_pas_mss_reset(__scm->dev, 0);
}

static const struct reset_control_ops qcom_scm_pas_reset_ops = {
	.assert = qcom_scm_pas_reset_assert,
	.deassert = qcom_scm_pas_reset_deassert,
};

int qcom_scm_get_sec_dump_state(u32 *dump_state)
{
	int ret;
	struct qcom_scm_desc desc = {
		.svc = QCOM_SCM_SVC_UTIL,
		.cmd = QCOM_SCM_UTIL_GET_SEC_DUMP_STATE,
		.owner = ARM_SMCCC_OWNER_SIP
	};
	struct qcom_scm_res res;

	ret = qcom_scm_call(__scm ? __scm->dev : NULL, &desc, &res);

	if (dump_state)
		*dump_state = res.result[0];

	return ret;
}
EXPORT_SYMBOL(qcom_scm_get_sec_dump_state);

int qcom_scm_tz_blsp_modify_owner(int food, u64 subsystem, int *out)
{
	int ret;
	struct qcom_scm_desc desc = {
		.svc = QCOM_SCM_SVC_TZ,
		.cmd = QOCM_SCM_TZ_BLSP_MODIFY_OWNER,
		.owner = ARM_SMCCC_OWNER_SIP,
		.args[0] = subsystem,
		.args[1] = food,
		.arginfo = QCOM_SCM_ARGS(2),
	};
	struct qcom_scm_res res;

	ret = qcom_scm_call(__scm->dev, &desc, &res);

	if (out)
		*out = res.result[0];

	return ret;
}
EXPORT_SYMBOL(qcom_scm_tz_blsp_modify_owner);

int qcom_scm_io_readl(phys_addr_t addr, unsigned int *val)
{
	struct qcom_scm_desc desc = {
		.svc = QCOM_SCM_SVC_IO,
		.cmd = QCOM_SCM_IO_READ,
		.arginfo = QCOM_SCM_ARGS(1),
		.args[0] = addr,
		.owner = ARM_SMCCC_OWNER_SIP,
	};
	struct qcom_scm_res res;
	int ret;


	ret = qcom_scm_call_atomic(__scm->dev, &desc, &res);
	if (ret >= 0)
		*val = res.result[0];

	return ret < 0 ? ret : 0;
}
EXPORT_SYMBOL(qcom_scm_io_readl);

int qcom_scm_io_writel(phys_addr_t addr, unsigned int val)
{
	struct qcom_scm_desc desc = {
		.svc = QCOM_SCM_SVC_IO,
		.cmd = QCOM_SCM_IO_WRITE,
		.arginfo = QCOM_SCM_ARGS(2),
		.args[0] = addr,
		.args[1] = val,
		.owner = ARM_SMCCC_OWNER_SIP,
	};

	return qcom_scm_call_atomic(__scm->dev, &desc, NULL);
}
EXPORT_SYMBOL(qcom_scm_io_writel);

/**
 * qcom_scm_io_reset()
 */
int qcom_scm_io_reset(void)
{
	struct qcom_scm_desc desc = {
		.svc = QCOM_SCM_SVC_IO,
		.cmd = QCOM_SCM_IO_RESET,
		.owner = ARM_SMCCC_OWNER_SIP,
		.arginfo = QCOM_SCM_ARGS(2),
	};

	return qcom_scm_call_atomic(__scm ? __scm->dev : NULL, &desc, NULL);
}
EXPORT_SYMBOL(qcom_scm_io_reset);

bool qcom_scm_is_secure_wdog_trigger_available(void)
{
	return __qcom_scm_is_call_available(__scm->dev, QCOM_SCM_SVC_BOOT,
						QCOM_SCM_BOOT_SEC_WDOG_TRIGGER);
}
EXPORT_SYMBOL(qcom_scm_is_secure_wdog_trigger_available);

bool qcom_scm_is_mode_switch_available(void)
{
	return __qcom_scm_is_call_available(__scm->dev, QCOM_SCM_SVC_BOOT,
						QCOM_SCM_BOOT_SWITCH_MODE);
}
EXPORT_SYMBOL(qcom_scm_is_mode_switch_available);

int __qcom_scm_get_feat_version(struct device *dev, u64 feat_id, u64 *version)
{
	int ret;
	struct qcom_scm_desc desc = {
		.svc = QCOM_SCM_SVC_INFO,
		.cmd = QCOM_SCM_INFO_GET_FEAT_VERSION_CMD,
		.owner = ARM_SMCCC_OWNER_SIP,
		.args[0] = feat_id,
		.arginfo = QCOM_SCM_ARGS(1),
	};
	struct qcom_scm_res res;

	ret = qcom_scm_call(__scm->dev, &desc, &res);

	if (version)
		*version = res.result[0];

	return ret;
}

int qcom_scm_get_jtag_etm_feat_id(u64 *version)
{
	return __qcom_scm_get_feat_version(__scm ? __scm->dev : NULL,
					QCOM_SCM_TZ_DBG_ETM_FEAT_ID, version);
}
EXPORT_SYMBOL(qcom_scm_get_jtag_etm_feat_id);

/**
 * qcom_halt_spmi_pmic_arbiter() - Halt SPMI PMIC arbiter
 *
 * Force the SPMI PMIC arbiter to shutdown so that no more SPMI transactions
 * are sent from the MSM to the PMIC. This is required in order to avoid an
 * SPMI lockup on certain PMIC chips if PS_HOLD is lowered in the middle of
 * an SPMI transaction.
 */
void qcom_scm_halt_spmi_pmic_arbiter(void)
{
	int ret;
	struct qcom_scm_desc desc = {
		.svc = QCOM_SCM_SVC_PWR,
		.cmd = QCOM_SCM_PWR_IO_DISABLE_PMIC_ARBITER,
		.owner = ARM_SMCCC_OWNER_SIP,
		.args[0] = 0,
		.arginfo = QCOM_SCM_ARGS(1),
	};

	pr_crit("Calling SCM to disable SPMI PMIC arbiter\n");

	ret = qcom_scm_call_atomic(__scm->dev, &desc, NULL);
	if (ret)
		pr_err("Failed to halt_spmi_pmic_arbiter=0x%x\n", ret);
}
EXPORT_SYMBOL(qcom_scm_halt_spmi_pmic_arbiter);

/**
 * qcom_deassert_ps_hold() - Deassert PS_HOLD
 *
 * Deassert PS_HOLD to signal the PMIC that we are ready to power down or reset.
 *
 * This function should never return if the SCM call is available.
 */
void qcom_scm_deassert_ps_hold(void)
{
	int ret;
	struct qcom_scm_desc desc = {
		.svc = QCOM_SCM_SVC_PWR,
		.cmd = QCOM_SCM_PWR_IO_DEASSERT_PS_HOLD,
		.owner = ARM_SMCCC_OWNER_SIP,
		.args[0] = 0,
		.arginfo = QCOM_SCM_ARGS(1),
	};

	ret = qcom_scm_call_atomic(__scm ? __scm->dev : NULL, &desc, NULL);
	if (ret)
		pr_err("Failed to deassert_ps_hold=0x%x\n", ret);
}
EXPORT_SYMBOL(qcom_scm_deassert_ps_hold);

void qcom_scm_mmu_sync(bool sync)
{
	int ret;
	struct qcom_scm_desc desc = {
		.svc = QCOM_SCM_SVC_PWR,
		.cmd = QCOM_SCM_PWR_MMU_SYNC,
		.owner = ARM_SMCCC_OWNER_SIP,
		.args[0] = sync,
		.arginfo = QCOM_SCM_ARGS(1),
	};

	ret = qcom_scm_call_atomic(__scm ? __scm->dev : NULL, &desc, NULL);

	if (ret)
		pr_err("MMU sync with Hypervisor off %x\n", ret);
}
EXPORT_SYMBOL(qcom_scm_mmu_sync);

/**
 * qcom_scm_restore_sec_cfg_available() - Check if secure environment
 * supports restore security config interface.
 *
 * Return true if restore-cfg interface is supported, false if not.
 */
bool qcom_scm_restore_sec_cfg_available(void)
{
	return __qcom_scm_is_call_available(__scm->dev, QCOM_SCM_SVC_MP,
					    QCOM_SCM_MP_RESTORE_SEC_CFG);
}
EXPORT_SYMBOL(qcom_scm_restore_sec_cfg_available);

int qcom_scm_restore_sec_cfg(u32 device_id, u32 spare)
{
	struct qcom_scm_desc desc = {
		.svc = QCOM_SCM_SVC_MP,
		.cmd = QCOM_SCM_MP_RESTORE_SEC_CFG,
		.arginfo = QCOM_SCM_ARGS(2),
		.args[0] = device_id,
		.args[1] = spare,
		.owner = ARM_SMCCC_OWNER_SIP,
	};
	struct qcom_scm_res res;
	int ret;

	ret = qcom_scm_call(__scm->dev, &desc, &res);

	return ret ? : res.result[0];
}
EXPORT_SYMBOL(qcom_scm_restore_sec_cfg);

int qcom_scm_iommu_secure_ptbl_size(u32 spare, size_t *size)
{
	struct qcom_scm_desc desc = {
		.svc = QCOM_SCM_SVC_MP,
		.cmd = QCOM_SCM_MP_IOMMU_SECURE_PTBL_SIZE,
		.arginfo = QCOM_SCM_ARGS(1),
		.args[0] = spare,
		.owner = ARM_SMCCC_OWNER_SIP,
	};
	struct qcom_scm_res res;
	int ret;

	ret = qcom_scm_call(__scm->dev, &desc, &res);

	if (size)
		*size = res.result[0];

	return ret ? : res.result[1];
}
EXPORT_SYMBOL(qcom_scm_iommu_secure_ptbl_size);

int qcom_scm_iommu_secure_ptbl_init(u64 addr, u32 size, u32 spare)
{
	struct qcom_scm_desc desc = {
		.svc = QCOM_SCM_SVC_MP,
		.cmd = QCOM_SCM_MP_IOMMU_SECURE_PTBL_INIT,
		.arginfo = QCOM_SCM_ARGS(3, QCOM_SCM_RW, QCOM_SCM_VAL,
					 QCOM_SCM_VAL),
		.args[0] = addr,
		.args[1] = size,
		.args[2] = spare,
		.owner = ARM_SMCCC_OWNER_SIP,
	};
	int ret;

	ret = qcom_scm_call(__scm->dev, &desc, NULL);

	/* the pg table has been initialized already, ignore the error */
	if (ret == -EPERM)
		ret = 0;

	return ret;
}
EXPORT_SYMBOL(qcom_scm_iommu_secure_ptbl_init);

<<<<<<< HEAD
int qcom_scm_mem_protect_video(u32 cp_start, u32 cp_size,
			       u32 cp_nonpixel_start, u32 cp_nonpixel_size)
{
	struct qcom_scm_desc desc = {
		.svc = QCOM_SCM_SVC_MP,
		.cmd = QCOM_SCM_MP_MEM_PROTECT_VIDEO,
		.owner = ARM_SMCCC_OWNER_SIP,
=======
int qcom_scm_mem_protect_video_var(u32 cp_start, u32 cp_size,
				   u32 cp_nonpixel_start,
				   u32 cp_nonpixel_size)
{
	int ret;
	struct qcom_scm_desc desc = {
		.svc = QCOM_SCM_SVC_MP,
		.cmd = QCOM_SCM_MP_VIDEO_VAR,
		.arginfo = QCOM_SCM_ARGS(4, QCOM_SCM_VAL, QCOM_SCM_VAL,
					 QCOM_SCM_VAL, QCOM_SCM_VAL),
>>>>>>> 561eb836
		.args[0] = cp_start,
		.args[1] = cp_size,
		.args[2] = cp_nonpixel_start,
		.args[3] = cp_nonpixel_size,
<<<<<<< HEAD
		.arginfo = QCOM_SCM_ARGS(4),
	};

	return qcom_scm_call(__scm->dev, &desc, NULL);
}
EXPORT_SYMBOL(qcom_scm_mem_protect_video);

int qcom_scm_mem_protect_region_id(phys_addr_t paddr, size_t size)
{
	struct qcom_scm_desc desc = {
		.svc = QCOM_SCM_SVC_MP,
		.cmd = QCOM_SCM_MP_MEM_PROTECT_REGION_ID,
		.owner = ARM_SMCCC_OWNER_SIP,
		.args[0] = paddr,
		.args[1] = size,
		.arginfo = QCOM_SCM_ARGS(2),
	};

	return qcom_scm_call(__scm->dev, &desc, NULL);
}
EXPORT_SYMBOL(qcom_scm_mem_protect_region_id);

int qcom_scm_mem_protect_lock_id2_flat(phys_addr_t list_addr,
				size_t list_size, size_t chunk_size,
				size_t memory_usage, int lock)
{
	struct qcom_scm_desc desc = {
		.svc = QCOM_SCM_SVC_MP,
		.cmd = QCOM_SCM_MP_MEM_PROTECT_LOCK_ID2_FLAT,
		.owner = ARM_SMCCC_OWNER_SIP,
		.args[0] = list_addr,
		.args[1] = list_size,
		.args[2] = chunk_size,
		.args[3] = memory_usage,
		.args[4] = lock,
		.args[5] = 0,
		.arginfo = QCOM_SCM_ARGS(6, QCOM_SCM_RW, QCOM_SCM_VAL,
					QCOM_SCM_VAL, QCOM_SCM_VAL,
					QCOM_SCM_VAL, QCOM_SCM_VAL),
	};

	return qcom_scm_call(__scm->dev, &desc, NULL);
}
EXPORT_SYMBOL(qcom_scm_mem_protect_lock_id2_flat);

int qcom_scm_iommu_secure_map(phys_addr_t sg_list_addr, size_t num_sg,
				size_t sg_block_size, u64 sec_id, int cbndx,
				unsigned long iova, size_t total_len)
{
	int ret;
	struct qcom_scm_desc desc = {
		.svc = QCOM_SCM_SVC_MP,
		.cmd = QCOM_SCM_MP_IOMMU_SECURE_MAP2_FLAT,
		.owner = ARM_SMCCC_OWNER_SIP,
		.args[0] = sg_list_addr,
		.args[1] = num_sg,
		.args[2] = sg_block_size,
		.args[3] = sec_id,
		.args[4] = cbndx,
		.args[5] = iova,
		.args[6] = total_len,
		.args[7] = 0,
		.arginfo = QCOM_SCM_ARGS(8, QCOM_SCM_RW, QCOM_SCM_VAL,
					QCOM_SCM_VAL, QCOM_SCM_VAL,
					QCOM_SCM_VAL, QCOM_SCM_VAL,
					QCOM_SCM_VAL, QCOM_SCM_VAL),
	};
	struct qcom_scm_res res;

	ret = qcom_scm_call(__scm->dev, &desc, &res);

	return ret ? : res.result[0];
}
EXPORT_SYMBOL(qcom_scm_iommu_secure_map);

int qcom_scm_iommu_secure_unmap(u64 sec_id, int cbndx, unsigned long iova,
				size_t total_len)
{
	int ret;
	struct qcom_scm_desc desc = {
		.svc = QCOM_SCM_SVC_MP,
		.cmd = QCOM_SCM_MP_IOMMU_SECURE_UNMAP2_FLAT,
		.owner = ARM_SMCCC_OWNER_SIP,
		.args[0] = sec_id,
		.args[1] = cbndx,
		.args[2] = iova,
		.args[3] = total_len,
		.args[4] = QCOM_SCM_IOMMU_TLBINVAL_FLAG,
		.arginfo = QCOM_SCM_ARGS(5),
=======
		.owner = ARM_SMCCC_OWNER_SIP,
>>>>>>> 561eb836
	};
	struct qcom_scm_res res;

	ret = qcom_scm_call(__scm->dev, &desc, &res);

	return ret ? : res.result[0];
}
<<<<<<< HEAD
EXPORT_SYMBOL(qcom_scm_iommu_secure_unmap);
=======
EXPORT_SYMBOL(qcom_scm_mem_protect_video_var);
>>>>>>> 561eb836

static int __qcom_scm_assign_mem(struct device *dev, phys_addr_t mem_region,
				 size_t mem_sz, phys_addr_t src, size_t src_sz,
				 phys_addr_t dest, size_t dest_sz)
{
	int ret;
	struct qcom_scm_desc desc = {
		.svc = QCOM_SCM_SVC_MP,
		.cmd = QCOM_SCM_MP_ASSIGN,
		.arginfo = QCOM_SCM_ARGS(7, QCOM_SCM_RO, QCOM_SCM_VAL,
					 QCOM_SCM_RO, QCOM_SCM_VAL, QCOM_SCM_RO,
					 QCOM_SCM_VAL, QCOM_SCM_VAL),
		.args[0] = mem_region,
		.args[1] = mem_sz,
		.args[2] = src,
		.args[3] = src_sz,
		.args[4] = dest,
		.args[5] = dest_sz,
		.args[6] = 0,
		.owner = ARM_SMCCC_OWNER_SIP,
	};
	struct qcom_scm_res res;

	ret = qcom_scm_call(dev, &desc, &res);

	return ret ? : res.result[0];
}

/**
 * qcom_scm_assign_mem() - Make a secure call to reassign memory ownership
 * @mem_addr: mem region whose ownership need to be reassigned
 * @mem_sz:   size of the region.
 * @srcvm:    vmid for current set of owners, each set bit in
 *            flag indicate a unique owner
 * @newvm:    array having new owners and corresponding permission
 *            flags
 * @dest_cnt: number of owners in next set.
 *
 * Return negative errno on failure or 0 on success with @srcvm updated.
 */
int qcom_scm_assign_mem(phys_addr_t mem_addr, size_t mem_sz,
			unsigned int *srcvm,
			const struct qcom_scm_vmperm *newvm,
			unsigned int dest_cnt)
{
	struct qcom_scm_current_perm_info *destvm;
	struct qcom_scm_mem_map_info *mem_to_map;
	phys_addr_t mem_to_map_phys;
	phys_addr_t dest_phys;
	phys_addr_t ptr_phys;
	dma_addr_t ptr_dma;
	size_t mem_to_map_sz;
	size_t dest_sz;
	size_t src_sz;
	size_t ptr_sz;
	int next_vm;
	__le32 *src;
	void *ptr;
	int ret, i, b;
	unsigned long srcvm_bits = *srcvm;

	src_sz = hweight_long(srcvm_bits) * sizeof(*src);
	mem_to_map_sz = sizeof(*mem_to_map);
	dest_sz = dest_cnt * sizeof(*destvm);
	ptr_sz = ALIGN(src_sz, SZ_64) + ALIGN(mem_to_map_sz, SZ_64) +
			ALIGN(dest_sz, SZ_64);

	ptr = dma_alloc_coherent(__scm->dev, ptr_sz, &ptr_dma, GFP_KERNEL);
	if (!ptr)
		return -ENOMEM;
	ptr_phys = dma_to_phys(__scm->dev, ptr_dma);

	/* Fill source vmid detail */
	src = ptr;
	i = 0;
	for_each_set_bit(b, &srcvm_bits, BITS_PER_LONG)
		src[i++] = cpu_to_le32(b);

	/* Fill details of mem buff to map */
	mem_to_map = ptr + ALIGN(src_sz, SZ_64);
	mem_to_map_phys = ptr_phys + ALIGN(src_sz, SZ_64);
	mem_to_map->mem_addr = cpu_to_le64(mem_addr);
	mem_to_map->mem_size = cpu_to_le64(mem_sz);

	next_vm = 0;
	/* Fill details of next vmid detail */
	destvm = ptr + ALIGN(mem_to_map_sz, SZ_64) + ALIGN(src_sz, SZ_64);
	dest_phys = ptr_phys + ALIGN(mem_to_map_sz, SZ_64) + ALIGN(src_sz, SZ_64);
	for (i = 0; i < dest_cnt; i++, destvm++, newvm++) {
		destvm->vmid = cpu_to_le32(newvm->vmid);
		destvm->perm = cpu_to_le32(newvm->perm);
		destvm->ctx = 0;
		destvm->ctx_size = 0;
		next_vm |= BIT(newvm->vmid);
	}

	ret = __qcom_scm_assign_mem(__scm->dev, mem_to_map_phys, mem_to_map_sz,
				    ptr_phys, src_sz, dest_phys, dest_sz);
	dma_free_coherent(__scm->dev, ptr_sz, ptr, ptr_dma);
	if (ret) {
		dev_err(__scm->dev,
			"Assign memory protection call failed %d\n", ret);
		return -EINVAL;
	}

	*srcvm = next_vm;
	return 0;
}
EXPORT_SYMBOL(qcom_scm_assign_mem);

/**
 * qcom_scm_assign_mem_regions() - Make a secure call to reassign memory
 *				   ownership of several memory regions
 * @mem_regions:    A buffer describing the set of memory regions that need to
 *		    be reassigned
 * @mem_regions_sz: The size of the buffer describing the set of memory
 *                  regions that need to be reassigned (in bytes)
 * @srcvms:	    A buffer populated with he vmid(s) for the current set of
 *		    owners
 * @src_sz:	    The size of the src_vms buffer (in bytes)
 * @newvms:	    A buffer populated with the new owners and corresponding
 *		    permission flags.
 * @newvms_sz:	    The size of the new_vms buffer (in bytes)
 *
 * NOTE: It is up to the caller to ensure that the buffers that will be accessed
 * by the secure world are cache aligned, and have been flushed prior to
 * invoking this call.
 *
 * Return negative errno on failure, 0 on success.
 */
int qcom_scm_assign_mem_regions(struct qcom_scm_mem_map_info *mem_regions,
				size_t mem_regions_sz, u32 *srcvms,
				size_t src_sz,
				struct qcom_scm_current_perm_info *newvms,
				size_t newvms_sz)
{
	return __qcom_scm_assign_mem(__scm ? __scm->dev : NULL,
				     virt_to_phys(mem_regions), mem_regions_sz,
				     virt_to_phys(srcvms), src_sz,
				     virt_to_phys(newvms), newvms_sz);
}
EXPORT_SYMBOL(qcom_scm_assign_mem_regions);

/**
 * qcom_scm_mem_protect_sd_ctrl() - SDE memory protect.
 *
 */
int qcom_scm_mem_protect_sd_ctrl(u32 devid, phys_addr_t mem_addr, u64 mem_size,
				u32 vmid)
{
	int ret;
	struct qcom_scm_desc desc = {
		.svc = QCOM_SCM_SVC_MP,
		.cmd = QCOM_SCM_MP_CMD_SD_CTRL,
		.owner = ARM_SMCCC_OWNER_SIP,
		.args[0] = devid,
		.args[1] = mem_addr,
		.args[2] = mem_size,
		.args[3] = vmid,
		.arginfo = QCOM_SCM_ARGS(4, QCOM_SCM_VAL, QCOM_SCM_RW,
					 QCOM_SCM_VAL, QCOM_SCM_VAL)
	};
	struct qcom_scm_res res;

	ret = qcom_scm_call(__scm->dev, &desc, &res);

	return ret ? : res.result[0];
}
EXPORT_SYMBOL(qcom_scm_mem_protect_sd_ctrl);

bool qcom_scm_kgsl_set_smmu_aperture_available(void)
{
	int ret;

	ret = __qcom_scm_is_call_available(__scm->dev, QCOM_SCM_SVC_MP,
					QCOM_SCM_MP_CP_SMMU_APERTURE_ID);

	return ret > 0;
}
EXPORT_SYMBOL(qcom_scm_kgsl_set_smmu_aperture_available);

int qcom_scm_kgsl_set_smmu_aperture(unsigned int num_context_bank)
{
	struct qcom_scm_desc desc = {
		.svc = QCOM_SCM_SVC_MP,
		.cmd = QCOM_SCM_MP_CP_SMMU_APERTURE_ID,
		.owner = ARM_SMCCC_OWNER_SIP,
		.args[0] = 0xffff0000
			   | ((QCOM_SCM_CP_APERTURE_REG & 0xff) << 8)
			   | (num_context_bank & 0xff),
		.args[1] = 0xffffffff,
		.args[2] = 0xffffffff,
		.args[3] = 0xffffffff,
		.arginfo = QCOM_SCM_ARGS(4),
	};

	return qcom_scm_call(__scm->dev, &desc, NULL);
}
EXPORT_SYMBOL(qcom_scm_kgsl_set_smmu_aperture);

int qcom_scm_enable_shm_bridge(void)
{
	int ret;
	struct qcom_scm_desc desc = {
		.svc = QCOM_SCM_SVC_MP,
		.cmd = QCOM_SCM_MEMP_SHM_BRIDGE_ENABLE,
		.owner = ARM_SMCCC_OWNER_SIP
	};
	struct qcom_scm_res res;

	ret = qcom_scm_call(__scm->dev, &desc, &res);

	return ret ? : res.result[0];
}
EXPORT_SYMBOL(qcom_scm_enable_shm_bridge);

int qcom_scm_delete_shm_bridge(u64 handle)
{
	struct qcom_scm_desc desc = {
		.svc = QCOM_SCM_SVC_MP,
		.cmd = QCOM_SCM_MEMP_SHM_BRIDGE_DELETE,
		.owner = ARM_SMCCC_OWNER_SIP,
		.args[0] = handle,
		.arginfo = QCOM_SCM_ARGS(1, QCOM_SCM_VAL),
	};

	return qcom_scm_call(__scm ? __scm->dev : NULL, &desc, NULL);
}
EXPORT_SYMBOL(qcom_scm_delete_shm_bridge);

int qcom_scm_create_shm_bridge(u64 pfn_and_ns_perm_flags,
	u64 ipfn_and_s_perm_flags, u64 size_and_flags, u64 ns_vmids,
	u64 *handle)
{
	int ret;
	struct qcom_scm_desc desc = {
		.svc = QCOM_SCM_SVC_MP,
		.cmd = QCOM_SCM_MEMP_SHM_BRDIGE_CREATE,
		.owner = ARM_SMCCC_OWNER_SIP,
		.args[0] = pfn_and_ns_perm_flags,
		.args[1] = ipfn_and_s_perm_flags,
		.args[2] = size_and_flags,
		.args[3] = ns_vmids,
		.arginfo = QCOM_SCM_ARGS(4, QCOM_SCM_VAL, QCOM_SCM_VAL,
					QCOM_SCM_VAL, QCOM_SCM_VAL),
	};
	struct qcom_scm_res res;

	ret = qcom_scm_call(__scm->dev, &desc, &res);

	if (handle)
		*handle = res.result[1];

	return ret ? : res.result[0];
}
EXPORT_SYMBOL(qcom_scm_create_shm_bridge);

int qcom_scm_smmu_prepare_atos_id(u64 dev_id, int cb_num, int operation)
{
	struct qcom_scm_desc desc = {
		.svc = QCOM_SCM_SVC_MP,
		.cmd = QCOM_SCM_MP_SMMU_PREPARE_ATOS_ID,
		.owner = ARM_SMCCC_OWNER_SIP,
		.args[0] = dev_id,
		.args[1] = cb_num,
		.args[2] = operation,
		.arginfo = QCOM_SCM_ARGS(3, QCOM_SCM_VAL, QCOM_SCM_VAL,
					QCOM_SCM_VAL),
	};

	return qcom_scm_call(__scm->dev, &desc, NULL);
}
EXPORT_SYMBOL(qcom_scm_smmu_prepare_atos_id);

/**
 * qcom_mdf_assign_memory_to_subsys - SDE memory protect.
 *
 */
int qcom_mdf_assign_memory_to_subsys(u64 start_addr, u64 end_addr,
		phys_addr_t paddr, u64 size)
{
	int ret;
	struct qcom_scm_desc desc = {
		.svc = QCOM_SCM_SVC_MP,
		.cmd = QCOM_SCM_MP_MPU_LOCK_NS_REGION,
		.owner = ARM_SMCCC_OWNER_SIP,
		.args[0] = start_addr,
		.args[1] = end_addr,
		.args[2] = paddr,
		.args[3] = size,
		.arginfo = QCOM_SCM_ARGS(4),
	};
	struct qcom_scm_res res;

	ret = qcom_scm_call(__scm->dev, &desc, &res);

	return ret ? : res.result[0];
}
EXPORT_SYMBOL(qcom_mdf_assign_memory_to_subsys);

/**
 * qcom_scm_dcvs_core_available() - check if core DCVS operations are available
 */
bool qcom_scm_dcvs_core_available(void)
{
	struct device *dev = __scm ? __scm->dev : NULL;

	return __qcom_scm_is_call_available(dev, QCOM_SCM_SVC_DCVS,
					    QCOM_SCM_DCVS_INIT) &&
	       __qcom_scm_is_call_available(dev, QCOM_SCM_SVC_DCVS,
					    QCOM_SCM_DCVS_UPDATE) &&
	       __qcom_scm_is_call_available(dev, QCOM_SCM_SVC_DCVS,
					    QCOM_SCM_DCVS_RESET);
}
EXPORT_SYMBOL(qcom_scm_dcvs_core_available);

/**
 * qcom_scm_dcvs_ca_available() - check if context aware DCVS operations are
 * available
 */
bool qcom_scm_dcvs_ca_available(void)
{
	struct device *dev = __scm ? __scm->dev : NULL;

	return __qcom_scm_is_call_available(dev, QCOM_SCM_SVC_DCVS,
					    QCOM_SCM_DCVS_INIT_CA_V2) &&
	       __qcom_scm_is_call_available(dev, QCOM_SCM_SVC_DCVS,
					    QCOM_SCM_DCVS_UPDATE_CA_V2);
}
EXPORT_SYMBOL(qcom_scm_dcvs_ca_available);

/**
 * qcom_scm_dcvs_reset()
 */
int qcom_scm_dcvs_reset(void)
{
	struct qcom_scm_desc desc = {
		.svc = QCOM_SCM_SVC_DCVS,
		.cmd = QCOM_SCM_DCVS_RESET,
		.owner = ARM_SMCCC_OWNER_SIP
	};

	return qcom_scm_call(__scm ? __scm->dev : NULL, &desc, NULL);
}
EXPORT_SYMBOL(qcom_scm_dcvs_reset);

int qcom_scm_dcvs_init_v2(phys_addr_t addr, size_t size, int *version)
{
	int ret;
	struct qcom_scm_desc desc = {
		.svc = QCOM_SCM_SVC_DCVS,
		.cmd = QCOM_SCM_DCVS_INIT_V2,
		.owner = ARM_SMCCC_OWNER_SIP,
		.args[0] = addr,
		.args[1] = size,
		.arginfo = QCOM_SCM_ARGS(2, QCOM_SCM_RW, QCOM_SCM_VAL),
	};
	struct qcom_scm_res res;

	ret = qcom_scm_call(__scm->dev, &desc, &res);

	if (ret >= 0)
		*version = res.result[0];
	return ret;
}
EXPORT_SYMBOL(qcom_scm_dcvs_init_v2);

int qcom_scm_dcvs_init_ca_v2(phys_addr_t addr, size_t size)
{
	struct qcom_scm_desc desc = {
		.svc = QCOM_SCM_SVC_DCVS,
		.cmd = QCOM_SCM_DCVS_INIT_CA_V2,
		.owner = ARM_SMCCC_OWNER_SIP,
		.args[0] = addr,
		.args[1] = size,
		.arginfo = QCOM_SCM_ARGS(2, QCOM_SCM_RW, QCOM_SCM_VAL),
	};

	return qcom_scm_call(__scm->dev, &desc, NULL);
}
EXPORT_SYMBOL(qcom_scm_dcvs_init_ca_v2);

int qcom_scm_dcvs_update(int level, s64 total_time, s64 busy_time)
{
	int ret;
	struct qcom_scm_desc desc = {
		.svc = QCOM_SCM_SVC_DCVS,
		.cmd = QCOM_SCM_DCVS_UPDATE,
		.owner = ARM_SMCCC_OWNER_SIP,
		.args[0] = level,
		.args[1] = total_time,
		.args[2] = busy_time,
		.arginfo = QCOM_SCM_ARGS(3),
	};
	struct qcom_scm_res res;

	ret = qcom_scm_call_atomic(__scm->dev, &desc, &res);

	return ret ? : res.result[0];
}
EXPORT_SYMBOL(qcom_scm_dcvs_update);

int qcom_scm_dcvs_update_v2(int level, s64 total_time, s64 busy_time)
{
	int ret;
	struct qcom_scm_desc desc = {
		.svc = QCOM_SCM_SVC_DCVS,
		.cmd = QCOM_SCM_DCVS_UPDATE_V2,
		.owner = ARM_SMCCC_OWNER_SIP,
		.args[0] = level,
		.args[1] = total_time,
		.args[2] = busy_time,
		.arginfo = QCOM_SCM_ARGS(3),
	};
	struct qcom_scm_res res;

	ret = qcom_scm_call(__scm->dev, &desc, &res);

	return ret ? : res.result[0];
}
EXPORT_SYMBOL(qcom_scm_dcvs_update_v2);

int qcom_scm_dcvs_update_ca_v2(int level, s64 total_time, s64 busy_time,
			       int context_count)
{
	int ret;
	struct qcom_scm_desc desc = {
		.svc = QCOM_SCM_SVC_DCVS,
		.cmd = QCOM_SCM_DCVS_UPDATE_CA_V2,
		.owner = ARM_SMCCC_OWNER_SIP,
		.args[0] = level,
		.args[1] = total_time,
		.args[2] = busy_time,
		.args[3] = context_count,
		.arginfo = QCOM_SCM_ARGS(4),
	};
	struct qcom_scm_res res;

	ret = qcom_scm_call(__scm->dev, &desc, &res);

	return ret ? : res.result[0];
}
EXPORT_SYMBOL(qcom_scm_dcvs_update_ca_v2);

int qcom_scm_get_feat_version_cp(u64 *version)
{
	return __qcom_scm_get_feat_version(__scm->dev, QCOM_SCM_MP_CP_FEAT_ID,
						version);
}
EXPORT_SYMBOL(qcom_scm_get_feat_version_cp);

/**
 * qcom_scm_ocmem_lock_available() - is OCMEM lock/unlock interface available
 */
bool qcom_scm_ocmem_lock_available(void)
{
	return __qcom_scm_is_call_available(__scm->dev, QCOM_SCM_SVC_OCMEM,
					    QCOM_SCM_OCMEM_LOCK_CMD);
}
EXPORT_SYMBOL(qcom_scm_ocmem_lock_available);

/**
 * qcom_scm_ocmem_lock() - call OCMEM lock interface to assign an OCMEM
 * region to the specified initiator
 *
 * @id:     tz initiator id
 * @offset: OCMEM offset
 * @size:   OCMEM size
 * @mode:   access mode (WIDE/NARROW)
 */
int qcom_scm_ocmem_lock(enum qcom_scm_ocmem_client id, u32 offset, u32 size,
			u32 mode)
{
	struct qcom_scm_desc desc = {
		.svc = QCOM_SCM_SVC_OCMEM,
		.cmd = QCOM_SCM_OCMEM_LOCK_CMD,
		.args[0] = id,
		.args[1] = offset,
		.args[2] = size,
		.args[3] = mode,
		.arginfo = QCOM_SCM_ARGS(4),
	};

	return qcom_scm_call(__scm->dev, &desc, NULL);
}
EXPORT_SYMBOL(qcom_scm_ocmem_lock);

/**
 * qcom_scm_ocmem_unlock() - call OCMEM unlock interface to release an OCMEM
 * region from the specified initiator
 *
 * @id:     tz initiator id
 * @offset: OCMEM offset
 * @size:   OCMEM size
 */
int qcom_scm_ocmem_unlock(enum qcom_scm_ocmem_client id, u32 offset, u32 size)
{
	struct qcom_scm_desc desc = {
		.svc = QCOM_SCM_SVC_OCMEM,
		.cmd = QCOM_SCM_OCMEM_UNLOCK_CMD,
		.args[0] = id,
		.args[1] = offset,
		.args[2] = size,
		.arginfo = QCOM_SCM_ARGS(3),
	};

	return qcom_scm_call(__scm->dev, &desc, NULL);
}
EXPORT_SYMBOL(qcom_scm_ocmem_unlock);

/**
 * qcom_scm_ice_available() - Is the ICE key programming interface available?
 *
 * Return: true iff the SCM calls wrapped by qcom_scm_ice_invalidate_key() and
 *	   qcom_scm_ice_set_key() are available.
 */
bool qcom_scm_ice_available(void)
{
	return __qcom_scm_is_call_available(__scm->dev, QCOM_SCM_SVC_ES,
					    QCOM_SCM_ES_INVALIDATE_ICE_KEY) &&
		__qcom_scm_is_call_available(__scm->dev, QCOM_SCM_SVC_ES,
					     QCOM_SCM_ES_CONFIG_SET_ICE_KEY);
}
EXPORT_SYMBOL(qcom_scm_ice_available);

/**
 * qcom_scm_ice_invalidate_key() - Invalidate an inline encryption key
 * @index: the keyslot to invalidate
 *
 * The UFSHCI standard defines a standard way to do this, but it doesn't work on
 * these SoCs; only this SCM call does.
 *
 * Return: 0 on success; -errno on failure.
 */
int qcom_scm_ice_invalidate_key(u32 index)
{
	struct qcom_scm_desc desc = {
		.svc = QCOM_SCM_SVC_ES,
		.cmd = QCOM_SCM_ES_INVALIDATE_ICE_KEY,
		.arginfo = QCOM_SCM_ARGS(1),
		.args[0] = index,
		.owner = ARM_SMCCC_OWNER_SIP,
	};

	return qcom_scm_call(__scm->dev, &desc, NULL);
}
EXPORT_SYMBOL(qcom_scm_ice_invalidate_key);

/**
 * qcom_scm_ice_set_key() - Set an inline encryption key
 * @index: the keyslot into which to set the key
 * @key: the key to program
 * @key_size: the size of the key in bytes
 * @cipher: the encryption algorithm the key is for
 * @data_unit_size: the encryption data unit size, i.e. the size of each
 *		    individual plaintext and ciphertext.  Given in 512-byte
 *		    units, e.g. 1 = 512 bytes, 8 = 4096 bytes, etc.
 *
 * Program a key into a keyslot of Qualcomm ICE (Inline Crypto Engine), where it
 * can then be used to encrypt/decrypt UFS I/O requests inline.
 *
 * The UFSHCI standard defines a standard way to do this, but it doesn't work on
 * these SoCs; only this SCM call does.
 *
 * Return: 0 on success; -errno on failure.
 */
int qcom_scm_ice_set_key(u32 index, const u8 *key, u32 key_size,
			 enum qcom_scm_ice_cipher cipher, u32 data_unit_size)
{
	struct qcom_scm_desc desc = {
		.svc = QCOM_SCM_SVC_ES,
		.cmd = QCOM_SCM_ES_CONFIG_SET_ICE_KEY,
		.arginfo = QCOM_SCM_ARGS(5, QCOM_SCM_VAL, QCOM_SCM_RW,
					 QCOM_SCM_VAL, QCOM_SCM_VAL,
					 QCOM_SCM_VAL),
		.args[0] = index,
		.args[2] = key_size,
		.args[3] = cipher,
		.args[4] = data_unit_size,
		.owner = ARM_SMCCC_OWNER_SIP,
	};
	void *keybuf;
	dma_addr_t key_phys;
	int ret;

	/*
	 * 'key' may point to vmalloc()'ed memory, but we need to pass a
	 * physical address that's been properly flushed.  The sanctioned way to
	 * do this is by using the DMA API.  But as is best practice for crypto
	 * keys, we also must wipe the key after use.  This makes kmemdup() +
	 * dma_map_single() not clearly correct, since the DMA API can use
	 * bounce buffers.  Instead, just use dma_alloc_coherent().  Programming
	 * keys is normally rare and thus not performance-critical.
	 */

	keybuf = dma_alloc_coherent(__scm->dev, key_size, &key_phys,
				    GFP_KERNEL);
	if (!keybuf)
		return -ENOMEM;
	memcpy(keybuf, key, key_size);
	desc.args[1] = key_phys;

	ret = qcom_scm_call(__scm->dev, &desc, NULL);

	memzero_explicit(keybuf, key_size);

	dma_free_coherent(__scm->dev, key_size, keybuf, key_phys);
	return ret;
}
EXPORT_SYMBOL(qcom_scm_ice_set_key);

int qcom_scm_config_set_ice_key(uint32_t index, phys_addr_t paddr, size_t size,
				uint32_t cipher, unsigned int data_unit,
				unsigned int ce)
{
	struct qcom_scm_desc desc = {
		.svc = QCOM_SCM_SVC_ES,
		.cmd = QCOM_SCM_ES_CONFIG_SET_ICE_KEY_V2,
		.owner = ARM_SMCCC_OWNER_SIP,
		.args[0] = index,
		.args[1] = paddr,
		.args[2] = size,
		.args[3] = cipher,
		.args[4] = data_unit,
		.args[5] = ce,
		.arginfo = QCOM_SCM_ARGS(6, QCOM_SCM_VAL, QCOM_SCM_RW,
					QCOM_SCM_VAL, QCOM_SCM_VAL,
					QCOM_SCM_VAL, QCOM_SCM_VAL),
	};

	return qcom_scm_call_noretry(__scm->dev, &desc, NULL);
}
EXPORT_SYMBOL(qcom_scm_config_set_ice_key);

int qcom_scm_clear_ice_key(uint32_t index,  unsigned int ce)
{
	struct qcom_scm_desc desc = {
		.svc = QCOM_SCM_SVC_ES,
		.cmd = QCOM_SCM_ES_CLEAR_ICE_KEY,
		.owner = ARM_SMCCC_OWNER_SIP,
		.args[0] = index,
		.args[1] = ce,
		.arginfo = QCOM_SCM_ARGS(2),
	};

	return qcom_scm_call_noretry(__scm->dev, &desc, NULL);
}
EXPORT_SYMBOL(qcom_scm_clear_ice_key);

/**
 * qcom_scm_hdcp_available() - Check if secure environment supports HDCP.
 *
 * Return true if HDCP is supported, false if not.
 */
bool qcom_scm_hdcp_available(void)
{
	int ret = qcom_scm_clk_enable();

	if (ret)
		return ret;

	ret = __qcom_scm_is_call_available(__scm->dev, QCOM_SCM_SVC_HDCP,
						QCOM_SCM_HDCP_INVOKE);

	qcom_scm_clk_disable();

	return ret > 0 ? true : false;
}
EXPORT_SYMBOL(qcom_scm_hdcp_available);

/**
 * qcom_scm_hdcp_req() - Send HDCP request.
 * @req: HDCP request array
 * @req_cnt: HDCP request array count
 * @resp: response buffer passed to SCM
 *
 * Write HDCP register(s) through SCM.
 */
int qcom_scm_hdcp_req(struct qcom_scm_hdcp_req *req, u32 req_cnt, u32 *resp)
{
	int ret;
	struct qcom_scm_desc desc = {
		.svc = QCOM_SCM_SVC_HDCP,
		.cmd = QCOM_SCM_HDCP_INVOKE,
		.arginfo = QCOM_SCM_ARGS(10),
		.args = {
			req[0].addr,
			req[0].val,
			req[1].addr,
			req[1].val,
			req[2].addr,
			req[2].val,
			req[3].addr,
			req[3].val,
			req[4].addr,
			req[4].val
		},
		.owner = ARM_SMCCC_OWNER_SIP,
	};
	struct qcom_scm_res res;

	if (req_cnt > QCOM_SCM_HDCP_MAX_REQ_CNT)
		return -ERANGE;

	ret = qcom_scm_clk_enable();
	if (ret)
		return ret;

	ret = qcom_scm_call(__scm->dev, &desc, &res);
	*resp = res.result[0];

	qcom_scm_clk_disable();

	return ret;
}
EXPORT_SYMBOL(qcom_scm_hdcp_req);

bool qcom_scm_is_lmh_debug_set_available(void)
{
	return __qcom_scm_is_call_available(__scm->dev, QCOM_SCM_SVC_LMH,
					QCOM_SCM_LMH_DEBUG_SET);
}
EXPORT_SYMBOL(qcom_scm_is_lmh_debug_set_available);

bool qcom_scm_is_lmh_debug_read_buf_size_available(void)
{
	return __qcom_scm_is_call_available(__scm->dev, QCOM_SCM_SVC_LMH,
					QCOM_SCM_LMH_DEBUG_READ_BUF_SIZE);
}
EXPORT_SYMBOL(qcom_scm_is_lmh_debug_read_buf_size_available);

bool qcom_scm_is_lmh_debug_read_buf_available(void)
{
	return __qcom_scm_is_call_available(__scm->dev, QCOM_SCM_SVC_LMH,
					QCOM_SCM_LMH_DEBUG_READ);
}
EXPORT_SYMBOL(qcom_scm_is_lmh_debug_read_buf_available);

bool qcom_scm_is_lmh_debug_get_type_available(void)
{
	return __qcom_scm_is_call_available(__scm->dev, QCOM_SCM_SVC_LMH,
					QCOM_SCM_LMH_DEBUG_GET_TYPE);
}
EXPORT_SYMBOL(qcom_scm_is_lmh_debug_get_type_available);

int qcom_scm_lmh_read_buf_size(int *size)
{
	int ret;
	struct qcom_scm_desc desc = {
		.svc = QCOM_SCM_SVC_LMH,
		.cmd = QCOM_SCM_LMH_DEBUG_READ_BUF_SIZE,
		.owner = ARM_SMCCC_OWNER_SIP
	};
	struct qcom_scm_res res;

	ret = qcom_scm_call(__scm->dev, &desc, &res);

	if (size)
		*size = res.result[0];

	return ret;
}
EXPORT_SYMBOL(qcom_scm_lmh_read_buf_size);

int qcom_scm_lmh_limit_dcvsh(phys_addr_t payload, uint32_t payload_size,
			u64 limit_node, uint32_t node_id, u64 version)
{
	struct qcom_scm_desc desc = {
		.svc = QCOM_SCM_SVC_LMH,
		.cmd = QCOM_SCM_LMH_LIMIT_DCVSH,
		.owner = ARM_SMCCC_OWNER_SIP,
		.args[0] = payload,
		.args[1] = payload_size,
		.args[2] = limit_node,
		.args[3] = node_id,
		.args[4] = version,
		.arginfo = QCOM_SCM_ARGS(5, QCOM_SCM_RO, QCOM_SCM_VAL,
					QCOM_SCM_VAL, QCOM_SCM_VAL,
					QCOM_SCM_VAL),
	};

	return qcom_scm_call(__scm->dev, &desc, NULL);
}
EXPORT_SYMBOL(qcom_scm_lmh_limit_dcvsh);

int qcom_scm_lmh_debug_read(phys_addr_t payload, uint32_t size)
{
	int ret;
	struct qcom_scm_desc desc = {
		.svc = QCOM_SCM_SVC_LMH,
		.cmd = QCOM_SCM_LMH_DEBUG_READ,
		.owner = ARM_SMCCC_OWNER_SIP,
		.args[0] = payload,
		.args[1] = size,
		.arginfo = QCOM_SCM_ARGS(2, QCOM_SCM_RW, QCOM_SCM_VAL),
	};
	struct qcom_scm_res res;

	ret = qcom_scm_call(__scm->dev, &desc, &res);

	return ret ? : res.result[0];
}
EXPORT_SYMBOL(qcom_scm_lmh_debug_read);

int __qcom_scm_lmh_debug_config_write(struct device *dev, u64 cmd_id,
			phys_addr_t payload, int payload_size, uint32_t *buf,
			int buf_size)
{
	struct qcom_scm_desc desc = {
		.svc = QCOM_SCM_SVC_LMH,
		.cmd = cmd_id,
		.owner = ARM_SMCCC_OWNER_SIP,
		.args[0] = payload,
		.args[1] = payload_size,
		.args[2] = buf[0],
		.args[3] = buf[1],
		.args[4] = buf[2],
		.arginfo = QCOM_SCM_ARGS(5, QCOM_SCM_RO, QCOM_SCM_VAL,
					QCOM_SCM_VAL, QCOM_SCM_VAL,
					QCOM_SCM_VAL),
	};

	if (buf_size < 3)
		return -EINVAL;

	return qcom_scm_call(dev, &desc, NULL);
}

int qcom_scm_lmh_debug_set_config_write(phys_addr_t payload, int payload_size,
					uint32_t *buf, int buf_size)
{
	return __qcom_scm_lmh_debug_config_write(__scm->dev,
			QCOM_SCM_LMH_DEBUG_SET, payload, payload_size, buf,
			buf_size);
}
EXPORT_SYMBOL(qcom_scm_lmh_debug_set_config_write);

int qcom_scm_lmh_get_type(phys_addr_t payload, u64 payload_size,
		u64 debug_type, uint32_t get_from, uint32_t *size)
{
	int ret;
	struct qcom_scm_desc desc = {
		.svc = QCOM_SCM_SVC_LMH,
		.cmd = QCOM_SCM_LMH_DEBUG_GET_TYPE,
		.owner = ARM_SMCCC_OWNER_SIP,
		.args[0] = payload,
		.args[1] = payload_size,
		.args[2] = debug_type,
		.args[3] = get_from,
		.arginfo = QCOM_SCM_ARGS(4, QCOM_SCM_RW, QCOM_SCM_VAL,
					QCOM_SCM_VAL, QCOM_SCM_VAL),
	};
	struct qcom_scm_res res;

	ret = qcom_scm_call(__scm->dev, &desc, &res);

	if (size)
		*size = res.result[0];

	return ret;
}
EXPORT_SYMBOL(qcom_scm_lmh_get_type);

int qcom_scm_lmh_fetch_data(u32 node_id, u32 debug_type, uint32_t *peak,
		uint32_t *avg)
{
	int ret;
	struct qcom_scm_desc desc = {
		.svc = QCOM_SCM_SVC_LMH,
		.cmd = QCOM_SCM_LMH_DEBUG_FETCH_DATA,
		.owner = ARM_SMCCC_OWNER_SIP,
		.args[0] = node_id,
		.args[1] = debug_type,
		.arginfo = QCOM_SCM_ARGS(2, QCOM_SCM_VAL, QCOM_SCM_VAL),
	};
	struct qcom_scm_res res;

	ret = __qcom_scm_is_call_available(__scm->dev, QCOM_SCM_SVC_LMH,
					   QCOM_SCM_LMH_DEBUG_FETCH_DATA);
	if (ret <= 0)
		return ret;

	ret = qcom_scm_call(__scm->dev, &desc, &res);

	if (peak)
		*peak = res.result[0];
	if (avg)
		*avg = res.result[1];

	return ret;
}
EXPORT_SYMBOL(qcom_scm_lmh_fetch_data);

int qcom_scm_smmu_change_pgtbl_format(u64 dev_id, int cbndx)
{
	struct qcom_scm_desc desc = {
		.svc = QCOM_SCM_SVC_SMMU_PROGRAM,
		.cmd = QCOM_SCM_SMMU_CHANGE_PGTBL_FORMAT,
		.owner = ARM_SMCCC_OWNER_SIP,
		.args[0] = dev_id,
		.args[1] = cbndx,
		.args[2] = 1,	/* Enable */
		.arginfo = QCOM_SCM_ARGS(3, QCOM_SCM_VAL, QCOM_SCM_VAL,
					QCOM_SCM_VAL),
	};

	return qcom_scm_call(__scm->dev, &desc, NULL);
}
EXPORT_SYMBOL(qcom_scm_smmu_change_pgtbl_format);

int qcom_scm_qsmmu500_wait_safe_toggle(bool en)
{
	struct qcom_scm_desc desc = {
		.svc = QCOM_SCM_SVC_SMMU_PROGRAM,
		.cmd = QCOM_SCM_SMMU_CONFIG_ERRATA1,
		.arginfo = QCOM_SCM_ARGS(2),
		.args[0] = QCOM_SCM_SMMU_CONFIG_ERRATA1_CLIENT_ALL,
		.args[1] = en,
		.owner = ARM_SMCCC_OWNER_SIP,
	};

	return qcom_scm_call_atomic(__scm->dev, &desc, NULL);
}
EXPORT_SYMBOL(qcom_scm_qsmmu500_wait_safe_toggle);

int qcom_scm_smmu_notify_secure_lut(u64 dev_id, bool secure)
{
	struct qcom_scm_desc desc = {
		.svc = QCOM_SCM_SVC_SMMU_PROGRAM,
		.cmd = QCOM_SCM_SMMU_SECURE_LUT,
		.owner = ARM_SMCCC_OWNER_SIP,
		.args[0] = dev_id,
		.args[1] = secure,
		.arginfo = QCOM_SCM_ARGS(2),
	};

	return qcom_scm_call(__scm->dev, &desc, NULL);
}
EXPORT_SYMBOL(qcom_scm_smmu_notify_secure_lut);

int qcom_scm_qdss_invoke(phys_addr_t paddr, size_t size, u64 *out)
{
	int ret;
	struct qcom_scm_desc desc = {
		.svc = QCOM_SCM_SVC_QDSS,
		.cmd = QCOM_SCM_QDSS_INVOKE,
		.owner = ARM_SMCCC_OWNER_SIP,
		.args[0] = paddr,
		.args[1] = size,
		.arginfo = QCOM_SCM_ARGS(2, QCOM_SCM_RO, QCOM_SCM_VAL),
	};
	struct qcom_scm_res res;

	ret = qcom_scm_call(__scm->dev, &desc, &res);

	if (out)
		*out = res.result[1];

	return ret ? : res.result[0];
}
EXPORT_SYMBOL(qcom_scm_qdss_invoke);

int qcom_scm_camera_protect_all(uint32_t protect, uint32_t param)
{
	struct qcom_scm_desc desc = {
		.svc = QCOM_SCM_SVC_CAMERA,
		.cmd = QCOM_SCM_CAMERA_PROTECT_ALL,
		.owner = ARM_SMCCC_OWNER_SIP,
		.args[0] = protect,
		.args[1] = param,
		.arginfo = QCOM_SCM_ARGS(2, QCOM_SCM_VAL, QCOM_SCM_VAL),
	};

	return qcom_scm_call(__scm->dev, &desc, NULL);
}
EXPORT_SYMBOL(qcom_scm_camera_protect_all);

int qcom_scm_camera_protect_phy_lanes(bool protect, u64 regmask)
{
	struct qcom_scm_desc desc = {
		.svc = QCOM_SCM_SVC_CAMERA,
		.cmd = QCOM_SCM_CAMERA_PROTECT_PHY_LANES,
		.owner = ARM_SMCCC_OWNER_SIP,
		.args[0] = protect,
		.args[1] = regmask,
		.arginfo = QCOM_SCM_ARGS(2),
	};

	return qcom_scm_call(__scm->dev, &desc, NULL);
}
EXPORT_SYMBOL(qcom_scm_camera_protect_phy_lanes);

int qcom_scm_tsens_reinit(int *tsens_ret)
{
	unsigned int ret;
	struct qcom_scm_desc desc = {
		.svc = QCOM_SCM_SVC_TSENS,
		.cmd = QCOM_SCM_TSENS_INIT_ID,
	};
	struct qcom_scm_res res;

	ret = qcom_scm_call(__scm->dev, &desc, &res);
	if (tsens_ret)
		*tsens_ret = res.result[0];

	return ret;
}
EXPORT_SYMBOL(qcom_scm_tsens_reinit);

static int qcom_scm_reboot(struct device *dev)
{
	struct qcom_scm_desc desc = {
		.svc = QCOM_SCM_SVC_OEM_POWER,
		.cmd = QCOM_SCM_OEM_POWER_REBOOT,
		.owner = ARM_SMCCC_OWNER_OEM,
	};

	return qcom_scm_call_atomic(dev, &desc, NULL);
}

int qcom_scm_ice_restore_cfg(void)
{
	struct qcom_scm_desc desc = {
		.svc = QCOM_SCM_SVC_KEYSTORE,
		.cmd = QCOM_SCM_ICE_RESTORE_KEY_ID,
		.owner = ARM_SMCCC_OWNER_TRUSTED_OS
	};

	return qcom_scm_call(__scm->dev, &desc, NULL);
}
EXPORT_SYMBOL(qcom_scm_ice_restore_cfg);

int qcom_scm_get_tz_log_feat_id(u64 *version)
{
	return __qcom_scm_get_feat_version(__scm->dev, QCOM_SCM_FEAT_LOG_ID,
					   version);
}
EXPORT_SYMBOL(qcom_scm_get_tz_log_feat_id);

int qcom_scm_get_tz_feat_id_version(u64 feat_id, u64 *version)
{
	return __qcom_scm_get_feat_version(__scm->dev, feat_id,
					   version);
}
EXPORT_SYMBOL(qcom_scm_get_tz_feat_id_version);

int qcom_scm_register_qsee_log_buf(phys_addr_t buf, size_t len)
{
	int ret;
	struct qcom_scm_desc desc = {
		.svc = QCOM_SCM_SVC_QSEELOG,
		.cmd = QCOM_SCM_QSEELOG_REGISTER,
		.owner = ARM_SMCCC_OWNER_TRUSTED_OS,
		.args[0] = buf,
		.args[1] = len,
		.arginfo = QCOM_SCM_ARGS(2, QCOM_SCM_RW),
	};
	struct qcom_scm_res res;

	ret = qcom_scm_call(__scm->dev, &desc, &res);

	return ret ? : res.result[0];
}
EXPORT_SYMBOL(qcom_scm_register_qsee_log_buf);

int qcom_scm_query_encrypted_log_feature(u64 *enabled)
{
	int ret;
	struct qcom_scm_desc desc = {
		.svc = QCOM_SCM_SVC_QSEELOG,
		.cmd = QCOM_SCM_QUERY_ENCR_LOG_FEAT_ID,
		.owner = ARM_SMCCC_OWNER_TRUSTED_OS
	};
	struct qcom_scm_res res;

	ret = qcom_scm_call(__scm->dev, &desc, &res);
	if (enabled)
		*enabled = res.result[0];

	return ret;
}
EXPORT_SYMBOL(qcom_scm_query_encrypted_log_feature);

int qcom_scm_request_encrypted_log(phys_addr_t buf, size_t len,
						uint32_t log_id)
{
	int ret;
	struct qcom_scm_desc desc = {
		.svc = QCOM_SCM_SVC_QSEELOG,
		.cmd = QCOM_SCM_REQUEST_ENCR_LOG_ID,
		.owner = ARM_SMCCC_OWNER_TRUSTED_OS,
		.args[0] = buf,
		.args[1] = len,
		.args[2] = log_id,
		.arginfo = QCOM_SCM_ARGS(3, QCOM_SCM_RW),
	};
	struct qcom_scm_res res;

	ret = qcom_scm_call(__scm->dev, &desc, &res);

	return ret ? : res.result[0];
}
EXPORT_SYMBOL(qcom_scm_request_encrypted_log);

int qcom_scm_invoke_smc(phys_addr_t in_buf, size_t in_buf_size,
		phys_addr_t out_buf, size_t out_buf_size, int32_t *result,
		u64 *response_type, unsigned int *data)
{
	int ret;
	struct qcom_scm_desc desc = {
		.svc = QCOM_SCM_SVC_SMCINVOKE,
		.cmd = QCOM_SCM_SMCINVOKE_INVOKE,
		.owner = ARM_SMCCC_OWNER_TRUSTED_OS,
		.args[0] = in_buf,
		.args[1] = in_buf_size,
		.args[2] = out_buf,
		.args[3] = out_buf_size,
		.arginfo = QCOM_SCM_ARGS(4, QCOM_SCM_RW, QCOM_SCM_VAL,
					QCOM_SCM_RW, QCOM_SCM_VAL),
	};
	struct qcom_scm_res res;

	ret = qcom_scm_call(__scm->dev, &desc, &res);

	if (result)
		*result = res.result[1];

	if (response_type)
		*response_type = res.result[0];

	if (data)
		*data = res.result[2];

	return ret;
}
EXPORT_SYMBOL(qcom_scm_invoke_smc);

int qcom_scm_invoke_callback_response(phys_addr_t out_buf,
	size_t out_buf_size, int32_t *result, u64 *response_type,
	unsigned int *data)
{
	int ret;
	struct qcom_scm_desc desc = {
		.svc = QCOM_SCM_SVC_SMCINVOKE,
		.cmd = QCOM_SCM_SMCINVOKE_CB_RSP,
		.owner = ARM_SMCCC_OWNER_TRUSTED_OS,
		.args[0] = out_buf,
		.args[1] = out_buf_size,
		.arginfo = QCOM_SCM_ARGS(2, QCOM_SCM_RW, QCOM_SCM_VAL),
	};
	struct qcom_scm_res res;

	ret = qcom_scm_call(__scm->dev, &desc, &res);

	if (result)
		*result = res.result[1];

	if (response_type)
		*response_type = res.result[0];

	if (data)
		*data = res.result[2];

	return ret;
}


static int qcom_scm_find_dload_address(struct device *dev, u64 *addr)
{
	struct device_node *tcsr;
	struct device_node *np = dev->of_node;
	struct resource res;
	u32 offset;
	int ret;

	tcsr = of_parse_phandle(np, "qcom,dload-mode", 0);
	if (!tcsr)
		return 0;

	ret = of_address_to_resource(tcsr, 0, &res);
	of_node_put(tcsr);
	if (ret)
		return ret;

	ret = of_property_read_u32_index(np, "qcom,dload-mode", 1, &offset);
	if (ret < 0)
		return ret;

	*addr = res.start + offset;

	return 0;
}

/**
 * qcom_scm_is_available() - Checks if SCM is available
 */
bool qcom_scm_is_available(void)
{
	return !!__scm;
}
EXPORT_SYMBOL(qcom_scm_is_available);

static int qcom_scm_do_restart(struct notifier_block *this, unsigned long event,
			      void *ptr)
{
	struct qcom_scm *scm = container_of(this, struct qcom_scm, restart_nb);

	if (reboot_mode == REBOOT_WARM)
		qcom_scm_reboot(scm->dev);

	return NOTIFY_OK;
}

static int qcom_scm_probe(struct platform_device *pdev)
{
	struct qcom_scm *scm;
	unsigned long clks;
	int ret;

	scm = devm_kzalloc(&pdev->dev, sizeof(*scm), GFP_KERNEL);
	if (!scm)
		return -ENOMEM;

	ret = qcom_scm_find_dload_address(&pdev->dev, &scm->dload_mode_addr);
	if (ret < 0)
		return ret;

	clks = (unsigned long)of_device_get_match_data(&pdev->dev);

	scm->core_clk = devm_clk_get(&pdev->dev, "core");
	if (IS_ERR(scm->core_clk)) {
		if (PTR_ERR(scm->core_clk) == -EPROBE_DEFER)
			return PTR_ERR(scm->core_clk);

		if (clks & SCM_HAS_CORE_CLK) {
			dev_err(&pdev->dev, "failed to acquire core clk\n");
			return PTR_ERR(scm->core_clk);
		}

		scm->core_clk = NULL;
	}

	scm->iface_clk = devm_clk_get(&pdev->dev, "iface");
	if (IS_ERR(scm->iface_clk)) {
		if (PTR_ERR(scm->iface_clk) == -EPROBE_DEFER)
			return PTR_ERR(scm->iface_clk);

		if (clks & SCM_HAS_IFACE_CLK) {
			dev_err(&pdev->dev, "failed to acquire iface clk\n");
			return PTR_ERR(scm->iface_clk);
		}

		scm->iface_clk = NULL;
	}

	scm->bus_clk = devm_clk_get(&pdev->dev, "bus");
	if (IS_ERR(scm->bus_clk)) {
		if (PTR_ERR(scm->bus_clk) == -EPROBE_DEFER)
			return PTR_ERR(scm->bus_clk);

		if (clks & SCM_HAS_BUS_CLK) {
			dev_err(&pdev->dev, "failed to acquire bus clk\n");
			return PTR_ERR(scm->bus_clk);
		}

		scm->bus_clk = NULL;
	}

	scm->reset.ops = &qcom_scm_pas_reset_ops;
	scm->reset.nr_resets = 1;
	scm->reset.of_node = pdev->dev.of_node;
	ret = devm_reset_controller_register(&pdev->dev, &scm->reset);
	if (ret)
		return ret;

	/* vote for max clk rate for highest performance */
	ret = clk_set_rate(scm->core_clk, INT_MAX);
	if (ret)
		return ret;

	ret = dma_set_mask(&pdev->dev, DMA_BIT_MASK(64));
	if (ret)
		return ret;

	__scm = scm;
	__scm->dev = &pdev->dev;

	__query_convention();

	scm->restart_nb.notifier_call = qcom_scm_do_restart;
	scm->restart_nb.priority = 130;
	register_restart_handler(&scm->restart_nb);

	/*
	 * If requested enable "download mode", from this point on warmboot
	 * will cause the the boot stages to enter download mode, unless
	 * disabled below by a clean shutdown/reboot.
	 */
	if (download_mode)
		qcom_scm_set_download_mode(QCOM_DOWNLOAD_FULLDUMP, 0);

	return 0;
}

static void qcom_scm_shutdown(struct platform_device *pdev)
{
	qcom_scm_disable_sdi();
	qcom_scm_halt_spmi_pmic_arbiter();
	/* Clean shutdown, disable download mode to allow normal restart */
	if (download_mode)
		qcom_scm_set_download_mode(QCOM_DOWNLOAD_NODUMP, 0);
}

static const struct of_device_id qcom_scm_dt_match[] = {
	{ .compatible = "qcom,scm-apq8064",
	  /* FIXME: This should have .data = (void *) SCM_HAS_CORE_CLK */
	},
	{ .compatible = "qcom,scm-apq8084", .data = (void *)(SCM_HAS_CORE_CLK |
							     SCM_HAS_IFACE_CLK |
							     SCM_HAS_BUS_CLK)
	},
	{ .compatible = "qcom,scm-ipq4019" },
	{ .compatible = "qcom,scm-msm8660", .data = (void *) SCM_HAS_CORE_CLK },
	{ .compatible = "qcom,scm-msm8960", .data = (void *) SCM_HAS_CORE_CLK },
	{ .compatible = "qcom,scm-msm8916", .data = (void *)(SCM_HAS_CORE_CLK |
							     SCM_HAS_IFACE_CLK |
							     SCM_HAS_BUS_CLK)
	},
	{ .compatible = "qcom,scm-msm8974", .data = (void *)(SCM_HAS_CORE_CLK |
							     SCM_HAS_IFACE_CLK |
							     SCM_HAS_BUS_CLK)
	},
	{ .compatible = "qcom,scm-msm8994" },
	{ .compatible = "qcom,scm-msm8996" },
	{ .compatible = "qcom,scm" },
	{}
};

static struct platform_driver qcom_scm_driver = {
	.driver = {
		.name	= "qcom_scm",
		.of_match_table = qcom_scm_dt_match,
	},
	.probe = qcom_scm_probe,
	.shutdown = qcom_scm_shutdown,
};

static int __init qcom_scm_init(void)
{
	int ret;

	ret = platform_driver_register(&qcom_scm_driver);
	if (ret)
		return ret;

	return qtee_shmbridge_driver_init();
}
subsys_initcall(qcom_scm_init);

#if IS_MODULE(CONFIG_QCOM_SCM)
static void __exit qcom_scm_exit(void)
{
	platform_driver_unregister(&qcom_scm_driver);
	qtee_shmbridge_driver_exit();
}
module_exit(qcom_scm_exit);
#endif

MODULE_DESCRIPTION("Qualcomm Technologies, Inc. SCM driver");
MODULE_LICENSE("GPL v2");<|MERGE_RESOLUTION|>--- conflicted
+++ resolved
@@ -1023,15 +1023,6 @@
 }
 EXPORT_SYMBOL(qcom_scm_iommu_secure_ptbl_init);
 
-<<<<<<< HEAD
-int qcom_scm_mem_protect_video(u32 cp_start, u32 cp_size,
-			       u32 cp_nonpixel_start, u32 cp_nonpixel_size)
-{
-	struct qcom_scm_desc desc = {
-		.svc = QCOM_SCM_SVC_MP,
-		.cmd = QCOM_SCM_MP_MEM_PROTECT_VIDEO,
-		.owner = ARM_SMCCC_OWNER_SIP,
-=======
 int qcom_scm_mem_protect_video_var(u32 cp_start, u32 cp_size,
 				   u32 cp_nonpixel_start,
 				   u32 cp_nonpixel_size)
@@ -1042,18 +1033,19 @@
 		.cmd = QCOM_SCM_MP_VIDEO_VAR,
 		.arginfo = QCOM_SCM_ARGS(4, QCOM_SCM_VAL, QCOM_SCM_VAL,
 					 QCOM_SCM_VAL, QCOM_SCM_VAL),
->>>>>>> 561eb836
 		.args[0] = cp_start,
 		.args[1] = cp_size,
 		.args[2] = cp_nonpixel_start,
 		.args[3] = cp_nonpixel_size,
-<<<<<<< HEAD
-		.arginfo = QCOM_SCM_ARGS(4),
-	};
-
-	return qcom_scm_call(__scm->dev, &desc, NULL);
-}
-EXPORT_SYMBOL(qcom_scm_mem_protect_video);
+		.owner = ARM_SMCCC_OWNER_SIP,
+	};
+	struct qcom_scm_res res;
+
+	ret = qcom_scm_call(__scm->dev, &desc, &res);
+
+	return ret ? : res.result[0];
+}
+EXPORT_SYMBOL(qcom_scm_mem_protect_video_var);
 
 int qcom_scm_mem_protect_region_id(phys_addr_t paddr, size_t size)
 {
@@ -1137,9 +1129,6 @@
 		.args[3] = total_len,
 		.args[4] = QCOM_SCM_IOMMU_TLBINVAL_FLAG,
 		.arginfo = QCOM_SCM_ARGS(5),
-=======
-		.owner = ARM_SMCCC_OWNER_SIP,
->>>>>>> 561eb836
 	};
 	struct qcom_scm_res res;
 
@@ -1147,11 +1136,7 @@
 
 	return ret ? : res.result[0];
 }
-<<<<<<< HEAD
 EXPORT_SYMBOL(qcom_scm_iommu_secure_unmap);
-=======
-EXPORT_SYMBOL(qcom_scm_mem_protect_video_var);
->>>>>>> 561eb836
 
 static int __qcom_scm_assign_mem(struct device *dev, phys_addr_t mem_region,
 				 size_t mem_sz, phys_addr_t src, size_t src_sz,
