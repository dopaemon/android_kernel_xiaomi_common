--- conflicted
+++ resolved
@@ -85,13 +85,7 @@
 
 	buffer->priv_virt = pages;
 	buffer->sg_table = table;
-<<<<<<< HEAD
-
-	ion_buffer_prep_noncached(buffer);
-
-=======
 	ion_prepare_sgl_for_force_dma_sync(buffer->sg_table);
->>>>>>> 69e489fe
 	return 0;
 
 free_mem:
