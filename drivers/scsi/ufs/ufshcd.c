--- conflicted
+++ resolved
@@ -4031,14 +4031,10 @@
 	hba->uic_async_done = NULL;
 	if (reenable_intr)
 		ufshcd_enable_intr(hba, UIC_COMMAND_COMPL);
-<<<<<<< HEAD
-	if (ret) {
+	if (ret && !hba->pm_op_in_progress) {
 		dev_err(hba->dev,
 			"%s: Changing link power status failed (%d). Scheduling error handler\n",
 			__func__, ret);
-=======
-	if (ret && !hba->pm_op_in_progress) {
->>>>>>> c6a3b81c
 		ufshcd_set_link_broken(hba);
 		ufshcd_schedule_eh_work(hba);
 	}
