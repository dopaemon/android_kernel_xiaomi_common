--- conflicted
+++ resolved
@@ -6993,7 +6993,6 @@
 		hba->desc_size.hlth_desc = QUERY_DESC_HEALTH_DEF_SIZE;
 }
 
-<<<<<<< HEAD
 static int ufshcd_device_geo_params_init(struct ufs_hba *hba)
 {
 	int err;
@@ -7025,8 +7024,6 @@
 	return err;
 }
 
-=======
->>>>>>> 0070b55b
 static struct ufs_ref_clk ufs_ref_clk_freqs[] = {
 	{19200000, REF_CLK_FREQ_19_2_MHZ},
 	{26000000, REF_CLK_FREQ_26_MHZ},
@@ -7203,10 +7200,7 @@
 	/* UniPro link is active now */
 	ufshcd_set_link_active(hba);
 
-<<<<<<< HEAD
 	/* Verify device initialization by sending NOP OUT UPIU */
-=======
->>>>>>> 0070b55b
 	ret = ufshcd_verify_dev_init(hba);
 	if (ret)
 		goto out;
@@ -7216,7 +7210,6 @@
 	if (ret)
 		goto out;
 
-<<<<<<< HEAD
 	/*
 	 * Initialize UFS device parameters used by driver, these
 	 * parameters are associated with UFS descriptors.
@@ -7227,19 +7220,6 @@
 			goto out;
 	}
 
-=======
-	/* Init check for device descriptor sizes */
-	ufshcd_init_desc_sizes(hba);
-
-	ret = ufs_get_device_desc(hba);
-	if (ret) {
-		dev_err(hba->dev, "%s: Failed getting device info. err = %d\n",
-			__func__, ret);
-		goto out;
-	}
-
-	ufs_fixup_device_setup(hba);
->>>>>>> 0070b55b
 	ufshcd_tune_unipro_params(hba);
 
 	/* UFS device is also active now */
@@ -7277,50 +7257,6 @@
 
 	/* Enable Auto-Hibernate if configured */
 	ufshcd_auto_hibern8_enable(hba);
-<<<<<<< HEAD
-=======
-
-	/*
-	 * If we are in error handling context or in power management callbacks
-	 * context, no need to scan the host
-	 */
-	if (!ufshcd_eh_in_progress(hba) && !hba->pm_op_in_progress) {
-		bool flag;
-
-		/* clear any previous UFS device information */
-		memset(&hba->dev_info, 0, sizeof(hba->dev_info));
-
-		ufshcd_get_ref_clk_gating_wait(hba);
-
-		if (!ufshcd_query_flag_retry(hba, UPIU_QUERY_OPCODE_READ_FLAG,
-				QUERY_FLAG_IDN_PWR_ON_WPE, &flag))
-			hba->dev_info.f_power_on_wp_en = flag;
-
-		/* Add required well known logical units to scsi mid layer */
-		ret = ufshcd_scsi_add_wlus(hba);
-		if (ret)
-			goto out;
-
-		/* Initialize devfreq after UFS device is detected */
-		if (ufshcd_is_clkscaling_supported(hba)) {
-			memcpy(&hba->clk_scaling.saved_pwr_info.info,
-				&hba->pwr_info,
-				sizeof(struct ufs_pa_layer_attr));
-			hba->clk_scaling.saved_pwr_info.is_valid = true;
-			if (!hba->devfreq) {
-				ret = ufshcd_devfreq_init(hba);
-				if (ret)
-					goto out;
-			}
-			hba->clk_scaling.is_allowed = true;
-		}
-
-		ufs_bsg_probe(hba);
-
-		scsi_scan_host(hba->host);
-		pm_runtime_put_sync(hba->dev);
-	}
->>>>>>> 0070b55b
 
 out:
 
