--- conflicted
+++ resolved
@@ -149,17 +149,9 @@
 	QUERY_FLAG_IDN_BUSY_RTC				= 0x09,
 	QUERY_FLAG_IDN_RESERVED3			= 0x0A,
 	QUERY_FLAG_IDN_PERMANENTLY_DISABLE_FW_UPDATE	= 0x0B,
-<<<<<<< HEAD
-#if defined(CONFIG_SCSI_UFSHCD_QTI)
 	QUERY_FLAG_IDN_WB_EN                            = 0x0E,
 	QUERY_FLAG_IDN_WB_BUFF_FLUSH_EN                 = 0x0F,
 	QUERY_FLAG_IDN_WB_BUFF_FLUSH_DURING_HIBERN8     = 0x10,
-#endif
-=======
-	QUERY_FLAG_IDN_WB_EN                            = 0x0E,
-	QUERY_FLAG_IDN_WB_BUFF_FLUSH_EN                 = 0x0F,
-	QUERY_FLAG_IDN_WB_BUFF_FLUSH_DURING_HIBERN8     = 0x10,
->>>>>>> 997107c6
 };
 
 /* Attribute idn for Query requests */
@@ -188,18 +180,10 @@
 	QUERY_ATTR_IDN_PSA_STATE		= 0x15,
 	QUERY_ATTR_IDN_PSA_DATA_SIZE		= 0x16,
 	QUERY_ATTR_IDN_REF_CLK_GATING_WAIT_TIME	= 0x17,
-<<<<<<< HEAD
-#if defined(CONFIG_SCSI_UFSHCD_QTI)
-=======
->>>>>>> 997107c6
 	QUERY_ATTR_IDN_WB_FLUSH_STATUS	        = 0x1C,
 	QUERY_ATTR_IDN_AVAIL_WB_BUFF_SIZE       = 0x1D,
 	QUERY_ATTR_IDN_WB_BUFF_LIFE_TIME_EST    = 0x1E,
 	QUERY_ATTR_IDN_CURR_WB_BUFF_SIZE        = 0x1F,
-<<<<<<< HEAD
-#endif
-=======
->>>>>>> 997107c6
 };
 
 /* Descriptor idn for Query requests */
@@ -223,23 +207,9 @@
 };
 
 enum ufs_desc_def_size {
-<<<<<<< HEAD
-#if defined(CONFIG_SCSI_UFSHCD_QTI)
-	QUERY_DESC_DEVICE_DEF_SIZE		= 0x59,
-#else
-	QUERY_DESC_DEVICE_DEF_SIZE		 = 0x40,
-#endif
-	QUERY_DESC_CONFIGURATION_DEF_SIZE	= 0x90,
-#if defined(CONFIG_SCSI_UFSHCD_QTI)
-	QUERY_DESC_UNIT_DEF_SIZE		= 0x2D,
-#else
-	QUERY_DESC_UNIT_DEF_SIZE                = 0x23,
-#endif
-=======
 	QUERY_DESC_DEVICE_DEF_SIZE		= 0x59,
 	QUERY_DESC_CONFIGURATION_DEF_SIZE	= 0x90,
 	QUERY_DESC_UNIT_DEF_SIZE		= 0x2D,
->>>>>>> 997107c6
 	QUERY_DESC_INTERCONNECT_DEF_SIZE	= 0x06,
 	QUERY_DESC_GEOMETRY_DEF_SIZE		= 0x48,
 	QUERY_DESC_POWER_DEF_SIZE		= 0x62,
@@ -265,13 +235,7 @@
 	UNIT_DESC_PARAM_PHY_MEM_RSRC_CNT	= 0x18,
 	UNIT_DESC_PARAM_CTX_CAPABILITIES	= 0x20,
 	UNIT_DESC_PARAM_LARGE_UNIT_SIZE_M1	= 0x22,
-<<<<<<< HEAD
-#if defined(CONFIG_SCSI_UFSHCD_QTI)
 	UNIT_DESC_PARAM_WB_BUF_ALLOC_UNITS	= 0x29,
-#endif
-=======
-	UNIT_DESC_PARAM_WB_BUF_ALLOC_UNITS	= 0x29,
->>>>>>> 997107c6
 };
 
 /* Device descriptor parameters offsets in bytes*/
@@ -311,18 +275,10 @@
 	DEVICE_DESC_PARAM_PSA_MAX_DATA		= 0x25,
 	DEVICE_DESC_PARAM_PSA_TMT		= 0x29,
 	DEVICE_DESC_PARAM_PRDCT_REV		= 0x2A,
-<<<<<<< HEAD
-#if defined(CONFIG_SCSI_UFSHCD_QTI)
-=======
->>>>>>> 997107c6
 	DEVICE_DESC_PARAM_EXT_UFS_FEATURE_SUP	= 0x4F,
 	DEVICE_DESC_PARAM_WB_PRESRV_USRSPC_EN	= 0x53,
 	DEVICE_DESC_PARAM_WB_TYPE		= 0x54,
 	DEVICE_DESC_PARAM_WB_SHARED_ALLOC_UNITS = 0x55,
-<<<<<<< HEAD
-#endif
-=======
->>>>>>> 997107c6
 };
 
 /* Interconnect descriptor parameters offsets in bytes*/
@@ -367,19 +323,11 @@
 	GEOMETRY_DESC_PARAM_ENM4_MAX_NUM_UNITS	= 0x3E,
 	GEOMETRY_DESC_PARAM_ENM4_CAP_ADJ_FCTR	= 0x42,
 	GEOMETRY_DESC_PARAM_OPT_LOG_BLK_SIZE	= 0x44,
-<<<<<<< HEAD
-#if defined(CONFIG_SCSI_UFSHCD_QTI)
-=======
->>>>>>> 997107c6
 	GEOMETRY_DESC_PARAM_WB_MAX_ALLOC_UNITS	= 0x4F,
 	GEOMETRY_DESC_PARAM_WB_MAX_WB_LUNS	= 0x53,
 	GEOMETRY_DESC_PARAM_WB_BUFF_CAP_ADJ	= 0x54,
 	GEOMETRY_DESC_PARAM_WB_SUP_RED_TYPE	= 0x55,
 	GEOMETRY_DESC_PARAM_WB_SUP_WB_TYPE	= 0x56,
-<<<<<<< HEAD
-#endif
-=======
->>>>>>> 997107c6
 };
 
 /* Health descriptor parameters offsets in bytes*/
@@ -417,18 +365,10 @@
 	UFSHCD_AMP		= 3,
 };
 
-<<<<<<< HEAD
-#if defined(CONFIG_SCSI_UFSHCD_QTI)
-=======
->>>>>>> 997107c6
 /* Possible values for dExtendedUFSFeaturesSupport */
 enum {
 	UFS_DEV_WRITE_BOOSTER_SUP	= BIT(8),
 };
-<<<<<<< HEAD
-#endif
-=======
->>>>>>> 997107c6
 
 #define POWER_DESC_MAX_SIZE			0x62
 #define POWER_DESC_MAX_ACTV_ICC_LVLS		16
@@ -547,16 +487,7 @@
 	UFS_POWERDOWN_PWR_MODE	= 3,
 };
 
-<<<<<<< HEAD
-#if defined(CONFIG_SCSI_UFSHCD_QTI)
-enum ufs_dev_wb_buf_avail_size {
-	UFS_WB_10_PERCENT_BUF_REMAIN = 0x1,
-	UFS_WB_40_PERCENT_BUF_REMAIN = 0x4,
-};
-#endif
-=======
 #define UFS_WB_BUF_REMAIN_PERCENT(val) ((val) / 10)
->>>>>>> 997107c6
 
 /**
  * struct utp_cmd_rsp - Response UPIU structure
@@ -657,38 +588,25 @@
 	bool f_power_on_wp_en;
 	/* Keeps information if any of the LU is power on write protected */
 	bool is_lu_power_on_wp;
-<<<<<<< HEAD
 #ifdef CONFIG_SCSI_UFSHCD_QTI
 	u8 b_device_sub_class;
 	u8 i_product_name;
 	/* is Unit Attention Condition cleared on UFS Device LUN? */
 	unsigned is_ufs_dev_wlun_ua_cleared:1;
 #endif
-=======
 	/* Maximum number of general LU supported by the UFS device */
 	u8 max_lu_supported;
 	u8 wb_dedicated_lu;
->>>>>>> 997107c6
 	u16 wmanufacturerid;
 	/*UFS device Product Name */
 	u8 *model;
 	u16 wspecversion;
 	u32 clk_gating_wait_us;
-<<<<<<< HEAD
-#if defined(CONFIG_SCSI_UFSHCD_QTI)
-	u32 d_ext_ufs_feature_sup;
-	u8 b_wb_buffer_type;
-	u32 d_wb_alloc_units;
-	bool keep_vcc_on;
-	u8 b_presrv_uspc_en;
-#endif
-=======
 	u32 d_ext_ufs_feature_sup;
 	u8 b_wb_buffer_type;
 	u32 d_wb_alloc_units;
 	bool b_rpm_dev_flush_capable;
 	u8 b_presrv_uspc_en;
->>>>>>> 997107c6
 };
 
 /**
