/*
 * Universal Flash Storage Host controller driver
 *
 * This code is based on drivers/scsi/ufs/ufs.h
 * Copyright (C) 2011-2013 Samsung India Software Operations
 *
 * Authors:
 *	Santosh Yaraganavi <santosh.sy@samsung.com>
 *	Vinayak Holikatti <h.vinayak@samsung.com>
 *
 * This program is free software; you can redistribute it and/or
 * modify it under the terms of the GNU General Public License
 * as published by the Free Software Foundation; either version 2
 * of the License, or (at your option) any later version.
 * See the COPYING file in the top-level directory or visit
 * <http://www.gnu.org/licenses/gpl-2.0.html>
 *
 * This program is distributed in the hope that it will be useful,
 * but WITHOUT ANY WARRANTY; without even the implied warranty of
 * MERCHANTABILITY or FITNESS FOR A PARTICULAR PURPOSE.  See the
 * GNU General Public License for more details.
 *
 * This program is provided "AS IS" and "WITH ALL FAULTS" and
 * without warranty of any kind. You are solely responsible for
 * determining the appropriateness of using and distributing
 * the program and assume all risks associated with your exercise
 * of rights with respect to the program, including but not limited
 * to infringement of third party rights, the risks and costs of
 * program errors, damage to or loss of data, programs or equipment,
 * and unavailability or interruption of operations. Under no
 * circumstances will the contributor of this Program be liable for
 * any damages of any kind arising from your use or distribution of
 * this program.
 */

#ifndef _UFS_H
#define _UFS_H

#include <linux/mutex.h>
#include <linux/types.h>
#include <uapi/scsi/scsi_bsg_ufs.h>

#ifdef CONFIG_SCSI_UFSHCD_QTI
#define MAX_QUERY_IDN		0x12
#define MAX_CDB_SIZE		16
#endif

#define GENERAL_UPIU_REQUEST_SIZE (sizeof(struct utp_upiu_req))
#define QUERY_DESC_MAX_SIZE       255
#define QUERY_DESC_MIN_SIZE       2
#define QUERY_DESC_HDR_SIZE       2
#define QUERY_OSF_SIZE            (GENERAL_UPIU_REQUEST_SIZE - \
					(sizeof(struct utp_upiu_header)))
#define UFS_SENSE_SIZE	18

#define UPIU_HEADER_DWORD(byte3, byte2, byte1, byte0)\
			cpu_to_be32((byte3 << 24) | (byte2 << 16) |\
			 (byte1 << 8) | (byte0))
/*
 * UFS device may have standard LUs and LUN id could be from 0x00 to
 * 0x7F. Standard LUs use "Peripheral Device Addressing Format".
 * UFS device may also have the Well Known LUs (also referred as W-LU)
 * which again could be from 0x00 to 0x7F. For W-LUs, device only use
 * the "Extended Addressing Format" which means the W-LUNs would be
 * from 0xc100 (SCSI_W_LUN_BASE) onwards.
 * This means max. LUN number reported from UFS device could be 0xC17F.
 */
#define UFS_UPIU_MAX_UNIT_NUM_ID	0x7F
#define UFS_MAX_LUNS		(SCSI_W_LUN_BASE + UFS_UPIU_MAX_UNIT_NUM_ID)
#define UFS_UPIU_WLUN_ID	(1 << 7)
#define UFS_UPIU_MAX_GENERAL_LUN	8

/* Well known logical unit id in LUN field of UPIU */
enum {
	UFS_UPIU_REPORT_LUNS_WLUN	= 0x81,
	UFS_UPIU_UFS_DEVICE_WLUN	= 0xD0,
	UFS_UPIU_BOOT_WLUN		= 0xB0,
	UFS_UPIU_RPMB_WLUN		= 0xC4,
};

/*
 * UFS Protocol Information Unit related definitions
 */

/* Task management functions */
enum {
	UFS_ABORT_TASK		= 0x01,
	UFS_ABORT_TASK_SET	= 0x02,
	UFS_CLEAR_TASK_SET	= 0x04,
	UFS_LOGICAL_RESET	= 0x08,
	UFS_QUERY_TASK		= 0x80,
	UFS_QUERY_TASK_SET	= 0x81,
};

/* UTP UPIU Transaction Codes Initiator to Target */
enum {
	UPIU_TRANSACTION_NOP_OUT	= 0x00,
	UPIU_TRANSACTION_COMMAND	= 0x01,
	UPIU_TRANSACTION_DATA_OUT	= 0x02,
	UPIU_TRANSACTION_TASK_REQ	= 0x04,
	UPIU_TRANSACTION_QUERY_REQ	= 0x16,
};

/* UTP UPIU Transaction Codes Target to Initiator */
enum {
	UPIU_TRANSACTION_NOP_IN		= 0x20,
	UPIU_TRANSACTION_RESPONSE	= 0x21,
	UPIU_TRANSACTION_DATA_IN	= 0x22,
	UPIU_TRANSACTION_TASK_RSP	= 0x24,
	UPIU_TRANSACTION_READY_XFER	= 0x31,
	UPIU_TRANSACTION_QUERY_RSP	= 0x36,
	UPIU_TRANSACTION_REJECT_UPIU	= 0x3F,
};

/* UPIU Read/Write flags */
enum {
	UPIU_CMD_FLAGS_NONE	= 0x00,
	UPIU_CMD_FLAGS_WRITE	= 0x20,
	UPIU_CMD_FLAGS_READ	= 0x40,
};

/* UPIU Task Attributes */
enum {
	UPIU_TASK_ATTR_SIMPLE	= 0x00,
	UPIU_TASK_ATTR_ORDERED	= 0x01,
	UPIU_TASK_ATTR_HEADQ	= 0x02,
	UPIU_TASK_ATTR_ACA	= 0x03,
};

/* UPIU Query request function */
enum {
	UPIU_QUERY_FUNC_STANDARD_READ_REQUEST           = 0x01,
	UPIU_QUERY_FUNC_STANDARD_WRITE_REQUEST          = 0x81,
};

/* Flag idn for Query Requests*/
enum flag_idn {
	QUERY_FLAG_IDN_FDEVICEINIT			= 0x01,
	QUERY_FLAG_IDN_PERMANENT_WPE			= 0x02,
	QUERY_FLAG_IDN_PWR_ON_WPE			= 0x03,
	QUERY_FLAG_IDN_BKOPS_EN				= 0x04,
	QUERY_FLAG_IDN_LIFE_SPAN_MODE_ENABLE		= 0x05,
	QUERY_FLAG_IDN_PURGE_ENABLE			= 0x06,
	QUERY_FLAG_IDN_RESERVED2			= 0x07,
	QUERY_FLAG_IDN_FPHYRESOURCEREMOVAL		= 0x08,
	QUERY_FLAG_IDN_BUSY_RTC				= 0x09,
	QUERY_FLAG_IDN_RESERVED3			= 0x0A,
	QUERY_FLAG_IDN_PERMANENTLY_DISABLE_FW_UPDATE	= 0x0B,
};

/* Attribute idn for Query requests */
enum attr_idn {
	QUERY_ATTR_IDN_BOOT_LU_EN		= 0x00,
	QUERY_ATTR_IDN_RESERVED			= 0x01,
	QUERY_ATTR_IDN_POWER_MODE		= 0x02,
	QUERY_ATTR_IDN_ACTIVE_ICC_LVL		= 0x03,
	QUERY_ATTR_IDN_OOO_DATA_EN		= 0x04,
	QUERY_ATTR_IDN_BKOPS_STATUS		= 0x05,
	QUERY_ATTR_IDN_PURGE_STATUS		= 0x06,
	QUERY_ATTR_IDN_MAX_DATA_IN		= 0x07,
	QUERY_ATTR_IDN_MAX_DATA_OUT		= 0x08,
	QUERY_ATTR_IDN_DYN_CAP_NEEDED		= 0x09,
	QUERY_ATTR_IDN_REF_CLK_FREQ		= 0x0A,
	QUERY_ATTR_IDN_CONF_DESC_LOCK		= 0x0B,
	QUERY_ATTR_IDN_MAX_NUM_OF_RTT		= 0x0C,
	QUERY_ATTR_IDN_EE_CONTROL		= 0x0D,
	QUERY_ATTR_IDN_EE_STATUS		= 0x0E,
	QUERY_ATTR_IDN_SECONDS_PASSED		= 0x0F,
	QUERY_ATTR_IDN_CNTX_CONF		= 0x10,
	QUERY_ATTR_IDN_CORR_PRG_BLK_NUM		= 0x11,
	QUERY_ATTR_IDN_RESERVED2		= 0x12,
	QUERY_ATTR_IDN_RESERVED3		= 0x13,
	QUERY_ATTR_IDN_FFU_STATUS		= 0x14,
	QUERY_ATTR_IDN_PSA_STATE		= 0x15,
	QUERY_ATTR_IDN_PSA_DATA_SIZE		= 0x16,
	QUERY_ATTR_IDN_REF_CLK_GATING_WAIT_TIME	= 0x17,
};

/* Descriptor idn for Query requests */
enum desc_idn {
	QUERY_DESC_IDN_DEVICE		= 0x0,
	QUERY_DESC_IDN_CONFIGURATION	= 0x1,
	QUERY_DESC_IDN_UNIT		= 0x2,
	QUERY_DESC_IDN_RFU_0		= 0x3,
	QUERY_DESC_IDN_INTERCONNECT	= 0x4,
	QUERY_DESC_IDN_STRING		= 0x5,
	QUERY_DESC_IDN_RFU_1		= 0x6,
	QUERY_DESC_IDN_GEOMETRY		= 0x7,
	QUERY_DESC_IDN_POWER		= 0x8,
	QUERY_DESC_IDN_HEALTH           = 0x9,
	QUERY_DESC_IDN_MAX,
};

enum desc_header_offset {
	QUERY_DESC_LENGTH_OFFSET	= 0x00,
	QUERY_DESC_DESC_TYPE_OFFSET	= 0x01,
};

enum ufs_desc_def_size {
	QUERY_DESC_DEVICE_DEF_SIZE		= 0x40,
	QUERY_DESC_CONFIGURATION_DEF_SIZE	= 0x90,
	QUERY_DESC_UNIT_DEF_SIZE		= 0x23,
	QUERY_DESC_INTERCONNECT_DEF_SIZE	= 0x06,
	QUERY_DESC_GEOMETRY_DEF_SIZE		= 0x48,
	QUERY_DESC_POWER_DEF_SIZE		= 0x62,
	QUERY_DESC_HEALTH_DEF_SIZE		= 0x25,
};

/* Unit descriptor parameters offsets in bytes*/
enum unit_desc_param {
	UNIT_DESC_PARAM_LEN			= 0x0,
	UNIT_DESC_PARAM_TYPE			= 0x1,
	UNIT_DESC_PARAM_UNIT_INDEX		= 0x2,
	UNIT_DESC_PARAM_LU_ENABLE		= 0x3,
	UNIT_DESC_PARAM_BOOT_LUN_ID		= 0x4,
	UNIT_DESC_PARAM_LU_WR_PROTECT		= 0x5,
	UNIT_DESC_PARAM_LU_Q_DEPTH		= 0x6,
	UNIT_DESC_PARAM_PSA_SENSITIVE		= 0x7,
	UNIT_DESC_PARAM_MEM_TYPE		= 0x8,
	UNIT_DESC_PARAM_DATA_RELIABILITY	= 0x9,
	UNIT_DESC_PARAM_LOGICAL_BLK_SIZE	= 0xA,
	UNIT_DESC_PARAM_LOGICAL_BLK_COUNT	= 0xB,
	UNIT_DESC_PARAM_ERASE_BLK_SIZE		= 0x13,
	UNIT_DESC_PARAM_PROVISIONING_TYPE	= 0x17,
	UNIT_DESC_PARAM_PHY_MEM_RSRC_CNT	= 0x18,
	UNIT_DESC_PARAM_CTX_CAPABILITIES	= 0x20,
	UNIT_DESC_PARAM_LARGE_UNIT_SIZE_M1	= 0x22,
};

/* Device descriptor parameters offsets in bytes*/
enum device_desc_param {
	DEVICE_DESC_PARAM_LEN			= 0x0,
	DEVICE_DESC_PARAM_TYPE			= 0x1,
	DEVICE_DESC_PARAM_DEVICE_TYPE		= 0x2,
	DEVICE_DESC_PARAM_DEVICE_CLASS		= 0x3,
	DEVICE_DESC_PARAM_DEVICE_SUB_CLASS	= 0x4,
	DEVICE_DESC_PARAM_PRTCL			= 0x5,
	DEVICE_DESC_PARAM_NUM_LU		= 0x6,
	DEVICE_DESC_PARAM_NUM_WLU		= 0x7,
	DEVICE_DESC_PARAM_BOOT_ENBL		= 0x8,
	DEVICE_DESC_PARAM_DESC_ACCSS_ENBL	= 0x9,
	DEVICE_DESC_PARAM_INIT_PWR_MODE		= 0xA,
	DEVICE_DESC_PARAM_HIGH_PR_LUN		= 0xB,
	DEVICE_DESC_PARAM_SEC_RMV_TYPE		= 0xC,
	DEVICE_DESC_PARAM_SEC_LU		= 0xD,
	DEVICE_DESC_PARAM_BKOP_TERM_LT		= 0xE,
	DEVICE_DESC_PARAM_ACTVE_ICC_LVL		= 0xF,
	DEVICE_DESC_PARAM_SPEC_VER		= 0x10,
	DEVICE_DESC_PARAM_MANF_DATE		= 0x12,
	DEVICE_DESC_PARAM_MANF_NAME		= 0x14,
	DEVICE_DESC_PARAM_PRDCT_NAME		= 0x15,
	DEVICE_DESC_PARAM_SN			= 0x16,
	DEVICE_DESC_PARAM_OEM_ID		= 0x17,
	DEVICE_DESC_PARAM_MANF_ID		= 0x18,
	DEVICE_DESC_PARAM_UD_OFFSET		= 0x1A,
	DEVICE_DESC_PARAM_UD_LEN		= 0x1B,
	DEVICE_DESC_PARAM_RTT_CAP		= 0x1C,
	DEVICE_DESC_PARAM_FRQ_RTC		= 0x1D,
	DEVICE_DESC_PARAM_UFS_FEAT		= 0x1F,
	DEVICE_DESC_PARAM_FFU_TMT		= 0x20,
	DEVICE_DESC_PARAM_Q_DPTH		= 0x21,
	DEVICE_DESC_PARAM_DEV_VER		= 0x22,
	DEVICE_DESC_PARAM_NUM_SEC_WPA		= 0x24,
	DEVICE_DESC_PARAM_PSA_MAX_DATA		= 0x25,
	DEVICE_DESC_PARAM_PSA_TMT		= 0x29,
	DEVICE_DESC_PARAM_PRDCT_REV		= 0x2A,
};

/* Interconnect descriptor parameters offsets in bytes*/
enum interconnect_desc_param {
	INTERCONNECT_DESC_PARAM_LEN		= 0x0,
	INTERCONNECT_DESC_PARAM_TYPE		= 0x1,
	INTERCONNECT_DESC_PARAM_UNIPRO_VER	= 0x2,
	INTERCONNECT_DESC_PARAM_MPHY_VER	= 0x4,
};

/* Geometry descriptor parameters offsets in bytes*/
enum geometry_desc_param {
	GEOMETRY_DESC_PARAM_LEN			= 0x0,
	GEOMETRY_DESC_PARAM_TYPE		= 0x1,
	GEOMETRY_DESC_PARAM_DEV_CAP		= 0x4,
	GEOMETRY_DESC_PARAM_MAX_NUM_LUN		= 0xC,
	GEOMETRY_DESC_PARAM_SEG_SIZE		= 0xD,
	GEOMETRY_DESC_PARAM_ALLOC_UNIT_SIZE	= 0x11,
	GEOMETRY_DESC_PARAM_MIN_BLK_SIZE	= 0x12,
	GEOMETRY_DESC_PARAM_OPT_RD_BLK_SIZE	= 0x13,
	GEOMETRY_DESC_PARAM_OPT_WR_BLK_SIZE	= 0x14,
	GEOMETRY_DESC_PARAM_MAX_IN_BUF_SIZE	= 0x15,
	GEOMETRY_DESC_PARAM_MAX_OUT_BUF_SIZE	= 0x16,
	GEOMETRY_DESC_PARAM_RPMB_RW_SIZE	= 0x17,
	GEOMETRY_DESC_PARAM_DYN_CAP_RSRC_PLC	= 0x18,
	GEOMETRY_DESC_PARAM_DATA_ORDER		= 0x19,
	GEOMETRY_DESC_PARAM_MAX_NUM_CTX		= 0x1A,
	GEOMETRY_DESC_PARAM_TAG_UNIT_SIZE	= 0x1B,
	GEOMETRY_DESC_PARAM_TAG_RSRC_SIZE	= 0x1C,
	GEOMETRY_DESC_PARAM_SEC_RM_TYPES	= 0x1D,
	GEOMETRY_DESC_PARAM_MEM_TYPES		= 0x1E,
	GEOMETRY_DESC_PARAM_SCM_MAX_NUM_UNITS	= 0x20,
	GEOMETRY_DESC_PARAM_SCM_CAP_ADJ_FCTR	= 0x24,
	GEOMETRY_DESC_PARAM_NPM_MAX_NUM_UNITS	= 0x26,
	GEOMETRY_DESC_PARAM_NPM_CAP_ADJ_FCTR	= 0x2A,
	GEOMETRY_DESC_PARAM_ENM1_MAX_NUM_UNITS	= 0x2C,
	GEOMETRY_DESC_PARAM_ENM1_CAP_ADJ_FCTR	= 0x30,
	GEOMETRY_DESC_PARAM_ENM2_MAX_NUM_UNITS	= 0x32,
	GEOMETRY_DESC_PARAM_ENM2_CAP_ADJ_FCTR	= 0x36,
	GEOMETRY_DESC_PARAM_ENM3_MAX_NUM_UNITS	= 0x38,
	GEOMETRY_DESC_PARAM_ENM3_CAP_ADJ_FCTR	= 0x3C,
	GEOMETRY_DESC_PARAM_ENM4_MAX_NUM_UNITS	= 0x3E,
	GEOMETRY_DESC_PARAM_ENM4_CAP_ADJ_FCTR	= 0x42,
	GEOMETRY_DESC_PARAM_OPT_LOG_BLK_SIZE	= 0x44,
};

/* Health descriptor parameters offsets in bytes*/
enum health_desc_param {
	HEALTH_DESC_PARAM_LEN			= 0x0,
	HEALTH_DESC_PARAM_TYPE			= 0x1,
	HEALTH_DESC_PARAM_EOL_INFO		= 0x2,
	HEALTH_DESC_PARAM_LIFE_TIME_EST_A	= 0x3,
	HEALTH_DESC_PARAM_LIFE_TIME_EST_B	= 0x4,
};

/*
 * Logical Unit Write Protect
 * 00h: LU not write protected
 * 01h: LU write protected when fPowerOnWPEn =1
 * 02h: LU permanently write protected when fPermanentWPEn =1
 */
enum ufs_lu_wp_type {
	UFS_LU_NO_WP		= 0x00,
	UFS_LU_POWER_ON_WP	= 0x01,
	UFS_LU_PERM_WP		= 0x02,
};

/* bActiveICCLevel parameter current units */
enum {
	UFSHCD_NANO_AMP		= 0,
	UFSHCD_MICRO_AMP	= 1,
	UFSHCD_MILI_AMP		= 2,
	UFSHCD_AMP		= 3,
};

#define POWER_DESC_MAX_SIZE			0x62
#define POWER_DESC_MAX_ACTV_ICC_LVLS		16

/* Attribute  bActiveICCLevel parameter bit masks definitions */
#define ATTR_ICC_LVL_UNIT_OFFSET	14
#define ATTR_ICC_LVL_UNIT_MASK		(0x3 << ATTR_ICC_LVL_UNIT_OFFSET)
#define ATTR_ICC_LVL_VALUE_MASK		0x3FF

/* Power descriptor parameters offsets in bytes */
enum power_desc_param_offset {
	PWR_DESC_LEN			= 0x0,
	PWR_DESC_TYPE			= 0x1,
	PWR_DESC_ACTIVE_LVLS_VCC_0	= 0x2,
	PWR_DESC_ACTIVE_LVLS_VCCQ_0	= 0x22,
	PWR_DESC_ACTIVE_LVLS_VCCQ2_0	= 0x42,
};

/* Exception event mask values */
enum {
	MASK_EE_STATUS		= 0xFFFF,
	MASK_EE_URGENT_BKOPS	= (1 << 2),
};

/* Background operation status */
enum bkops_status {
	BKOPS_STATUS_NO_OP               = 0x0,
	BKOPS_STATUS_NON_CRITICAL        = 0x1,
	BKOPS_STATUS_PERF_IMPACT         = 0x2,
	BKOPS_STATUS_CRITICAL            = 0x3,
	BKOPS_STATUS_MAX		 = BKOPS_STATUS_CRITICAL,
};

/* UTP QUERY Transaction Specific Fields OpCode */
enum query_opcode {
	UPIU_QUERY_OPCODE_NOP		= 0x0,
	UPIU_QUERY_OPCODE_READ_DESC	= 0x1,
	UPIU_QUERY_OPCODE_WRITE_DESC	= 0x2,
	UPIU_QUERY_OPCODE_READ_ATTR	= 0x3,
	UPIU_QUERY_OPCODE_WRITE_ATTR	= 0x4,
	UPIU_QUERY_OPCODE_READ_FLAG	= 0x5,
	UPIU_QUERY_OPCODE_SET_FLAG	= 0x6,
	UPIU_QUERY_OPCODE_CLEAR_FLAG	= 0x7,
	UPIU_QUERY_OPCODE_TOGGLE_FLAG	= 0x8,
#ifdef CONFIG_SCSI_UFSHCD_QTI
	UPIU_QUERY_OPCODE_MAX,
#endif
};

/* bRefClkFreq attribute values */
enum ufs_ref_clk_freq {
	REF_CLK_FREQ_19_2_MHZ	= 0,
	REF_CLK_FREQ_26_MHZ	= 1,
	REF_CLK_FREQ_38_4_MHZ	= 2,
	REF_CLK_FREQ_52_MHZ	= 3,
	REF_CLK_FREQ_INVAL	= -1,
};

struct ufs_ref_clk {
	unsigned long freq_hz;
	enum ufs_ref_clk_freq val;
};

/* Query response result code */
enum {
	QUERY_RESULT_SUCCESS                    = 0x00,
	QUERY_RESULT_NOT_READABLE               = 0xF6,
	QUERY_RESULT_NOT_WRITEABLE              = 0xF7,
	QUERY_RESULT_ALREADY_WRITTEN            = 0xF8,
	QUERY_RESULT_INVALID_LENGTH             = 0xF9,
	QUERY_RESULT_INVALID_VALUE              = 0xFA,
	QUERY_RESULT_INVALID_SELECTOR           = 0xFB,
	QUERY_RESULT_INVALID_INDEX              = 0xFC,
	QUERY_RESULT_INVALID_IDN                = 0xFD,
	QUERY_RESULT_INVALID_OPCODE             = 0xFE,
	QUERY_RESULT_GENERAL_FAILURE            = 0xFF,
};

/* UTP Transfer Request Command Type (CT) */
enum {
	UPIU_COMMAND_SET_TYPE_SCSI	= 0x0,
	UPIU_COMMAND_SET_TYPE_UFS	= 0x1,
	UPIU_COMMAND_SET_TYPE_QUERY	= 0x2,
};

/* UTP Transfer Request Command Offset */
#define UPIU_COMMAND_TYPE_OFFSET	28

/* Offset of the response code in the UPIU header */
#define UPIU_RSP_CODE_OFFSET		8

enum {
	MASK_SCSI_STATUS		= 0xFF,
	MASK_TASK_RESPONSE              = 0xFF00,
	MASK_RSP_UPIU_RESULT            = 0xFFFF,
	MASK_QUERY_DATA_SEG_LEN         = 0xFFFF,
	MASK_RSP_UPIU_DATA_SEG_LEN	= 0xFFFF,
	MASK_RSP_EXCEPTION_EVENT        = 0x10000,
	MASK_TM_SERVICE_RESP		= 0xFF,
	MASK_TM_FUNC			= 0xFF,
};

/* Task management service response */
enum {
	UPIU_TASK_MANAGEMENT_FUNC_COMPL		= 0x00,
	UPIU_TASK_MANAGEMENT_FUNC_NOT_SUPPORTED = 0x04,
	UPIU_TASK_MANAGEMENT_FUNC_SUCCEEDED	= 0x08,
	UPIU_TASK_MANAGEMENT_FUNC_FAILED	= 0x05,
	UPIU_INCORRECT_LOGICAL_UNIT_NO		= 0x09,
};

/* UFS device power modes */
enum ufs_dev_pwr_mode {
	UFS_ACTIVE_PWR_MODE	= 1,
	UFS_SLEEP_PWR_MODE	= 2,
	UFS_POWERDOWN_PWR_MODE	= 3,
};

/**
 * struct utp_cmd_rsp - Response UPIU structure
 * @residual_transfer_count: Residual transfer count DW-3
 * @reserved: Reserved double words DW-4 to DW-7
 * @sense_data_len: Sense data length DW-8 U16
 * @sense_data: Sense data field DW-8 to DW-12
 */
struct utp_cmd_rsp {
	__be32 residual_transfer_count;
	__be32 reserved[4];
	__be16 sense_data_len;
	u8 sense_data[UFS_SENSE_SIZE];
};

/**
 * struct utp_upiu_rsp - general upiu response structure
 * @header: UPIU header structure DW-0 to DW-2
 * @sr: fields structure for scsi command DW-3 to DW-12
 * @qr: fields structure for query request DW-3 to DW-7
 */
struct utp_upiu_rsp {
	struct utp_upiu_header header;
	union {
		struct utp_cmd_rsp sr;
		struct utp_upiu_query qr;
	};
};

/**
 * struct ufs_query_req - parameters for building a query request
 * @query_func: UPIU header query function
 * @upiu_req: the query request data
 */
struct ufs_query_req {
	u8 query_func;
	struct utp_upiu_query upiu_req;
};

/**
 * struct ufs_query_resp - UPIU QUERY
 * @response: device response code
 * @upiu_res: query response data
 */
struct ufs_query_res {
	u8 response;
	struct utp_upiu_query upiu_res;
};

#define UFS_VREG_VCC_MIN_UV	   2700000 /* uV */
#define UFS_VREG_VCC_MAX_UV	   3600000 /* uV */
#define UFS_VREG_VCC_1P8_MIN_UV    1700000 /* uV */
#define UFS_VREG_VCC_1P8_MAX_UV    1950000 /* uV */
#define UFS_VREG_VCCQ_MIN_UV	   1140000 /* uV */
#define UFS_VREG_VCCQ_MAX_UV	   1260000 /* uV */
#define UFS_VREG_VCCQ2_MIN_UV	   1700000 /* uV */
#define UFS_VREG_VCCQ2_MAX_UV	   1950000 /* uV */

/*
 * VCCQ & VCCQ2 current requirement when UFS device is in sleep state
 * and link is in Hibern8 state.
 */
#define UFS_VREG_LPM_LOAD_UA	1000 /* uA */

struct ufs_vreg {
	struct regulator *reg;
	const char *name;
	bool enabled;
	int min_uV;
	int max_uV;
	int max_uA;
#ifdef CONFIG_SCSI_UFSHCD_QTI
	bool low_voltage_sup;
	bool low_voltage_active;
	bool sys_suspend_pwr_off;
	int min_uA;
	bool unused;
#endif
};

struct ufs_vreg_info {
	struct ufs_vreg *vcc;
	struct ufs_vreg *vccq;
	struct ufs_vreg *vccq2;
	struct ufs_vreg *vdd_hba;
};

#ifdef CONFIG_SCSI_UFSHCD_QTI
enum {
	UFS_DEV_EMBEDDED_BOOTABLE = 0x00,
	UFS_DEV_EMBEDDED_NON_BOOTABLE = 0x01,
	UFS_DEV_REMOVABLE_BOOTABLE = 0x02,
	UFS_DEV_REMOVABLE_NON_BOOTABLE = 0x03,
};
#endif

struct ufs_dev_info {
	bool f_power_on_wp_en;
	/* Keeps information if any of the LU is power on write protected */
	bool is_lu_power_on_wp;
<<<<<<< HEAD
#ifdef CONFIG_SCSI_UFSHCD_QTI
	u8 b_device_sub_class;
	u16 w_spec_version;
	u16 w_manufacturer_id;
	u8 i_product_name;
	/* is Unit Attention Condition cleared on UFS Device LUN? */
	unsigned is_ufs_dev_wlun_ua_cleared:1;
#endif
	u16 spec_version;
	u32 clk_gating_wait_us;
};

#define MAX_MODEL_LEN 16
/**
 * ufs_dev_desc - ufs device details from the device descriptor
 *
 * @wmanufacturerid: card details
 * @model: card model
 */
struct ufs_dev_desc {
=======
>>>>>>> a5f1397e
	u16 wmanufacturerid;
	/*UFS device Product Name */
	u8 *model;
<<<<<<< HEAD
#ifdef CONFIG_SCSI_UFSHCD_QTI
	u16 wspecversion;
#endif
=======
	u16 spec_version;
	u32 clk_gating_wait_us;
>>>>>>> a5f1397e
};

/**
 * ufs_is_valid_unit_desc_lun - checks if the given LUN has a unit descriptor
 * @lun: LU number to check
 * @return: true if the lun has a matching unit descriptor, false otherwise
 */
static inline bool ufs_is_valid_unit_desc_lun(u8 lun)
{
	return lun == UFS_UPIU_RPMB_WLUN || (lun < UFS_UPIU_MAX_GENERAL_LUN);
}

#endif /* End of Header */<|MERGE_RESOLUTION|>--- conflicted
+++ resolved
@@ -555,40 +555,17 @@
 	bool f_power_on_wp_en;
 	/* Keeps information if any of the LU is power on write protected */
 	bool is_lu_power_on_wp;
-<<<<<<< HEAD
 #ifdef CONFIG_SCSI_UFSHCD_QTI
 	u8 b_device_sub_class;
-	u16 w_spec_version;
-	u16 w_manufacturer_id;
 	u8 i_product_name;
 	/* is Unit Attention Condition cleared on UFS Device LUN? */
 	unsigned is_ufs_dev_wlun_ua_cleared:1;
 #endif
-	u16 spec_version;
-	u32 clk_gating_wait_us;
-};
-
-#define MAX_MODEL_LEN 16
-/**
- * ufs_dev_desc - ufs device details from the device descriptor
- *
- * @wmanufacturerid: card details
- * @model: card model
- */
-struct ufs_dev_desc {
-=======
->>>>>>> a5f1397e
 	u16 wmanufacturerid;
 	/*UFS device Product Name */
 	u8 *model;
-<<<<<<< HEAD
-#ifdef CONFIG_SCSI_UFSHCD_QTI
-	u16 wspecversion;
-#endif
-=======
 	u16 spec_version;
 	u32 clk_gating_wait_us;
->>>>>>> a5f1397e
 };
 
 /**
