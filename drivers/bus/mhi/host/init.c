// SPDX-License-Identifier: GPL-2.0
/*
 * Copyright (c) 2018-2021, The Linux Foundation. All rights reserved.
 *
 */

#include <linux/debugfs.h>
#include <linux/device.h>
#include <linux/dma-direction.h>
#include <linux/dma-mapping.h>
#include <linux/idr.h>
#include <linux/interrupt.h>
#include <linux/list.h>
#include <linux/mhi.h>
#include <linux/mod_devicetable.h>
#include <linux/module.h>
#include <linux/slab.h>
#include <linux/vmalloc.h>
#include <linux/wait.h>
#include "internal.h"

static DEFINE_IDA(mhi_controller_ida);

const char * const mhi_ee_str[MHI_EE_MAX] = {
	[MHI_EE_PBL] = "PBL",
	[MHI_EE_SBL] = "SBL",
	[MHI_EE_AMSS] = "AMSS",
	[MHI_EE_RDDM] = "RDDM",
	[MHI_EE_WFW] = "WFW",
	[MHI_EE_PTHRU] = "PASS THRU",
	[MHI_EE_EDL] = "EDL",
	[MHI_EE_DISABLE_TRANSITION] = "DISABLE",
	[MHI_EE_NOT_SUPPORTED] = "NOT SUPPORTED",
};

const char * const dev_state_tran_str[DEV_ST_TRANSITION_MAX] = {
	[DEV_ST_TRANSITION_PBL] = "PBL",
	[DEV_ST_TRANSITION_READY] = "READY",
	[DEV_ST_TRANSITION_SBL] = "SBL",
	[DEV_ST_TRANSITION_MISSION_MODE] = "MISSION_MODE",
	[DEV_ST_TRANSITION_SYS_ERR] = "SYS_ERR",
	[DEV_ST_TRANSITION_DISABLE] = "DISABLE",
};

const char * const mhi_state_str[MHI_STATE_MAX] = {
	[MHI_STATE_RESET] = "RESET",
	[MHI_STATE_READY] = "READY",
	[MHI_STATE_M0] = "M0",
	[MHI_STATE_M1] = "M1",
	[MHI_STATE_M2] = "M2",
	[MHI_STATE_M3] = "M3",
	[MHI_STATE_M3_FAST] = "M3_FAST",
	[MHI_STATE_BHI] = "BHI",
	[MHI_STATE_SYS_ERR] = "SYS_ERR",
};

const char * const mhi_ch_state_type_str[MHI_CH_STATE_TYPE_MAX] = {
	[MHI_CH_STATE_TYPE_RESET] = "RESET",
	[MHI_CH_STATE_TYPE_STOP] = "STOP",
	[MHI_CH_STATE_TYPE_START] = "START",
};

static const char * const mhi_pm_state_str[] = {
	[MHI_PM_STATE_DISABLE] = "DISABLE",
	[MHI_PM_STATE_POR] = "POR",
	[MHI_PM_STATE_M0] = "M0",
	[MHI_PM_STATE_M2] = "M2",
	[MHI_PM_STATE_M3_ENTER] = "M?->M3",
	[MHI_PM_STATE_M3] = "M3",
	[MHI_PM_STATE_M3_EXIT] = "M3->M0",
	[MHI_PM_STATE_FW_DL_ERR] = "FW DL Error",
	[MHI_PM_STATE_SYS_ERR_DETECT] = "SYS_ERR Detect",
	[MHI_PM_STATE_SYS_ERR_PROCESS] = "SYS_ERR Process",
	[MHI_PM_STATE_SHUTDOWN_PROCESS] = "SHUTDOWN Process",
	[MHI_PM_STATE_LD_ERR_FATAL_DETECT] = "LD or Error Fatal Detect",
};

const char *to_mhi_pm_state_str(enum mhi_pm_state state)
{
	int index;

	if (state)
		index = __fls(state);

	if (!state || index >= ARRAY_SIZE(mhi_pm_state_str))
		return "Invalid State";

	return mhi_pm_state_str[index];
}

static ssize_t serial_number_show(struct device *dev,
				  struct device_attribute *attr,
				  char *buf)
{
	struct mhi_device *mhi_dev = to_mhi_device(dev);
	struct mhi_controller *mhi_cntrl = mhi_dev->mhi_cntrl;

	return snprintf(buf, PAGE_SIZE, "Serial Number: %u\n",
			mhi_cntrl->serial_number);
}
static DEVICE_ATTR_RO(serial_number);

static ssize_t oem_pk_hash_show(struct device *dev,
				struct device_attribute *attr,
				char *buf)
{
	struct mhi_device *mhi_dev = to_mhi_device(dev);
	struct mhi_controller *mhi_cntrl = mhi_dev->mhi_cntrl;
	int i, cnt = 0;

	for (i = 0; i < ARRAY_SIZE(mhi_cntrl->oem_pk_hash); i++)
		cnt += snprintf(buf + cnt, PAGE_SIZE - cnt,
				"OEMPKHASH[%d]: 0x%x\n", i,
				mhi_cntrl->oem_pk_hash[i]);

	return cnt;
}
static DEVICE_ATTR_RO(oem_pk_hash);

static struct attribute *mhi_dev_attrs[] = {
	&dev_attr_serial_number.attr,
	&dev_attr_oem_pk_hash.attr,
	NULL,
};
ATTRIBUTE_GROUPS(mhi_dev);

/* MHI protocol requires the transfer ring to be aligned with ring length */
static int mhi_alloc_aligned_ring(struct mhi_controller *mhi_cntrl,
				  struct mhi_ring *ring,
				  u64 len)
{
	ring->alloc_size = len + (len - 1);
	ring->pre_aligned = dma_alloc_coherent(mhi_cntrl->cntrl_dev,
					       ring->alloc_size,
					       &ring->dma_handle,
					       GFP_KERNEL);
	if (!ring->pre_aligned)
		return -ENOMEM;

	ring->iommu_base = (ring->dma_handle + (len - 1)) & ~(len - 1);
	ring->base = (u8 *)ring->pre_aligned + (ring->iommu_base - ring->dma_handle);

	return 0;
}

void mhi_deinit_free_irq(struct mhi_controller *mhi_cntrl)
{
	int i;
	struct mhi_event *mhi_event = mhi_cntrl->mhi_event;

	for (i = 0; i < mhi_cntrl->total_ev_rings; i++, mhi_event++) {
		if (mhi_event->offload_ev)
			continue;

		free_irq(mhi_cntrl->irq[mhi_event->irq], mhi_event);
	}

	free_irq(mhi_cntrl->irq[0], mhi_cntrl);
}

int mhi_init_irq_setup(struct mhi_controller *mhi_cntrl)
{
	struct mhi_event *mhi_event = mhi_cntrl->mhi_event;
	int i, ret;

	/* Setup BHI_INTVEC IRQ */
	ret = request_threaded_irq(mhi_cntrl->irq[0], mhi_intvec_handler,
				   mhi_intvec_threaded_handler,
				   IRQF_SHARED | IRQF_NO_SUSPEND,
				   "bhi", mhi_cntrl);
	if (ret)
		return ret;

	for (i = 0; i < mhi_cntrl->total_ev_rings; i++, mhi_event++) {
		if (mhi_event->offload_ev)
			continue;

		if (mhi_event->irq >= mhi_cntrl->nr_irqs) {
<<<<<<< HEAD
			MHI_ERR("irq %d not available for event ring\n",
=======
			dev_err(mhi_cntrl->cntrl_dev, "irq %d not available for event ring\n",
>>>>>>> a9f5f9eb
				mhi_event->irq);
			ret = -EINVAL;
			goto error_request;
		}

		ret = request_irq(mhi_cntrl->irq[mhi_event->irq],
				  mhi_irq_handler,
				  IRQF_SHARED | IRQF_NO_SUSPEND,
				  "mhi", mhi_event);
		if (ret) {
<<<<<<< HEAD
			MHI_ERR("Error requesting irq:%d for ev:%d\n",
=======
			dev_err(mhi_cntrl->cntrl_dev, "Error requesting irq:%d for ev:%d\n",
>>>>>>> a9f5f9eb
				mhi_cntrl->irq[mhi_event->irq], i);
			goto error_request;
		}
	}

	return 0;

error_request:
	for (--i, --mhi_event; i >= 0; i--, mhi_event--) {
		if (mhi_event->offload_ev)
			continue;

		free_irq(mhi_cntrl->irq[mhi_event->irq], mhi_event);
	}
	free_irq(mhi_cntrl->irq[0], mhi_cntrl);

	return ret;
}

void mhi_deinit_dev_ctxt(struct mhi_controller *mhi_cntrl)
{
	int i;
	struct mhi_ctxt *mhi_ctxt = mhi_cntrl->mhi_ctxt;
	struct mhi_cmd *mhi_cmd;
	struct mhi_event *mhi_event;
	struct mhi_ring *ring;

	mhi_cmd = mhi_cntrl->mhi_cmd;
	for (i = 0; i < NR_OF_CMD_RINGS; i++, mhi_cmd++) {
		ring = &mhi_cmd->ring;
		dma_free_coherent(mhi_cntrl->cntrl_dev, ring->alloc_size,
				  ring->pre_aligned, ring->dma_handle);
		ring->base = NULL;
		ring->iommu_base = 0;
	}

	dma_free_coherent(mhi_cntrl->cntrl_dev,
			  sizeof(*mhi_ctxt->cmd_ctxt) * NR_OF_CMD_RINGS,
			  mhi_ctxt->cmd_ctxt, mhi_ctxt->cmd_ctxt_addr);

	mhi_event = mhi_cntrl->mhi_event;
	for (i = 0; i < mhi_cntrl->total_ev_rings; i++, mhi_event++) {
		if (mhi_event->offload_ev)
			continue;

		ring = &mhi_event->ring;
		dma_free_coherent(mhi_cntrl->cntrl_dev, ring->alloc_size,
				  ring->pre_aligned, ring->dma_handle);
		ring->base = NULL;
		ring->iommu_base = 0;
	}

	dma_free_coherent(mhi_cntrl->cntrl_dev, sizeof(*mhi_ctxt->er_ctxt) *
			  mhi_cntrl->total_ev_rings, mhi_ctxt->er_ctxt,
			  mhi_ctxt->er_ctxt_addr);

	dma_free_coherent(mhi_cntrl->cntrl_dev, sizeof(*mhi_ctxt->chan_ctxt) *
			  mhi_cntrl->max_chan, mhi_ctxt->chan_ctxt,
			  mhi_ctxt->chan_ctxt_addr);

	kfree(mhi_ctxt);
	mhi_cntrl->mhi_ctxt = NULL;
}

int mhi_init_dev_ctxt(struct mhi_controller *mhi_cntrl)
{
	struct mhi_ctxt *mhi_ctxt;
	struct mhi_chan_ctxt *chan_ctxt;
	struct mhi_event_ctxt *er_ctxt;
	struct mhi_cmd_ctxt *cmd_ctxt;
	struct mhi_chan *mhi_chan;
	struct mhi_event *mhi_event;
	struct mhi_cmd *mhi_cmd;
	u32 tmp;
	int ret = -ENOMEM, i;

	atomic_set(&mhi_cntrl->dev_wake, 0);
	atomic_set(&mhi_cntrl->pending_pkts, 0);

	mhi_ctxt = kzalloc(sizeof(*mhi_ctxt), GFP_KERNEL);
	if (!mhi_ctxt)
		return -ENOMEM;

	/* Setup channel ctxt */
	mhi_ctxt->chan_ctxt = dma_alloc_coherent(mhi_cntrl->cntrl_dev,
						 sizeof(*mhi_ctxt->chan_ctxt) *
						 mhi_cntrl->max_chan,
						 &mhi_ctxt->chan_ctxt_addr,
						 GFP_KERNEL);
	if (!mhi_ctxt->chan_ctxt)
		goto error_alloc_chan_ctxt;

	mhi_chan = mhi_cntrl->mhi_chan;
	chan_ctxt = mhi_ctxt->chan_ctxt;
	for (i = 0; i < mhi_cntrl->max_chan; i++, chan_ctxt++, mhi_chan++) {
		/* Skip if it is an offload channel */
		if (mhi_chan->offload_ch)
			continue;

		tmp = chan_ctxt->chcfg;
		tmp &= ~CHAN_CTX_CHSTATE_MASK;
		tmp |= (MHI_CH_STATE_DISABLED << CHAN_CTX_CHSTATE_SHIFT);
		tmp &= ~CHAN_CTX_BRSTMODE_MASK;
		tmp |= (mhi_chan->db_cfg.brstmode << CHAN_CTX_BRSTMODE_SHIFT);
		tmp &= ~CHAN_CTX_POLLCFG_MASK;
		tmp |= (mhi_chan->db_cfg.pollcfg << CHAN_CTX_POLLCFG_SHIFT);
		chan_ctxt->chcfg = tmp;

		chan_ctxt->chtype = mhi_chan->type;
		chan_ctxt->erindex = mhi_chan->er_index;

		mhi_chan->ch_state = MHI_CH_STATE_DISABLED;
		mhi_chan->tre_ring.db_addr = (u8 __iomem *)&chan_ctxt->wp;
	}

	/* Setup event context */
	mhi_ctxt->er_ctxt = dma_alloc_coherent(mhi_cntrl->cntrl_dev,
					       sizeof(*mhi_ctxt->er_ctxt) *
					       mhi_cntrl->total_ev_rings,
					       &mhi_ctxt->er_ctxt_addr,
					       GFP_KERNEL);
	if (!mhi_ctxt->er_ctxt)
		goto error_alloc_er_ctxt;

	er_ctxt = mhi_ctxt->er_ctxt;
	mhi_event = mhi_cntrl->mhi_event;
	for (i = 0; i < mhi_cntrl->total_ev_rings; i++, er_ctxt++,
		     mhi_event++) {
		struct mhi_ring *ring = &mhi_event->ring;

		/* Skip if it is an offload event */
		if (mhi_event->offload_ev)
			continue;

		tmp = er_ctxt->intmod;
		tmp &= ~EV_CTX_INTMODC_MASK;
		tmp &= ~EV_CTX_INTMODT_MASK;
		tmp |= (mhi_event->intmod << EV_CTX_INTMODT_SHIFT);
		er_ctxt->intmod = tmp;

		er_ctxt->ertype = MHI_ER_TYPE_VALID;
		er_ctxt->msivec = mhi_event->irq;
		mhi_event->db_cfg.db_mode = true;

		ring->el_size = sizeof(struct mhi_tre);
		ring->len = ring->el_size * ring->elements;
		ret = mhi_alloc_aligned_ring(mhi_cntrl, ring, ring->len);
		if (ret)
			goto error_alloc_er;

		/*
		 * If the read pointer equals to the write pointer, then the
		 * ring is empty
		 */
		ring->rp = ring->wp = ring->base;
		er_ctxt->rbase = ring->iommu_base;
		er_ctxt->rp = er_ctxt->wp = er_ctxt->rbase;
		er_ctxt->rlen = ring->len;
		ring->ctxt_wp = &er_ctxt->wp;
	}

	/* Setup cmd context */
	ret = -ENOMEM;
	mhi_ctxt->cmd_ctxt = dma_alloc_coherent(mhi_cntrl->cntrl_dev,
						sizeof(*mhi_ctxt->cmd_ctxt) *
						NR_OF_CMD_RINGS,
						&mhi_ctxt->cmd_ctxt_addr,
						GFP_KERNEL);
	if (!mhi_ctxt->cmd_ctxt)
		goto error_alloc_er;

	mhi_cmd = mhi_cntrl->mhi_cmd;
	cmd_ctxt = mhi_ctxt->cmd_ctxt;
	for (i = 0; i < NR_OF_CMD_RINGS; i++, mhi_cmd++, cmd_ctxt++) {
		struct mhi_ring *ring = &mhi_cmd->ring;

		ring->el_size = sizeof(struct mhi_tre);
		ring->elements = CMD_EL_PER_RING;
		ring->len = ring->el_size * ring->elements;
		ret = mhi_alloc_aligned_ring(mhi_cntrl, ring, ring->len);
		if (ret)
			goto error_alloc_cmd;

		ring->rp = ring->wp = ring->base;
		cmd_ctxt->rbase = ring->iommu_base;
		cmd_ctxt->rp = cmd_ctxt->wp = cmd_ctxt->rbase;
		cmd_ctxt->rlen = ring->len;
		ring->ctxt_wp = &cmd_ctxt->wp;
	}

	mhi_cntrl->mhi_ctxt = mhi_ctxt;

	return 0;

error_alloc_cmd:
	for (--i, --mhi_cmd; i >= 0; i--, mhi_cmd--) {
		struct mhi_ring *ring = &mhi_cmd->ring;

		dma_free_coherent(mhi_cntrl->cntrl_dev, ring->alloc_size,
				  ring->pre_aligned, ring->dma_handle);
	}
	dma_free_coherent(mhi_cntrl->cntrl_dev,
			  sizeof(*mhi_ctxt->cmd_ctxt) * NR_OF_CMD_RINGS,
			  mhi_ctxt->cmd_ctxt, mhi_ctxt->cmd_ctxt_addr);
	i = mhi_cntrl->total_ev_rings;
	mhi_event = mhi_cntrl->mhi_event + i;

error_alloc_er:
	for (--i, --mhi_event; i >= 0; i--, mhi_event--) {
		struct mhi_ring *ring = &mhi_event->ring;

		if (mhi_event->offload_ev)
			continue;

		dma_free_coherent(mhi_cntrl->cntrl_dev, ring->alloc_size,
				  ring->pre_aligned, ring->dma_handle);
	}
	dma_free_coherent(mhi_cntrl->cntrl_dev, sizeof(*mhi_ctxt->er_ctxt) *
			  mhi_cntrl->total_ev_rings, mhi_ctxt->er_ctxt,
			  mhi_ctxt->er_ctxt_addr);

error_alloc_er_ctxt:
	dma_free_coherent(mhi_cntrl->cntrl_dev, sizeof(*mhi_ctxt->chan_ctxt) *
			  mhi_cntrl->max_chan, mhi_ctxt->chan_ctxt,
			  mhi_ctxt->chan_ctxt_addr);

error_alloc_chan_ctxt:
	kfree(mhi_ctxt);

	return ret;
}

int mhi_init_mmio(struct mhi_controller *mhi_cntrl)
{
	u32 val;
	int i, ret;
	struct mhi_chan *mhi_chan;
	struct mhi_event *mhi_event;
	u8 __iomem *base = mhi_cntrl->regs;
	struct device *dev = &mhi_cntrl->mhi_dev->dev;
	struct {
		u32 offset;
		u32 mask;
		u32 shift;
		u32 val;
	} reg_info[] = {
		{
			CCABAP_HIGHER, U32_MAX, 0,
			upper_32_bits(mhi_cntrl->mhi_ctxt->chan_ctxt_addr),
		},
		{
			CCABAP_LOWER, U32_MAX, 0,
			lower_32_bits(mhi_cntrl->mhi_ctxt->chan_ctxt_addr),
		},
		{
			ECABAP_HIGHER, U32_MAX, 0,
			upper_32_bits(mhi_cntrl->mhi_ctxt->er_ctxt_addr),
		},
		{
			ECABAP_LOWER, U32_MAX, 0,
			lower_32_bits(mhi_cntrl->mhi_ctxt->er_ctxt_addr),
		},
		{
			CRCBAP_HIGHER, U32_MAX, 0,
			upper_32_bits(mhi_cntrl->mhi_ctxt->cmd_ctxt_addr),
		},
		{
			CRCBAP_LOWER, U32_MAX, 0,
			lower_32_bits(mhi_cntrl->mhi_ctxt->cmd_ctxt_addr),
		},
		{
			MHICFG, MHICFG_NER_MASK, MHICFG_NER_SHIFT,
			mhi_cntrl->total_ev_rings,
		},
		{
			MHICFG, MHICFG_NHWER_MASK, MHICFG_NHWER_SHIFT,
			mhi_cntrl->hw_ev_rings,
		},
		{
			MHICTRLBASE_HIGHER, U32_MAX, 0,
			upper_32_bits(mhi_cntrl->iova_start),
		},
		{
			MHICTRLBASE_LOWER, U32_MAX, 0,
			lower_32_bits(mhi_cntrl->iova_start),
		},
		{
			MHIDATABASE_HIGHER, U32_MAX, 0,
			upper_32_bits(mhi_cntrl->iova_start),
		},
		{
			MHIDATABASE_LOWER, U32_MAX, 0,
			lower_32_bits(mhi_cntrl->iova_start),
		},
		{
			MHICTRLLIMIT_HIGHER, U32_MAX, 0,
			upper_32_bits(mhi_cntrl->iova_stop),
		},
		{
			MHICTRLLIMIT_LOWER, U32_MAX, 0,
			lower_32_bits(mhi_cntrl->iova_stop),
		},
		{
			MHIDATALIMIT_HIGHER, U32_MAX, 0,
			upper_32_bits(mhi_cntrl->iova_stop),
		},
		{
			MHIDATALIMIT_LOWER, U32_MAX, 0,
			lower_32_bits(mhi_cntrl->iova_stop),
		},
		{ 0, 0, 0 }
	};

	MHI_VERB("Initializing MHI registers\n");

	/* Read channel db offset */
	ret = mhi_read_reg_field(mhi_cntrl, base, CHDBOFF, CHDBOFF_CHDBOFF_MASK,
				 CHDBOFF_CHDBOFF_SHIFT, &val);
	if (ret) {
		MHI_ERR("Unable to read CHDBOFF register\n");
		return -EIO;
	}

	if (val >= mhi_cntrl->reg_len - (8 * MHI_DEV_WAKE_DB)) {
		dev_err(dev, "CHDB offset: 0x%x is out of range: 0x%zx\n",
			val, mhi_cntrl->reg_len - (8 * MHI_DEV_WAKE_DB));
		return -ERANGE;
	}

	/* Setup wake db */
	mhi_cntrl->wake_db = base + val + (8 * MHI_DEV_WAKE_DB);
	mhi_write_reg(mhi_cntrl, mhi_cntrl->wake_db, 4, 0);
	mhi_write_reg(mhi_cntrl, mhi_cntrl->wake_db, 0, 0);
	mhi_cntrl->wake_set = false;

	/* Setup channel db address for each channel in tre_ring */
	mhi_chan = mhi_cntrl->mhi_chan;
	for (i = 0; i < mhi_cntrl->max_chan; i++, val += 8, mhi_chan++)
		mhi_chan->tre_ring.db_addr = base + val;

	/* Read event ring db offset */
	ret = mhi_read_reg_field(mhi_cntrl, base, ERDBOFF, ERDBOFF_ERDBOFF_MASK,
				 ERDBOFF_ERDBOFF_SHIFT, &val);
	if (ret) {
		MHI_ERR("Unable to read ERDBOFF register\n");
		return -EIO;
	}

	if (val >= mhi_cntrl->reg_len - (8 * mhi_cntrl->total_ev_rings)) {
		dev_err(dev, "ERDB offset: 0x%x is out of range: 0x%zx\n",
			val, mhi_cntrl->reg_len - (8 * mhi_cntrl->total_ev_rings));
		return -ERANGE;
	}

	/* Setup event db address for each ev_ring */
	mhi_event = mhi_cntrl->mhi_event;
	for (i = 0; i < mhi_cntrl->total_ev_rings; i++, val += 8, mhi_event++) {
		if (mhi_event->offload_ev)
			continue;

		mhi_event->ring.db_addr = base + val;
	}

	/* Setup DB register for primary CMD rings */
	mhi_cntrl->mhi_cmd[PRIMARY_CMD_RING].ring.db_addr = base + CRDB_LOWER;

	/* Write to MMIO registers */
	for (i = 0; reg_info[i].offset; i++)
		mhi_write_reg_field(mhi_cntrl, base, reg_info[i].offset,
				    reg_info[i].mask, reg_info[i].shift,
				    reg_info[i].val);

	mhi_misc_init_mmio(mhi_cntrl);

	return 0;
}

void mhi_deinit_chan_ctxt(struct mhi_controller *mhi_cntrl,
			  struct mhi_chan *mhi_chan)
{
	struct mhi_ring *buf_ring;
	struct mhi_ring *tre_ring;
	struct mhi_chan_ctxt *chan_ctxt;
	u32 tmp;

	buf_ring = &mhi_chan->buf_ring;
	tre_ring = &mhi_chan->tre_ring;
	chan_ctxt = &mhi_cntrl->mhi_ctxt->chan_ctxt[mhi_chan->chan];

	dma_free_coherent(mhi_cntrl->cntrl_dev, tre_ring->alloc_size,
			  tre_ring->pre_aligned, tre_ring->dma_handle);
	vfree(buf_ring->base);

	buf_ring->base = tre_ring->base = NULL;
	tre_ring->ctxt_wp = NULL;
	chan_ctxt->rbase = 0;
	chan_ctxt->rlen = 0;
	chan_ctxt->rp = 0;
	chan_ctxt->wp = 0;

	tmp = chan_ctxt->chcfg;
	tmp &= ~CHAN_CTX_CHSTATE_MASK;
	tmp |= (MHI_CH_STATE_DISABLED << CHAN_CTX_CHSTATE_SHIFT);
	chan_ctxt->chcfg = tmp;

	/* Update to all cores */
	smp_wmb();
}

int mhi_init_chan_ctxt(struct mhi_controller *mhi_cntrl,
		       struct mhi_chan *mhi_chan)
{
	struct mhi_ring *buf_ring;
	struct mhi_ring *tre_ring;
	struct mhi_chan_ctxt *chan_ctxt;
	u32 tmp;
	int ret;

	buf_ring = &mhi_chan->buf_ring;
	tre_ring = &mhi_chan->tre_ring;
	tre_ring->el_size = sizeof(struct mhi_tre);
	tre_ring->len = tre_ring->el_size * tre_ring->elements;
	chan_ctxt = &mhi_cntrl->mhi_ctxt->chan_ctxt[mhi_chan->chan];
	ret = mhi_alloc_aligned_ring(mhi_cntrl, tre_ring, tre_ring->len);
	if (ret)
		return -ENOMEM;

	buf_ring->el_size = sizeof(struct mhi_buf_info);
	buf_ring->len = buf_ring->el_size * buf_ring->elements;
	buf_ring->base = vzalloc(buf_ring->len);

	if (!buf_ring->base) {
		dma_free_coherent(mhi_cntrl->cntrl_dev, tre_ring->alloc_size,
				  tre_ring->pre_aligned, tre_ring->dma_handle);
		return -ENOMEM;
	}

	tmp = chan_ctxt->chcfg;
	tmp &= ~CHAN_CTX_CHSTATE_MASK;
	tmp |= (MHI_CH_STATE_ENABLED << CHAN_CTX_CHSTATE_SHIFT);
	chan_ctxt->chcfg = tmp;

	chan_ctxt->rbase = tre_ring->iommu_base;
	chan_ctxt->rp = chan_ctxt->wp = chan_ctxt->rbase;
	chan_ctxt->rlen = tre_ring->len;
	tre_ring->ctxt_wp = &chan_ctxt->wp;

	tre_ring->rp = tre_ring->wp = tre_ring->base;
	buf_ring->rp = buf_ring->wp = buf_ring->base;
	mhi_chan->db_cfg.db_mode = 1;

	/* Update to all cores */
	smp_wmb();

	return 0;
}

static int parse_ev_cfg(struct mhi_controller *mhi_cntrl,
			const struct mhi_controller_config *config)
{
	struct mhi_event *mhi_event;
	const struct mhi_event_config *event_cfg;
	struct device *dev = mhi_cntrl->cntrl_dev;
	int i, num;

	num = config->num_events;
	mhi_cntrl->total_ev_rings = num;
	mhi_cntrl->mhi_event = kcalloc(num, sizeof(*mhi_cntrl->mhi_event),
				       GFP_KERNEL);
	if (!mhi_cntrl->mhi_event)
		return -ENOMEM;

	/* Populate event ring */
	mhi_event = mhi_cntrl->mhi_event;
	for (i = 0; i < num; i++) {
		event_cfg = &config->event_cfg[i];

		mhi_event->er_index = i;
		mhi_event->ring.elements = event_cfg->num_elements;
		mhi_event->intmod = event_cfg->irq_moderation_ms;
		mhi_event->irq = event_cfg->irq;

		if (event_cfg->channel != U32_MAX) {
			/* This event ring has a dedicated channel */
			mhi_event->chan = event_cfg->channel;
			if (mhi_event->chan >= mhi_cntrl->max_chan) {
				MHI_ERR(
					"Event Ring channel not available\n");
				goto error_ev_cfg;
			}

			mhi_event->mhi_chan =
				&mhi_cntrl->mhi_chan[mhi_event->chan];
		}

		mhi_event->priority = event_cfg->priority;

		mhi_event->db_cfg.brstmode = event_cfg->mode;
		if (MHI_INVALID_BRSTMODE(mhi_event->db_cfg.brstmode))
			goto error_ev_cfg;

		if (mhi_event->db_cfg.brstmode == MHI_DB_BRST_ENABLE)
			mhi_event->db_cfg.process_db = mhi_db_brstmode;
		else
			mhi_event->db_cfg.process_db = mhi_db_brstmode_disable;

		mhi_event->data_type = event_cfg->data_type;

		switch (mhi_event->data_type) {
		case MHI_ER_DATA:
			mhi_event->process_event = mhi_process_data_event_ring;
			break;
		case MHI_ER_CTRL:
			mhi_event->process_event = mhi_process_ctrl_ev_ring;
			break;
		case MHI_ER_BW_SCALE:
			mhi_event->process_event = mhi_process_misc_bw_ev_ring;
			break;
		case MHI_ER_TIMESYNC:
			mhi_event->process_event =
						mhi_process_misc_tsync_ev_ring;
			break;
		default:
			MHI_ERR("Event Ring type not supported\n");
			goto error_ev_cfg;
		}

		mhi_event->hw_ring = event_cfg->hardware_event;
		if (mhi_event->hw_ring)
			mhi_cntrl->hw_ev_rings++;
		else
			mhi_cntrl->sw_ev_rings++;

		mhi_event->cl_manage = event_cfg->client_managed;
		mhi_event->offload_ev = event_cfg->offload_channel;
		mhi_event++;
	}

	return 0;

error_ev_cfg:

	kfree(mhi_cntrl->mhi_event);
	return -EINVAL;
}

static int parse_ch_cfg(struct mhi_controller *mhi_cntrl,
			const struct mhi_controller_config *config)
{
	const struct mhi_channel_config *ch_cfg;
	struct device *dev = mhi_cntrl->cntrl_dev;
	int i;
	u32 chan;

	mhi_cntrl->max_chan = config->max_channels;

	/*
	 * The allocation of MHI channels can exceed 32KB in some scenarios,
	 * so to avoid any memory possible allocation failures, vzalloc is
	 * used here
	 */
	mhi_cntrl->mhi_chan = vzalloc(mhi_cntrl->max_chan *
				      sizeof(*mhi_cntrl->mhi_chan));
	if (!mhi_cntrl->mhi_chan)
		return -ENOMEM;

	INIT_LIST_HEAD(&mhi_cntrl->lpm_chans);

	/* Populate channel configurations */
	for (i = 0; i < config->num_channels; i++) {
		struct mhi_chan *mhi_chan;

		ch_cfg = &config->ch_cfg[i];

		chan = ch_cfg->num;
		if (chan >= mhi_cntrl->max_chan) {
			MHI_ERR("Channel %d not available\n", chan);
			goto error_chan_cfg;
		}

		mhi_chan = &mhi_cntrl->mhi_chan[chan];
		mhi_chan->name = ch_cfg->name;
		mhi_chan->chan = chan;

		mhi_chan->tre_ring.elements = ch_cfg->num_elements;
		if (!mhi_chan->tre_ring.elements)
			goto error_chan_cfg;

		/*
		 * For some channels, local ring length should be bigger than
		 * the transfer ring length due to internal logical channels
		 * in device. So host can queue much more buffers than transfer
		 * ring length. Example, RSC channels should have a larger local
		 * channel length than transfer ring length.
		 */
		mhi_chan->buf_ring.elements = ch_cfg->local_elements;
		if (!mhi_chan->buf_ring.elements)
			mhi_chan->buf_ring.elements = mhi_chan->tre_ring.elements;
		mhi_chan->er_index = ch_cfg->event_ring;
		mhi_chan->dir = ch_cfg->dir;

		/*
		 * For most channels, chtype is identical to channel directions.
		 * So, if it is not defined then assign channel direction to
		 * chtype
		 */
		mhi_chan->type = ch_cfg->type;
		if (!mhi_chan->type)
			mhi_chan->type = (enum mhi_ch_type)mhi_chan->dir;

		mhi_chan->ee_mask = ch_cfg->ee_mask;
		mhi_chan->db_cfg.pollcfg = ch_cfg->pollcfg;
		mhi_chan->lpm_notify = ch_cfg->lpm_notify;
		mhi_chan->offload_ch = ch_cfg->offload_channel;
		mhi_chan->db_cfg.reset_req = ch_cfg->doorbell_mode_switch;
		mhi_chan->pre_alloc = ch_cfg->auto_queue;
		mhi_chan->wake_capable = ch_cfg->wake_capable;

		/*
		 * If MHI host allocates buffers, then the channel direction
		 * should be DMA_FROM_DEVICE
		 */
		if (mhi_chan->pre_alloc && mhi_chan->dir != DMA_FROM_DEVICE) {
			MHI_ERR("Invalid channel configuration\n");
			goto error_chan_cfg;
		}

		/*
		 * Bi-directional and direction less channel must be an
		 * offload channel
		 */
		if ((mhi_chan->dir == DMA_BIDIRECTIONAL ||
		     mhi_chan->dir == DMA_NONE) && !mhi_chan->offload_ch) {
			MHI_ERR("Invalid channel configuration\n");
			goto error_chan_cfg;
		}

		if (!mhi_chan->offload_ch) {
			mhi_chan->db_cfg.brstmode = ch_cfg->doorbell;
			if (MHI_INVALID_BRSTMODE(mhi_chan->db_cfg.brstmode)) {
				MHI_ERR("Invalid Door bell mode\n");
				goto error_chan_cfg;
			}
		}

		if (mhi_chan->db_cfg.brstmode == MHI_DB_BRST_ENABLE)
			mhi_chan->db_cfg.process_db = mhi_db_brstmode;
		else
			mhi_chan->db_cfg.process_db = mhi_db_brstmode_disable;

		mhi_chan->configured = true;

		if (mhi_chan->lpm_notify)
			list_add_tail(&mhi_chan->node, &mhi_cntrl->lpm_chans);
	}

	return 0;

error_chan_cfg:
	vfree(mhi_cntrl->mhi_chan);

	return -EINVAL;
}

static int parse_config(struct mhi_controller *mhi_cntrl,
			const struct mhi_controller_config *config)
{
	int ret;

	/* Parse MHI channel configuration */
	ret = parse_ch_cfg(mhi_cntrl, config);
	if (ret)
		return ret;

	/* Parse MHI event configuration */
	ret = parse_ev_cfg(mhi_cntrl, config);
	if (ret)
		goto error_ev_cfg;

	mhi_cntrl->timeout_ms = config->timeout_ms;
	if (!mhi_cntrl->timeout_ms)
		mhi_cntrl->timeout_ms = MHI_TIMEOUT_MS;

	mhi_cntrl->bounce_buf = config->use_bounce_buf;
	mhi_cntrl->buffer_len = config->buf_len;
	if (!mhi_cntrl->buffer_len)
		mhi_cntrl->buffer_len = MHI_MAX_MTU;

	/* By default, host is allowed to ring DB in both M0 and M2 states */
	mhi_cntrl->db_access = MHI_PM_M0 | MHI_PM_M2;
	if (config->m2_no_db)
		mhi_cntrl->db_access &= ~MHI_PM_M2;

	return 0;

error_ev_cfg:
	vfree(mhi_cntrl->mhi_chan);

	return ret;
}

int mhi_register_controller(struct mhi_controller *mhi_cntrl,
			    const struct mhi_controller_config *config)
{
	struct mhi_event *mhi_event;
	struct mhi_chan *mhi_chan;
	struct mhi_cmd *mhi_cmd;
	struct mhi_device *mhi_dev;
	u32 soc_info;
	int ret, i;

	if (!mhi_cntrl)
		return -EINVAL;

	if (!mhi_cntrl->runtime_get || !mhi_cntrl->runtime_put ||
	    !mhi_cntrl->status_cb || !mhi_cntrl->read_reg ||
	    !mhi_cntrl->write_reg || !mhi_cntrl->nr_irqs)
		return -EINVAL;

	ret = parse_config(mhi_cntrl, config);
	if (ret)
		return -EINVAL;

	mhi_cntrl->mhi_cmd = kcalloc(NR_OF_CMD_RINGS,
				     sizeof(*mhi_cntrl->mhi_cmd), GFP_KERNEL);
	if (!mhi_cntrl->mhi_cmd) {
		ret = -ENOMEM;
		goto err_free_event;
	}

	INIT_LIST_HEAD(&mhi_cntrl->transition_list);
	mutex_init(&mhi_cntrl->pm_mutex);
	rwlock_init(&mhi_cntrl->pm_lock);
	spin_lock_init(&mhi_cntrl->transition_lock);
	spin_lock_init(&mhi_cntrl->wlock);
	INIT_WORK(&mhi_cntrl->st_worker, mhi_pm_st_worker);
	init_waitqueue_head(&mhi_cntrl->state_event);

	mhi_cntrl->hiprio_wq = alloc_ordered_workqueue("mhi_hiprio_wq",
						       WQ_HIGHPRI);
	if (!mhi_cntrl->hiprio_wq) {
		dev_err(mhi_cntrl->cntrl_dev, "Failed to allocate workqueue\n");
		ret = -ENOMEM;
		goto err_free_cmd;
	}

	mhi_cmd = mhi_cntrl->mhi_cmd;
	for (i = 0; i < NR_OF_CMD_RINGS; i++, mhi_cmd++)
		spin_lock_init(&mhi_cmd->lock);

	mhi_event = mhi_cntrl->mhi_event;
	for (i = 0; i < mhi_cntrl->total_ev_rings; i++, mhi_event++) {
		/* Skip for offload events */
		if (mhi_event->offload_ev)
			continue;

		mhi_event->mhi_cntrl = mhi_cntrl;
		spin_lock_init(&mhi_event->lock);

		if (mhi_event->priority == MHI_ER_PRIORITY_HI_SLEEP)
			INIT_WORK(&mhi_event->work, mhi_process_ev_work);
		else
			tasklet_init(&mhi_event->task,
				     (mhi_event->data_type == MHI_ER_CTRL) ?
				     mhi_ctrl_ev_task : mhi_ev_task,
				     (ulong)mhi_event);
	}

	mhi_chan = mhi_cntrl->mhi_chan;
	for (i = 0; i < mhi_cntrl->max_chan; i++, mhi_chan++) {
		mutex_init(&mhi_chan->mutex);
		init_completion(&mhi_chan->completion);
		rwlock_init(&mhi_chan->lock);

		/* used in setting bei field of TRE */
		mhi_event = &mhi_cntrl->mhi_event[mhi_chan->er_index];
		mhi_chan->intmod = mhi_event->intmod;
	}

	if (mhi_cntrl->bounce_buf) {
		mhi_cntrl->map_single = mhi_map_single_use_bb;
		mhi_cntrl->unmap_single = mhi_unmap_single_use_bb;
	} else {
		mhi_cntrl->map_single = mhi_map_single_no_bb;
		mhi_cntrl->unmap_single = mhi_unmap_single_no_bb;
	}

	/* Read the MHI device info */
	ret = mhi_read_reg(mhi_cntrl, mhi_cntrl->regs,
			   SOC_HW_VERSION_OFFS, &soc_info);
	if (ret)
		goto err_destroy_wq;

	mhi_cntrl->family_number = (soc_info & SOC_HW_VERSION_FAM_NUM_BMSK) >>
					SOC_HW_VERSION_FAM_NUM_SHFT;
	mhi_cntrl->device_number = (soc_info & SOC_HW_VERSION_DEV_NUM_BMSK) >>
					SOC_HW_VERSION_DEV_NUM_SHFT;
	mhi_cntrl->major_version = (soc_info & SOC_HW_VERSION_MAJOR_VER_BMSK) >>
					SOC_HW_VERSION_MAJOR_VER_SHFT;
	mhi_cntrl->minor_version = (soc_info & SOC_HW_VERSION_MINOR_VER_BMSK) >>
					SOC_HW_VERSION_MINOR_VER_SHFT;

	mhi_cntrl->index = ida_alloc(&mhi_controller_ida, GFP_KERNEL);
	if (mhi_cntrl->index < 0) {
		ret = mhi_cntrl->index;
		goto err_destroy_wq;
	}

	/* Register controller with MHI bus */
	mhi_dev = mhi_alloc_device(mhi_cntrl);
	if (IS_ERR(mhi_dev)) {
		dev_err(mhi_cntrl->cntrl_dev, "Failed to allocate MHI device\n");
		ret = PTR_ERR(mhi_dev);
		goto err_ida_free;
	}

	mhi_dev->dev_type = MHI_DEVICE_CONTROLLER;
	mhi_dev->mhi_cntrl = mhi_cntrl;
	dev_set_name(&mhi_dev->dev, "mhi%d", mhi_cntrl->index);
	mhi_dev->name = dev_name(&mhi_dev->dev);

	/* Init wakeup source */
	device_init_wakeup(&mhi_dev->dev, true);

	ret = device_add(&mhi_dev->dev);
	if (ret)
		goto err_release_dev;

	mhi_cntrl->mhi_dev = mhi_dev;

	ret = mhi_misc_register_controller(mhi_cntrl);
	if (ret) {
		dev_err(mhi_cntrl->cntrl_dev,
			"Could not enable miscellaneous features\n");
		mhi_cntrl->mhi_dev = NULL;
		goto err_release_dev;
	}

	mhi_create_debugfs(mhi_cntrl);

	return 0;

err_release_dev:
	put_device(&mhi_dev->dev);
err_ida_free:
	ida_free(&mhi_controller_ida, mhi_cntrl->index);
err_destroy_wq:
	destroy_workqueue(mhi_cntrl->hiprio_wq);
err_free_cmd:
	kfree(mhi_cntrl->mhi_cmd);
err_free_event:
	kfree(mhi_cntrl->mhi_event);
	vfree(mhi_cntrl->mhi_chan);

	return ret;
}
EXPORT_SYMBOL_GPL(mhi_register_controller);

void mhi_unregister_controller(struct mhi_controller *mhi_cntrl)
{
	struct mhi_device *mhi_dev = mhi_cntrl->mhi_dev;
	struct mhi_chan *mhi_chan = mhi_cntrl->mhi_chan;
	unsigned int i;

	mhi_misc_unregister_controller(mhi_cntrl);

	/* Free the memory controller wanted to preserve for BHIe images */
	if (mhi_cntrl->img_pre_alloc) {
		mhi_cntrl->img_pre_alloc = false;
		if (mhi_cntrl->fbc_image)
			mhi_free_bhie_table(mhi_cntrl, &mhi_cntrl->fbc_image);
		if (mhi_cntrl->rddm_image)
			mhi_free_bhie_table(mhi_cntrl, &mhi_cntrl->rddm_image);
	}

	mhi_destroy_debugfs(mhi_cntrl);

	destroy_workqueue(mhi_cntrl->hiprio_wq);
	kfree(mhi_cntrl->mhi_cmd);
	kfree(mhi_cntrl->mhi_event);

	/* Drop the references to MHI devices created for channels */
	for (i = 0; i < mhi_cntrl->max_chan; i++, mhi_chan++) {
		if (!mhi_chan->mhi_dev)
			continue;

		put_device(&mhi_chan->mhi_dev->dev);
	}
	vfree(mhi_cntrl->mhi_chan);

	device_del(&mhi_dev->dev);
	put_device(&mhi_dev->dev);

	ida_free(&mhi_controller_ida, mhi_cntrl->index);
}
EXPORT_SYMBOL_GPL(mhi_unregister_controller);

struct mhi_controller *mhi_alloc_controller(void)
{
	struct mhi_controller *mhi_cntrl;

	mhi_cntrl = kzalloc(sizeof(*mhi_cntrl), GFP_KERNEL);

	return mhi_cntrl;
}
EXPORT_SYMBOL_GPL(mhi_alloc_controller);

void mhi_free_controller(struct mhi_controller *mhi_cntrl)
{
	kfree(mhi_cntrl);
}
EXPORT_SYMBOL_GPL(mhi_free_controller);

int mhi_prepare_for_power_up(struct mhi_controller *mhi_cntrl)
{
	struct device *dev = &mhi_cntrl->mhi_dev->dev;
	u32 bhi_off, bhie_off;
	int ret;

	mutex_lock(&mhi_cntrl->pm_mutex);

	ret = mhi_init_dev_ctxt(mhi_cntrl);
	if (ret)
		goto error_dev_ctxt;

	ret = mhi_read_reg(mhi_cntrl, mhi_cntrl->regs, BHIOFF,
			   &bhi_off);
	if (ret) {
		MHI_ERR("Error getting BHI offset\n");
		goto error_reg_offset;
	}
	if (bhi_off >= mhi_cntrl->reg_len) {
		MHI_ERR("BHI offset is out of range\n");
		ret = -EINVAL;
		goto error_reg_offset;
	}
	mhi_cntrl->bhi = mhi_cntrl->regs + bhi_off;

	if (mhi_cntrl->fbc_download || mhi_cntrl->rddm_size) {
		ret = mhi_read_reg(mhi_cntrl, mhi_cntrl->regs, BHIEOFF,
				   &bhie_off);
		if (ret) {
			MHI_ERR("Error getting BHIE offset\n");
			goto error_reg_offset;
		}
		if (bhie_off >= mhi_cntrl->reg_len) {
			MHI_ERR("BHIe offset is out of range\n");
			ret = -EINVAL;
			goto error_reg_offset;
		}
		mhi_cntrl->bhie = mhi_cntrl->regs + bhie_off;
	}

	if (mhi_cntrl->rddm_size) {
		/*
		 * This controller supports RDDM, so we need to manually clear
		 * BHIE RX registers since POR values are undefined.
		 */
		memset_io((void __iomem *)(mhi_cntrl->bhie + BHIE_RXVECADDR_LOW_OFFS),
			  0, BHIE_RXVECSTATUS_OFFS - BHIE_RXVECADDR_LOW_OFFS +
			  4);
		/*
		 * Allocate RDDM table for debugging purpose if specified
		 */
		mhi_alloc_bhie_table(mhi_cntrl, &mhi_cntrl->rddm_image,
				     mhi_cntrl->rddm_size);
		if (mhi_cntrl->rddm_image)
			mhi_rddm_prepare(mhi_cntrl, mhi_cntrl->rddm_image);
	}

	mutex_unlock(&mhi_cntrl->pm_mutex);

	return 0;

error_reg_offset:
	mhi_deinit_dev_ctxt(mhi_cntrl);

error_dev_ctxt:
	mutex_unlock(&mhi_cntrl->pm_mutex);

	return ret;
}
EXPORT_SYMBOL_GPL(mhi_prepare_for_power_up);

void mhi_unprepare_after_power_down(struct mhi_controller *mhi_cntrl)
{
	if (mhi_cntrl->rddm_image)
		mhi_free_bhie_table(mhi_cntrl, &mhi_cntrl->rddm_image);

	mhi_cntrl->bhi = NULL;
	mhi_cntrl->bhie = NULL;

	mhi_deinit_dev_ctxt(mhi_cntrl);
}
EXPORT_SYMBOL_GPL(mhi_unprepare_after_power_down);

static void mhi_release_device(struct device *dev)
{
	struct mhi_device *mhi_dev = to_mhi_device(dev);

	/*
	 * We need to set the mhi_chan->mhi_dev to NULL here since the MHI
	 * devices for the channels will only get created if the mhi_dev
	 * associated with it is NULL. This scenario will happen during the
	 * controller suspend and resume.
	 */
	if (mhi_dev->ul_chan)
		mhi_dev->ul_chan->mhi_dev = NULL;

	if (mhi_dev->dl_chan)
		mhi_dev->dl_chan->mhi_dev = NULL;

	kfree(mhi_dev);
}

struct mhi_device *mhi_alloc_device(struct mhi_controller *mhi_cntrl)
{
	struct mhi_device *mhi_dev;
	struct device *dev;

	mhi_dev = kzalloc(sizeof(*mhi_dev), GFP_KERNEL);
	if (!mhi_dev)
		return ERR_PTR(-ENOMEM);

	dev = &mhi_dev->dev;
	device_initialize(dev);
	dev->bus = &mhi_bus_type;
	dev->release = mhi_release_device;

	if (mhi_cntrl->mhi_dev) {
		/* for MHI client devices, parent is the MHI controller device */
		dev->parent = &mhi_cntrl->mhi_dev->dev;
	} else {
		/* for MHI controller device, parent is the bus device (e.g. pci device) */
		dev->parent = mhi_cntrl->cntrl_dev;
	}

	mhi_dev->mhi_cntrl = mhi_cntrl;
	mhi_dev->dev_wake = 0;

	return mhi_dev;
}

static int mhi_driver_probe(struct device *dev)
{
	struct mhi_device *mhi_dev = to_mhi_device(dev);
	struct mhi_controller *mhi_cntrl = mhi_dev->mhi_cntrl;
	struct device_driver *drv = dev->driver;
	struct mhi_driver *mhi_drv = to_mhi_driver(drv);
	struct mhi_event *mhi_event;
	struct mhi_chan *ul_chan = mhi_dev->ul_chan;
	struct mhi_chan *dl_chan = mhi_dev->dl_chan;
	int ret;

	/* Bring device out of LPM */
	ret = mhi_device_get_sync(mhi_dev);
	if (ret)
		return ret;

	ret = -EINVAL;

	if (ul_chan) {
		/*
		 * If channel supports LPM notifications then status_cb should
		 * be provided
		 */
		if (ul_chan->lpm_notify && !mhi_drv->status_cb)
			goto exit_probe;

		/* For non-offload channels then xfer_cb should be provided */
		if (!ul_chan->offload_ch && !mhi_drv->ul_xfer_cb)
			goto exit_probe;

		ul_chan->xfer_cb = mhi_drv->ul_xfer_cb;
	}

	ret = -EINVAL;
	if (dl_chan) {
		/*
		 * If channel supports LPM notifications then status_cb should
		 * be provided
		 */
		if (dl_chan->lpm_notify && !mhi_drv->status_cb)
			goto exit_probe;

		/* For non-offload channels then xfer_cb should be provided */
		if (!dl_chan->offload_ch && !mhi_drv->dl_xfer_cb)
			goto exit_probe;

		mhi_event = &mhi_cntrl->mhi_event[dl_chan->er_index];

		/*
		 * If the channel event ring is managed by client, then
		 * status_cb must be provided so that the framework can
		 * notify pending data
		 */
		if (mhi_event->cl_manage && !mhi_drv->status_cb)
			goto exit_probe;

		dl_chan->xfer_cb = mhi_drv->dl_xfer_cb;
	}

	/* Call the user provided probe function */
	ret = mhi_drv->probe(mhi_dev, mhi_dev->id);
	if (ret)
		goto exit_probe;

	mhi_device_put(mhi_dev);

	return ret;

exit_probe:
	mhi_unprepare_from_transfer(mhi_dev);

	mhi_device_put(mhi_dev);

	return ret;
}

static int mhi_driver_remove(struct device *dev)
{
	struct mhi_device *mhi_dev = to_mhi_device(dev);
	struct mhi_driver *mhi_drv = to_mhi_driver(dev->driver);
	struct mhi_controller *mhi_cntrl = mhi_dev->mhi_cntrl;
	struct mhi_chan *mhi_chan;
	enum mhi_ch_state ch_state[] = {
		MHI_CH_STATE_DISABLED,
		MHI_CH_STATE_DISABLED
	};
	int dir;

	/* Skip if it is a controller device */
	if (mhi_dev->dev_type == MHI_DEVICE_CONTROLLER)
		return 0;

	/* Reset both channels */
	for (dir = 0; dir < 2; dir++) {
		mhi_chan = dir ? mhi_dev->ul_chan : mhi_dev->dl_chan;

		if (!mhi_chan)
			continue;

		/* Wake all threads waiting for completion */
		write_lock_irq(&mhi_chan->lock);
		mhi_chan->ccs = MHI_EV_CC_INVALID;
		complete_all(&mhi_chan->completion);
		write_unlock_irq(&mhi_chan->lock);

		/* Set the channel state to disabled */
		mutex_lock(&mhi_chan->mutex);
		write_lock_irq(&mhi_chan->lock);
		ch_state[dir] = mhi_chan->ch_state;
		mhi_chan->ch_state = MHI_CH_STATE_SUSPENDED;
		write_unlock_irq(&mhi_chan->lock);

		/* Reset the non-offload channel */
		if (!mhi_chan->offload_ch)
			mhi_reset_chan(mhi_cntrl, mhi_chan);

		mutex_unlock(&mhi_chan->mutex);
	}

	mhi_drv->remove(mhi_dev);

	/* De-init channel if it was enabled */
	for (dir = 0; dir < 2; dir++) {
		mhi_chan = dir ? mhi_dev->ul_chan : mhi_dev->dl_chan;

		if (!mhi_chan)
			continue;

		mutex_lock(&mhi_chan->mutex);

		if ((ch_state[dir] == MHI_CH_STATE_ENABLED ||
		     ch_state[dir] == MHI_CH_STATE_STOP) &&
		    mhi_chan->ch_state != MHI_CH_STATE_DISABLED &&
		    !mhi_chan->offload_ch)
			mhi_deinit_chan_ctxt(mhi_cntrl, mhi_chan);

		mhi_chan->ch_state = MHI_CH_STATE_DISABLED;

		mutex_unlock(&mhi_chan->mutex);
	}

	while (mhi_dev->dev_wake)
		mhi_device_put(mhi_dev);

	return 0;
}

int __mhi_driver_register(struct mhi_driver *mhi_drv, struct module *owner)
{
	struct device_driver *driver = &mhi_drv->driver;

	if (!mhi_drv->probe || !mhi_drv->remove)
		return -EINVAL;

	driver->bus = &mhi_bus_type;
	driver->owner = owner;
	driver->probe = mhi_driver_probe;
	driver->remove = mhi_driver_remove;

	return driver_register(driver);
}
EXPORT_SYMBOL_GPL(__mhi_driver_register);

void mhi_driver_unregister(struct mhi_driver *mhi_drv)
{
	driver_unregister(&mhi_drv->driver);
}
EXPORT_SYMBOL_GPL(mhi_driver_unregister);

static int mhi_uevent(struct device *dev, struct kobj_uevent_env *env)
{
	struct mhi_device *mhi_dev = to_mhi_device(dev);

	return add_uevent_var(env, "MODALIAS=" MHI_DEVICE_MODALIAS_FMT,
					mhi_dev->name);
}

static int mhi_match(struct device *dev, struct device_driver *drv)
{
	struct mhi_device *mhi_dev = to_mhi_device(dev);
	struct mhi_driver *mhi_drv = to_mhi_driver(drv);
	const struct mhi_device_id *id;

	/*
	 * If the device is a controller type then there is no client driver
	 * associated with it
	 */
	if (mhi_dev->dev_type == MHI_DEVICE_CONTROLLER)
		return 0;

	for (id = mhi_drv->id_table; id->chan[0]; id++)
		if (!strcmp(mhi_dev->name, id->chan)) {
			mhi_dev->id = id;
			return 1;
		}

	return 0;
};

struct bus_type mhi_bus_type = {
	.name = "mhi",
	.dev_name = "mhi",
	.match = mhi_match,
	.uevent = mhi_uevent,
	.dev_groups = mhi_dev_groups,
};

static int __init mhi_init(void)
{
	mhi_misc_init();
	mhi_debugfs_init();
	return bus_register(&mhi_bus_type);
}

static void __exit mhi_exit(void)
{
	mhi_misc_exit();
	mhi_debugfs_exit();
	bus_unregister(&mhi_bus_type);
}

postcore_initcall(mhi_init);
module_exit(mhi_exit);

MODULE_LICENSE("GPL v2");
MODULE_DESCRIPTION("MHI Host Interface");<|MERGE_RESOLUTION|>--- conflicted
+++ resolved
@@ -176,11 +176,7 @@
 			continue;
 
 		if (mhi_event->irq >= mhi_cntrl->nr_irqs) {
-<<<<<<< HEAD
-			MHI_ERR("irq %d not available for event ring\n",
-=======
 			dev_err(mhi_cntrl->cntrl_dev, "irq %d not available for event ring\n",
->>>>>>> a9f5f9eb
 				mhi_event->irq);
 			ret = -EINVAL;
 			goto error_request;
@@ -191,11 +187,7 @@
 				  IRQF_SHARED | IRQF_NO_SUSPEND,
 				  "mhi", mhi_event);
 		if (ret) {
-<<<<<<< HEAD
-			MHI_ERR("Error requesting irq:%d for ev:%d\n",
-=======
 			dev_err(mhi_cntrl->cntrl_dev, "Error requesting irq:%d for ev:%d\n",
->>>>>>> a9f5f9eb
 				mhi_cntrl->irq[mhi_event->irq], i);
 			goto error_request;
 		}
