# SPDX-License-Identifier: GPL-2.0
#
# Makefile for the bus drivers.
#

# Interconnect bus drivers for ARM platforms
obj-$(CONFIG_ARM_CCI)		+= arm-cci.o
obj-$(CONFIG_ARM_INTEGRATOR_LM)	+= arm-integrator-lm.o
obj-$(CONFIG_HISILICON_LPC)	+= hisi_lpc.o
obj-$(CONFIG_BRCMSTB_GISB_ARB)	+= brcmstb_gisb.o
obj-$(CONFIG_MOXTET)		+= moxtet.o

# DPAA2 fsl-mc bus
obj-$(CONFIG_FSL_MC_BUS)	+= fsl-mc/

obj-$(CONFIG_BT1_APB)		+= bt1-apb.o
obj-$(CONFIG_BT1_AXI)		+= bt1-axi.o
obj-$(CONFIG_IMX_WEIM)		+= imx-weim.o
obj-$(CONFIG_MIPS_CDMM)		+= mips_cdmm.o
obj-$(CONFIG_MVEBU_MBUS) 	+= mvebu-mbus.o

# Interconnect bus driver for OMAP SoCs.
obj-$(CONFIG_OMAP_INTERCONNECT)	+= omap_l3_smx.o omap_l3_noc.o

obj-$(CONFIG_OMAP_OCP2SCP)	+= omap-ocp2scp.o
obj-$(CONFIG_QCOM_EBI2)		+= qcom-ebi2.o
obj-$(CONFIG_SUN50I_DE2_BUS)	+= sun50i-de2.o
obj-$(CONFIG_SUNXI_RSB)		+= sunxi-rsb.o
obj-$(CONFIG_SIMPLE_PM_BUS)	+= simple-pm-bus.o
obj-$(CONFIG_TEGRA_ACONNECT)	+= tegra-aconnect.o
obj-$(CONFIG_TEGRA_GMI)		+= tegra-gmi.o
obj-$(CONFIG_TI_PWMSS)		+= ti-pwmss.o
obj-$(CONFIG_TI_SYSC)		+= ti-sysc.o
obj-$(CONFIG_TS_NBUS)		+= ts-nbus.o
obj-$(CONFIG_UNIPHIER_SYSTEM_BUS)	+= uniphier-system-bus.o
obj-$(CONFIG_VEXPRESS_CONFIG)	+= vexpress-config.o

obj-$(CONFIG_DA8XX_MSTPRI)	+= da8xx-mstpri.o
<<<<<<< HEAD
obj-$(CONFIG_MHI_BUS) += mhi/
=======

# MHI
obj-$(CONFIG_MHI_BUS)		+= mhi/
>>>>>>> 86b41f49
<|MERGE_RESOLUTION|>--- conflicted
+++ resolved
@@ -36,10 +36,6 @@
 obj-$(CONFIG_VEXPRESS_CONFIG)	+= vexpress-config.o
 
 obj-$(CONFIG_DA8XX_MSTPRI)	+= da8xx-mstpri.o
-<<<<<<< HEAD
-obj-$(CONFIG_MHI_BUS) += mhi/
-=======
 
 # MHI
-obj-$(CONFIG_MHI_BUS)		+= mhi/
->>>>>>> 86b41f49
+obj-$(CONFIG_MHI_BUS)		+= mhi/