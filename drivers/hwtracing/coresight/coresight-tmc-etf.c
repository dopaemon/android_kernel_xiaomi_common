--- conflicted
+++ resolved
@@ -217,12 +217,6 @@
 	if (!used)
 		kfree(buf);
 
-	if (!ret) {
-		coresight_cti_map_trigin(drvdata->cti_reset, 0, 0);
-		coresight_cti_map_trigout(drvdata->cti_flush, 1, 0);
-		dev_info(&csdev->dev, "TMC-ETB/ETF enabled\n");
-	}
-
 	return ret;
 }
 
@@ -333,8 +327,6 @@
 
 	spin_unlock_irqrestore(&drvdata->spinlock, flags);
 
-	coresight_cti_unmap_trigin(drvdata->cti_reset, 0, 0);
-	coresight_cti_unmap_trigout(drvdata->cti_flush, 1, 0);
 	dev_dbg(&csdev->dev, "TMC-ETB/ETF disabled\n");
 	return 0;
 }
@@ -604,49 +596,29 @@
 		goto out;
 	}
 
-<<<<<<< HEAD
-	if (drvdata->enable) {
+	/* Don't interfere if operated from Perf */
+	if (drvdata->mode == CS_MODE_PERF) {
+		ret = -EINVAL;
+		goto out;
+	}
+
+	/* If drvdata::buf is NULL the trace data has been read already */
+	if (drvdata->buf == NULL) {
+		ret = -EINVAL;
+		goto out;
+	}
+
+	/* Disable the TMC if need be */
+	if (drvdata->mode == CS_MODE_SYSFS) {
 		/* There is no point in reading a TMC in HW FIFO mode */
 		mode = readl_relaxed(drvdata->base + TMC_MODE);
 		if (mode != TMC_MODE_CIRCULAR_BUFFER) {
 			ret = -EINVAL;
 			goto out;
 		}
-	}
-
-=======
->>>>>>> 86b41f49
-	/* Don't interfere if operated from Perf */
-	if (drvdata->mode == CS_MODE_PERF) {
-		ret = -EINVAL;
-		goto out;
-	}
-
-	/* If drvdata::buf is NULL the trace data has been read already */
-	if (drvdata->buf == NULL) {
-		ret = -EINVAL;
-		goto out;
-	}
-
-	/* Disable the TMC if need be */
-	if (drvdata->mode == CS_MODE_SYSFS) {
-<<<<<<< HEAD
-		spin_unlock_irqrestore(&drvdata->spinlock, flags);
-		coresight_disable_all_source_link();
-		spin_lock_irqsave(&drvdata->spinlock, flags);
 		__tmc_etb_disable_hw(drvdata);
 	}
-=======
-		/* There is no point in reading a TMC in HW FIFO mode */
-		mode = readl_relaxed(drvdata->base + TMC_MODE);
-		if (mode != TMC_MODE_CIRCULAR_BUFFER) {
-			ret = -EINVAL;
-			goto out;
-		}
-		__tmc_etb_disable_hw(drvdata);
-	}
-
->>>>>>> 86b41f49
+
 	drvdata->reading = true;
 out:
 	spin_unlock_irqrestore(&drvdata->spinlock, flags);
@@ -667,16 +639,13 @@
 
 	spin_lock_irqsave(&drvdata->spinlock, flags);
 
-	if (drvdata->enable) {
-		/* There is no point in reading a TMC in HW FIFO mode */
-		mode = readl_relaxed(drvdata->base + TMC_MODE);
-		if (mode != TMC_MODE_CIRCULAR_BUFFER) {
-			spin_unlock_irqrestore(&drvdata->spinlock, flags);
-			return -EINVAL;
-		}
-	}
-
-	drvdata->reading = false;
+	/* There is no point in reading a TMC in HW FIFO mode */
+	mode = readl_relaxed(drvdata->base + TMC_MODE);
+	if (mode != TMC_MODE_CIRCULAR_BUFFER) {
+		spin_unlock_irqrestore(&drvdata->spinlock, flags);
+		return -EINVAL;
+	}
+
 	/* Re-enable the TMC if need be */
 	if (drvdata->mode == CS_MODE_SYSFS) {
 		/*
@@ -689,9 +658,6 @@
 		 */
 		memset(drvdata->buf, 0, drvdata->size);
 		__tmc_etb_enable_hw(drvdata);
-		spin_unlock_irqrestore(&drvdata->spinlock, flags);
-		coresight_enable_all_source_link();
-		spin_lock_irqsave(&drvdata->spinlock, flags);
 	} else {
 		/*
 		 * The ETB/ETF is not tracing and the buffer was just read.
@@ -701,6 +667,7 @@
 		drvdata->buf = NULL;
 	}
 
+	drvdata->reading = false;
 	spin_unlock_irqrestore(&drvdata->spinlock, flags);
 
 	/*
