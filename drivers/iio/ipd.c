// SPDX-License-Identifier: GPL-2.0-only
/*
 * Copyright (c) 2023-2024 Qualcomm Innovation Center, Inc. All rights reserved.
 */

#include <linux/module.h>
#include <linux/kernel.h>
#include <linux/slab.h>
#include <linux/i2c.h>
#include <linux/interrupt.h>
#include <linux/err.h>
#include <linux/mutex.h>
#include <linux/delay.h>
#include <linux/bitops.h>
#include <linux/gpio.h>
#include <linux/of_gpio.h>
#include <linux/acpi.h>
#include <linux/regulator/consumer.h>
#include <linux/pm_runtime.h>

#include <linux/iio/iio.h>
#include <linux/iio/sysfs.h>
#include <linux/iio/buffer.h>
#include <linux/iio/trigger.h>
#include <linux/iio/trigger_consumer.h>
#include <linux/iio/triggered_buffer.h>

#include <linux/init.h>
#include <linux/time.h>
#include <linux/errno.h>
#include <linux/module.h>
#include <linux/sched.h>
#include <linux/kthread.h>
#include <linux/cpumask.h>
#include <linux/iio/consumer.h>

// REGISTER MAP
#define IPD_REG_WIA                 0x00
#define ipd_DEVICE_ID               0x48C1

#define IPD_REG_WORD_ST             0x10
#define IPD_REG_WORD_ST_X           0x11
#define IPD_REG_WORD_ST_Y           0x12
#define IPD_REG_WORD_ST_Y_X         0x13
#define IPD_REG_WORD_ST_Z           0x14
#define IPD_REG_WORD_ST_Z_X         0x15
#define IPD_REG_WORD_ST_Z_Y         0x16
#define IPD_REG_WORD_ST_Z_Y_X       0x17
#define IPD_REG_BYTE_ST_V           0x18
#define IPD_REG_BYTE_ST_X           0x19
#define IPD_REG_BYTE_ST_Y           0x1A
#define IPD_REG_BYTE_ST_Y_X         0x1B
#define IPD_REG_BYTE_ST_Z           0x1C
#define IPD_REG_BYTE_ST_Z_X         0x1D
#define IPD_REG_BYTE_ST_Z_Y         0x1E
#define IPD_REG_BYTE_ST_Z_Y_X       0x1F
#define IPD_REG_CNTL1               0x20
#define IPD_REG_CNTL2               0x21
#define IPD_REG_THX                 0x22
#define IPD_REG_THY                 0x23
#define IPD_REG_THZ                 0x24
#define IPD_REG_THV                 0x25
#define IPD_REG_SRST                0x30

#define ipd_MAX_REGS                IPD_REG_SRST

#define IPD_MEASUREMENT_WAIT_TIME   2
#define IPD_WORD_LEN                2
#define SECOND_VAL_ENABLED          2
#define IPD_STEP_BASE               2
#define IPD_MAX_REG_LEN             7
#define MAX_IPD_RETRIES             1
#define MIN_SLEEP_TIME              100
#define IPD_MIN_STEP                0
#define IPD_MAX_STEP                6
#define MIN_READ_VALUE              32768
#define MAX_READ_VALUE              65536
#define SKU1_SKU2_DEV_ID            1
#define SKU3_DEV_ID                 2
#define INVALID_DEV_ID              0



static int BOPX[] = {400, 400, 400, 400, 400, 400, 0, 0};
static int BRPX[] = {250, 250, 250, 250, 250, 250, 0, 0};
static u16 BOPZ[]  = {0, 65286, 65286, 65286, 150, 400, 400, 400};
static u16 BRPZ[]  = {0, 65136, 65136, 65136, 50, 250, 250, 250};
static u16 CTRL1[] = {0x02, 0x40A, 0x40A, 0x40A, 0x0A, 0x0A, 0x8, 0x8};
static int modeBitTable[] = {0, 0x2, 0x4, 0x6, 0x8, 0xA, 0xC, 0xE, 0x10};

enum {
	ipd_MSRNO_WORD_ST = 0,
	ipd_MSRNO_WORD_ST_X,     // 1
	ipd_MSRNO_WORD_ST_Y,     // 2
	ipd_MSRNO_WORD_ST_Y_X,   // 3
	ipd_MSRNO_WORD_ST_Z,     // 4
	ipd_MSRNO_WORD_ST_Z_X,   // 5
	ipd_MSRNO_WORD_ST_Z_Y,   // 6
	ipd_MSRNO_WORD_ST_Z_Y_X, // 7
	ipd_MSRNO_WORD_ST_V,     // 8
	ipd_MSRNO_BYTE_ST_X,     // 9
	ipd_MSRNO_BYTE_ST_Y,     // 10
	ipd_MSRNO_BYTE_ST_Y_X,   // 11
	ipd_MSRNO_BYTE_ST_Z,     // 12
	ipd_MSRNO_BYTE_ST_Z_X,   // 13
	ipd_MSRNO_BYTE_ST_Z_Y,   // 14
	ipd_MSRNO_BYTE_ST_Z_Y_X, // 15
};

static struct mutex ipd_mutex;

struct ipd_data {
	struct i2c_client   *client;
	struct iio_channel  *adc;
	struct task_struct  *distance_thread;
	struct work_struct  update_registers;
	struct workqueue_struct *ipd_wq;

	int int_gpio;
	int irq;

	int enable;
	int resistance;
	int ipd_distance;
	int near_res;
	int far_res;
	int near_ipd;
	int far_ipd;
	int sleep_time;
	int enable_print;
	int ipd_retry;
	int enable_interrupt;

	u8  mode;
	u8  device_type;
	s16 numMode;

	u8  msrNo;

	u8  DRDYENbit;
	u8  SWXENbit;
	u8  SWYENbit;
	u8  SWZENbit;
	u8  SWVENbit;
	u8  ERRENbit;

	u8  POLXbit;
	u8  POLYbit;
	u8  POLZbit;
	u8  POLVbit;

	u8  SDRbit;
	u8  SMRbit;

	u16 BOPXbits;
	u16 BRPXbits;

	u16 BOPYbits;
	u16 BRPYbits;

	u16 BOPZbits;
	u16 BRPZbits;

	u16 BOPVbits;
	u16 BRPVbits;
};
static int ipd_read_axis(struct ipd_data *ipd, int address, int *val);
static int ipd_read_axis_u(struct ipd_data *ipd, int address, u16 *val);
static void ipd_compute_distance(struct ipd_data *ipd);
static void ipd_read_control_status_register(struct ipd_data *ipd);

static int ipd_i2c_reads(struct i2c_client *client, u8 *reg, int reglen, u8 *rdata, int datalen)
{
	struct i2c_msg xfer[2];
	int ret;

	/* Write register */
	xfer[0].addr = client->addr;
	xfer[0].flags = 0;
	xfer[0].len = reglen;
	xfer[0].buf = reg;

	/* Read data */
	xfer[1].addr = client->addr;
	xfer[1].flags = I2C_M_RD;
	xfer[1].len = datalen;
	xfer[1].buf = rdata;

	ret = i2c_transfer(client->adapter, xfer, 2);

	if (ret == 2)
		return 0;
	else if (ret < 0)
		return ret;
	else
		return -EIO;
}

static int ipd_i2c_read8_16(struct i2c_client *client,
				u8 address, int wordLen, u16 *rdata)
{
	u8  tx[1];
	u8  rx[8];
	int i, ret;

	if ((wordLen < 1) || (wordLen > 4)) {
		dev_err(&client->dev, "[ipd] %s Read Word Length Error %d\n", __func__, wordLen);
		return -EINVAL;
	}

	tx[0] = address;

	ret = ipd_i2c_reads(client, tx, 1, rx, ((2 * wordLen) - 1));
	if (ret < 0) {
		dev_err(&client->dev, "[ipd] I2C Read Error\n");
		for (i = 0 ; i < wordLen ; i++)
			rdata[i] = 0;
		return ret;
	} else {
		rdata[0] = (u16)rx[0];
		for (i = 1 ; i < wordLen ; i++)
			rdata[i] = ((u16)rx[2*i-1] << 8) + (u16)rx[2*i];
	}

	pr_debug("[ipd] %s, addr = %x\n", __func__, address);
	for (i = 0 ; i < ((2 * wordLen) - 1) ; i++)
		pr_debug("%x\n", (int)rx[i]);
	pr_debug("\n");

	return ret;

}

static int ipd_i2c_write(struct i2c_client *client, const u8 *tx, size_t wlen)
{
	int ret;

	ret = i2c_master_send(client, tx, wlen);

	if (ret != wlen)
		pr_err("%s: comm error, ret %d, wlen %d\n", __func__, ret, (int)wlen);

	return ret;
}

static s32 ipd_i2c_write16(struct i2c_client *client,
				u8 address, int valueNum, u16 value1, u16 value2)
{
	u8  tx[5];
	s32 ret;
	int n;

	if ((valueNum != 1) &&  (valueNum != 2)) {
		pr_err("%s: valueNum error, valueNum= %d\n", __func__, valueNum);
		return -EINVAL;
	}

	n = 0;

	tx[n++] = address;
	tx[n++] = (u8)((0xFF00 & value1) >> 8);
	tx[n++] = (u8)(0xFF & value1);

	pr_debug("[ipd]%02XH,%02XH,%02XH\n", (int)tx[0], (int)tx[1], (int)tx[2]);

	if (valueNum == 2) {
		tx[n++] = (u8)((0xFF00 & value2) >> 8);
		tx[n++] = (u8)(0xFF & value2);
	}

	ret = ipd_i2c_write(client, tx, n);
	return ret;
}

static void ipd_read_control_status_register(struct ipd_data *ipd)
{
	int rValue = 0;
	int ret;

	ret = ipd_read_axis(ipd, IPD_REG_WORD_ST_Z_X, &rValue);
	pr_info("[ipd]  IPD_REG_WORD_ST_X\n");
	ret = ipd_read_axis(ipd, IPD_REG_WORD_ST_X, &rValue);
	pr_info("[ipd]  IPD_REG_WORD_ST_Y\n");
	ret = ipd_read_axis(ipd, IPD_REG_WORD_ST_Y, &rValue);
	pr_info("[ipd]  IPD_REG_WORD_ST_Z\n");
	ret = ipd_read_axis(ipd, IPD_REG_WORD_ST_Z, &rValue);
}

static void ipd_compute_distance(struct ipd_data *ipd)
{
	int ret = 0;

	ret = iio_read_channel_processed(ipd->adc, &ipd->resistance);
	if (ret) {
		if (ipd->resistance < ipd->near_res) {
			ipd->ipd_distance = ipd->near_ipd - 1;
			if ((ipd->near_res -  ipd->resistance) >= 500)
				ipd->ipd_distance = ipd->near_ipd - IPD_STEP_BASE;
		} else if (ipd->resistance > ipd->far_res) {
			ipd->ipd_distance = ipd->far_ipd + IPD_STEP_BASE;
		} else {
			ipd->ipd_distance  = (int)(ipd->near_ipd +
			(((ipd->far_ipd - ipd->near_ipd) * (ipd->resistance - ipd->near_res))
					/ (ipd->far_res - ipd->near_res)));
		}
	} else
		pr_err("[ipd]  Failed to read Reistance value (%d)\n", ret);
}

int ipd_thread_function(void *ipd_)
{
	struct ipd_data *ipd = ipd_;

	while (!kthread_should_stop()) {
		ipd_compute_distance(ipd);
		if (ipd->enable_print) {
			/*READ Status  Control register */
			ipd_read_control_status_register(ipd);

			pr_info("In ipd Thread Function && resistance=%d && distance=%f\n",
					ipd->resistance, ipd->ipd_distance);
		}
		if (ipd->sleep_time)
			msleep(ipd->sleep_time);
	}
	return 0;
}


static ssize_t enable_thread_show(struct device *dev,
		struct device_attribute *attr, char *buf)
{
	struct ipd_data *ipd = dev_get_drvdata(dev);

	return scnprintf(buf, PAGE_SIZE, "%d\n", ipd->enable);
}

static ssize_t enable_thread_store(struct device *dev,
		struct device_attribute *attr,
		const char *buf, size_t count)
{
	struct ipd_data *ipd = dev_get_drvdata(dev);
	int ret;

	ret = sscanf(buf, "%d\n", &ipd->enable);

	if (ipd->enable) {
		if (ipd->distance_thread) {
			pr_debug("ipd resuming kthread\n");
			wake_up_process(ipd->distance_thread);
		} else {
			pr_debug("ipd creating kthread\n");
			ipd->distance_thread = kthread_create(
					ipd_thread_function, ipd,
					 "IPD Thread");
			if (ipd->distance_thread)
				wake_up_process(ipd->distance_thread);
			else
				pr_err("%s ERROR creating IPD Thread\n", __func__);
		}
	} else {
		if (ipd->distance_thread) {
			kthread_stop(ipd->distance_thread);
			ipd->distance_thread = NULL;
		}
	}

	return count;
}

static ssize_t ipd_distance_show(struct device *dev,
		struct device_attribute *attr, char *buf)
{
	struct ipd_data *ipd = dev_get_drvdata(dev);

	return scnprintf(buf, PAGE_SIZE, "%d\n", ipd->ipd_distance);
}

static ssize_t ipd_distance_store(struct device *dev,
		struct device_attribute *attr,
		const char *buf, size_t count)
{
	pr_info("cannot store ipd_distance\n");
	return count;
}

static ssize_t resistance_show(struct device *dev,
		struct device_attribute *attr, char *buf)
{
	struct ipd_data *ipd = dev_get_drvdata(dev);

	return scnprintf(buf, PAGE_SIZE, "%d\n", ipd->resistance);
}

static ssize_t resistance_store(struct device *dev,
		struct device_attribute *attr,
		const char *buf, size_t count)
{
	pr_info("cannot store resistance\n");
	return count;
}

static ssize_t near_res_show(struct device *dev,
		struct device_attribute *attr, char *buf)
{
	struct ipd_data *ipd = dev_get_drvdata(dev);

	return scnprintf(buf, PAGE_SIZE, "%d\n", ipd->near_res);
}

static ssize_t near_res_store(struct device *dev,
		struct device_attribute *attr,
		const char *buf, size_t count)
{
	struct ipd_data *ipd = dev_get_drvdata(dev);
	int ret;

	ret = sscanf(buf, "%d\n", &ipd->near_res);
	return count;
}

static ssize_t far_res_show(struct device *dev,
		struct device_attribute *attr, char *buf)
{
	struct ipd_data *ipd = dev_get_drvdata(dev);

	return scnprintf(buf, PAGE_SIZE, "%d\n", ipd->far_res);
}

static ssize_t far_res_store(struct device *dev,
		struct device_attribute *attr,
		const char *buf, size_t count)
{
	struct ipd_data *ipd = dev_get_drvdata(dev);
	int ret;

	ret = sscanf(buf, "%d\n", &ipd->far_res);
	return count;
}

static ssize_t ipd_retry_show(struct device *dev,
		struct device_attribute *attr, char *buf)
{
	struct ipd_data *ipd = dev_get_drvdata(dev);

	return scnprintf(buf, PAGE_SIZE, "%d\n", ipd->ipd_retry);
}

static ssize_t ipd_retry_store(struct device *dev,
		struct device_attribute *attr,
		const char *buf, size_t count)
{
	struct ipd_data *ipd = dev_get_drvdata(dev);
	int ret;

	ret = sscanf(buf, "%d\n", &ipd->ipd_retry);
	return count;
}

static ssize_t near_ipd_show(struct device *dev,
		struct device_attribute *attr, char *buf)
{
	struct ipd_data *ipd = dev_get_drvdata(dev);

	return scnprintf(buf, PAGE_SIZE, "%d\n", ipd->near_ipd);
}

static ssize_t near_ipd_store(struct device *dev,
		struct device_attribute *attr,
		const char *buf, size_t count)
{
	struct ipd_data *ipd = dev_get_drvdata(dev);
	int ret;

	ret = sscanf(buf, "%d\n", &ipd->near_ipd);
	return count;
}

static ssize_t far_ipd_show(struct device *dev,
		struct device_attribute *attr, char *buf)
{
	struct ipd_data *ipd = dev_get_drvdata(dev);

	return scnprintf(buf, PAGE_SIZE, "%d\n", ipd->far_ipd);
}

static ssize_t far_ipd_store(struct device *dev,
		struct device_attribute *attr,
		const char *buf, size_t count)
{
	struct ipd_data *ipd = dev_get_drvdata(dev);
	int ret;

	ret = sscanf(buf, "%d\n", &ipd->far_ipd);
	return count;
}

static ssize_t sleep_time_show(struct device *dev,
		struct device_attribute *attr, char *buf)
{
	struct ipd_data *ipd = dev_get_drvdata(dev);

	return scnprintf(buf, PAGE_SIZE, "%d\n", ipd->sleep_time);
}

static ssize_t sleep_time_store(struct device *dev,
		struct device_attribute *attr,
		const char *buf, size_t count)
{
	struct ipd_data *ipd = dev_get_drvdata(dev);
	int ret;

	ret = sscanf(buf, "%d\n", &ipd->sleep_time);
	return count;
}

static ssize_t enable_print_show(struct device *dev,
		struct device_attribute *attr, char *buf)
{
	struct ipd_data *ipd = dev_get_drvdata(dev);

	return scnprintf(buf, PAGE_SIZE, "%d\n", ipd->enable_print);
}

static ssize_t enable_print_store(struct device *dev,
		struct device_attribute *attr,
		const char *buf, size_t count)
{
	struct ipd_data *ipd = dev_get_drvdata(dev);
	int ret;

	ret = sscanf(buf, "%d\n", &ipd->enable_print);
	return count;
}

static ssize_t enable_interrupt_show(struct device *dev,
		struct device_attribute *attr, char *buf)
{
	struct ipd_data *ipd = dev_get_drvdata(dev);

	return scnprintf(buf, PAGE_SIZE, "%d\n", ipd->enable_interrupt);
}

static ssize_t enable_interrupt_store(struct device *dev,
		struct device_attribute *attr,
		const char *buf, size_t count)
{
	struct ipd_data *ipd = dev_get_drvdata(dev);
	int ret;

	ret = sscanf(buf, "%d\n", &ipd->enable_interrupt);
	/*Enable disable interrupt on sys node*/
	if (ipd->enable_interrupt)
		enable_irq(ipd->irq);
	else
		disable_irq(ipd->irq);
	return count;
}

static DEVICE_ATTR_RW(enable_thread);
static DEVICE_ATTR_RW(ipd_distance);
static DEVICE_ATTR_RW(resistance);
static DEVICE_ATTR_RW(near_ipd);
static DEVICE_ATTR_RW(far_ipd);
static DEVICE_ATTR_RW(near_res);
static DEVICE_ATTR_RW(far_res);
static DEVICE_ATTR_RW(sleep_time);
static DEVICE_ATTR_RW(enable_print);
static DEVICE_ATTR_RW(enable_interrupt);
static DEVICE_ATTR_RW(ipd_retry);

static struct attribute *ipd_i2c_sysfs_attrs[] = {
	&dev_attr_enable_thread.attr,
	&dev_attr_ipd_distance.attr,
	&dev_attr_resistance.attr,
	&dev_attr_far_res.attr,
	&dev_attr_near_res.attr,
	&dev_attr_far_ipd.attr,
	&dev_attr_near_ipd.attr,
	&dev_attr_sleep_time.attr,
	&dev_attr_enable_print.attr,
	&dev_attr_enable_interrupt.attr,
	&dev_attr_ipd_retry.attr,
	NULL,
};

static struct attribute_group ipd_i2c_attribute_group = {
	.attrs = ipd_i2c_sysfs_attrs,
};

static int ipd_compute_step(struct ipd_data *ipd)
{
	int step_mode = 0;

	if (ipd->resistance < ipd->near_res) {
		step_mode = IPD_MIN_STEP + 1;
		if ((ipd->near_res -  ipd->resistance) >= 500)
			step_mode = IPD_MIN_STEP;
	} else if (ipd->resistance > ipd->far_res) {
		step_mode = IPD_MAX_STEP;
	} else {
		step_mode = (int)((((ipd->far_ipd - ipd->near_ipd)
				* (ipd->resistance - ipd->near_res))
				/ (ipd->far_res - ipd->near_res)));
		step_mode += IPD_STEP_BASE;
		if (step_mode != 1)
			step_mode = (step_mode / 2);
	}
	return step_mode;
}

static void ipd_update_y_z_axis(struct ipd_data *ipd, int step)
{
	u16 readValue = 0;
	int status;

	/*Read Y axis */
	status = ipd_read_axis_u(ipd, IPD_REG_WORD_ST_Y, &readValue);
	if (ipd->enable_print)
<<<<<<< HEAD
		pr_info("[ipd] Y raw readValue=%d\n", readValue >= MIN_READ_VALUE ?
			readValue - MAX_READ_VALUE : readValue);
=======
		pr_info("[ipd] Y raw readValue=%d\n",
			readValue >= MIN_READ_VALUE ? readValue - MAX_READ_VALUE : readValue);
>>>>>>> 113ceccf

	ipd->BOPYbits = readValue + 400;
	ipd->BRPYbits = readValue + 250;
	status = ipd_i2c_write16(ipd->client, IPD_REG_THY,
			SECOND_VAL_ENABLED, ipd->BOPYbits, ipd->BRPYbits);

	readValue = 0;
	/*Read Z axis */
	status = ipd_read_axis_u(ipd, IPD_REG_WORD_ST_Z, &readValue);
	if (ipd->enable_print)
<<<<<<< HEAD
		pr_info("[ipd] Z raw readValue=%d\n", readValue >= MIN_READ_VALUE ?
				readValue - MAX_READ_VALUE : readValue);
=======
		pr_info("[ipd] Z raw readValue=%d\n",
			readValue >= MIN_READ_VALUE ? readValue - MAX_READ_VALUE : readValue);
>>>>>>> 113ceccf
	ipd->BOPZbits = readValue + 760;
	ipd->BRPZbits = readValue + 610;
	status = ipd_i2c_write16(ipd->client, IPD_REG_THZ,
			SECOND_VAL_ENABLED, ipd->BOPZbits, ipd->BRPZbits);


}
static void ipd_update_x_z_axis(struct ipd_data *ipd, int step)
{
	u16 readValue;
	int status;

	/*Read X axis */
	status = ipd_read_axis_u(ipd, IPD_REG_WORD_ST_X, &readValue);
	if (ipd->enable_print)
		pr_info("[ipd] %s : X raw readValue=%d\n",
				__func__, readValue >= MIN_READ_VALUE ?
				readValue - MAX_READ_VALUE : readValue);
	ipd->BOPXbits = readValue + BOPX[step];
	ipd->BRPXbits = readValue + BRPX[step];
	status = ipd_i2c_write16(ipd->client, IPD_REG_THX,
			SECOND_VAL_ENABLED, ipd->BOPXbits, ipd->BRPXbits);

	/*Read Z axis */
	status = ipd_read_axis_u(ipd, IPD_REG_WORD_ST_Z, &readValue);
	if (ipd->enable_print)
		pr_info("[ipd] Z raw readValue=%d\n", readValue >= MIN_READ_VALUE ?
				readValue - MAX_READ_VALUE : readValue);
	ipd->BOPZbits = readValue + BOPZ[step];
	ipd->BRPZbits = readValue + BRPZ[step];
	status = ipd_i2c_write16(ipd->client, IPD_REG_THZ,
			SECOND_VAL_ENABLED, ipd->BOPZbits, ipd->BRPZbits);
}

static void ipd_update_y_v_axis(struct ipd_data *ipd, int step)
{
	int status;

	/*Read Z axis */
	status = ipd_i2c_write16(ipd->client, IPD_REG_THY,
			SECOND_VAL_ENABLED, ipd->BOPYbits, ipd->BRPYbits);
	/*Read V axis */
	status = ipd_i2c_write16(ipd->client, IPD_REG_THV,
			SECOND_VAL_ENABLED, ipd->BOPVbits, ipd->BRPVbits);
}

static int ipd_write_mode(struct ipd_data *ipd, int modeBit)
{
	int mode;
	int ret;

	mode = (ipd->SMRbit << 6) + (ipd->SDRbit << 5) + modeBit;

	pr_info("[ipd] REG_CNTL2(%x), value(%d))\n", IPD_REG_CNTL2, mode);

	ret = i2c_smbus_write_byte_data(ipd->client, (u8)IPD_REG_CNTL2, (u8)mode);
	if (ret < 0)
		pr_err("%s: comm error, ret= %d\n", __func__, ret);

	return ret;
}

static int ipd_read_axis(struct ipd_data *akm, int address, int *val)
{
	u16  rdata[4] = {0,};
	u16  wordLen  = IPD_WORD_LEN;

	if (akm->mode == 0)
		ipd_write_mode(akm, 1);

	*val = 0;
	if ((address == IPD_REG_WORD_ST || address == IPD_REG_CNTL2))
		wordLen =  1;

	if ((address == IPD_REG_WORD_ST_Z_X) || (address == IPD_REG_WORD_ST_Y_X) ||
			(address == IPD_REG_WORD_ST_Z_Y))
		wordLen = 3;

	if ((address == IPD_REG_WORD_ST_Z) || (address == IPD_REG_WORD_ST_Y) ||
			(address == IPD_REG_WORD_ST_X))
		wordLen = 2;

	ipd_i2c_read8_16(akm->client, address, wordLen, rdata);
	pr_info("[ipd] %s address:%x (%x)(%x)\n",
			__func__, address, (int)rdata[0], (int)rdata[1]);

	*val = rdata[wordLen - 1];
	if (address == IPD_REG_WORD_ST || address == IPD_REG_CNTL2)
		*val &= 0x3FF;

	return 0;
}

static int ipd_read_axis_u(struct ipd_data *ipd, int address, u16 *val)
{
	u16  rdata[IPD_WORD_LEN] = {0,};

	if (ipd->mode == 0)
		ipd_write_mode(ipd, 0x8);

	*val = 0;
	ipd_i2c_read8_16(ipd->client, address, IPD_WORD_LEN, rdata);
	*val = rdata[IPD_WORD_LEN - 1];
	if (ipd->enable_print)
		pr_debug("[ipd] %s address :%x (%x)(%x)\n",
				__func__, address, rdata[0], rdata[1]);

	if (*val >= MIN_READ_VALUE)
		*val -= MAX_READ_VALUE;
	return 0;
}

static int ipd_setup(struct i2c_client *client)
{
	struct ipd_data *ipd = i2c_get_clientdata(client);
	u8   mod_value = 0;
	u16  ctrl1_reg = 0;
	int status;
	int step = 0;

	pr_info("[ipd] %s Device_type (%d)\n", __func__, ipd->device_type);

	if (ipd->mode < ARRAY_SIZE(modeBitTable))
		mod_value = modeBitTable[ipd->mode];

	status = ipd_write_mode(ipd, mod_value);
	ipd_compute_distance(ipd);

	/*Update CTRL1 Register */
	ctrl1_reg  = (u16)(ipd->POLXbit + (ipd->POLYbit << 1)
					+ (ipd->POLZbit << 2) + (ipd->POLVbit << 3));
	ctrl1_reg  <<= 8;
	ctrl1_reg  += ((u16)(ipd->DRDYENbit + (ipd->SWXENbit << 1)
					+ (ipd->SWYENbit << 2) + (ipd->SWZENbit << 3)
					+ (ipd->SWVENbit << 4) + (ipd->ERRENbit << 5)));

	status = ipd_i2c_write16(ipd->client, IPD_REG_CNTL1, 1, ctrl1_reg, 0);
	pr_info("[ipd] IPD_REG_CNTL1 (%x) Value (%d)\n", IPD_REG_CNTL1, ctrl1_reg);

	ipd->client = client;
	step = ipd_compute_step(ipd);

<<<<<<< HEAD
	/*Based in device type,
	 * We need update or skip updating BOPX/BRPX/BOPZ/BRPZ
	 */
=======
	/*On device type,We need update or skip updating BOPX/BRPX/BOPZ/BRPZ*/

>>>>>>> 113ceccf
	if (ipd->device_type == SKU1_SKU2_DEV_ID) {
		/*Update X and Z axis*/
		ipd_update_x_z_axis(ipd, step);

		/*Update Y and V axis*/
		ipd_update_y_v_axis(ipd, step);

		status = ipd_i2c_write16(ipd->client, IPD_REG_CNTL1, 1, CTRL1[step], 0);
	} else if (ipd->device_type == SKU3_DEV_ID) {
		/*Update Y and Z axis*/
		ipd_update_y_z_axis(ipd, step);
	}
	pr_info("***********************IPD-SETUP**************************************************\n");
	if (ipd->device_type != INVALID_DEV_ID) {
		pr_info("[ipd] BOPX : (%d)  BRPX : (%d)\n", ipd->BOPXbits, ipd->BRPXbits);
		pr_info("[ipd] BOPY : (%d)  BRPY : (%d)\n", ipd->BOPYbits, ipd->BRPYbits);
		pr_info("[ipd] BOPZ : (%d)  BRPZ : (%d)\n", ipd->BOPZbits, ipd->BRPZbits);
		pr_info("[ipd] BOPV : (%d)  BRPV : (%d)\n", ipd->BOPVbits, ipd->BRPVbits);
		pr_info("[ipd] STEP : (%d)  IPD_REG_CNTL1: (%d)\n", step, CTRL1[step]);
	}
	pr_info("[ipd] MODE : (%d)  Device_type : (%d)\n", ipd->mode, ipd->device_type);
	pr_info("[ipd] MIN_IPD : (%d)  MAX_IPD : (%d)\n", ipd->near_ipd, ipd->far_ipd);
	pr_info("[ipd] MIN_RES : (%d)  MAX_RES : (%d)\n", ipd->near_res, ipd->far_res);
	pr_info("[ipd] Reistance (%d) Distance (%d)\n", ipd->resistance, ipd->ipd_distance);
	pr_info("****************************IPD-SETUP-END*****************************************\n");

	return 0;
}

static int ipd_parse_dt(struct ipd_data  *ipd)
{
	u32 buf[8];
	struct device *dev;
	struct device_node *np;
	int ret;

	pr_info("[ipd] %s(%d)\n", __func__, __LINE__);

	dev = &(ipd->client->dev);
	np = dev->of_node;

	if (!np)
		return -EINVAL;

	ret = of_property_read_u32_array(np, "ipd,measurment_number", buf, 1);
	if (ret < 0)
		ipd->msrNo = ipd_MSRNO_WORD_ST_Z_Y_X;
	else {
		ipd->msrNo = buf[0];
		if (buf[0] > ipd_MSRNO_BYTE_ST_Z_Y_X)
			ipd->msrNo = ipd_MSRNO_WORD_ST_Z_Y_X;
	}

	ret = of_property_read_u32_array(np, "ipd,DRDY_event", buf, 1);
	if (ret < 0)
		ipd->DRDYENbit = 1;
	else
		ipd->DRDYENbit = buf[0];

	ret = of_property_read_u32_array(np, "ipd,ERR_event", buf, 1);
	if (ret < 0)
		ipd->ERRENbit = 1;
	else
		ipd->ERRENbit = buf[0];

	ret = of_property_read_u32_array(np, "ipd,POL_setting", buf, 4);
	if (ret < 0) {
		ipd->POLXbit = 0;
		ipd->POLYbit = 0;
		ipd->POLZbit = 0;
		ipd->POLVbit = 0;
	} else {
		ipd->POLXbit = buf[0];
		ipd->POLYbit = buf[1];
		ipd->POLZbit = buf[2];
		ipd->POLVbit = buf[3];
	}

	ret = of_property_read_u32_array(np, "ipd,SDR_setting", buf, 1);
	if (ret < 0)
		ipd->SDRbit = 0;
	else
		ipd->SDRbit = buf[0];

	ret = of_property_read_u32_array(np, "ipd,Mode", buf, 1);
	if (ret < 0)
		ipd->mode = 0;
	else
		ipd->mode = buf[0];

	ret = of_property_read_u32_array(np, "ipd,near_ipd", buf, 1);
	if (ret < 0)
		ipd->near_ipd = 0;
	else
		ipd->near_ipd = buf[0];

	ret = of_property_read_u32_array(np, "ipd,far_ipd", buf, 1);
	if (ret < 0)
		ipd->far_ipd = 0;
	else
		ipd->far_ipd = buf[0];

	ret = of_property_read_u32_array(np, "ipd,near_res", buf, 1);
	if (ret < 0)
		ipd->near_res = 0;
	else
		ipd->near_res = buf[0];

	ret = of_property_read_u32_array(np, "ipd,far_res", buf, 1);
	if (ret < 0)
		ipd->far_res = 0;
	else
		ipd->far_res = buf[0];

	ret = of_property_read_u32_array(np, "ipd,Device_type", buf, 1);
	if (ret < 0)
		ipd->device_type = 0;
	else
		ipd->device_type = buf[0];

	ret = of_property_read_u32_array(np, "ipd,SMR_setting", buf, 1);
	if (ret < 0)
		ipd->SMRbit = 0;
	else
		ipd->SMRbit = buf[0];

	ret = of_property_read_u32_array(np, "ipd,threshold_X", buf, 2);
	if (ret < 0) {
		ipd->BOPXbits = 0;
		ipd->BRPXbits = 0;
	} else {
		ipd->BOPXbits = buf[0];
		ipd->BRPXbits = buf[1];
	}

	ret = of_property_read_u32_array(np, "ipd,threshold_Y", buf, 2);
	if (ret < 0) {
		ipd->BOPYbits = 0;
		ipd->BRPYbits = 0;
	} else {
		ipd->BOPYbits = buf[0];
		ipd->BRPYbits = buf[1];
	}

	ret = of_property_read_u32_array(np, "ipd,threshold_Z", buf, 2);
	if (ret < 0) {
		ipd->BOPZbits = 0;
		ipd->BRPZbits = 0;
	} else {
		ipd->BOPZbits = buf[0];
		ipd->BRPZbits = buf[1];
	}

	ret = of_property_read_u32_array(np, "ipd,threshold_V", buf, 2);
	if (ret < 0) {
		ipd->BOPVbits = 0;
		ipd->BRPVbits = 0;
	} else {
		ipd->BOPVbits = buf[0];
		ipd->BRPVbits = buf[1];
	}

	ret = of_property_read_u32_array(np, "ipd,SW_event", buf, 4);
	if (ret < 0) {
		ipd->SWXENbit = 0;
		ipd->SWYENbit = 0;
		ipd->SWZENbit = 0;
		ipd->SWVENbit = 0;
	} else {
		ipd->SWXENbit = buf[0];
		ipd->SWYENbit = buf[1];
		ipd->SWZENbit = buf[2];
		ipd->SWVENbit = buf[3];
	}
	return 0;
}

/*
 * Handle data ready irq
 */
static void ipd_update_registers(struct work_struct *w)
{
	struct ipd_data *ipd = container_of(w, struct ipd_data, update_registers);
	unsigned int retry = ipd->ipd_retry;
	int  step = 0;
	int ret = 0;

	mutex_lock(&ipd_mutex);

	do {
		retry -= 1;
		ipd_compute_distance(ipd);

		if (ipd->enable_print)
			ipd_read_control_status_register(ipd);

		step = ipd_compute_step(ipd);

		/*Based in device type
		 * We need update or skip updating BOPX/BRPX/BOPZ/BRPZ
		 */
		if (ipd->device_type == SKU1_SKU2_DEV_ID) {
			/*CNTL1 Registers*/
			ret = ipd_i2c_write16(ipd->client, IPD_REG_CNTL1, 1, CTRL1[step], 0);
			/*Update X and Z axis*/
			ipd_update_x_z_axis(ipd, step);
		} else if (ipd->device_type == SKU3_DEV_ID) {
			/*Update Y and Z axis*/
			ipd_update_y_z_axis(ipd, step);
		}

		if (retry)
			msleep(ipd->sleep_time);

		if (ipd->enable_print) {
			if (ipd->device_type) {
				pr_info("[ipd] BOPX : (%d)  BRPX : (%d)\n",	ipd->BOPXbits,
						ipd->BRPXbits);
				pr_info("[ipd] BOPY : (%d)  BRPY : (%d)\n", ipd->BOPYbits,
						ipd->BRPYbits);
				pr_info("[ipd] BOPZ : (%d)  BRPZ : (%d)\n",	ipd->BOPZbits,
						ipd->BRPZbits);
			}
			pr_info("[ipd] MODE : (%d)  STEP : (%d)  IPD_REG_CNTL1: (%d)\n",
					modeBitTable[ipd->mode], step, CTRL1[step]);
			pr_info("[ipd] MIN_IPD : (%d)  MAX_IPD : (%d)\n",
					ipd->near_ipd, ipd->far_ipd);
			pr_info("[ipd] MIN_RES : (%d)  MAX_RES : (%d)\n",
					ipd->near_res, ipd->far_res);
			pr_info("[ipd] DISTANCE : (%d) RESISTANCE : (%d)\n",
					ipd->ipd_distance, ipd->resistance);
		}

	} while (retry);
	mutex_unlock(&ipd_mutex);

	/*enable IRQ's*/
	enable_irq(ipd->irq);
}


static irqreturn_t ipd_irq_handler(int irq, void *data)
{
	struct ipd_data *ipd = data;

	disable_irq_nosync(ipd->irq);

	if (ipd->enable_print)
		pr_info("In ipd INT Handler ENTER %d\n", ipd->irq);

	queue_work(ipd->ipd_wq, &ipd->update_registers);

	if (ipd->enable_print)
		pr_info("In ipd INT Handler EXIT %d\n", ipd->irq);

	return IRQ_HANDLED;
}

static int ipd_probe(struct i2c_client *client,
			const struct i2c_device_id *id)
{
	struct ipd_data *ipd;
	int err;
	const char *name = NULL;

	ipd = devm_kzalloc(&client->dev, sizeof(*ipd), GFP_KERNEL);
	if (!ipd)
		return -ENOMEM;

	i2c_set_clientdata(client, ipd);
	dev_set_drvdata(&client->dev, ipd);

	ipd->client = client;
	dev_err(&client->dev, "Probe IPD Driver\n");

	INIT_WORK(&ipd->update_registers, ipd_update_registers);
	ipd->ipd_wq = alloc_ordered_workqueue("ipd_wq", 0);

	ipd->adc = devm_iio_channel_get(&(ipd->client->dev), "ipd");
	if (IS_ERR(ipd->adc)) {
		dev_err(&client->dev, "Not able to fetch ipd IIO channel\n");
		return PTR_ERR(ipd->adc);
	}

	ipd->int_gpio = of_get_gpio(client->dev.of_node, 0);

	if (gpio_is_valid(ipd->int_gpio)) {
		err = devm_gpio_request_one(&client->dev, ipd->int_gpio,
							GPIOF_IN, "ipd_int");
		if (err < 0) {
			dev_err(&client->dev, "[ipd] failed to request GPIO %d, error %d\n",
							ipd->int_gpio, err);
			return err;
		}
	}

	ipd->irq = gpio_to_irq(ipd->int_gpio);

	err = ipd_parse_dt(ipd);
	if (err < 0)
		dev_err(&client->dev, "[ipd] Device Tree Setting was not found!\n");
	if (id)
		name = id->name;

	if (ipd->irq) {
		err = devm_request_irq(&client->dev, ipd->irq,
				ipd_irq_handler,
				IRQF_TRIGGER_FALLING | IRQF_ONESHOT,
				"ipd_INT", ipd);
		if (err < 0) {
			dev_err(&client->dev, "%s dev_request_irq  fails\n", name);
			return err;
		}
		pr_info("[ipd] %s Register Trigger Interrupt :%d\n", __func__, err);
	}
	ipd->sleep_time = MIN_SLEEP_TIME;
	ipd->enable_interrupt = 1;
	ipd->ipd_retry = MAX_IPD_RETRIES;

	err = ipd_setup(client);
	if (err < 0) {
		dev_err(&client->dev, "%s initialization fails\n", name);
		return err;
	}
	mutex_init(&ipd_mutex);
	err = devm_device_add_group(&client->dev, &ipd_i2c_attribute_group);
	if (err < 0) {
		dev_err(&client->dev, "couldn't register sysfs group\n");
		return err;
	}

	pr_info("[ipd] %s(ipd_device_register=%d)\n", __func__, err);
	return err;
}

static int ipd_remove(struct i2c_client *client)
{
	struct ipd_data *ipd = i2c_get_clientdata(client);


	if (ipd->distance_thread) {
		kthread_stop(ipd->distance_thread);
		ipd->distance_thread = NULL;
	}

	i2c_unregister_device(client);
	return 0;
}

static int ipd_i2c_suspend(struct device *dev)
{
	struct ipd_data *ipd = dev_get_drvdata(dev);

	if (ipd->distance_thread) {
		kthread_stop(ipd->distance_thread);
		ipd->distance_thread = NULL;
	} else {
		pr_info("[ipd] %s\n", __func__);
		mutex_lock(&ipd_mutex);
		disable_irq_nosync(ipd->irq);
		mutex_unlock(&ipd_mutex);
	}

	return 0;
}

static int ipd_i2c_resume(struct device *dev)
{
	struct ipd_data *ipd = dev_get_drvdata(dev);

	if (ipd->enable) {
		ipd->distance_thread = kthread_create(ipd_thread_function, ipd, "IPD Thread");
		if (ipd->distance_thread)
			wake_up_process(ipd->distance_thread);
		else
			pr_err("%s ERROR creating IPD Thread\n", __func__);
	} else {
		pr_info("[ipd] %s\n", __func__);
		mutex_lock(&ipd_mutex);
		enable_irq(ipd->irq);
		mutex_unlock(&ipd_mutex);
	}

	return 0;
}

static const struct dev_pm_ops ipd_i2c_pops = {
	.suspend	= ipd_i2c_suspend,
	.resume		= ipd_i2c_resume,
};

static const struct i2c_device_id ipd_id[] = {
	{ "ipd", 0 },
	{ }
};

MODULE_DEVICE_TABLE(i2c, ipd_id);

static const struct of_device_id ipd_of_match[] = {
	{ .compatible = "qcom,ipd"},
	{}
};
MODULE_DEVICE_TABLE(of, ipd_of_match);

static struct i2c_driver ipd_driver = {
	.driver = {
		.name	= "ipd",
		.pm = &ipd_i2c_pops,
		.of_match_table = of_match_ptr(ipd_of_match),
	},
	.probe		= ipd_probe,
	.remove		= ipd_remove,
	.id_table	= ipd_id,
};
module_i2c_driver(ipd_driver);

MODULE_DESCRIPTION("Inter Pupillary Distance(IPD) Driver");
MODULE_LICENSE("GPL v2");<|MERGE_RESOLUTION|>--- conflicted
+++ resolved
@@ -617,13 +617,8 @@
 	/*Read Y axis */
 	status = ipd_read_axis_u(ipd, IPD_REG_WORD_ST_Y, &readValue);
 	if (ipd->enable_print)
-<<<<<<< HEAD
-		pr_info("[ipd] Y raw readValue=%d\n", readValue >= MIN_READ_VALUE ?
-			readValue - MAX_READ_VALUE : readValue);
-=======
 		pr_info("[ipd] Y raw readValue=%d\n",
 			readValue >= MIN_READ_VALUE ? readValue - MAX_READ_VALUE : readValue);
->>>>>>> 113ceccf
 
 	ipd->BOPYbits = readValue + 400;
 	ipd->BRPYbits = readValue + 250;
@@ -634,13 +629,8 @@
 	/*Read Z axis */
 	status = ipd_read_axis_u(ipd, IPD_REG_WORD_ST_Z, &readValue);
 	if (ipd->enable_print)
-<<<<<<< HEAD
-		pr_info("[ipd] Z raw readValue=%d\n", readValue >= MIN_READ_VALUE ?
-				readValue - MAX_READ_VALUE : readValue);
-=======
 		pr_info("[ipd] Z raw readValue=%d\n",
 			readValue >= MIN_READ_VALUE ? readValue - MAX_READ_VALUE : readValue);
->>>>>>> 113ceccf
 	ipd->BOPZbits = readValue + 760;
 	ipd->BRPZbits = readValue + 610;
 	status = ipd_i2c_write16(ipd->client, IPD_REG_THZ,
@@ -783,14 +773,8 @@
 	ipd->client = client;
 	step = ipd_compute_step(ipd);
 
-<<<<<<< HEAD
-	/*Based in device type,
-	 * We need update or skip updating BOPX/BRPX/BOPZ/BRPZ
-	 */
-=======
 	/*On device type,We need update or skip updating BOPX/BRPX/BOPZ/BRPZ*/
 
->>>>>>> 113ceccf
 	if (ipd->device_type == SKU1_SKU2_DEV_ID) {
 		/*Update X and Z axis*/
 		ipd_update_x_z_axis(ipd, step);
