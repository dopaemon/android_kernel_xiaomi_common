/*
 * STMicroelectronics st_lsm6dsx FIFO buffer library driver
 *
 * LSM6DS3/LSM6DS3H/LSM6DSL/LSM6DSM: The FIFO buffer can be configured
 * to store data from gyroscope and accelerometer. Samples are queued
 * without any tag according to a specific pattern based on 'FIFO data sets'
 * (6 bytes each):
 *  - 1st data set is reserved for gyroscope data
 *  - 2nd data set is reserved for accelerometer data
 * The FIFO pattern changes depending on the ODRs and decimation factors
 * assigned to the FIFO data sets. The first sequence of data stored in FIFO
 * buffer contains the data of all the enabled FIFO data sets
 * (e.g. Gx, Gy, Gz, Ax, Ay, Az), then data are repeated depending on the
 * value of the decimation factor and ODR set for each FIFO data set.
 * FIFO supported modes:
 *  - BYPASS: FIFO disabled
 *  - CONTINUOUS: FIFO enabled. When the buffer is full, the FIFO index
 *    restarts from the beginning and the oldest sample is overwritten
 *
 * Copyright 2016 STMicroelectronics Inc.
 *
 * Lorenzo Bianconi <lorenzo.bianconi@st.com>
 * Denis Ciocca <denis.ciocca@st.com>
 *
 * Licensed under the GPL-2.
 */
#include <linux/module.h>
#include <linux/interrupt.h>
#include <linux/irq.h>
#include <linux/iio/kfifo_buf.h>
#include <linux/iio/iio.h>
#include <linux/iio/buffer.h>

#include <linux/platform_data/st_sensors_pdata.h>

#include "st_lsm6dsx.h"

#define ST_LSM6DSX_REG_FIFO_THL_ADDR		0x06
#define ST_LSM6DSX_REG_FIFO_THH_ADDR		0x07
#define ST_LSM6DSX_FIFO_TH_MASK			GENMASK(11, 0)
#define ST_LSM6DSX_REG_FIFO_DEC_GXL_ADDR	0x08
#define ST_LSM6DSX_REG_HLACTIVE_ADDR		0x12
#define ST_LSM6DSX_REG_HLACTIVE_MASK		BIT(5)
<<<<<<< HEAD
=======
#define ST_LSM6DSX_REG_PP_OD_ADDR		0x12
#define ST_LSM6DSX_REG_PP_OD_MASK		BIT(4)
>>>>>>> bb176f67
#define ST_LSM6DSX_REG_FIFO_MODE_ADDR		0x0a
#define ST_LSM6DSX_FIFO_MODE_MASK		GENMASK(2, 0)
#define ST_LSM6DSX_FIFO_ODR_MASK		GENMASK(6, 3)
#define ST_LSM6DSX_REG_FIFO_DIFFL_ADDR		0x3a
#define ST_LSM6DSX_FIFO_DIFF_MASK		GENMASK(11, 0)
#define ST_LSM6DSX_FIFO_EMPTY_MASK		BIT(12)
#define ST_LSM6DSX_REG_FIFO_OUTL_ADDR		0x3e

#define ST_LSM6DSX_MAX_FIFO_ODR_VAL		0x08

struct st_lsm6dsx_decimator_entry {
	u8 decimator;
	u8 val;
};

static const
struct st_lsm6dsx_decimator_entry st_lsm6dsx_decimator_table[] = {
	{  0, 0x0 },
	{  1, 0x1 },
	{  2, 0x2 },
	{  3, 0x3 },
	{  4, 0x4 },
	{  8, 0x5 },
	{ 16, 0x6 },
	{ 32, 0x7 },
};

static int st_lsm6dsx_get_decimator_val(u8 val)
{
	const int max_size = ARRAY_SIZE(st_lsm6dsx_decimator_table);
	int i;

	for (i = 0; i < max_size; i++)
		if (st_lsm6dsx_decimator_table[i].decimator == val)
			break;

	return i == max_size ? 0 : st_lsm6dsx_decimator_table[i].val;
}

static void st_lsm6dsx_get_max_min_odr(struct st_lsm6dsx_hw *hw,
				       u16 *max_odr, u16 *min_odr)
{
	struct st_lsm6dsx_sensor *sensor;
	int i;

	*max_odr = 0, *min_odr = ~0;
	for (i = 0; i < ST_LSM6DSX_ID_MAX; i++) {
		sensor = iio_priv(hw->iio_devs[i]);

		if (!(hw->enable_mask & BIT(sensor->id)))
			continue;

		*max_odr = max_t(u16, *max_odr, sensor->odr);
		*min_odr = min_t(u16, *min_odr, sensor->odr);
	}
}

static int st_lsm6dsx_update_decimators(struct st_lsm6dsx_hw *hw)
{
	struct st_lsm6dsx_sensor *sensor;
	u16 max_odr, min_odr, sip = 0;
	int err, i;
	u8 data;

	st_lsm6dsx_get_max_min_odr(hw, &max_odr, &min_odr);

	for (i = 0; i < ST_LSM6DSX_ID_MAX; i++) {
		sensor = iio_priv(hw->iio_devs[i]);

		/* update fifo decimators and sample in pattern */
		if (hw->enable_mask & BIT(sensor->id)) {
			sensor->sip = sensor->odr / min_odr;
			sensor->decimator = max_odr / sensor->odr;
			data = st_lsm6dsx_get_decimator_val(sensor->decimator);
		} else {
			sensor->sip = 0;
			sensor->decimator = 0;
			data = 0;
		}

		err = st_lsm6dsx_write_with_mask(hw,
					ST_LSM6DSX_REG_FIFO_DEC_GXL_ADDR,
					sensor->decimator_mask, data);
		if (err < 0)
			return err;

		sip += sensor->sip;
	}
	hw->sip = sip;

	return 0;
}

int st_lsm6dsx_set_fifo_mode(struct st_lsm6dsx_hw *hw,
			     enum st_lsm6dsx_fifo_mode fifo_mode)
{
	u8 data;
	int err;

	switch (fifo_mode) {
	case ST_LSM6DSX_FIFO_BYPASS:
		data = fifo_mode;
		break;
	case ST_LSM6DSX_FIFO_CONT:
		data = (ST_LSM6DSX_MAX_FIFO_ODR_VAL <<
			__ffs(ST_LSM6DSX_FIFO_ODR_MASK)) | fifo_mode;
		break;
	default:
		return -EINVAL;
	}

	err = hw->tf->write(hw->dev, ST_LSM6DSX_REG_FIFO_MODE_ADDR,
			    sizeof(data), &data);
	if (err < 0)
		return err;

	hw->fifo_mode = fifo_mode;

	return 0;
}

int st_lsm6dsx_update_watermark(struct st_lsm6dsx_sensor *sensor, u16 watermark)
{
	u16 fifo_watermark = ~0, cur_watermark, sip = 0;
	struct st_lsm6dsx_hw *hw = sensor->hw;
	struct st_lsm6dsx_sensor *cur_sensor;
	__le16 wdata;
	int i, err;
	u8 data;

	for (i = 0; i < ST_LSM6DSX_ID_MAX; i++) {
		cur_sensor = iio_priv(hw->iio_devs[i]);

		if (!(hw->enable_mask & BIT(cur_sensor->id)))
			continue;

		cur_watermark = (cur_sensor == sensor) ? watermark
						       : cur_sensor->watermark;

		fifo_watermark = min_t(u16, fifo_watermark, cur_watermark);
		sip += cur_sensor->sip;
	}

	if (!sip)
		return 0;

	fifo_watermark = max_t(u16, fifo_watermark, sip);
	fifo_watermark = (fifo_watermark / sip) * sip;
	fifo_watermark = fifo_watermark * ST_LSM6DSX_SAMPLE_DEPTH;

	mutex_lock(&hw->lock);

	err = hw->tf->read(hw->dev, ST_LSM6DSX_REG_FIFO_THH_ADDR,
			   sizeof(data), &data);
	if (err < 0)
		goto out;

	fifo_watermark = ((data << 8) & ~ST_LSM6DSX_FIFO_TH_MASK) |
			 (fifo_watermark & ST_LSM6DSX_FIFO_TH_MASK);

	wdata = cpu_to_le16(fifo_watermark);
	err = hw->tf->write(hw->dev, ST_LSM6DSX_REG_FIFO_THL_ADDR,
			    sizeof(wdata), (u8 *)&wdata);
out:
	mutex_unlock(&hw->lock);

	return err < 0 ? err : 0;
}

/**
 * st_lsm6dsx_read_fifo() - LSM6DS3-LSM6DS3H-LSM6DSL-LSM6DSM read FIFO routine
 * @hw: Pointer to instance of struct st_lsm6dsx_hw.
 *
 * Read samples from the hw FIFO and push them to IIO buffers.
 *
 * Return: Number of bytes read from the FIFO
 */
static int st_lsm6dsx_read_fifo(struct st_lsm6dsx_hw *hw)
{
	u16 fifo_len, pattern_len = hw->sip * ST_LSM6DSX_SAMPLE_SIZE;
	int err, acc_sip, gyro_sip, read_len, samples, offset;
	struct st_lsm6dsx_sensor *acc_sensor, *gyro_sensor;
	s64 acc_ts, acc_delta_ts, gyro_ts, gyro_delta_ts;
	u8 iio_buff[ALIGN(ST_LSM6DSX_SAMPLE_SIZE, sizeof(s64)) + sizeof(s64)];
	u8 buff[pattern_len];
	__le16 fifo_status;

	err = hw->tf->read(hw->dev, ST_LSM6DSX_REG_FIFO_DIFFL_ADDR,
			   sizeof(fifo_status), (u8 *)&fifo_status);
	if (err < 0)
		return err;

	if (fifo_status & cpu_to_le16(ST_LSM6DSX_FIFO_EMPTY_MASK))
		return 0;

	fifo_len = (le16_to_cpu(fifo_status) & ST_LSM6DSX_FIFO_DIFF_MASK) *
		   ST_LSM6DSX_CHAN_SIZE;
	samples = fifo_len / ST_LSM6DSX_SAMPLE_SIZE;
	fifo_len = (fifo_len / pattern_len) * pattern_len;

	/*
	 * compute delta timestamp between two consecutive samples
	 * in order to estimate queueing time of data generated
	 * by the sensor
	 */
	acc_sensor = iio_priv(hw->iio_devs[ST_LSM6DSX_ID_ACC]);
	acc_ts = acc_sensor->ts - acc_sensor->delta_ts;
	acc_delta_ts = div_s64(acc_sensor->delta_ts * acc_sensor->decimator,
			       samples);

	gyro_sensor = iio_priv(hw->iio_devs[ST_LSM6DSX_ID_GYRO]);
	gyro_ts = gyro_sensor->ts - gyro_sensor->delta_ts;
	gyro_delta_ts = div_s64(gyro_sensor->delta_ts * gyro_sensor->decimator,
				samples);

	for (read_len = 0; read_len < fifo_len; read_len += pattern_len) {
		err = hw->tf->read(hw->dev, ST_LSM6DSX_REG_FIFO_OUTL_ADDR,
				   sizeof(buff), buff);
		if (err < 0)
			return err;

		/*
		 * Data are written to the FIFO with a specific pattern
		 * depending on the configured ODRs. The first sequence of data
		 * stored in FIFO contains the data of all enabled sensors
		 * (e.g. Gx, Gy, Gz, Ax, Ay, Az), then data are repeated
		 * depending on the value of the decimation factor set for each
		 * sensor.
		 *
		 * Supposing the FIFO is storing data from gyroscope and
		 * accelerometer at different ODRs:
		 *   - gyroscope ODR = 208Hz, accelerometer ODR = 104Hz
		 * Since the gyroscope ODR is twice the accelerometer one, the
		 * following pattern is repeated every 9 samples:
		 *   - Gx, Gy, Gz, Ax, Ay, Az, Gx, Gy, Gz
		 */
		gyro_sip = gyro_sensor->sip;
		acc_sip = acc_sensor->sip;
		offset = 0;

		while (acc_sip > 0 || gyro_sip > 0) {
			if (gyro_sip-- > 0) {
				memcpy(iio_buff, &buff[offset],
				       ST_LSM6DSX_SAMPLE_SIZE);
				iio_push_to_buffers_with_timestamp(
					hw->iio_devs[ST_LSM6DSX_ID_GYRO],
					iio_buff, gyro_ts);
				offset += ST_LSM6DSX_SAMPLE_SIZE;
				gyro_ts += gyro_delta_ts;
			}

			if (acc_sip-- > 0) {
				memcpy(iio_buff, &buff[offset],
				       ST_LSM6DSX_SAMPLE_SIZE);
				iio_push_to_buffers_with_timestamp(
					hw->iio_devs[ST_LSM6DSX_ID_ACC],
					iio_buff, acc_ts);
				offset += ST_LSM6DSX_SAMPLE_SIZE;
				acc_ts += acc_delta_ts;
			}
		}
	}

	return read_len;
}

int st_lsm6dsx_flush_fifo(struct st_lsm6dsx_hw *hw)
{
	int err;

	mutex_lock(&hw->fifo_lock);

	st_lsm6dsx_read_fifo(hw);
	err = st_lsm6dsx_set_fifo_mode(hw, ST_LSM6DSX_FIFO_BYPASS);

	mutex_unlock(&hw->fifo_lock);

	return err;
}

static int st_lsm6dsx_update_fifo(struct iio_dev *iio_dev, bool enable)
{
	struct st_lsm6dsx_sensor *sensor = iio_priv(iio_dev);
	struct st_lsm6dsx_hw *hw = sensor->hw;
	int err;

	if (hw->fifo_mode != ST_LSM6DSX_FIFO_BYPASS) {
		err = st_lsm6dsx_flush_fifo(hw);
		if (err < 0)
			return err;
	}

	if (enable) {
		err = st_lsm6dsx_sensor_enable(sensor);
		if (err < 0)
			return err;
	} else {
		err = st_lsm6dsx_sensor_disable(sensor);
		if (err < 0)
			return err;
	}

	err = st_lsm6dsx_update_decimators(hw);
	if (err < 0)
		return err;

	err = st_lsm6dsx_update_watermark(sensor, sensor->watermark);
	if (err < 0)
		return err;

	if (hw->enable_mask) {
		err = st_lsm6dsx_set_fifo_mode(hw, ST_LSM6DSX_FIFO_CONT);
		if (err < 0)
			return err;

		/*
		 * store enable buffer timestamp as reference to compute
		 * first delta timestamp
		 */
		sensor->ts = iio_get_time_ns(iio_dev);
	}

	return 0;
}

static irqreturn_t st_lsm6dsx_handler_irq(int irq, void *private)
{
	struct st_lsm6dsx_hw *hw = private;
	struct st_lsm6dsx_sensor *sensor;
	int i;

	if (!hw->sip)
		return IRQ_NONE;

	for (i = 0; i < ST_LSM6DSX_ID_MAX; i++) {
		sensor = iio_priv(hw->iio_devs[i]);

		if (sensor->sip > 0) {
			s64 timestamp;

			timestamp = iio_get_time_ns(hw->iio_devs[i]);
			sensor->delta_ts = timestamp - sensor->ts;
			sensor->ts = timestamp;
		}
	}

	return IRQ_WAKE_THREAD;
}

static irqreturn_t st_lsm6dsx_handler_thread(int irq, void *private)
{
	struct st_lsm6dsx_hw *hw = private;
	int count;

	mutex_lock(&hw->fifo_lock);
	count = st_lsm6dsx_read_fifo(hw);
	mutex_unlock(&hw->fifo_lock);

	return !count ? IRQ_NONE : IRQ_HANDLED;
}

static int st_lsm6dsx_buffer_preenable(struct iio_dev *iio_dev)
{
	return st_lsm6dsx_update_fifo(iio_dev, true);
}

static int st_lsm6dsx_buffer_postdisable(struct iio_dev *iio_dev)
{
	return st_lsm6dsx_update_fifo(iio_dev, false);
}

static const struct iio_buffer_setup_ops st_lsm6dsx_buffer_ops = {
	.preenable = st_lsm6dsx_buffer_preenable,
	.postdisable = st_lsm6dsx_buffer_postdisable,
};

int st_lsm6dsx_fifo_setup(struct st_lsm6dsx_hw *hw)
{
	struct device_node *np = hw->dev->of_node;
	struct st_sensors_platform_data *pdata;
	struct iio_buffer *buffer;
	unsigned long irq_type;
	bool irq_active_low;
	int i, err;

	irq_type = irqd_get_trigger_type(irq_get_irq_data(hw->irq));

	switch (irq_type) {
	case IRQF_TRIGGER_HIGH:
	case IRQF_TRIGGER_RISING:
		irq_active_low = false;
		break;
	case IRQF_TRIGGER_LOW:
	case IRQF_TRIGGER_FALLING:
		irq_active_low = true;
		break;
	default:
		dev_info(hw->dev, "mode %lx unsupported\n", irq_type);
		return -EINVAL;
	}

	err = st_lsm6dsx_write_with_mask(hw, ST_LSM6DSX_REG_HLACTIVE_ADDR,
					 ST_LSM6DSX_REG_HLACTIVE_MASK,
					 irq_active_low);
	if (err < 0)
		return err;

<<<<<<< HEAD
=======
	pdata = (struct st_sensors_platform_data *)hw->dev->platform_data;
	if ((np && of_property_read_bool(np, "drive-open-drain")) ||
	    (pdata && pdata->open_drain)) {
		err = st_lsm6dsx_write_with_mask(hw, ST_LSM6DSX_REG_PP_OD_ADDR,
						 ST_LSM6DSX_REG_PP_OD_MASK, 1);
		if (err < 0)
			return err;

		irq_type |= IRQF_SHARED;
	}

>>>>>>> bb176f67
	err = devm_request_threaded_irq(hw->dev, hw->irq,
					st_lsm6dsx_handler_irq,
					st_lsm6dsx_handler_thread,
					irq_type | IRQF_ONESHOT,
					"lsm6dsx", hw);
	if (err) {
		dev_err(hw->dev, "failed to request trigger irq %d\n",
			hw->irq);
		return err;
	}

	for (i = 0; i < ST_LSM6DSX_ID_MAX; i++) {
		buffer = devm_iio_kfifo_allocate(hw->dev);
		if (!buffer)
			return -ENOMEM;

		iio_device_attach_buffer(hw->iio_devs[i], buffer);
		hw->iio_devs[i]->modes |= INDIO_BUFFER_SOFTWARE;
		hw->iio_devs[i]->setup_ops = &st_lsm6dsx_buffer_ops;
	}

	return 0;
}<|MERGE_RESOLUTION|>--- conflicted
+++ resolved
@@ -41,11 +41,8 @@
 #define ST_LSM6DSX_REG_FIFO_DEC_GXL_ADDR	0x08
 #define ST_LSM6DSX_REG_HLACTIVE_ADDR		0x12
 #define ST_LSM6DSX_REG_HLACTIVE_MASK		BIT(5)
-<<<<<<< HEAD
-=======
 #define ST_LSM6DSX_REG_PP_OD_ADDR		0x12
 #define ST_LSM6DSX_REG_PP_OD_MASK		BIT(4)
->>>>>>> bb176f67
 #define ST_LSM6DSX_REG_FIFO_MODE_ADDR		0x0a
 #define ST_LSM6DSX_FIFO_MODE_MASK		GENMASK(2, 0)
 #define ST_LSM6DSX_FIFO_ODR_MASK		GENMASK(6, 3)
@@ -453,8 +450,6 @@
 	if (err < 0)
 		return err;
 
-<<<<<<< HEAD
-=======
 	pdata = (struct st_sensors_platform_data *)hw->dev->platform_data;
 	if ((np && of_property_read_bool(np, "drive-open-drain")) ||
 	    (pdata && pdata->open_drain)) {
@@ -466,7 +461,6 @@
 		irq_type |= IRQF_SHARED;
 	}
 
->>>>>>> bb176f67
 	err = devm_request_threaded_irq(hw->dev, hw->irq,
 					st_lsm6dsx_handler_irq,
 					st_lsm6dsx_handler_thread,
