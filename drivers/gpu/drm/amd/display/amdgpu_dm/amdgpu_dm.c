--- conflicted
+++ resolved
@@ -3131,15 +3131,6 @@
 convert_color_depth_from_display_info(const struct drm_connector *connector,
 				      const struct drm_connector_state *state)
 {
-<<<<<<< HEAD
-	uint32_t bpc = connector->display_info.bpc;
-
-	if (!state)
-		state = connector->state;
-
-	if (state) {
-		bpc = state->max_bpc;
-=======
 	uint8_t bpc = (uint8_t)connector->display_info.bpc;
 
 	/* Assume 8 bpc by default if no bpc is specified. */
@@ -3159,7 +3150,6 @@
 		 */
 		bpc = min(bpc, state->max_requested_bpc);
 
->>>>>>> bb831786
 		/* Round down to the nearest even number. */
 		bpc = bpc - (bpc & 1);
 	}
