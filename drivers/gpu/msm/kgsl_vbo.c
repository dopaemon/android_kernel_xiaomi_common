// SPDX-License-Identifier: GPL-2.0-only
/*
 * Copyright (c) 2020-2021, The Linux Foundation. All rights reserved.
 * Copyright (c) 2023-2024, Qualcomm Innovation Center, Inc. All rights reserved.
 */

#include <linux/file.h>
#include <linux/interval_tree.h>
#include <linux/seq_file.h>
#include <linux/sync_file.h>
#include <linux/slab.h>

#include "kgsl_device.h"
#include "kgsl_mmu.h"
#include "kgsl_sharedmem.h"
#include "kgsl_trace.h"

struct kgsl_memdesc_bind_range {
	struct kgsl_mem_entry *entry;
	struct interval_tree_node range;
};

static struct kgsl_memdesc_bind_range *bind_to_range(struct interval_tree_node *node)
{
	return container_of(node, struct kgsl_memdesc_bind_range, range);
}

static struct kgsl_memdesc_bind_range *bind_range_create(u64 start, u64 last,
		struct kgsl_mem_entry *entry)
{
	struct kgsl_memdesc_bind_range *range =
		kzalloc(sizeof(*range), GFP_KERNEL);

	if (!range)
		return ERR_PTR(-ENOMEM);

	range->range.start = start;
	range->range.last = last;
	range->entry = kgsl_mem_entry_get(entry);

	if (!range->entry) {
		kfree(range);
		return ERR_PTR(-EINVAL);
	}

	atomic_inc(&entry->vbo_count);
	return range;
}

static void bind_range_destroy(struct kgsl_memdesc_bind_range *range)
{
	struct kgsl_mem_entry *entry = range->entry;

	atomic_dec(&entry->vbo_count);
	kgsl_mem_entry_put(entry);
	kfree(range);
}

static u64 bind_range_len(struct kgsl_memdesc_bind_range *range)
{
	return (range->range.last - range->range.start) + 1;
}

void kgsl_memdesc_print_vbo_ranges(struct kgsl_mem_entry *entry,
		struct seq_file *s)
{
	struct  interval_tree_node *next;
	struct kgsl_memdesc *memdesc = &entry->memdesc;

	if (!(memdesc->flags & KGSL_MEMFLAGS_VBO))
		return;

	/*
	 * We are called in an atomic context so try to get the mutex but if we
	 * don't then skip this item
	 */
	if (!mutex_trylock(&memdesc->ranges_lock))
		return;

	next = interval_tree_iter_first(&memdesc->ranges, 0, ~0UL);
	while (next) {
		struct kgsl_memdesc_bind_range *range = bind_to_range(next);

		seq_printf(s, "%5d %5d 0x%16.16lx-0x%16.16lx\n",
			entry->id, range->entry->id, range->range.start,
			range->range.last);

		next = interval_tree_iter_next(next, 0, ~0UL);
	}

	mutex_unlock(&memdesc->ranges_lock);
}

static void kgsl_memdesc_remove_range(struct kgsl_mem_entry *target,
		u64 start, u64 last, struct kgsl_mem_entry *entry)
{
	struct  interval_tree_node *node, *next;
	struct kgsl_memdesc_bind_range *range;
	struct kgsl_memdesc *memdesc = &target->memdesc;

	mutex_lock(&memdesc->ranges_lock);

	next = interval_tree_iter_first(&memdesc->ranges, start, last);
	while (next) {
		node = next;
		range = bind_to_range(node);
		next = interval_tree_iter_next(node, start, last);

		/*
		 * If entry is null, consider it as a special request. Unbind
		 * the entire range between start and last in this case.
		 */
		if (!entry || range->entry->id == entry->id) {
			if (kgsl_mmu_unmap_range(memdesc->pagetable,
				memdesc, range->range.start, bind_range_len(range)))
				continue;

			interval_tree_remove(node, &memdesc->ranges);
			trace_kgsl_mem_remove_bind_range(target,
				range->range.start, range->entry,
				bind_range_len(range));

			kgsl_mmu_map_zero_page_to_range(memdesc->pagetable,
				memdesc, range->range.start, bind_range_len(range));

			bind_range_destroy(range);
		}
	}

	mutex_unlock(&memdesc->ranges_lock);
}

static int kgsl_memdesc_add_range(struct kgsl_mem_entry *target,
		u64 start, u64 last, struct kgsl_mem_entry *entry, u64 offset)
{
	struct  interval_tree_node *node, *next;
	struct kgsl_memdesc *memdesc = &target->memdesc;
	struct kgsl_memdesc_bind_range *range =
		bind_range_create(start, last, entry);
	struct kgsl_memdesc_bind_range *cur = NULL;
	int ret = 0;

	if (IS_ERR(range))
		return PTR_ERR(range);

	mutex_lock(&memdesc->ranges_lock);

	/*
	 * Unmap the range first. This increases the potential for a page fault
	 * but is safer in case something goes bad while updating the interval
	 * tree
	 */
	ret = kgsl_mmu_unmap_range(memdesc->pagetable, memdesc, start,
		last - start + 1);
	if (ret)
		goto error;

	next = interval_tree_iter_first(&memdesc->ranges, start, last);

	while (next) {
		node = next;
		cur = bind_to_range(node);
		next = interval_tree_iter_next(node, start, last);

		trace_kgsl_mem_remove_bind_range(target, cur->range.start,
			cur->entry, bind_range_len(cur));

		interval_tree_remove(node, &memdesc->ranges);

		if (start <= cur->range.start) {
			if (last >= cur->range.last) {
				bind_range_destroy(cur);
				continue;
			}
			/* Adjust the start of the mapping */
			cur->range.start = last + 1;
			/* And put it back into the tree */
			interval_tree_insert(node, &memdesc->ranges);

			trace_kgsl_mem_add_bind_range(target,
				cur->range.start, cur->entry, bind_range_len(cur));
		} else {
			if (last < cur->range.last) {
				struct kgsl_memdesc_bind_range *temp;

				/*
				 * The range is split into two so make a new
				 * entry for the far side
				 */
				temp = bind_range_create(last + 1, cur->range.last,
					cur->entry);
				/* FIXME: Uhoh, this would be bad */
				BUG_ON(IS_ERR(temp));

				interval_tree_insert(&temp->range,
					&memdesc->ranges);

				trace_kgsl_mem_add_bind_range(target,
					temp->range.start,
					temp->entry, bind_range_len(temp));
			}

			cur->range.last = start - 1;
			interval_tree_insert(node, &memdesc->ranges);

			trace_kgsl_mem_add_bind_range(target, cur->range.start,
				cur->entry, bind_range_len(cur));
		}
	}

	ret = kgsl_mmu_map_child(memdesc->pagetable, memdesc, start,
			&entry->memdesc, offset, last - start + 1);
	if (ret)
		goto error;

	/* Add the new range */
	interval_tree_insert(&range->range, &memdesc->ranges);

	trace_kgsl_mem_add_bind_range(target, range->range.start,
		range->entry, bind_range_len(range));
	mutex_unlock(&memdesc->ranges_lock);

	return ret;

error:
<<<<<<< HEAD
	bind_range_destroy(cur);
=======
	bind_range_destroy(range);
>>>>>>> f01de510
	mutex_unlock(&memdesc->ranges_lock);
	return ret;
}

static void kgsl_sharedmem_vbo_put_gpuaddr(struct kgsl_memdesc *memdesc)
{
	struct interval_tree_node *node, *next;
	struct kgsl_memdesc_bind_range *range;
	int ret = 0;

	/* Unmap the entire pagetable region */
	ret = kgsl_mmu_unmap_range(memdesc->pagetable, memdesc,
		0, memdesc->size);

	/*
	 * FIXME: do we have a use after free potential here?  We might need to
	 * lock this and set a "do not update" bit
	 */

	/* Now delete each range and release the mem entries */
	next = interval_tree_iter_first(&memdesc->ranges, 0, ~0UL);

	while (next) {
		node = next;
		range = bind_to_range(node);
		next = interval_tree_iter_next(node, 0, ~0UL);

		interval_tree_remove(node, &memdesc->ranges);

		/* Put the child's refcount if unmap succeeds */
		if (!ret)
			bind_range_destroy(range);
		else
			kfree(range);
	}

	if (ret)
		return;

	/* Put back the GPU address */
	kgsl_mmu_put_gpuaddr(memdesc->pagetable, memdesc);

	memdesc->gpuaddr = 0;
	memdesc->pagetable = NULL;
}

static struct kgsl_memdesc_ops kgsl_vbo_ops = {
	.put_gpuaddr = kgsl_sharedmem_vbo_put_gpuaddr,
};

int kgsl_sharedmem_allocate_vbo(struct kgsl_device *device,
		struct kgsl_memdesc *memdesc, u64 size, u64 flags)
{
	size = PAGE_ALIGN(size);

	/* Make sure that VBOs are supported by the MMU */
	if (WARN_ON_ONCE(!kgsl_mmu_has_feature(device,
		KGSL_MMU_SUPPORT_VBO)))
		return -EOPNOTSUPP;

	kgsl_memdesc_init(device, memdesc, flags);
	memdesc->priv = 0;

	memdesc->ops = &kgsl_vbo_ops;
	memdesc->size = size;

	/* Set up the interval tree and lock */
	memdesc->ranges = RB_ROOT_CACHED;
	mutex_init(&memdesc->ranges_lock);

	return 0;
}

static bool kgsl_memdesc_check_range(struct kgsl_memdesc *memdesc,
		u64 offset, u64 length)
{
	return ((offset < memdesc->size) &&
		(offset + length > offset) &&
		(offset + length) <= memdesc->size);
}

static void kgsl_sharedmem_free_bind_op(struct kgsl_sharedmem_bind_op *op)
{
	int i;

	if (IS_ERR_OR_NULL(op))
		return;

	for (i = 0; i < op->nr_ops; i++) {
		/* Decrement the vbo_count we added when creating the bind_op */
		if (op->ops[i].entry)
			atomic_dec(&op->ops[i].entry->vbo_count);
		kgsl_mem_entry_put(op->ops[i].entry);
	}

	kgsl_mem_entry_put(op->target);

	kvfree(op->ops);
	kfree(op);
}

struct kgsl_sharedmem_bind_op *
kgsl_sharedmem_create_bind_op(struct kgsl_process_private *private,
		u32 target_id, void __user *ranges, u32 ranges_nents,
		u64 ranges_size)
{
	struct kgsl_sharedmem_bind_op *op;
	struct kgsl_mem_entry *target;
	int ret, i;

	/* There must be at least one defined operation */
	if (!ranges_nents)
		return ERR_PTR(-EINVAL);

	/* Find the target memory entry */
	target = kgsl_sharedmem_find_id(private, target_id);
	if (!target)
		return ERR_PTR(-ENOENT);

	if (!(target->memdesc.flags & KGSL_MEMFLAGS_VBO)) {
		kgsl_mem_entry_put(target);
		return ERR_PTR(-EINVAL);
	}

	/* Make a container for the bind operations */
	op = kzalloc(sizeof(*op), GFP_KERNEL);
	if (!op) {
		kgsl_mem_entry_put(target);
		return ERR_PTR(-ENOMEM);
	}

	/*
	 * Make an array for the individual operations.  Use __GFP_NOWARN and
	 * __GFP_NORETRY to make sure a very large request quietly fails
	 */
	op->ops = kvcalloc(ranges_nents, sizeof(*op->ops),
		GFP_KERNEL | __GFP_NOWARN | __GFP_NORETRY);
	if (!op->ops) {
		kfree(op);
		kgsl_mem_entry_put(target);
		return ERR_PTR(-ENOMEM);
	}

	op->nr_ops = ranges_nents;
	op->target = target;

	for (i = 0; i < ranges_nents; i++) {
		struct kgsl_gpumem_bind_range range;
		struct kgsl_mem_entry *entry;
		u32 size;

		size = min_t(u32, sizeof(range), ranges_size);

		ret = -EINVAL;

		if (copy_from_user(&range, ranges, size)) {
			ret = -EFAULT;
			goto err;
		}

		/* The offset must be page aligned */
		if (!PAGE_ALIGNED(range.target_offset))
			goto err;

		/* The length of the operation must be aligned and non zero */
		if (!range.length || !PAGE_ALIGNED(range.length))
			goto err;

		/* Make sure the range fits in the target */
		if (!kgsl_memdesc_check_range(&target->memdesc,
			range.target_offset, range.length))
			goto err;

		/*
		 * Special case: Consider child id 0 as a special request incase of
		 * unbind. This helps to unbind the specified range (could span multiple
		 * child buffers) without supplying backing physical buffer information.
		 */
		if (range.child_id == 0 && range.op == KGSL_GPUMEM_RANGE_OP_UNBIND) {
			op->ops[i].entry = NULL;
			op->ops[i].start = range.target_offset;
			op->ops[i].last = range.target_offset + range.length - 1;
			/* Child offset doesn't matter for unbind. set it to 0 */
			op->ops[i].child_offset = 0;
			op->ops[i].op = range.op;

			ranges += ranges_size;
			continue;
		}

		/* Get the child object */
		op->ops[i].entry = kgsl_sharedmem_find_id(private,
			range.child_id);
		entry = op->ops[i].entry;
		if (!entry) {
			ret = -ENOENT;
			goto err;
		}

		/* Keep the child pinned in memory */
		atomic_inc(&entry->vbo_count);

		/* Make sure the child is not a VBO */
		if ((entry->memdesc.flags & KGSL_MEMFLAGS_VBO)) {
			ret = -EINVAL;
			goto err;
		}

		/*
		 * Make sure that only secure children are mapped in secure VBOs
		 * and vice versa
		 */
		if ((target->memdesc.flags & KGSL_MEMFLAGS_SECURE) !=
		    (entry->memdesc.flags & KGSL_MEMFLAGS_SECURE)) {
			ret = -EPERM;
			goto err;
		}

		/* Make sure the range operation is valid */
		if (range.op != KGSL_GPUMEM_RANGE_OP_BIND &&
			range.op != KGSL_GPUMEM_RANGE_OP_UNBIND)
			goto err;

		if (range.op == KGSL_GPUMEM_RANGE_OP_BIND) {
			if (!PAGE_ALIGNED(range.child_offset))
				goto err;

			/* Make sure the range fits in the child */
			if (!kgsl_memdesc_check_range(&entry->memdesc,
				range.child_offset, range.length))
				goto err;
		} else {
			/* For unop operations the child offset must be 0 */
			if (range.child_offset)
				goto err;
		}

		op->ops[i].entry = entry;
		op->ops[i].start = range.target_offset;
		op->ops[i].last = range.target_offset + range.length - 1;
		op->ops[i].child_offset = range.child_offset;
		op->ops[i].op = range.op;

		ranges += ranges_size;
	}

	init_completion(&op->comp);
	kref_init(&op->ref);

	return op;

err:
	kgsl_sharedmem_free_bind_op(op);
	return ERR_PTR(ret);
}

void kgsl_sharedmem_bind_range_destroy(struct kref *kref)
{
	struct kgsl_sharedmem_bind_op *op = container_of(kref,
		struct kgsl_sharedmem_bind_op, ref);

	kgsl_sharedmem_free_bind_op(op);
}

static void kgsl_sharedmem_bind_worker(struct work_struct *work)
{
	struct kgsl_sharedmem_bind_op *op = container_of(work,
		struct kgsl_sharedmem_bind_op, work);
	int i;

	for (i = 0; i < op->nr_ops; i++) {
		if (op->ops[i].op == KGSL_GPUMEM_RANGE_OP_BIND)
			kgsl_memdesc_add_range(op->target,
				op->ops[i].start,
				op->ops[i].last,
				op->ops[i].entry,
				op->ops[i].child_offset);
		else
			kgsl_memdesc_remove_range(op->target,
				op->ops[i].start,
				op->ops[i].last,
				op->ops[i].entry);

		/* Release the reference on the child entry */
		kgsl_mem_entry_put(op->ops[i].entry);
		op->ops[i].entry = NULL;
	}

	/* Release the reference on the target entry */
	kgsl_mem_entry_put(op->target);
	op->target = NULL;

	/* Wake up any threads waiting for the bind operation */
	complete_all(&op->comp);

	if (op->callback)
		op->callback(op);

	kref_put(&op->ref, kgsl_sharedmem_bind_range_destroy);
}

void kgsl_sharedmem_bind_ranges(struct kgsl_sharedmem_bind_op *op)
{
	/* Take a reference to the operation while it is scheduled */
	kref_get(&op->ref);

	INIT_WORK(&op->work, kgsl_sharedmem_bind_worker);
	schedule_work(&op->work);
}

struct kgsl_sharedmem_bind_fence {
	struct dma_fence base;
	spinlock_t lock;
	int fd;
	struct kgsl_sharedmem_bind_op *op;
};

static const char *bind_fence_get_driver_name(struct dma_fence *fence)
{
	return "kgsl_sharedmem_bind";
}

static const char *bind_fence_get_timeline_name(struct dma_fence *fence)
{
	return "(unbound)";
}

static void bind_fence_release(struct dma_fence *fence)
{
	struct kgsl_sharedmem_bind_fence *bind_fence = container_of(fence,
		struct kgsl_sharedmem_bind_fence, base);

	kgsl_sharedmem_put_bind_op(bind_fence->op);
	kfree(bind_fence);
}

static void
kgsl_sharedmem_bind_fence_callback(struct kgsl_sharedmem_bind_op *op)
{
	struct kgsl_sharedmem_bind_fence *bind_fence = op->data;

	dma_fence_signal(&bind_fence->base);
	dma_fence_put(&bind_fence->base);
}

static const struct dma_fence_ops kgsl_sharedmem_bind_fence_ops = {
	.get_driver_name = bind_fence_get_driver_name,
	.get_timeline_name = bind_fence_get_timeline_name,
	.release = bind_fence_release,
};

static struct kgsl_sharedmem_bind_fence *
kgsl_sharedmem_bind_fence(struct kgsl_sharedmem_bind_op *op)
{
	struct kgsl_sharedmem_bind_fence *fence;
	struct sync_file *sync_file;
	int fd;

	fence = kzalloc(sizeof(*fence), GFP_KERNEL);
	if (!fence)
		return ERR_PTR(-ENOMEM);

	spin_lock_init(&fence->lock);

	dma_fence_init(&fence->base, &kgsl_sharedmem_bind_fence_ops,
		&fence->lock, dma_fence_context_alloc(1), 0);

	fd = get_unused_fd_flags(O_CLOEXEC);
	if (fd < 0) {
		kfree(fence);
		return ERR_PTR(fd);
	}

	sync_file = sync_file_create(&fence->base);
	if (!sync_file) {
		put_unused_fd(fd);
		kfree(fence);
		return ERR_PTR(-ENOMEM);
	}

	fd_install(fd, sync_file->file);

	fence->fd = fd;
	fence->op = op;

	return fence;
}

long kgsl_ioctl_gpumem_bind_ranges(struct kgsl_device_private *dev_priv,
		unsigned int cmd, void *data)
{
	struct kgsl_process_private *private = dev_priv->process_priv;
	struct kgsl_gpumem_bind_ranges *param = data;
	struct kgsl_sharedmem_bind_op *op;
	int ret;

	/* If ranges_size isn't set, return the expected size to the user */
	if (!param->ranges_size) {
		param->ranges_size = sizeof(struct kgsl_gpumem_bind_range);
		return 0;
	}

	/* FENCE_OUT only makes sense with ASYNC */
	if ((param->flags & KGSL_GPUMEM_BIND_FENCE_OUT) &&
	    !(param->flags & KGSL_GPUMEM_BIND_ASYNC))
		return -EINVAL;

	op = kgsl_sharedmem_create_bind_op(private, param->id,
		u64_to_user_ptr(param->ranges), param->ranges_nents,
		param->ranges_size);
	if (IS_ERR(op))
		return PTR_ERR(op);

	if (param->flags & KGSL_GPUMEM_BIND_ASYNC) {
		struct kgsl_sharedmem_bind_fence *fence;

		if (param->flags & KGSL_GPUMEM_BIND_FENCE_OUT) {
			fence = kgsl_sharedmem_bind_fence(op);

			if (IS_ERR(fence)) {
				kgsl_sharedmem_put_bind_op(op);
				return PTR_ERR(fence);
			}

			op->data = fence;
			op->callback = kgsl_sharedmem_bind_fence_callback;
			param->fence_id = fence->fd;
		}

		kgsl_sharedmem_bind_ranges(op);

		if (!(param->flags & KGSL_GPUMEM_BIND_FENCE_OUT))
			kgsl_sharedmem_put_bind_op(op);

		return 0;
	}

	/*
	 * Schedule the work. All the resources will be released after
	 * the bind operation is done
	 */
	kgsl_sharedmem_bind_ranges(op);

	ret = wait_for_completion_interruptible(&op->comp);
	kgsl_sharedmem_put_bind_op(op);

	return ret;
}<|MERGE_RESOLUTION|>--- conflicted
+++ resolved
@@ -223,11 +223,7 @@
 	return ret;
 
 error:
-<<<<<<< HEAD
-	bind_range_destroy(cur);
-=======
 	bind_range_destroy(range);
->>>>>>> f01de510
 	mutex_unlock(&memdesc->ranges_lock);
 	return ret;
 }
