// SPDX-License-Identifier: GPL-2.0
// Copyright (c) 2011-2017, 2020-2021, The Linux Foundation. All rights reserved.
// Copyright (c) 2018, Linaro Limited

#include <linux/irq.h>
#include <linux/kernel.h>
#include <linux/init.h>
#include <linux/slab.h>
#include <linux/interrupt.h>
#include <linux/platform_device.h>
#include <linux/dma-mapping.h>
#include <linux/dmaengine.h>
#include <linux/slimbus.h>
#include <linux/delay.h>
#include <linux/pm_runtime.h>
#include <linux/mutex.h>
#include <linux/notifier.h>
#include <linux/remoteproc/qcom_rproc.h>
#include <linux/of.h>
#include <linux/io.h>
#include <linux/soc/qcom/qmi.h>
#include <linux/soc/qcom/pdr.h>
#include <net/sock.h>
#include "slimbus.h"

/* NGD (Non-ported Generic Device) registers */
#define	NGD_CFG			0x0
#define	NGD_CFG_ENABLE		BIT(0)
#define	NGD_CFG_RX_MSGQ_EN	BIT(1)
#define	NGD_CFG_TX_MSGQ_EN	BIT(2)
#define	NGD_STATUS		0x4
#define NGD_LADDR		BIT(1)
#define	NGD_RX_MSGQ_CFG		0x8
#define	NGD_INT_EN		0x10
#define	NGD_INT_RECFG_DONE	BIT(24)
#define	NGD_INT_TX_NACKED_2	BIT(25)
#define	NGD_INT_MSG_BUF_CONTE	BIT(26)
#define	NGD_INT_MSG_TX_INVAL	BIT(27)
#define	NGD_INT_IE_VE_CHG	BIT(28)
#define	NGD_INT_DEV_ERR		BIT(29)
#define	NGD_INT_RX_MSG_RCVD	BIT(30)
#define	NGD_INT_TX_MSG_SENT	BIT(31)
#define	NGD_INT_STAT		0x14
#define	NGD_INT_CLR		0x18
#define DEF_NGD_INT_MASK (NGD_INT_TX_NACKED_2 | NGD_INT_MSG_BUF_CONTE | \
				NGD_INT_MSG_TX_INVAL | NGD_INT_IE_VE_CHG | \
				NGD_INT_DEV_ERR | NGD_INT_TX_MSG_SENT | \
				NGD_INT_RX_MSG_RCVD)

/* Slimbus QMI service */
#define SLIMBUS_QMI_SVC_ID	0x0301
#define SLIMBUS_QMI_SVC_V1	1
#define SLIMBUS_QMI_INS_ID	0
#define SLIMBUS_QMI_SELECT_INSTANCE_REQ_V01	0x0020
#define SLIMBUS_QMI_SELECT_INSTANCE_RESP_V01	0x0020
#define SLIMBUS_QMI_POWER_REQ_V01		0x0021
#define SLIMBUS_QMI_POWER_RESP_V01		0x0021
#define SLIMBUS_QMI_CHECK_FRAMER_STATUS_REQ	0x0022
#define SLIMBUS_QMI_CHECK_FRAMER_STATUS_RESP	0x0022
#define SLIMBUS_QMI_POWER_REQ_MAX_MSG_LEN	14
#define SLIMBUS_QMI_POWER_RESP_MAX_MSG_LEN	7
#define SLIMBUS_QMI_SELECT_INSTANCE_REQ_MAX_MSG_LEN	14
#define SLIMBUS_QMI_SELECT_INSTANCE_RESP_MAX_MSG_LEN	7
#define SLIMBUS_QMI_CHECK_FRAMER_STAT_RESP_MAX_MSG_LEN	7
/* QMI response timeout of 500ms */
#define SLIMBUS_QMI_RESP_TOUT	1000

/* User defined commands */
#define SLIM_USR_MC_GENERIC_ACK	0x25
#define SLIM_USR_MC_MASTER_CAPABILITY	0x0
#define SLIM_USR_MC_REPORT_SATELLITE	0x1
#define SLIM_USR_MC_ADDR_QUERY		0xD
#define SLIM_USR_MC_ADDR_REPLY		0xE
#define SLIM_USR_MC_DEFINE_CHAN		0x20
#define SLIM_USR_MC_DEF_ACT_CHAN	0x21
#define SLIM_USR_MC_CHAN_CTRL		0x23
#define SLIM_USR_MC_RECONFIG_NOW	0x24
#define SLIM_USR_MC_REQ_BW		0x28
#define SLIM_USR_MC_CONNECT_SRC		0x2C
#define SLIM_USR_MC_CONNECT_SINK	0x2D
#define SLIM_USR_MC_DISCONNECT_PORT	0x2E
#define SLIM_USR_MC_REPEAT_CHANGE_VALUE	0x0

#define QCOM_SLIM_NGD_AUTOSUSPEND	(MSEC_PER_SEC / 10)
#define SLIM_RX_MSGQ_TIMEOUT_VAL	0x10000

#define SLIM_LA_MGR	0xFF
#define SLIM_ROOT_FREQ	24576000
#define LADDR_RETRY	5

/* Per spec.max 40 bytes per received message */
#define SLIM_MSGQ_BUF_LEN	40
#define QCOM_SLIM_NGD_DESC_NUM	30

#define SLIM_MSG_ASM_FIRST_WORD(l, mt, mc, dt, ad) \
		((l) | ((mt) << 5) | ((mc) << 8) | ((dt) << 15) | ((ad) << 16))

#define INIT_MX_RETRIES 10
#define DEF_RETRY_MS	10
#define SAT_MAGIC_LSB	0xD9
#define SAT_MAGIC_MSB	0xC5
#define SAT_MSG_VER	0x1
#define SAT_MSG_PROT	0x1
#define to_ngd(d)	container_of(d, struct qcom_slim_ngd, dev)

#define CREATE_TRACE_POINTS
#include "trace.h"

void __slimbus_dbg(const char *func, const char *fmt, ...)
{
	struct va_format vaf = {
		.fmt = fmt,
	};

	va_list args;

	va_start(args, fmt);
	vaf.va = &args;
	trace_slimbus_dbg(func, &vaf);
	va_end(args);
}

struct ngd_reg_offset_data {
	u32 offset, size;
};

static const struct ngd_reg_offset_data ngd_v1_5_offset_info = {
	.offset = 0x1000,
	.size = 0x1000,
};

enum qcom_slim_ngd_state {
	QCOM_SLIM_NGD_CTRL_AWAKE,
	QCOM_SLIM_NGD_CTRL_IDLE,
	QCOM_SLIM_NGD_CTRL_ASLEEP,
	QCOM_SLIM_NGD_CTRL_DOWN,
};

struct qcom_slim_ngd_qmi {
	struct qmi_handle qmi;
	struct sockaddr_qrtr svc_info;
	struct qmi_handle svc_event_hdl;
	struct qmi_response_type_v01 resp;
	struct qmi_handle *handle;
	struct completion qmi_comp;
};

struct qcom_slim_ngd_ctrl;
struct qcom_slim_ngd;

struct qcom_slim_ngd_dma_desc {
	struct dma_async_tx_descriptor *desc;
	struct qcom_slim_ngd_ctrl *ctrl;
	struct completion *comp;
	dma_cookie_t cookie;
	dma_addr_t phys;
	void *base;
};

struct qcom_slim_ngd {
	struct platform_device *pdev;
	void __iomem *base;
	int id;
};

/*
 * structure to store remote memory information
 * @r_res:     stores remote memory resource structre parsed from devicetree
 * @r_vbase:   stores latest virtual base address of remote memory region
 * @r_vsbase:  stores virtual base address of remote memory region
 *	parsed from devicetree
 * @r_pbase:   stores physical base address of remote memory region
 * @is_r_mem:  boolean to indicate if remote memory is used or not
 */
struct remote_mem {
	struct resource *r_res;
	void __iomem *r_vbase;
	void __iomem *r_vsbase;
	u32 r_pbase;
	bool is_r_mem;
};

struct qcom_slim_ngd_ctrl {
	struct slim_framer framer;
	struct slim_controller ctrl;
	struct qcom_slim_ngd_qmi qmi;
	struct qcom_slim_ngd *ngd;
	struct device *dev;
	void __iomem *base;
	struct dma_chan *dma_rx_channel;
	struct dma_chan	*dma_tx_channel;
	struct qcom_slim_ngd_dma_desc rx_desc[QCOM_SLIM_NGD_DESC_NUM];
	struct qcom_slim_ngd_dma_desc txdesc[QCOM_SLIM_NGD_DESC_NUM];
	struct completion reconf;
	struct completion ctrl_up;
	struct work_struct m_work;
	struct work_struct ngd_up_work;
	struct workqueue_struct *mwq;
	struct completion qmi_up;
	spinlock_t tx_buf_lock;
	struct mutex tx_lock;
	struct mutex ssr_lock;
	struct notifier_block nb;
	void *notifier;
	struct pdr_handle *pdr;
	enum qcom_slim_ngd_state state;
	dma_addr_t rx_phys_base;
	dma_addr_t tx_phys_base;
	void *rx_base;
	void *tx_base;
	int tx_tail;
	int tx_head;
	u32 ver;
	struct remote_mem r_mem;
	int default_ipc_log_mask;
	int ipc_log_mask;
	bool sysfs_created;
	void *ipc_slimbus_log;
	void *ipc_slimbus_log_err;
};

enum slimbus_mode_enum_type_v01 {
	/* To force a 32 bit signed enum. Do not change or use*/
	SLIMBUS_MODE_ENUM_TYPE_MIN_ENUM_VAL_V01 = INT_MIN,
	SLIMBUS_MODE_SATELLITE_V01 = 1,
	SLIMBUS_MODE_MASTER_V01 = 2,
	SLIMBUS_MODE_ENUM_TYPE_MAX_ENUM_VAL_V01 = INT_MAX,
};

enum slimbus_pm_enum_type_v01 {
	/* To force a 32 bit signed enum. Do not change or use*/
	SLIMBUS_PM_ENUM_TYPE_MIN_ENUM_VAL_V01 = INT_MIN,
	SLIMBUS_PM_INACTIVE_V01 = 1,
	SLIMBUS_PM_ACTIVE_V01 = 2,
	SLIMBUS_PM_ENUM_TYPE_MAX_ENUM_VAL_V01 = INT_MAX,
};

enum slimbus_resp_enum_type_v01 {
	SLIMBUS_RESP_ENUM_TYPE_MIN_VAL_V01 = INT_MIN,
	SLIMBUS_RESP_SYNCHRONOUS_V01 = 1,
	SLIMBUS_RESP_ENUM_TYPE_MAX_VAL_V01 = INT_MAX,
};

struct slimbus_select_inst_req_msg_v01 {
	uint32_t instance;
	uint8_t mode_valid;
	enum slimbus_mode_enum_type_v01 mode;
};

struct slimbus_select_inst_resp_msg_v01 {
	struct qmi_response_type_v01 resp;
};

struct slimbus_power_req_msg_v01 {
	enum slimbus_pm_enum_type_v01 pm_req;
	uint8_t resp_type_valid;
	enum slimbus_resp_enum_type_v01 resp_type;
};

struct slimbus_power_resp_msg_v01 {
	struct qmi_response_type_v01 resp;
};

static struct qmi_elem_info slimbus_select_inst_req_msg_v01_ei[] = {
	{
		.data_type  = QMI_UNSIGNED_4_BYTE,
		.elem_len   = 1,
		.elem_size  = sizeof(uint32_t),
		.array_type = NO_ARRAY,
		.tlv_type   = 0x01,
		.offset     = offsetof(struct slimbus_select_inst_req_msg_v01,
				       instance),
		.ei_array   = NULL,
	},
	{
		.data_type  = QMI_OPT_FLAG,
		.elem_len   = 1,
		.elem_size  = sizeof(uint8_t),
		.array_type = NO_ARRAY,
		.tlv_type   = 0x10,
		.offset     = offsetof(struct slimbus_select_inst_req_msg_v01,
				       mode_valid),
		.ei_array   = NULL,
	},
	{
		.data_type  = QMI_UNSIGNED_4_BYTE,
		.elem_len   = 1,
		.elem_size  = sizeof(enum slimbus_mode_enum_type_v01),
		.array_type = NO_ARRAY,
		.tlv_type   = 0x10,
		.offset     = offsetof(struct slimbus_select_inst_req_msg_v01,
				       mode),
		.ei_array   = NULL,
	},
	{
		.data_type  = QMI_EOTI,
		.elem_len   = 0,
		.elem_size  = 0,
		.array_type = NO_ARRAY,
		.tlv_type   = 0x00,
		.offset     = 0,
		.ei_array   = NULL,
	},
};

static struct qmi_elem_info slimbus_select_inst_resp_msg_v01_ei[] = {
	{
		.data_type  = QMI_STRUCT,
		.elem_len   = 1,
		.elem_size  = sizeof(struct qmi_response_type_v01),
		.array_type = NO_ARRAY,
		.tlv_type   = 0x02,
		.offset     = offsetof(struct slimbus_select_inst_resp_msg_v01,
				       resp),
		.ei_array   = qmi_response_type_v01_ei,
	},
	{
		.data_type  = QMI_EOTI,
		.elem_len   = 0,
		.elem_size  = 0,
		.array_type = NO_ARRAY,
		.tlv_type   = 0x00,
		.offset     = 0,
		.ei_array   = NULL,
	},
};

static struct qmi_elem_info slimbus_power_req_msg_v01_ei[] = {
	{
		.data_type  = QMI_UNSIGNED_4_BYTE,
		.elem_len   = 1,
		.elem_size  = sizeof(enum slimbus_pm_enum_type_v01),
		.array_type = NO_ARRAY,
		.tlv_type   = 0x01,
		.offset     = offsetof(struct slimbus_power_req_msg_v01,
				       pm_req),
		.ei_array   = NULL,
	},
	{
		.data_type  = QMI_OPT_FLAG,
		.elem_len   = 1,
		.elem_size  = sizeof(uint8_t),
		.array_type = NO_ARRAY,
		.tlv_type   = 0x10,
		.offset     = offsetof(struct slimbus_power_req_msg_v01,
				       resp_type_valid),
	},
	{
		.data_type  = QMI_SIGNED_4_BYTE_ENUM,
		.elem_len   = 1,
		.elem_size  = sizeof(enum slimbus_resp_enum_type_v01),
		.array_type = NO_ARRAY,
		.tlv_type   = 0x10,
		.offset     = offsetof(struct slimbus_power_req_msg_v01,
				       resp_type),
	},
	{
		.data_type  = QMI_EOTI,
		.elem_len   = 0,
		.elem_size  = 0,
		.array_type = NO_ARRAY,
		.tlv_type   = 0x00,
		.offset     = 0,
		.ei_array   = NULL,
	},
};

static struct qmi_elem_info slimbus_power_resp_msg_v01_ei[] = {
	{
		.data_type  = QMI_STRUCT,
		.elem_len   = 1,
		.elem_size  = sizeof(struct qmi_response_type_v01),
		.array_type = NO_ARRAY,
		.tlv_type   = 0x02,
		.offset     = offsetof(struct slimbus_power_resp_msg_v01, resp),
		.ei_array   = qmi_response_type_v01_ei,
	},
	{
		.data_type  = QMI_EOTI,
		.elem_len   = 0,
		.elem_size  = 0,
		.array_type = NO_ARRAY,
		.tlv_type   = 0x00,
		.offset     = 0,
		.ei_array   = NULL,
	},
};

static int qcom_slim_qmi_send_select_inst_req(struct qcom_slim_ngd_ctrl *ctrl,
				struct slimbus_select_inst_req_msg_v01 *req)
{
	struct slimbus_select_inst_resp_msg_v01 resp = { { 0, 0 } };
	struct qmi_txn txn;
	int rc;

	rc = qmi_txn_init(ctrl->qmi.handle, &txn,
				slimbus_select_inst_resp_msg_v01_ei, &resp);
	if (rc < 0) {
		SLIM_ERR(ctrl, "QMI TXN init fail: %d\n", rc);
		return rc;
	}

	rc = qmi_send_request(ctrl->qmi.handle, NULL, &txn,
				SLIMBUS_QMI_SELECT_INSTANCE_REQ_V01,
				SLIMBUS_QMI_SELECT_INSTANCE_REQ_MAX_MSG_LEN,
				slimbus_select_inst_req_msg_v01_ei, req);
	if (rc < 0) {
		SLIM_ERR(ctrl, "QMI send req fail %d\n", rc);
		qmi_txn_cancel(&txn);
		return rc;
	}

	rc = qmi_txn_wait(&txn, SLIMBUS_QMI_RESP_TOUT);
	if (rc < 0) {
		SLIM_ERR(ctrl, "QMI TXN wait fail: %d\n", rc);
		return rc;
	}
	/* Check the response */
	if (resp.resp.result != QMI_RESULT_SUCCESS_V01) {
		SLIM_ERR(ctrl, "QMI request failed 0x%x\n",
			resp.resp.result);
		return -EREMOTEIO;
	}

	return 0;
}

static void qcom_slim_qmi_power_resp_cb(struct qmi_handle *handle,
					struct sockaddr_qrtr *sq,
					struct qmi_txn *txn, const void *data)
{
	struct slimbus_power_resp_msg_v01 *resp;

	resp = (struct slimbus_power_resp_msg_v01 *)data;
	if (resp->resp.result != QMI_RESULT_SUCCESS_V01)
		pr_err("QMI power request failed 0x%x\n",
				resp->resp.result);

	complete(&txn->completion);
}

static int qcom_slim_qmi_send_power_request(struct qcom_slim_ngd_ctrl *ctrl,
					struct slimbus_power_req_msg_v01 *req)
{
	struct slimbus_power_resp_msg_v01 resp = { { 0, 0 } };
	struct qmi_txn txn;
	int rc;

	rc = qmi_txn_init(ctrl->qmi.handle, &txn,
				slimbus_power_resp_msg_v01_ei, &resp);

	rc = qmi_send_request(ctrl->qmi.handle, NULL, &txn,
				SLIMBUS_QMI_POWER_REQ_V01,
				SLIMBUS_QMI_POWER_REQ_MAX_MSG_LEN,
				slimbus_power_req_msg_v01_ei, req);
	if (rc < 0) {
		SLIM_ERR(ctrl, "QMI send req fail %d\n", rc);
		qmi_txn_cancel(&txn);
		return rc;
	}

	rc = qmi_txn_wait(&txn, SLIMBUS_QMI_RESP_TOUT);
	if (rc < 0) {
		SLIM_ERR(ctrl, "QMI TXN wait fail: %d\n", rc);
		return rc;
	}

	/* Check the response */
	if (resp.resp.result != QMI_RESULT_SUCCESS_V01) {
		SLIM_ERR(ctrl, "QMI request failed 0x%x\n",
			resp.resp.result);
		return -EREMOTEIO;
	}

	return 0;
}

static const struct qmi_msg_handler qcom_slim_qmi_msg_handlers[] = {
	{
		.type = QMI_RESPONSE,
		.msg_id = SLIMBUS_QMI_POWER_RESP_V01,
		.ei = slimbus_power_resp_msg_v01_ei,
		.decoded_size = sizeof(struct slimbus_power_resp_msg_v01),
		.fn = qcom_slim_qmi_power_resp_cb,
	},
	{}
};

static int qcom_slim_qmi_init(struct qcom_slim_ngd_ctrl *ctrl,
			      bool apps_is_master)
{
	struct slimbus_select_inst_req_msg_v01 req;
	struct qmi_handle *handle;
	int rc;

	handle = devm_kzalloc(ctrl->dev, sizeof(*handle), GFP_KERNEL);
	if (!handle)
		return -ENOMEM;

	rc = qmi_handle_init(handle, SLIMBUS_QMI_POWER_REQ_MAX_MSG_LEN,
				NULL, qcom_slim_qmi_msg_handlers);
	if (rc < 0) {
		dev_err(ctrl->dev, "QMI client init failed: %d\n", rc);
		goto qmi_handle_init_failed;
	}

	rc = kernel_connect(handle->sock,
				(struct sockaddr *)&ctrl->qmi.svc_info,
				sizeof(ctrl->qmi.svc_info), 0);
	if (rc < 0) {
		SLIM_ERR(ctrl, "Remote Service connect failed: %d\n", rc);
		goto qmi_connect_to_service_failed;
	}

	/* Instance is 0 based */
	req.instance = (ctrl->ngd->id >> 1);
	req.mode_valid = 1;

	/* Mode indicates the role of the ADSP */
	if (apps_is_master)
		req.mode = SLIMBUS_MODE_SATELLITE_V01;
	else
		req.mode = SLIMBUS_MODE_MASTER_V01;

	ctrl->qmi.handle = handle;

	rc = qcom_slim_qmi_send_select_inst_req(ctrl, &req);
	if (rc) {
		dev_err(ctrl->dev, "failed to select h/w instance\n");
		goto qmi_select_instance_failed;
	}

	return 0;

qmi_select_instance_failed:
	ctrl->qmi.handle = NULL;
qmi_connect_to_service_failed:
	qmi_handle_release(handle);
qmi_handle_init_failed:
	devm_kfree(ctrl->dev, handle);
	return rc;
}

static void qcom_slim_qmi_exit(struct qcom_slim_ngd_ctrl *ctrl)
{
	if (!ctrl->qmi.handle)
		return;

	qmi_handle_release(ctrl->qmi.handle);
	devm_kfree(ctrl->dev, ctrl->qmi.handle);
	ctrl->qmi.handle = NULL;
}

static int qcom_slim_qmi_power_request(struct qcom_slim_ngd_ctrl *ctrl,
				       bool active)
{
	struct slimbus_power_req_msg_v01 req;

	if (active)
		req.pm_req = SLIMBUS_PM_ACTIVE_V01;
	else
		req.pm_req = SLIMBUS_PM_INACTIVE_V01;

	req.resp_type_valid = 0;

	return qcom_slim_qmi_send_power_request(ctrl, &req);
}

static u32 *qcom_slim_ngd_tx_msg_get(struct qcom_slim_ngd_ctrl *ctrl, int len,
				     struct completion *comp)
{
	struct qcom_slim_ngd_dma_desc *desc;
	unsigned long flags;

	spin_lock_irqsave(&ctrl->tx_buf_lock, flags);

	if ((ctrl->tx_tail + 1) % QCOM_SLIM_NGD_DESC_NUM == ctrl->tx_head) {
		spin_unlock_irqrestore(&ctrl->tx_buf_lock, flags);
		return NULL;
	}
	desc  = &ctrl->txdesc[ctrl->tx_tail];
	desc->base = ctrl->tx_base + ctrl->tx_tail * SLIM_MSGQ_BUF_LEN;
	desc->comp = comp;
	ctrl->tx_tail = (ctrl->tx_tail + 1) % QCOM_SLIM_NGD_DESC_NUM;

	spin_unlock_irqrestore(&ctrl->tx_buf_lock, flags);

	return desc->base;
}

static void qcom_slim_ngd_tx_msg_dma_cb(void *args)
{
	struct qcom_slim_ngd_dma_desc *desc = args;
	struct qcom_slim_ngd_ctrl *ctrl = desc->ctrl;
	unsigned long flags;

	spin_lock_irqsave(&ctrl->tx_buf_lock, flags);

	if (desc->comp) {
		complete(desc->comp);
		desc->comp = NULL;
	}

	ctrl->tx_head = (ctrl->tx_head + 1) % QCOM_SLIM_NGD_DESC_NUM;
	spin_unlock_irqrestore(&ctrl->tx_buf_lock, flags);
}

static int qcom_slim_ngd_tx_msg_post(struct qcom_slim_ngd_ctrl *ctrl,
				     void *buf, int len)
{
	struct qcom_slim_ngd_dma_desc *desc;
	unsigned long flags;
	int ret, index, offset;

	spin_lock_irqsave(&ctrl->tx_buf_lock, flags);
	offset = buf - ctrl->tx_base;
	index = offset/SLIM_MSGQ_BUF_LEN;

	desc = &ctrl->txdesc[index];
	desc->phys = ctrl->tx_phys_base + offset;
	desc->base = ctrl->tx_base + offset;
	desc->ctrl = ctrl;
	len = (len + 3) & 0xfc;

	for (ret = 0; ret < ((len) >> 2); ret++)
		SLIM_INFO(ctrl, "BAM TX len = %d buf[%d]:0x%x\n", len, ret, ((u32 *)buf)[ret]);

	if (!ctrl->dma_tx_channel)
		SLIM_WARN(ctrl, " tx channel not available\n");

	desc->desc = dmaengine_prep_slave_single(ctrl->dma_tx_channel,
						desc->phys, len,
						DMA_MEM_TO_DEV,
						DMA_PREP_INTERRUPT);
	if (!desc->desc) {
		dev_err(ctrl->dev, "unable to prepare channel\n");
		spin_unlock_irqrestore(&ctrl->tx_buf_lock, flags);
		return -EINVAL;
	}

	desc->desc->callback = qcom_slim_ngd_tx_msg_dma_cb;
	desc->desc->callback_param = desc;
	desc->desc->cookie = dmaengine_submit(desc->desc);
	dma_async_issue_pending(ctrl->dma_tx_channel);
	spin_unlock_irqrestore(&ctrl->tx_buf_lock, flags);

	return 0;
}

static void qcom_slim_ngd_rx(struct qcom_slim_ngd_ctrl *ctrl, u8 *buf)
{
	u8 mc, mt, len;

	mt = SLIM_HEADER_GET_MT(buf[0]);
	len = SLIM_HEADER_GET_RL(buf[0]);
	mc = SLIM_HEADER_GET_MC(buf[1]);

	SLIM_INFO(ctrl, "BAM RX len = %d buf[0]:0x%x buf[1]:0x%x\n", len, buf[0], buf[1]);
	if (mc == SLIM_USR_MC_MASTER_CAPABILITY &&
		mt == SLIM_MSG_MT_SRC_REFERRED_USER)
		queue_work(ctrl->mwq, &ctrl->m_work);

	if (mc == SLIM_MSG_MC_REPLY_INFORMATION ||
	    mc == SLIM_MSG_MC_REPLY_VALUE || (mc == SLIM_USR_MC_ADDR_REPLY &&
	    mt == SLIM_MSG_MT_SRC_REFERRED_USER) ||
		(mc == SLIM_USR_MC_GENERIC_ACK &&
		 mt == SLIM_MSG_MT_SRC_REFERRED_USER)) {
		slim_msg_response(&ctrl->ctrl, &buf[4], buf[3], len - 4);
		pm_runtime_mark_last_busy(ctrl->ctrl.dev);
	}
}

static void qcom_slim_ngd_rx_msgq_cb(void *args)
{
	struct qcom_slim_ngd_dma_desc *desc = args;
	struct qcom_slim_ngd_ctrl *ctrl = desc->ctrl;

	qcom_slim_ngd_rx(ctrl, (u8 *)desc->base);
	/* Add descriptor back to the queue */
	desc->desc = dmaengine_prep_slave_single(ctrl->dma_rx_channel,
					desc->phys, SLIM_MSGQ_BUF_LEN,
					DMA_DEV_TO_MEM,
					DMA_PREP_INTERRUPT);
	if (!desc->desc) {
		dev_err(ctrl->dev, "Unable to prepare rx channel\n");
		return;
	}

	desc->desc->callback = qcom_slim_ngd_rx_msgq_cb;
	desc->desc->callback_param = desc;
	desc->desc->cookie = dmaengine_submit(desc->desc);
	dma_async_issue_pending(ctrl->dma_rx_channel);
}

static int qcom_slim_ngd_post_rx_msgq(struct qcom_slim_ngd_ctrl *ctrl)
{
	struct qcom_slim_ngd_dma_desc *desc;
	int i;

	for (i = 0; i < QCOM_SLIM_NGD_DESC_NUM; i++) {
		desc = &ctrl->rx_desc[i];
		desc->phys = ctrl->rx_phys_base + i * SLIM_MSGQ_BUF_LEN;
		desc->ctrl = ctrl;
		desc->base = ctrl->rx_base + i * SLIM_MSGQ_BUF_LEN;
		desc->desc = dmaengine_prep_slave_single(ctrl->dma_rx_channel,
						desc->phys, SLIM_MSGQ_BUF_LEN,
						DMA_DEV_TO_MEM,
						DMA_PREP_INTERRUPT);
		if (!desc->desc) {
			dev_err(ctrl->dev, "Unable to prepare rx channel\n");
			return -EINVAL;
		}

		desc->desc->callback = qcom_slim_ngd_rx_msgq_cb;
		desc->desc->callback_param = desc;
		desc->desc->cookie = dmaengine_submit(desc->desc);
	}
	dma_async_issue_pending(ctrl->dma_rx_channel);

	return 0;
}

static int qcom_slim_ngd_init_rx_msgq(struct qcom_slim_ngd_ctrl *ctrl)
{
	struct device *dev = ctrl->dev;
	int ret, size;
	dma_addr_t phys;

	ctrl->dma_rx_channel = dma_request_chan(dev, "rx");
	if (IS_ERR(ctrl->dma_rx_channel)) {
		dev_err(dev, "Failed to request RX dma channel");
		ret = PTR_ERR(ctrl->dma_rx_channel);
		ctrl->dma_rx_channel = NULL;
		return ret;
	}

	size = QCOM_SLIM_NGD_DESC_NUM * SLIM_MSGQ_BUF_LEN;
	ctrl->rx_base = ctrl->r_mem.is_r_mem ? ctrl->r_mem.r_vbase :
			dma_alloc_coherent(dev, size, &phys, GFP_KERNEL);
	if (!ctrl->rx_base) {
		ret = -ENOMEM;
		goto rel_rx;
	}

	ctrl->rx_phys_base = ctrl->r_mem.is_r_mem ?
		(unsigned long long)ctrl->r_mem.r_res->start : phys;
	if (ctrl->r_mem.is_r_mem) {
		memset_io(ctrl->rx_base, 0x00, size);
		ctrl->r_mem.r_vbase = ctrl->r_mem.r_vbase + size;
		ctrl->r_mem.r_res->start = ctrl->r_mem.r_res->start + size;
	}

	ret = qcom_slim_ngd_post_rx_msgq(ctrl);
	if (ret) {
		dev_err(dev, "post_rx_msgq() failed 0x%x\n", ret);
		goto rx_post_err;
	}

	return 0;

rx_post_err:
	if (!ctrl->r_mem.is_r_mem)
		dma_free_coherent(dev, size, ctrl->rx_base, ctrl->rx_phys_base);
rel_rx:
	dma_release_channel(ctrl->dma_rx_channel);
	return ret;
}

static int qcom_slim_ngd_init_tx_msgq(struct qcom_slim_ngd_ctrl *ctrl)
{
	struct device *dev = ctrl->dev;
	unsigned long flags;
	int ret = 0;
	int size;
	dma_addr_t phys;

	ctrl->dma_tx_channel = dma_request_chan(dev, "tx");
	if (IS_ERR(ctrl->dma_tx_channel)) {
		dev_err(dev, "Failed to request TX dma channel");
		ret = PTR_ERR(ctrl->dma_tx_channel);
		ctrl->dma_tx_channel = NULL;
		return ret;
	}

	size = ((QCOM_SLIM_NGD_DESC_NUM + 1) * SLIM_MSGQ_BUF_LEN);
	ctrl->tx_base = ctrl->r_mem.is_r_mem ? ctrl->r_mem.r_vbase :
			dma_alloc_coherent(dev, size, &phys, GFP_KERNEL);
	if (!ctrl->tx_base) {
		ret = -EINVAL;
		goto rel_tx;
	}

	ctrl->tx_phys_base = ctrl->r_mem.is_r_mem ?
		(unsigned long long)ctrl->r_mem.r_res->start : phys;
	if (ctrl->r_mem.is_r_mem) {
		memset_io(ctrl->tx_base, 0x00, size);
		ctrl->r_mem.r_vbase = ctrl->r_mem.r_vbase + size;
		ctrl->r_mem.r_res->start = ctrl->r_mem.r_res->start + size;
	}

	spin_lock_irqsave(&ctrl->tx_buf_lock, flags);
	ctrl->tx_tail = 0;
	ctrl->tx_head = 0;
	spin_unlock_irqrestore(&ctrl->tx_buf_lock, flags);

	return 0;
rel_tx:
	dma_release_channel(ctrl->dma_tx_channel);
	return ret;
}

static int qcom_slim_ngd_init_dma(struct qcom_slim_ngd_ctrl *ctrl)
{
	int ret = 0;

	SLIM_INFO(ctrl, "SLIM: NGD init dma\n");
	ret = qcom_slim_ngd_init_rx_msgq(ctrl);
	if (ret) {
		dev_err(ctrl->dev, "rx dma init failed\n");
		return ret;
	}

	ret = qcom_slim_ngd_init_tx_msgq(ctrl);
	if (ret)
		dev_err(ctrl->dev, "tx dma init failed\n");

	return ret;
}

static irqreturn_t qcom_slim_ngd_interrupt(int irq, void *d)
{
	struct qcom_slim_ngd_ctrl *ctrl = d;
	void __iomem *base = ctrl->ngd->base;
	u32 stat;

	if (pm_runtime_suspended(ctrl->ctrl.dev)) {
		SLIM_INFO(ctrl, "Slimbus is in suspend state\n");
		return IRQ_HANDLED;
	}

	stat = readl(base + NGD_INT_STAT);

	if ((stat & NGD_INT_MSG_BUF_CONTE) ||
		(stat & NGD_INT_MSG_TX_INVAL) || (stat & NGD_INT_DEV_ERR) ||
		(stat & NGD_INT_TX_NACKED_2)) {
		SLIM_WARN(ctrl, "Error Interrupt received 0x%x\n", stat);
	}

	writel(stat, base + NGD_INT_CLR);

	return IRQ_HANDLED;
}

static int check_hw_state(struct qcom_slim_ngd_ctrl *ctrl, struct slim_msg_txn *txn)
{
	bool report_sat = false;

	if (txn->mc == SLIM_USR_MC_REPORT_SATELLITE &&
		txn->mt == SLIM_MSG_MT_SRC_REFERRED_USER)
		report_sat = true;

	/* If txn is tried when controller is down, return or wait for ADSP to boot */
	if (!report_sat) {
		if (ctrl->state == QCOM_SLIM_NGD_CTRL_DOWN) {
			u8 mc = (u8)txn->mc;
			int timeout;

			SLIM_INFO(ctrl, "ADSP slimbus not up yet MC:0x%x,mt:0x%x\n",
				mc, txn->mt);
			if ((txn->mt == SLIM_MSG_MT_DEST_REFERRED_USER) &&
				((mc == SLIM_USR_MC_CHAN_CTRL ||
				mc == SLIM_USR_MC_DISCONNECT_PORT ||
				mc == SLIM_USR_MC_RECONFIG_NOW)))
				return -EREMOTEIO;
			if ((txn->mt == SLIM_MSG_MT_CORE) &&
				((mc == SLIM_MSG_MC_DISCONNECT_PORT ||
				mc == SLIM_MSG_MC_NEXT_REMOVE_CHANNEL ||
				mc == SLIM_USR_MC_RECONFIG_NOW)))
				return -EINVAL;
			if ((txn->mt == SLIM_MSG_MT_CORE) &&
				((mc >= SLIM_MSG_MC_CONNECT_SOURCE &&
				mc <= SLIM_MSG_MC_CHANGE_CONTENT) ||
				(mc >= SLIM_MSG_MC_BEGIN_RECONFIGURATION &&
				mc <= SLIM_MSG_MC_RECONFIGURE_NOW)))
				return -EREMOTEIO;
			if ((txn->mt == SLIM_MSG_MT_DEST_REFERRED_USER) &&
				((mc >= SLIM_USR_MC_DEFINE_CHAN &&
				mc < SLIM_USR_MC_DISCONNECT_PORT)))
				return -EREMOTEIO;

			reinit_completion(&ctrl->ctrl_up);
			timeout = wait_for_completion_timeout(&ctrl->ctrl_up, HZ);
			if (!timeout) {
				SLIM_WARN(ctrl, "ADSP slimbus not up timeout MC:0x%x,mt:0x%x\n",
						mc, txn->mt);
				return -EREMOTEIO;
			}
		}
	}
	return 0;
}

static int qcom_slim_ngd_xfer_msg(struct slim_controller *sctrl,
				  struct slim_msg_txn *txn)
{
	struct qcom_slim_ngd_ctrl *ctrl = dev_get_drvdata(sctrl->dev);
	DECLARE_COMPLETION_ONSTACK(tx_sent);
	DECLARE_COMPLETION_ONSTACK(done);
	int ret, timeout, i;
	u8 wbuf[SLIM_MSGQ_BUF_LEN];
	u8 rbuf[SLIM_MSGQ_BUF_LEN];
	u32 *pbuf;
	u8 *puc;
	u8 la = txn->la;
	bool usr_msg = false;

	if (txn->mt == SLIM_MSG_MT_CORE &&
		(txn->mc >= SLIM_MSG_MC_BEGIN_RECONFIGURATION &&
		 txn->mc <= SLIM_MSG_MC_RECONFIGURE_NOW))
		return 0;

	if (txn->dt == SLIM_MSG_DEST_ENUMADDR)
		return -EPROTONOSUPPORT;

	if (txn->msg->num_bytes > SLIM_MSGQ_BUF_LEN ||
			txn->rl > SLIM_MSGQ_BUF_LEN) {
		SLIM_ERR(ctrl, "msg exceeds HW limit\n");
		return -EINVAL;
	}

	ret = check_hw_state(ctrl, txn);
	if (ret) {
		SLIM_WARN(ctrl, "ADSP slimbus not up MC:0x%x,mt:0x%x ret:%d\n",
						txn->mc, txn->mt, ret);
		return ret;
	}

	pbuf = qcom_slim_ngd_tx_msg_get(ctrl, txn->rl, &tx_sent);
	if (!pbuf) {
		SLIM_ERR(ctrl, "Message buffer unavailable\n");
		return -ENOMEM;
	}

	if (txn->mt == SLIM_MSG_MT_CORE &&
		(txn->mc == SLIM_MSG_MC_CONNECT_SOURCE ||
		txn->mc == SLIM_MSG_MC_CONNECT_SINK ||
		txn->mc == SLIM_MSG_MC_DISCONNECT_PORT)) {
		txn->mt = SLIM_MSG_MT_DEST_REFERRED_USER;
		switch (txn->mc) {
		case SLIM_MSG_MC_CONNECT_SOURCE:
			txn->mc = SLIM_USR_MC_CONNECT_SRC;
			break;
		case SLIM_MSG_MC_CONNECT_SINK:
			txn->mc = SLIM_USR_MC_CONNECT_SINK;
			break;
		case SLIM_MSG_MC_DISCONNECT_PORT:
			txn->mc = SLIM_USR_MC_DISCONNECT_PORT;
			break;
		default:
			return -EINVAL;
		}

		usr_msg = true;
		i = 0;
		wbuf[i++] = txn->la;
		la = SLIM_LA_MGR;
		wbuf[i++] = txn->msg->wbuf[0];
		if (txn->mc != SLIM_USR_MC_DISCONNECT_PORT)
			wbuf[i++] = txn->msg->wbuf[1];

		txn->comp = &done;
		ret = slim_alloc_txn_tid(sctrl, txn);
		if (ret) {
			SLIM_ERR(ctrl, "Unable to allocate TID\n");
			return ret;
		}

		wbuf[i++] = txn->tid;

		txn->msg->num_bytes = i;
		txn->msg->wbuf = wbuf;
		txn->msg->rbuf = rbuf;
		txn->rl = txn->msg->num_bytes + 4;
	}

	/* HW expects length field to be excluded */
	txn->rl--;
	puc = (u8 *)pbuf;
	*pbuf = 0;
	if (txn->dt == SLIM_MSG_DEST_LOGICALADDR) {
		*pbuf = SLIM_MSG_ASM_FIRST_WORD(txn->rl, txn->mt, txn->mc, 0,
				la);
		puc += 3;
	} else {
		*pbuf = SLIM_MSG_ASM_FIRST_WORD(txn->rl, txn->mt, txn->mc, 1,
				la);
		puc += 2;
	}

	if (slim_tid_txn(txn->mt, txn->mc))
		*(puc++) = txn->tid;

	if (slim_ec_txn(txn->mt, txn->mc)) {
		*(puc++) = (txn->ec & 0xFF);
		*(puc++) = (txn->ec >> 8) & 0xFF;
	}

	if (txn->msg && txn->msg->wbuf) {
		if (ctrl->r_mem.is_r_mem)
			memcpy_toio(puc, txn->msg->wbuf, txn->msg->num_bytes);
		else
			memcpy(puc, txn->msg->wbuf, txn->msg->num_bytes);
	}

	mutex_lock(&ctrl->tx_lock);
	ret = qcom_slim_ngd_tx_msg_post(ctrl, pbuf, txn->rl);
	if (ret) {
		mutex_unlock(&ctrl->tx_lock);
		return ret;
	}

	timeout = wait_for_completion_timeout(&tx_sent, HZ);
	if (!timeout) {
		SLIM_WARN(ctrl, "TX timed out:MC:0x%x,mt:0x%x", txn->mc,
					txn->mt);
		mutex_unlock(&ctrl->tx_lock);
		return -ETIMEDOUT;
	}

	if (usr_msg) {
		timeout = wait_for_completion_timeout(&done, HZ);
		if (!timeout) {
			SLIM_WARN(ctrl, "TX usr_msg timed out:MC:0x%x,mt:0x%x",
				txn->mc, txn->mt);
			mutex_unlock(&ctrl->tx_lock);
			return -ETIMEDOUT;
		}
	}

	mutex_unlock(&ctrl->tx_lock);
	return 0;
}

static int qcom_slim_ngd_xfer_msg_sync(struct slim_controller *ctrl,
				       struct slim_msg_txn *txn)
{
	struct qcom_slim_ngd_ctrl *dev =
		container_of(ctrl, struct qcom_slim_ngd_ctrl, ctrl);
	DECLARE_COMPLETION_ONSTACK(done);
	int ret, timeout;

<<<<<<< HEAD
	pm_runtime_get_sync(ctrl->dev);
=======
	ret = pm_runtime_get_sync(ctrl->dev);
	if (ret < 0) {
		SLIM_ERR(dev, "SLIM %s: PM get_sync failed ret :%d count:%d TID:%d\n",
		__func__, ret, atomic_read(&ctrl->dev->power.usage_count), txn->tid);
		pm_runtime_put_sync(ctrl->dev);
		return ret;
	}

>>>>>>> d7a52a7b
	SLIM_INFO(dev, "SLIM %s: PM get_sync count:%d TID:%d\n",
		__func__, atomic_read(&ctrl->dev->power.usage_count), txn->tid);

	txn->comp = &done;

	ret = qcom_slim_ngd_xfer_msg(ctrl, txn);
	if (ret) {
		pm_runtime_put_sync(ctrl->dev);
		SLIM_INFO(dev, "SLIM %s: PM put_sync count:%d TID:%d\n",
		__func__, atomic_read(&ctrl->dev->power.usage_count), txn->tid);
		return ret;
	}

	timeout = wait_for_completion_timeout(&done, HZ);
	if (!timeout) {
<<<<<<< HEAD
=======
		pm_runtime_put_sync(ctrl->dev);
>>>>>>> d7a52a7b
		SLIM_WARN(dev, "TX sync timed out:MC:0x%x,mt:0x%x", txn->mc,
				txn->mt);
		return -ETIMEDOUT;
	}
	return 0;
}

static int qcom_slim_calc_coef(struct slim_stream_runtime *rt, int *exp)
{
	struct slim_controller *ctrl = rt->dev->ctrl;
	int coef;

	if (rt->ratem * ctrl->a_framer->superfreq < rt->rate)
		rt->ratem++;

	coef = rt->ratem;

	/*
	 * CRM = Cx(2^E) is the formula we are using.
	 * Here C is the coffecient and E is the exponent.
	 * CRM is the Channel Rate Multiplier.
	 * Coefficeint should be either 1 or 3 and exponenet
	 * should be an integer between 0 to 9, inclusive.
	 */
	while (1) {
		while ((coef & 0x1) != 0x1) {
			coef >>= 1;
			*exp = *exp + 1;
		}

		if (coef <= 3)
			break;

		coef++;
	}

	/*
	 * we rely on the coef value (1 or 3) to set a bit
	 * in the slimbus message packet. This bit is
	 * BIT(5) which is the segment rate coefficient.
	 */
	if (coef == 1) {
		if (*exp > 9)
			return -EIO;
		coef = 0;
	} else {
		if (*exp > 8)
			return -EIO;
		coef = 1;
	}

	return coef;
}

static int qcom_slim_ngd_enable_stream(struct slim_stream_runtime *rt)
{
	struct slim_device *sdev = rt->dev;
	struct slim_controller *ctrl = sdev->ctrl;
	struct qcom_slim_ngd_ctrl *dev =
		container_of(ctrl, struct qcom_slim_ngd_ctrl, ctrl);
	struct slim_val_inf msg =  {0};
	u8 wbuf[SLIM_MSGQ_BUF_LEN];
	u8 rbuf[SLIM_MSGQ_BUF_LEN];
	struct slim_msg_txn txn = {0,};
	int i, ret;

	SLIM_INFO(dev, "%s start\n", __func__);
	txn.mt = SLIM_MSG_MT_DEST_REFERRED_USER;
	txn.dt = SLIM_MSG_DEST_LOGICALADDR;
	txn.la = SLIM_LA_MGR;
	txn.ec = 0;
	txn.msg = &msg;
	txn.msg->num_bytes = 0;
	txn.msg->wbuf = wbuf;
	txn.msg->rbuf = rbuf;

	for (i = 0; i < rt->num_ports; i++) {
		struct slim_port *port = &rt->ports[i];

		if (txn.msg->num_bytes == 0) {
			int exp = 0, coef = 0;

			wbuf[txn.msg->num_bytes++] = sdev->laddr;
			SLIM_DBG(dev, "%s: wbuf[0] = 0x%x\n", __func__, sdev->laddr);
			wbuf[txn.msg->num_bytes] = rt->bps >> 2 |
						   (port->ch.aux_fmt << 6);

			/* calculate coef dynamically */
			coef = qcom_slim_calc_coef(rt, &exp);
			if (coef < 0) {
				SLIM_ERR(dev,
				"%s: error calculating coef %d\n", __func__,
									coef);
				return -EIO;
			}

			if (coef)
				wbuf[txn.msg->num_bytes] |= BIT(5);

			txn.msg->num_bytes++;
			wbuf[txn.msg->num_bytes++] = exp << 4 | rt->prot;

			if (rt->prot == SLIM_PROTO_ISO)
				wbuf[txn.msg->num_bytes++] =
						port->ch.prrate |
						SLIM_CHANNEL_CONTENT_FL;
			else
				wbuf[txn.msg->num_bytes++] =  port->ch.prrate;

			ret = slim_alloc_txn_tid(ctrl, &txn);
			if (ret) {
				SLIM_ERR(dev, "Fail to allocate TID\n");
				return -ENXIO;
			}
			wbuf[txn.msg->num_bytes++] = txn.tid;
		}
		wbuf[txn.msg->num_bytes++] = port->ch.id;
	}

	txn.mc = SLIM_USR_MC_DEF_ACT_CHAN;
	txn.rl = txn.msg->num_bytes + 4;
	ret = qcom_slim_ngd_xfer_msg_sync(ctrl, &txn);
	if (ret) {
		slim_free_txn_tid(ctrl, &txn);
		SLIM_WARN(dev, "TX ACT_CHAN timed out:MC:0x%x,mt:0x%x", txn.mc,
				txn.mt);
		return ret;
	}

	txn.mc = SLIM_USR_MC_RECONFIG_NOW;
	txn.msg->num_bytes = 2;
	wbuf[1] = sdev->laddr;
	txn.rl = txn.msg->num_bytes + 4;

	ret = slim_alloc_txn_tid(ctrl, &txn);
	if (ret) {
		SLIM_ERR(dev, "Fail to allocate TID\n");
		return ret;
	}

	wbuf[0] = txn.tid;
	ret = qcom_slim_ngd_xfer_msg_sync(ctrl, &txn);
	if (ret) {
		slim_free_txn_tid(ctrl, &txn);
		SLIM_INFO(dev, "TX RECONFIG timed out:MC:0x%x,mt:0x%x", txn.mc,
				txn.mt);
	}

	SLIM_INFO(dev, "%s End\n", __func__);
	return ret;
}

static int qcom_slim_ngd_disable_stream(struct slim_stream_runtime *rt)
{
	struct slim_device *sdev = rt->dev;
	struct slim_controller *ctrl = sdev->ctrl;
	struct qcom_slim_ngd_ctrl *dev =
		container_of(ctrl, struct qcom_slim_ngd_ctrl, ctrl);
	struct slim_val_inf msg =  {0};
	u8 wbuf[SLIM_MSGQ_BUF_LEN];
	u8 rbuf[SLIM_MSGQ_BUF_LEN];
	struct slim_msg_txn txn = {0,};
	int i, ret;

	SLIM_INFO(dev, "%s start\n", __func__);
	txn.mt = SLIM_MSG_MT_DEST_REFERRED_USER;
	txn.dt = SLIM_MSG_DEST_LOGICALADDR;
	txn.la = SLIM_LA_MGR;
	txn.ec = 0;
	txn.msg = &msg;
	txn.msg->num_bytes = 0;
	txn.msg->wbuf = wbuf;
	txn.msg->rbuf = rbuf;

	for (i = 0; i < rt->num_ports; i++) {
		struct slim_port *port = &rt->ports[i];

		if (txn.msg->num_bytes == 0) {

			wbuf[txn.msg->num_bytes++] = (u8) (SLIM_CH_REMOVE << 6)
							| (sdev->laddr & 0x1f);
			SLIM_DBG(dev, "%s: wbuf[0] = 0x%x\n", __func__, sdev->laddr);

			ret = slim_alloc_txn_tid(ctrl, &txn);
			if (ret) {
				SLIM_ERR(dev, "Fail to allocate TID ret:%d\n", -ENXIO);
				return -ENXIO;
			}
			wbuf[txn.msg->num_bytes++] = txn.tid;
		}
		wbuf[txn.msg->num_bytes++] = port->ch.id;
	}

	txn.mc = SLIM_USR_MC_CHAN_CTRL;
	txn.rl = txn.msg->num_bytes + 4;
	ret = qcom_slim_ngd_xfer_msg_sync(ctrl, &txn);
	if (ret) {
		slim_free_txn_tid(ctrl, &txn);
		SLIM_WARN(dev, "TX CHAN_CTRL timed out:MC:0x%x,mt:0x%x ret:%d\n",
				txn.mc,	txn.mt, ret);
		return ret;
	}

	txn.mc = SLIM_USR_MC_RECONFIG_NOW;
	txn.msg->num_bytes = 2;
	wbuf[1] = sdev->laddr;
	txn.rl = txn.msg->num_bytes + 4;

	ret = slim_alloc_txn_tid(ctrl, &txn);
	if (ret) {
		SLIM_ERR(dev, "Fail to allocate TID ret:%d\n", ret);
		return ret;
	}

	wbuf[0] = txn.tid;
	ret = qcom_slim_ngd_xfer_msg_sync(ctrl, &txn);
	if (ret) {
		slim_free_txn_tid(ctrl, &txn);
		SLIM_WARN(dev, "TX RECONFIG timed out:MC:0x%x,mt:0x%x ret:%d\n",
				txn.mc,	txn.mt, ret);
	}

	SLIM_INFO(dev, "%s End\n", __func__);
	return ret;
}

static int qcom_slim_ngd_get_laddr(struct slim_controller *ctrl,
				   struct slim_eaddr *ea, u8 *laddr)
{
	struct slim_val_inf msg =  {0};
	u8 failed_ea[6] = {0, 0, 0, 0, 0, 0};
	struct slim_msg_txn txn;
	struct qcom_slim_ngd_ctrl *dev =
		container_of(ctrl, struct qcom_slim_ngd_ctrl, ctrl);
	u8 wbuf[10] = {0};
	u8 rbuf[10] = {0};
	int ret;

	txn.mt = SLIM_MSG_MT_DEST_REFERRED_USER;
	txn.dt = SLIM_MSG_DEST_LOGICALADDR;
	txn.la = SLIM_LA_MGR;
	txn.ec = 0;

	txn.mc = SLIM_USR_MC_ADDR_QUERY;
	txn.rl = 11;
	txn.msg = &msg;
	txn.msg->num_bytes = 7;
	txn.msg->wbuf = wbuf;
	txn.msg->rbuf = rbuf;

	ret = slim_alloc_txn_tid(ctrl, &txn);
	if (ret < 0)
		return ret;

	wbuf[0] = (u8)txn.tid;
	memcpy(&wbuf[1], ea, sizeof(*ea));

	ret = qcom_slim_ngd_xfer_msg_sync(ctrl, &txn);
	if (ret) {
		slim_free_txn_tid(ctrl, &txn);
		return ret;
	}

	if (!memcmp(rbuf, failed_ea, 6))
		return -ENXIO;

	*laddr = rbuf[6];

	SLIM_INFO(dev, "%s\n", __func__);
	return ret;
}

static int qcom_slim_ngd_exit_dma(struct qcom_slim_ngd_ctrl *ctrl)
{
	struct device *dev = ctrl->dev;
	int size;

	SLIM_INFO(ctrl, "SLIM: NGD exit dma\n");
	if (ctrl->dma_rx_channel) {
		dmaengine_terminate_sync(ctrl->dma_rx_channel);
		dma_release_channel(ctrl->dma_rx_channel);
	}

	if (ctrl->dma_tx_channel) {
		dmaengine_terminate_sync(ctrl->dma_tx_channel);
		dma_release_channel(ctrl->dma_tx_channel);
	}

	if (!ctrl->r_mem.is_r_mem) {
		size = QCOM_SLIM_NGD_DESC_NUM * SLIM_MSGQ_BUF_LEN;
		dma_free_coherent(dev, size, ctrl->rx_base, ctrl->rx_phys_base);
		size = ((QCOM_SLIM_NGD_DESC_NUM + 1) * SLIM_MSGQ_BUF_LEN);
		dma_free_coherent(dev, size, ctrl->tx_base, ctrl->tx_phys_base);
	} else {
		ctrl->r_mem.r_vbase = ctrl->r_mem.r_vsbase;
		ctrl->r_mem.r_res->start = ctrl->r_mem.r_pbase;
	}

	ctrl->dma_tx_channel = ctrl->dma_rx_channel = NULL;

	return 0;
}

static void qcom_slim_ngd_setup(struct qcom_slim_ngd_ctrl *ctrl)
{
	u32 cfg = readl_relaxed(ctrl->ngd->base);

	SLIM_INFO(ctrl, "SLIM: NGD setup\n");
	if ((ctrl->state == QCOM_SLIM_NGD_CTRL_DOWN) ||
		(ctrl->state == QCOM_SLIM_NGD_CTRL_ASLEEP))
		qcom_slim_ngd_init_dma(ctrl);

	/* By default enable message queues */
	cfg |= NGD_CFG_RX_MSGQ_EN;
	cfg |= NGD_CFG_TX_MSGQ_EN;

	/* Enable NGD if it's not already enabled*/
	if (!(cfg & NGD_CFG_ENABLE))
		cfg |= NGD_CFG_ENABLE;

	writel_relaxed(cfg, ctrl->ngd->base);
}

static int qcom_slim_ngd_power_up(struct qcom_slim_ngd_ctrl *ctrl)
{
	enum qcom_slim_ngd_state cur_state = ctrl->state;
	struct qcom_slim_ngd *ngd = ctrl->ngd;
	u32 cfg, laddr, rx_msgq;
	int timeout, ret = 0;

	SLIM_INFO(ctrl, "SLIM: NGD power up\n");
	if (ctrl->state == QCOM_SLIM_NGD_CTRL_DOWN) {
		timeout = wait_for_completion_timeout(&ctrl->qmi.qmi_comp, HZ);
		if (!timeout) {
			SLIM_ERR(ctrl, "slimbus QMI init timed out\n");
			return -EREMOTEIO;
		}
	}

	if (ctrl->state == QCOM_SLIM_NGD_CTRL_ASLEEP ||
		ctrl->state == QCOM_SLIM_NGD_CTRL_DOWN) {
		ret = qcom_slim_qmi_power_request(ctrl, true);
		if (ret) {
			SLIM_ERR(ctrl, "SLIM QMI power request failed:%d\n",
					ret);
			return ret;
		}
	}

	ctrl->ver = readl_relaxed(ctrl->base);
	/* Version info in 16 MSbits */
	ctrl->ver >>= 16;

	laddr = readl_relaxed(ngd->base + NGD_STATUS);
	if (laddr & NGD_LADDR) {
		/*
		 * external MDM restart case where ADSP itself was active framer
		 * For example, modem restarted when playback was active
		 */
		if (cur_state == QCOM_SLIM_NGD_CTRL_AWAKE) {
			SLIM_INFO(ctrl, "Subsys restart: ADSP active framer\n");
			return 0;
		}

		/* Re-initialize dma buffers */
		qcom_slim_ngd_setup(ctrl);
		return 0;
	}

	/* reinitialize it only when registers are not retained */
	reinit_completion(&ctrl->reconf);

	writel_relaxed(DEF_NGD_INT_MASK, ngd->base + NGD_INT_EN);
	rx_msgq = readl_relaxed(ngd->base + NGD_RX_MSGQ_CFG);

	writel_relaxed(rx_msgq|SLIM_RX_MSGQ_TIMEOUT_VAL,
				ngd->base + NGD_RX_MSGQ_CFG);
	qcom_slim_ngd_setup(ctrl);

	timeout = wait_for_completion_timeout(&ctrl->reconf, 10*HZ);
	if (!timeout) {
		dev_err(ctrl->dev, "capability exchange timed-out\n");
		cfg = readl_relaxed(ngd->base + NGD_CFG);
		laddr = readl_relaxed(ngd->base + NGD_STATUS);
		SLIM_WARN(ctrl,
			"slim capability time-out stat:0x%x,cfg:0x%x\n",
			laddr, cfg);
		return -ETIMEDOUT;
	}

	/* mutliple transactions waiting on slimbus to power up? */
	if (ctrl->state == QCOM_SLIM_NGD_CTRL_DOWN) {
		SLIM_INFO(ctrl, "ADSP slimbus power up now\n");
		complete_all(&ctrl->ctrl_up);
	}

	return 0;
}

static void qcom_slim_ngd_notify_slaves(struct qcom_slim_ngd_ctrl *ctrl)
{
	struct slim_device *sbdev;
	struct device_node *node;

	for_each_child_of_node(ctrl->ngd->pdev->dev.of_node, node) {
		sbdev = of_slim_get_device(&ctrl->ctrl, node);
		if (!sbdev)
			continue;

		if (slim_get_logical_addr(sbdev))
			dev_err(ctrl->dev, "Failed to get logical address\n");
	}
}

static void qcom_slim_ngd_master_worker(struct work_struct *work)
{
	struct qcom_slim_ngd_ctrl *ctrl;
	struct slim_msg_txn txn;
	struct slim_val_inf msg = {0};
	int retries = 0;
	u8 wbuf[8];
	int ret = 0;

	ctrl = container_of(work, struct qcom_slim_ngd_ctrl, m_work);
	txn.dt = SLIM_MSG_DEST_LOGICALADDR;
	txn.ec = 0;
	txn.mc = SLIM_USR_MC_REPORT_SATELLITE;
	txn.mt = SLIM_MSG_MT_SRC_REFERRED_USER;
	txn.la = SLIM_LA_MGR;
	wbuf[0] = SAT_MAGIC_LSB;
	wbuf[1] = SAT_MAGIC_MSB;
	wbuf[2] = SAT_MSG_VER;
	wbuf[3] = SAT_MSG_PROT;
	txn.msg = &msg;
	txn.msg->wbuf = wbuf;
	txn.msg->num_bytes = 4;
	txn.rl = 8;

	SLIM_INFO(ctrl, "SLIM SAT: Rcvd master capability\n");

capability_retry:
	ret = qcom_slim_ngd_xfer_msg(&ctrl->ctrl, &txn);
	if (!ret) {
		SLIM_INFO(ctrl, "SLIM SAT: capability exchange successful\n");
		if (ctrl->state >= QCOM_SLIM_NGD_CTRL_ASLEEP)
			complete(&ctrl->reconf);
		else
			SLIM_WARN(ctrl, "capability due to noise, Unexpected state:%d\n",
					ctrl->state);

		if (ctrl->state == QCOM_SLIM_NGD_CTRL_DOWN)
			qcom_slim_ngd_notify_slaves(ctrl);

	} else if (ret == -EIO) {
		SLIM_WARN(ctrl, "capability message NACKed, retrying\n");
		if (retries < INIT_MX_RETRIES) {
			msleep(DEF_RETRY_MS);
			retries++;
			goto capability_retry;
		}
	} else {
		dev_err(ctrl->dev, "SLIM: capability TX failed:%d\n", ret);
	}
}

static int qcom_slim_ngd_update_device_status(struct device *dev, void *null)
{
	slim_report_absent(to_slim_device(dev));

	return 0;
}

static int qcom_slim_ngd_runtime_resume(struct device *dev)
{
	struct qcom_slim_ngd_ctrl *ctrl = dev_get_drvdata(dev);
	int ret = 0;

	SLIM_INFO(ctrl, "Slim runtime resume\n");
	if (!ctrl->qmi.handle)
		return 0;

	if (!ctrl->qmi.handle)
		return 0;

	if (ctrl->state >= QCOM_SLIM_NGD_CTRL_ASLEEP)
		ret = qcom_slim_ngd_power_up(ctrl);
	if (ret) {
		/* Did SSR cause this power up failure */
		if (ctrl->state != QCOM_SLIM_NGD_CTRL_DOWN)
			ctrl->state = QCOM_SLIM_NGD_CTRL_ASLEEP;
		else
			SLIM_WARN(ctrl, "HW wakeup attempt during SSR\n");
	} else {
		ctrl->state = QCOM_SLIM_NGD_CTRL_AWAKE;
	}

	SLIM_INFO(ctrl, "Slim runtime resume: ret %d\n", ret);
	return 0;
}

static int qcom_slim_ngd_enable(struct qcom_slim_ngd_ctrl *ctrl, bool enable)
{
	if (enable) {
		int ret = qcom_slim_qmi_init(ctrl, false);

		if (ret) {
			SLIM_ERR(ctrl, "qmi init fail, ret:%d, state:%d\n",
					ret, ctrl->state);
			return ret;
		}
		/* controller state should be in sync with framework state */
		complete(&ctrl->qmi.qmi_comp);
		if (!pm_runtime_enabled(ctrl->ctrl.dev) ||
				!pm_runtime_suspended(ctrl->ctrl.dev))
			qcom_slim_ngd_runtime_resume(ctrl->ctrl.dev);
		else
			pm_runtime_resume(ctrl->ctrl.dev);

		pm_runtime_mark_last_busy(ctrl->ctrl.dev);
		pm_runtime_put(ctrl->ctrl.dev);
		SLIM_INFO(ctrl, "SLIM %s: PM put count:%d\n",
			__func__, atomic_read(&ctrl->ctrl.dev->power.usage_count));
		SLIM_INFO(ctrl, "SLIM NGD Enable\n");
	} else {
		qcom_slim_qmi_exit(ctrl);
		SLIM_INFO(ctrl, "SLIM NGD Disable\n");
	}

	return 0;
}

static int qcom_slim_ngd_qmi_new_server(struct qmi_handle *hdl,
					struct qmi_service *service)
{
	struct qcom_slim_ngd_qmi *qmi =
		container_of(hdl, struct qcom_slim_ngd_qmi, svc_event_hdl);
	struct qcom_slim_ngd_ctrl *ctrl =
		container_of(qmi, struct qcom_slim_ngd_ctrl, qmi);

	SLIM_INFO(ctrl, "Slimbus QMI new server event received\n");
	qmi->svc_info.sq_family = AF_QIPCRTR;
	qmi->svc_info.sq_node = service->node;
	qmi->svc_info.sq_port = service->port;

	complete(&ctrl->qmi_up);

	return 0;
}

static void qcom_slim_ngd_qmi_del_server(struct qmi_handle *hdl,
					 struct qmi_service *service)
{
	struct qcom_slim_ngd_qmi *qmi =
		container_of(hdl, struct qcom_slim_ngd_qmi, svc_event_hdl);
	struct qcom_slim_ngd_ctrl *ctrl =
		container_of(qmi, struct qcom_slim_ngd_ctrl, qmi);

	SLIM_INFO(ctrl, "Slimbus QMI del server event received\n");
	reinit_completion(&ctrl->qmi_up);
	qmi->svc_info.sq_node = 0;
	qmi->svc_info.sq_port = 0;
}

static const struct qmi_ops qcom_slim_ngd_qmi_svc_event_ops = {
	.new_server = qcom_slim_ngd_qmi_new_server,
	.del_server = qcom_slim_ngd_qmi_del_server,
};

static int qcom_slim_ngd_qmi_svc_event_init(struct qcom_slim_ngd_ctrl *ctrl)
{
	struct qcom_slim_ngd_qmi *qmi = &ctrl->qmi;
	int ret;

	ret = qmi_handle_init(&qmi->svc_event_hdl, 0,
				&qcom_slim_ngd_qmi_svc_event_ops, NULL);
	if (ret < 0) {
		dev_err(ctrl->dev, "qmi_handle_init failed: %d\n", ret);
		return ret;
	}

	ret = qmi_add_lookup(&qmi->svc_event_hdl, SLIMBUS_QMI_SVC_ID,
			SLIMBUS_QMI_SVC_V1, SLIMBUS_QMI_INS_ID);
	if (ret < 0) {
		dev_err(ctrl->dev, "qmi_add_lookup failed: %d\n", ret);
		qmi_handle_release(&qmi->svc_event_hdl);
	}
	return ret;
}

static void qcom_slim_ngd_qmi_svc_event_deinit(struct qcom_slim_ngd_qmi *qmi)
{
	qmi_handle_release(&qmi->svc_event_hdl);
}

static struct platform_driver qcom_slim_ngd_driver;
#define QCOM_SLIM_NGD_DRV_NAME	"qcom,slim-ngd"

static const struct of_device_id qcom_slim_ngd_dt_match[] = {
	{
		.compatible = "qcom,slim-ngd-v1.5.0",
		.data = &ngd_v1_5_offset_info,
	},{
		.compatible = "qcom,slim-ngd-v2.1.0",
		.data = &ngd_v1_5_offset_info,
	},
	{}
};

MODULE_DEVICE_TABLE(of, qcom_slim_ngd_dt_match);

static void qcom_slim_ngd_down(struct qcom_slim_ngd_ctrl *ctrl)
{
	mutex_lock(&ctrl->ssr_lock);
	device_for_each_child(ctrl->ctrl.dev, NULL,
			      qcom_slim_ngd_update_device_status);
	qcom_slim_ngd_enable(ctrl, false);
	mutex_unlock(&ctrl->ssr_lock);
}

static void qcom_slim_ngd_up_worker(struct work_struct *work)
{
	struct qcom_slim_ngd_ctrl *ctrl;

	ctrl = container_of(work, struct qcom_slim_ngd_ctrl, ngd_up_work);

	/* Make sure qmi service is up before continuing */
	wait_for_completion_interruptible(&ctrl->qmi_up);

	mutex_lock(&ctrl->ssr_lock);
	qcom_slim_ngd_enable(ctrl, true);
	mutex_unlock(&ctrl->ssr_lock);
}

static int qcom_slim_ngd_ssr_pdr_notify(struct qcom_slim_ngd_ctrl *ctrl,
					unsigned long action)
{
	SLIM_INFO(ctrl, "SLIM DSP SSR/PDR notify cb:0x%lx\n", action);
	switch (action) {
	case QCOM_SSR_BEFORE_SHUTDOWN:
	case SERVREG_SERVICE_STATE_DOWN:
		/* Make sure the last dma xfer is finished */
		mutex_lock(&ctrl->tx_lock);
		if (ctrl->state != QCOM_SLIM_NGD_CTRL_DOWN) {
			pm_runtime_get_noresume(ctrl->ctrl.dev);
			SLIM_INFO(ctrl, "SLIM %s: PM get_no_resume count:%d\n",
				__func__, atomic_read(&ctrl->ctrl.dev->power.usage_count));
			ctrl->state = QCOM_SLIM_NGD_CTRL_DOWN;
			qcom_slim_ngd_down(ctrl);
			qcom_slim_ngd_exit_dma(ctrl);
			SLIM_INFO(ctrl, "SLIM SSR down\n");
		}
		mutex_unlock(&ctrl->tx_lock);
		break;
	case QCOM_SSR_AFTER_POWERUP:
	case SERVREG_SERVICE_STATE_UP:
		if (ctrl->r_mem.is_r_mem) {
			ctrl->r_mem.r_vbase = ctrl->r_mem.r_vsbase;
			ctrl->r_mem.r_res->start = ctrl->r_mem.r_pbase;
		}

		schedule_work(&ctrl->ngd_up_work);
		SLIM_INFO(ctrl, "SLIM SSR up\n");
		break;
	default:
		break;
	}

	return NOTIFY_OK;
}

static int qcom_slim_ngd_ssr_notify(struct notifier_block *nb,
				    unsigned long action,
				    void *data)
{
	struct qcom_slim_ngd_ctrl *ctrl = container_of(nb,
					       struct qcom_slim_ngd_ctrl, nb);

	return qcom_slim_ngd_ssr_pdr_notify(ctrl, action);
}

static void slim_pd_status(int state, char *svc_path, void *priv)
{
	struct qcom_slim_ngd_ctrl *ctrl = (struct qcom_slim_ngd_ctrl *)priv;

	qcom_slim_ngd_ssr_pdr_notify(ctrl, state);
}
static int of_qcom_slim_ngd_register(struct device *parent,
				     struct qcom_slim_ngd_ctrl *ctrl)
{
	const struct ngd_reg_offset_data *data;
	struct qcom_slim_ngd *ngd;
	const struct of_device_id *match;
	struct device_node *node;
	u32 id;

	match = of_match_node(qcom_slim_ngd_dt_match, parent->of_node);
	data = match->data;
	for_each_available_child_of_node(parent->of_node, node) {
		if (of_property_read_u32(node, "reg", &id))
			continue;

		ngd = kzalloc(sizeof(*ngd), GFP_KERNEL);
		if (!ngd) {
			of_node_put(node);
			return -ENOMEM;
		}

		ngd->pdev = platform_device_alloc(QCOM_SLIM_NGD_DRV_NAME, id);
		if (!ngd->pdev) {
			kfree(ngd);
			of_node_put(node);
			return -ENOMEM;
		}
		ngd->id = id;
		ngd->pdev->dev.parent = parent;
		ngd->pdev->driver_override = QCOM_SLIM_NGD_DRV_NAME;
		ngd->pdev->dev.of_node = node;
		ctrl->ngd = ngd;

		platform_device_add(ngd->pdev);
		ngd->base = ctrl->base + ngd->id * data->offset +
					(ngd->id - 1) * data->size;

		return 0;
	}

	return -ENODEV;
}

static ssize_t debug_mask_show(struct device *device,
				struct device_attribute *attr,
				char *buf)
{
	struct platform_device *pdev = to_platform_device(device);
	struct qcom_slim_ngd_ctrl *dev = platform_get_drvdata(pdev);

	return scnprintf(buf, sizeof(int), "%u\n", dev->ipc_log_mask);
}

static ssize_t debug_mask_store(struct device *device,
			struct device_attribute *attr,
			const char *buf, size_t count)
{
	struct platform_device *pdev = to_platform_device(device);
	struct qcom_slim_ngd_ctrl *dev = platform_get_drvdata(pdev);

	dev->ipc_log_mask = buf[0] - '0';
	if (dev->ipc_log_mask > DBG_LEV)
		dev->ipc_log_mask = DBG_LEV;

	return count;
}

static DEVICE_ATTR_RW(debug_mask);

static int qcom_slim_ngd_probe(struct platform_device *pdev)
{
	struct device *dev = &pdev->dev;
	struct qcom_slim_ngd_ctrl *ctrl = dev_get_drvdata(dev->parent);
	int ret;

	ctrl->ctrl.dev = dev;
	ret = slim_register_controller(&ctrl->ctrl);
	if (ret) {
		dev_err(dev, "error adding slim controller\n");
		return ret;
	}

	platform_set_drvdata(pdev, ctrl);
	pm_runtime_use_autosuspend(dev);
	pm_runtime_set_autosuspend_delay(dev, QCOM_SLIM_NGD_AUTOSUSPEND);
	pm_runtime_set_suspended(dev);
	pm_runtime_enable(dev);
	pm_runtime_get_noresume(dev);
	SLIM_INFO(ctrl, "SLIM %s:PM get_noresume count:%d\n", __func__,
		atomic_read(&ctrl->ctrl.dev->power.usage_count));
	ret = qcom_slim_ngd_qmi_svc_event_init(ctrl);
	if (ret) {
		dev_err(&pdev->dev, "QMI service registration failed:%d", ret);
		goto err;
	}

	INIT_WORK(&ctrl->m_work, qcom_slim_ngd_master_worker);
	INIT_WORK(&ctrl->ngd_up_work, qcom_slim_ngd_up_worker);
	ctrl->mwq = create_singlethread_workqueue("ngd_master");
	if (!ctrl->mwq) {
		dev_err(&pdev->dev, "Failed to start master worker\n");
		ret = -ENOMEM;
		goto wq_err;
	}

	return 0;
wq_err:
	qcom_slim_ngd_qmi_svc_event_deinit(&ctrl->qmi);
	if (ctrl->mwq)
		destroy_workqueue(ctrl->mwq);
err:
	slim_unregister_controller(&ctrl->ctrl);

	return ret;
}

static int qcom_slim_ngd_ctrl_probe(struct platform_device *pdev)
{
	struct device *dev = &pdev->dev;
	struct qcom_slim_ngd_ctrl *ctrl;
	struct resource *res, *remote_res;
	char ipc_err_log_name[30];
	int ret;
	struct pdr_service *pds;

	ctrl = devm_kzalloc(dev, sizeof(*ctrl), GFP_KERNEL);
	if (!ctrl)
		return -ENOMEM;

	dev_set_drvdata(dev, ctrl);

	res = platform_get_resource(pdev, IORESOURCE_MEM, 0);
	ctrl->base = devm_ioremap_resource(dev, res);
	if (IS_ERR(ctrl->base))
		return PTR_ERR(ctrl->base);

	res = platform_get_resource(pdev, IORESOURCE_IRQ, 0);
	if (!res) {
		dev_err(&pdev->dev, "no slimbus IRQ resource\n");
		return -ENODEV;
	}

	ctrl->r_mem.is_r_mem = false;
	remote_res = platform_get_resource_byname(pdev, IORESOURCE_MEM,
				"slimbus_remote_mem");

	ret = dma_set_mask_and_coherent(&pdev->dev, DMA_BIT_MASK(32));
	if (ret) {
		dev_err(&pdev->dev, "could not set 32 bit mask\n");
		return -ENODEV;
	}

	if (remote_res) {
		ctrl->r_mem.is_r_mem = true;
		ctrl->r_mem.r_pbase = (unsigned long long)remote_res->start;
		ctrl->r_mem.r_vbase = devm_ioremap(&pdev->dev,
				remote_res->start, resource_size(remote_res));
		if (!ctrl->r_mem.r_vbase) {
			dev_err(&pdev->dev, "Remote mem ioremap failed\n");
			return -ENOMEM;
		}

		ctrl->r_mem.r_vsbase = ctrl->r_mem.r_vbase;
		ctrl->r_mem.r_res = remote_res;
	} else {
		dev_err(&pdev->dev, "no Remote mem\n");
	}

	ret = devm_request_irq(dev, res->start, qcom_slim_ngd_interrupt,
			       IRQF_TRIGGER_HIGH, "slim-ngd", ctrl);
	if (ret) {
		dev_err(&pdev->dev, "request IRQ failed\n");
		return ret;
	}

	/* Create IPC log context */
	ctrl->ipc_slimbus_log = ipc_log_context_create(IPC_SLIMBUS_LOG_PAGES,
						dev_name(&pdev->dev), 0);
	if (!ctrl->ipc_slimbus_log) {
		dev_err(&pdev->dev, "error creating ipc_logging context\n");
	} else {
		/* Initialize the log mask */
		ctrl->ipc_log_mask = INFO_LEV;
		ctrl->default_ipc_log_mask = INFO_LEV;
		SLIM_INFO(ctrl, "start logging for slim dev %s\n",
				dev_name(&pdev->dev));
	}

	/* Create Error IPC log context */
	memset(ipc_err_log_name, 0, sizeof(ipc_err_log_name));
	scnprintf(ipc_err_log_name, sizeof(ipc_err_log_name), "%s%s",
						dev_name(&pdev->dev), "_err");
	ctrl->ipc_slimbus_log_err =
		ipc_log_context_create(IPC_SLIMBUS_LOG_PAGES,
						ipc_err_log_name, 0);
	if (!ctrl->ipc_slimbus_log_err)
		dev_err(&pdev->dev,
			"error creating ipc_error_logging context\n");
	else
		SLIM_INFO(ctrl, "start error logging for slim dev %s\n",
				ipc_err_log_name);

	ret = sysfs_create_file(&pdev->dev.kobj, &dev_attr_debug_mask.attr);
	if (ret) {
		dev_err(&pdev->dev, "Failed to create sysfs ret:%d\n", ret);
		ctrl->sysfs_created = false;
	} else {
		ctrl->sysfs_created = true;
	}

	ctrl->nb.notifier_call = qcom_slim_ngd_ssr_notify;
	ctrl->notifier = qcom_register_ssr_notifier("lpass", &ctrl->nb);
	if (IS_ERR(ctrl->notifier)) {
		ret = PTR_ERR(ctrl->notifier);
		dev_err(dev, "Failed to register SSR notification: %d\n", ret);
		goto remove_ipc_sysfs;
	}

	ctrl->dev = dev;
	ctrl->framer.rootfreq = SLIM_ROOT_FREQ >> 3;
	ctrl->framer.superfreq =
		ctrl->framer.rootfreq / SLIM_CL_PER_SUPERFRAME_DIV8;

	ctrl->ctrl.a_framer = &ctrl->framer;
	ctrl->ctrl.clkgear = SLIM_MAX_CLK_GEAR;
	ctrl->ctrl.get_laddr = qcom_slim_ngd_get_laddr;
	ctrl->ctrl.enable_stream = qcom_slim_ngd_enable_stream;
	ctrl->ctrl.disable_stream = qcom_slim_ngd_disable_stream;
	ctrl->ctrl.xfer_msg = qcom_slim_ngd_xfer_msg;
	ctrl->ctrl.wakeup = NULL;
	ctrl->state = QCOM_SLIM_NGD_CTRL_DOWN;

	mutex_init(&ctrl->tx_lock);
	mutex_init(&ctrl->ssr_lock);
	spin_lock_init(&ctrl->tx_buf_lock);
	init_completion(&ctrl->reconf);
	init_completion(&ctrl->ctrl_up);
	init_completion(&ctrl->qmi.qmi_comp);
	init_completion(&ctrl->qmi_up);

	ctrl->pdr = pdr_handle_alloc(slim_pd_status, ctrl);
	if (IS_ERR(ctrl->pdr)) {
		ret = PTR_ERR(ctrl->pdr);
		dev_err(dev, "Failed to init PDR handle: %d\n", ret);
		goto err_out;
	}

	pds = pdr_add_lookup(ctrl->pdr, "avs/audio", "msm/adsp/audio_pd");
	if (IS_ERR(pds) && PTR_ERR(pds) != -EALREADY) {
		ret = PTR_ERR(pds);
		dev_err(dev, "pdr add lookup failed: %d\n", ret);
		goto pdr_release;
	}

	platform_driver_register(&qcom_slim_ngd_driver);
	ret = of_qcom_slim_ngd_register(dev, ctrl);
	if (ret) {
		SLIM_ERR(ctrl, "qcom_slim_ngd_register failed ret:%d\n", ret);
		goto pdr_release;
	}

	SLIM_INFO(ctrl, "NGD SB controller is up!\n");
	return 0;

pdr_release:
	pdr_handle_release(ctrl->pdr);
err_out:
	qcom_unregister_ssr_notifier(ctrl->notifier, &ctrl->nb);

remove_ipc_sysfs:
	if (ctrl->ipc_slimbus_log)
		ipc_log_context_destroy(ctrl->ipc_slimbus_log);

	if (ctrl->sysfs_created)
		sysfs_remove_file(&pdev->dev.kobj,
				  &dev_attr_debug_mask.attr);

	return ret;
}

static int qcom_slim_ngd_ctrl_remove(struct platform_device *pdev)
{
	struct qcom_slim_ngd_ctrl *ctrl = platform_get_drvdata(pdev);

	platform_driver_unregister(&qcom_slim_ngd_driver);
	if (ctrl->sysfs_created)
		sysfs_remove_file(&pdev->dev.kobj,
				  &dev_attr_debug_mask.attr);

	ipc_log_context_destroy(ctrl->ipc_slimbus_log);
	ctrl->ipc_slimbus_log = NULL;

	return 0;
}

static int qcom_slim_ngd_remove(struct platform_device *pdev)
{
	struct qcom_slim_ngd_ctrl *ctrl = platform_get_drvdata(pdev);

	pm_runtime_disable(&pdev->dev);
	pdr_handle_release(ctrl->pdr);
	qcom_unregister_ssr_notifier(ctrl->notifier, &ctrl->nb);
	slim_unregister_controller(&ctrl->ctrl);
	qcom_slim_ngd_exit_dma(ctrl);
	qcom_slim_ngd_qmi_svc_event_deinit(&ctrl->qmi);
	if (ctrl->mwq)
		destroy_workqueue(ctrl->mwq);

	kfree(ctrl->ngd);
	ctrl->ngd = NULL;
	return 0;
}

static int __maybe_unused qcom_slim_ngd_runtime_idle(struct device *dev)
{
	struct qcom_slim_ngd_ctrl *ctrl = dev_get_drvdata(dev);

	if (ctrl->state == QCOM_SLIM_NGD_CTRL_AWAKE)
		ctrl->state = QCOM_SLIM_NGD_CTRL_IDLE;
	SLIM_DBG(ctrl, "pm_runtime: idle...\n");
	pm_request_autosuspend(dev);
	return -EAGAIN;
}

static int __maybe_unused qcom_slim_ngd_runtime_suspend(struct device *dev)
{
	struct qcom_slim_ngd_ctrl *ctrl = dev_get_drvdata(dev);
	int ret = 0;

	SLIM_INFO(ctrl, "Slim runtime suspend\n");
	/*
	 * Need reset dma for every suspend/resume to have a clean
	 * HW reset on remote slimbus side.
	 */
	qcom_slim_ngd_exit_dma(ctrl);

	if (!ctrl->qmi.handle)
		return 0;

	ret = qcom_slim_qmi_power_request(ctrl, false);
	if (ret && ret != -EBUSY)
		SLIM_INFO(ctrl, "slim resource not idle:%d\n", ret);
	if (!ret || ret == -ETIMEDOUT)
		ctrl->state = QCOM_SLIM_NGD_CTRL_ASLEEP;

	SLIM_INFO(ctrl, "Slim runtime suspend: ret %d\n", ret);
	return ret;
}

static const struct dev_pm_ops qcom_slim_ngd_dev_pm_ops = {
	SET_SYSTEM_SLEEP_PM_OPS(pm_runtime_force_suspend,
				pm_runtime_force_resume)
	SET_RUNTIME_PM_OPS(
		qcom_slim_ngd_runtime_suspend,
		qcom_slim_ngd_runtime_resume,
		qcom_slim_ngd_runtime_idle
	)
};

static struct platform_driver qcom_slim_ngd_ctrl_driver = {
	.probe = qcom_slim_ngd_ctrl_probe,
	.remove = qcom_slim_ngd_ctrl_remove,
	.driver	= {
		.name = "qcom,slim-ngd-ctrl",
		.of_match_table = qcom_slim_ngd_dt_match,
	},
};

static struct platform_driver qcom_slim_ngd_driver = {
	.probe = qcom_slim_ngd_probe,
	.remove = qcom_slim_ngd_remove,
	.driver	= {
		.name = QCOM_SLIM_NGD_DRV_NAME,
		.pm = &qcom_slim_ngd_dev_pm_ops,
	},
};

module_platform_driver(qcom_slim_ngd_ctrl_driver);
MODULE_LICENSE("GPL v2");
MODULE_DESCRIPTION("Qualcomm SLIMBus NGD controller");<|MERGE_RESOLUTION|>--- conflicted
+++ resolved
@@ -1049,9 +1049,6 @@
 	DECLARE_COMPLETION_ONSTACK(done);
 	int ret, timeout;
 
-<<<<<<< HEAD
-	pm_runtime_get_sync(ctrl->dev);
-=======
 	ret = pm_runtime_get_sync(ctrl->dev);
 	if (ret < 0) {
 		SLIM_ERR(dev, "SLIM %s: PM get_sync failed ret :%d count:%d TID:%d\n",
@@ -1060,7 +1057,6 @@
 		return ret;
 	}
 
->>>>>>> d7a52a7b
 	SLIM_INFO(dev, "SLIM %s: PM get_sync count:%d TID:%d\n",
 		__func__, atomic_read(&ctrl->dev->power.usage_count), txn->tid);
 
@@ -1076,10 +1072,7 @@
 
 	timeout = wait_for_completion_timeout(&done, HZ);
 	if (!timeout) {
-<<<<<<< HEAD
-=======
 		pm_runtime_put_sync(ctrl->dev);
->>>>>>> d7a52a7b
 		SLIM_WARN(dev, "TX sync timed out:MC:0x%x,mt:0x%x", txn->mc,
 				txn->mt);
 		return -ETIMEDOUT;
