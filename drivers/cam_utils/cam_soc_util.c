// SPDX-License-Identifier: GPL-2.0-only
/*
 * Copyright (c) 2015-2021, The Linux Foundation. All rights reserved.
 * Copyright (c) 2022 Qualcomm Innovation Center, Inc. All rights reserved.
 */

#include <linux/of.h>
#include <linux/clk.h>
#include <linux/slab.h>
#include <linux/gpio.h>
#include <linux/of_gpio.h>
#include "cam_soc_util.h"
#include "cam_debug_util.h"
#include "cam_cx_ipeak.h"
#include "cam_mem_mgr.h"
#include "cam_presil_hw_access.h"

#define CAM_TO_MASK(bitn)          (1 << (int)(bitn))
#define CAM_IS_BIT_SET(mask, bit)  ((mask) & CAM_TO_MASK(bit))
#define CAM_SET_BIT(mask, bit)     ((mask) |= CAM_TO_MASK(bit))
#define CAM_CLEAR_BIT(mask, bit)   ((mask) &= ~CAM_TO_MASK(bit))

#define CAM_SS_START_PRESIL 0x08c00000
#define CAM_SS_START        0x0ac00000

static uint skip_mmrm_set_rate;
module_param(skip_mmrm_set_rate, uint, 0644);

/**
 * struct cam_clk_wrapper_clk: This represents an entry corresponding to a
 *                             shared clock in Clk wrapper. Clients that share
 *                             the same clock are registered to this clk entry
 *                             and set rate from them is consolidated before
 *                             setting it to clk driver.
 *
 * @list:           List pointer to point to next shared clk entry
 * @clk_id:         Clk Id of this clock
 * @curr_clk_rate:  Current clock rate set for this clock
 * @client_list:    List of clients registered to this shared clock entry
 * @num_clients:    Number of registered clients
 * @active_clients: Number of active clients
 * @mmrm_client:    MMRM Client handle for src clock
 * @soc_info:       soc_info of client with which mmrm handle is created.
 *                  This is used as unique identifier for a client and mmrm
 *                  callback data. When client corresponds to this soc_info is
 *                  unregistered, need to unregister mmrm handle as well.
 * @is_nrt_dev:     Whether this clock corresponds to NRT device
 * @min_clk_rate:   Minimum clk rate that this clock supports
 * @cmn_src_id:     Common group id for the aggregate clock
 **/
struct cam_clk_wrapper_clk {
	struct list_head list;
	uint32_t clk_id;
	int64_t curr_clk_rate;
	struct list_head client_list;
	uint32_t num_clients;
	uint32_t active_clients;
	void *mmrm_handle;
	struct cam_hw_soc_info *soc_info;
	bool is_nrt_dev;
	int64_t min_clk_rate;
	uint32_t cmn_src_id;
};

/**
 * struct cam_clk_wrapper_client: This represents a client (device) that wants
 *                                to share the clock with some other client.
 *
 * @list:           List pointer to point to next client that share the
 *                  same clock
 * @soc_info:       soc_info of client. This is used as unique identifier
 *                  for a client
 * @clk:            Clk handle
 * @curr_clk_rate:  Current clock rate set for this client
 **/
struct cam_clk_wrapper_client {
	struct list_head list;
	struct cam_hw_soc_info *soc_info;
	struct clk *clk;
	int64_t curr_clk_rate;
};

static char supported_clk_info[256];

static DEFINE_MUTEX(wrapper_lock);
static LIST_HEAD(wrapper_clk_list);

static DEFINE_MUTEX(aggregate_lock);
static LIST_HEAD(aggregate_clk_list);

#if IS_REACHABLE(CONFIG_MSM_MMRM)
bool cam_is_mmrm_supported_on_current_chip(void)
{
	bool is_supported;

	is_supported = mmrm_client_check_scaling_supported(MMRM_CLIENT_CLOCK,
			MMRM_CLIENT_DOMAIN_CAMERA);
	CAM_DBG(CAM_UTIL, "is mmrm supported: %s",
			CAM_BOOL_TO_YESNO(is_supported));;

	return is_supported;
}

int cam_mmrm_notifier_callback(
	struct mmrm_client_notifier_data *notifier_data)
{
	if (!notifier_data) {
		CAM_ERR(CAM_UTIL, "Invalid notifier data");
		return -EBADR;
	}

	if (notifier_data->cb_type == MMRM_CLIENT_RESOURCE_VALUE_CHANGE) {
		struct cam_hw_soc_info *soc_info = notifier_data->pvt_data;

		CAM_WARN(CAM_UTIL, "Dev %s Clk %s value change from %ld to %ld",
			soc_info->dev_name,
			(soc_info->src_clk_idx == -1) ? "No src clk" :
			soc_info->clk_name[soc_info->src_clk_idx],
			notifier_data->cb_data.val_chng.old_val,
			notifier_data->cb_data.val_chng.new_val);
	}

	return 0;
}

int cam_soc_util_register_mmrm_client(
	uint32_t clk_id, struct clk *clk, bool is_nrt_dev,
	struct cam_hw_soc_info *soc_info, const char *clk_name,
	void **mmrm_handle)
{
	struct mmrm_client *mmrm_client;
	struct mmrm_client_desc desc = { };

	if (!mmrm_handle) {
		CAM_ERR(CAM_UTIL, "Invalid mmrm input");
		return -EINVAL;
	}

	*mmrm_handle = (void *)NULL;

	if (!cam_is_mmrm_supported_on_current_chip())
		return 0;

	desc.client_type = MMRM_CLIENT_CLOCK;
	desc.client_info.desc.client_domain = MMRM_CLIENT_DOMAIN_CAMERA;
	desc.client_info.desc.client_id = clk_id;
	desc.client_info.desc.clk = clk;

	snprintf((char *)desc.client_info.desc.name,
		sizeof(desc.client_info.desc.name), "%s_%s",
		soc_info->dev_name, clk_name);

	desc.priority = is_nrt_dev ?
		MMRM_CLIENT_PRIOR_LOW : MMRM_CLIENT_PRIOR_HIGH;
	desc.pvt_data = soc_info;
	desc.notifier_callback_fn = cam_mmrm_notifier_callback;

	mmrm_client = mmrm_client_register(&desc);
	if (!mmrm_client) {
		CAM_ERR(CAM_UTIL, "MMRM Register failed Dev %s clk %s id %d",
			soc_info->dev_name, clk_name, clk_id);
		return -EINVAL;
	}

	CAM_DBG(CAM_UTIL,
		"MMRM Register success Dev %s is_nrt_dev %d clk %s id %d handle=%pK",
		soc_info->dev_name, is_nrt_dev, clk_name, clk_id, mmrm_client);

	*mmrm_handle = (void *)mmrm_client;

	return 0;
}

int cam_soc_util_unregister_mmrm_client(
	void *mmrm_handle)
{
	int rc = 0;

	CAM_DBG(CAM_UTIL, "MMRM UnRegister handle=%pK", mmrm_handle);

	if (mmrm_handle) {
		rc = mmrm_client_deregister((struct mmrm_client *)mmrm_handle);
		if (rc)
			CAM_ERR(CAM_UTIL,
				"Failed in deregister handle=%pK, rc %d",
				mmrm_handle, rc);
	}

	return rc;
}

static int cam_soc_util_set_rate_through_mmrm(
	void *mmrm_handle, bool is_nrt_dev, long min_rate,
	long req_rate, uint32_t num_hw_blocks)
{
	int rc = 0;
	struct mmrm_client_data client_data;
	struct mmrm_client_res_value val;

	client_data.num_hw_blocks = num_hw_blocks;
	client_data.flags = 0;

	CAM_DBG(CAM_UTIL,
		"mmrm=%pK, nrt=%d, min_rate=%ld req_rate %ld, num_blocks=%d",
		mmrm_handle, is_nrt_dev, min_rate, req_rate, num_hw_blocks);

	if (is_nrt_dev) {
		val.min = min_rate;
		val.cur = req_rate;

		rc = mmrm_client_set_value_in_range(
			(struct mmrm_client *)mmrm_handle, &client_data, &val);
	} else {
		rc = mmrm_client_set_value(
			(struct mmrm_client *)mmrm_handle,
			&client_data, req_rate);
	}

	if (rc)
		CAM_ERR(CAM_UTIL, "Set rate failed rate %ld rc %d",
			req_rate, rc);

	return rc;
}
#else
int cam_soc_util_register_mmrm_client(
	uint32_t clk_id, struct clk *clk, bool is_nrt_dev,
	struct cam_hw_soc_info *soc_info, const char *clk_name,
	void **mmrm_handle)
{
	if (!mmrm_handle) {
		CAM_ERR(CAM_UTIL, "Invalid mmrm input");
		return -EINVAL;
	}

	*mmrm_handle = NULL;

	return 0;
}

int cam_soc_util_unregister_mmrm_client(
	void *mmrm_handle)
{
	return 0;
}

static int cam_soc_util_set_rate_through_mmrm(
	void *mmrm_handle, bool is_nrt_dev, long min_rate,
	long req_rate, uint32_t num_hw_blocks)
{
	return 0;
}
#endif

static int cam_soc_util_clk_aggregate_register_entry(
	uint32_t clk_id, struct clk *clk, bool is_src_clk,
	struct cam_hw_soc_info *soc_info, int64_t min_clk_rate,
	const char *clk_name, uint32_t cmn_clk_id)
{
	struct cam_clk_wrapper_clk *aggregate_clk;
	struct cam_clk_wrapper_client *aggregate_clk_client;
	bool clock_found = false;
	int rc = 0;

	mutex_lock(&aggregate_lock);

	list_for_each_entry(aggregate_clk, &aggregate_clk_list, list) {
		CAM_DBG(CAM_UTIL, "Clk list id %d num clients %d",
			aggregate_clk->clk_id, aggregate_clk->num_clients);

		if (aggregate_clk->cmn_src_id == cmn_clk_id) {
			clock_found = true;
			aggregate_clk->clk_id |= clk_id;
			list_for_each_entry(aggregate_clk_client,
				&aggregate_clk->client_list, list) {
				CAM_DBG(CAM_UTIL,
					"Clk id %d entry client %s",
					aggregate_clk->clk_id,
					aggregate_clk_client->soc_info->dev_name);
				if (aggregate_clk_client->soc_info == soc_info) {
					CAM_ERR(CAM_UTIL,
						"Register with same soc info, clk id %d, client %s",
						clk_id, soc_info->dev_name);
					rc = -EINVAL;
					goto end;
				}
			}
			break;
		}
	}

	if (!clock_found) {
		CAM_DBG(CAM_UTIL, "Adding new entry for clk id %d clk name %s",
			clk_id, clk_name);
		aggregate_clk = kzalloc(sizeof(struct cam_clk_wrapper_clk),
			GFP_KERNEL);
		if (!aggregate_clk) {
			CAM_ERR(CAM_UTIL,
				"Failed in allocating new clk entry %d",
				clk_id);
			rc = -ENOMEM;
			goto end;
		}

		aggregate_clk->clk_id = clk_id;
		aggregate_clk->cmn_src_id = cmn_clk_id;
		aggregate_clk->curr_clk_rate = 0;
		INIT_LIST_HEAD(&aggregate_clk->list);
		INIT_LIST_HEAD(&aggregate_clk->client_list);
		list_add_tail(&aggregate_clk->list, &aggregate_clk_list);
	}
	aggregate_clk_client = kzalloc(sizeof(struct cam_clk_wrapper_client),
		GFP_KERNEL);
	if (!aggregate_clk_client) {
		CAM_ERR(CAM_UTIL, "Failed in allocating new client entry %d for clk %s",
			clk_id, clk_name);
		rc = -ENOMEM;
		goto end;
	}

	aggregate_clk_client->soc_info = soc_info;
	aggregate_clk_client->clk = clk;

	if (is_src_clk && !aggregate_clk->mmrm_handle) {
		aggregate_clk->is_nrt_dev = soc_info->is_nrt_dev;
		aggregate_clk->min_clk_rate = min_clk_rate;
		aggregate_clk->soc_info = soc_info;

		rc = cam_soc_util_register_mmrm_client(clk_id, clk,
			aggregate_clk->is_nrt_dev, soc_info, clk_name,
			&aggregate_clk->mmrm_handle);
		if (rc) {
			CAM_ERR(CAM_UTIL,
				"Failed in register mmrm client Dev %s clk id %d",
				soc_info->dev_name, clk_id);
			kfree(aggregate_clk_client);
			goto end;
		}
	}

	INIT_LIST_HEAD(&aggregate_clk_client->list);
	list_add_tail(&aggregate_clk_client->list, &aggregate_clk->client_list);
	aggregate_clk->num_clients++;

	CAM_DBG(CAM_UTIL,
		"Adding new client %s for clk[%s] id %d, num clients %d",
		soc_info->dev_name, clk_name, clk_id, aggregate_clk->num_clients);

end:
	mutex_unlock(&aggregate_lock);
	return rc;
}

static int cam_soc_util_clk_aggregate_unregister_entry(
	uint32_t clk_id, struct cam_hw_soc_info *soc_info, uint32_t clk_idx)
{
	struct cam_clk_wrapper_clk *aggregate_clk;
	struct cam_clk_wrapper_client *aggregate_clk_client;
	bool clock_found = false;
	bool client_found = false;
	int rc = 0;
	uint32_t cmn_clk_id = soc_info->aggregate_clk[clk_idx][1];

	mutex_lock(&aggregate_lock);

	list_for_each_entry(aggregate_clk, &aggregate_clk_list, list) {
		CAM_DBG(CAM_UTIL, "Clk list id %d num clients %d",
			aggregate_clk->clk_id, aggregate_clk->num_clients);

		if (aggregate_clk->cmn_src_id == cmn_clk_id) {
			clock_found = true;
			list_for_each_entry(aggregate_clk_client,
				&aggregate_clk->client_list, list) {
				CAM_DBG(CAM_UTIL, "Clk id %d entry client %s",
					aggregate_clk->clk_id,
					aggregate_clk_client->soc_info->dev_name);
				if (aggregate_clk_client->soc_info == soc_info) {
					client_found = true;
					break;
				}
			}
			break;
		}
	}

	if (!clock_found) {
		CAM_ERR(CAM_UTIL, "Shared clk id %d entry not found", clk_id);
		rc = -EINVAL;
		goto end;
	}

	if (!client_found) {
		CAM_ERR(CAM_UTIL,
			"Client %pK for Shared clk id %d entry not found",
			soc_info, clk_id);
		rc = -EINVAL;
		goto end;
	}

	aggregate_clk->num_clients--;
	if (aggregate_clk->mmrm_handle && (aggregate_clk->soc_info == soc_info)) {
		cam_soc_util_unregister_mmrm_client(aggregate_clk->mmrm_handle);
		aggregate_clk->mmrm_handle = NULL;
		aggregate_clk->soc_info = NULL;
	}

	list_del_init(&aggregate_clk_client->list);
	kfree(aggregate_clk_client);

	CAM_DBG(CAM_UTIL, "Unregister client %s for clk id %d, num clients %d",
		soc_info->dev_name, clk_id, aggregate_clk->num_clients);

	if (!aggregate_clk->num_clients) {
		list_del_init(&aggregate_clk->list);
		kfree(aggregate_clk);
	}
end:
	mutex_unlock(&aggregate_lock);
	return rc;
}

static int cam_soc_util_clk_wrapper_register_entry(
	uint32_t clk_id, struct clk *clk, bool is_src_clk,
	struct cam_hw_soc_info *soc_info, int64_t min_clk_rate,
	const char *clk_name)
{
	struct cam_clk_wrapper_clk *wrapper_clk;
	struct cam_clk_wrapper_client *wrapper_client;
	bool clock_found = false;
	int rc = 0;

	mutex_lock(&wrapper_lock);

	list_for_each_entry(wrapper_clk, &wrapper_clk_list, list) {
		CAM_DBG(CAM_UTIL, "Clk list id %d num clients %d",
			wrapper_clk->clk_id, wrapper_clk->num_clients);

		if (wrapper_clk->clk_id == clk_id) {
			clock_found = true;
			list_for_each_entry(wrapper_client,
				&wrapper_clk->client_list, list) {
				CAM_DBG(CAM_UTIL,
					"Clk id %d entry client %s",
					wrapper_clk->clk_id,
					wrapper_client->soc_info->dev_name);
				if (wrapper_client->soc_info == soc_info) {
					CAM_ERR(CAM_UTIL,
						"Register with same soc info, clk id %d, client %s",
						clk_id, soc_info->dev_name);
					rc = -EINVAL;
					goto end;
				}
			}
			break;
		}
	}

	if (!clock_found) {
		CAM_DBG(CAM_UTIL, "Adding new entry for clk id %d", clk_id);
		wrapper_clk = kzalloc(sizeof(struct cam_clk_wrapper_clk),
			GFP_KERNEL);
		if (!wrapper_clk) {
			CAM_ERR(CAM_UTIL,
				"Failed in allocating new clk entry %d",
				clk_id);
			rc = -ENOMEM;
			goto end;
		}

		wrapper_clk->clk_id = clk_id;
		INIT_LIST_HEAD(&wrapper_clk->list);
		INIT_LIST_HEAD(&wrapper_clk->client_list);
		list_add_tail(&wrapper_clk->list, &wrapper_clk_list);
	}
	wrapper_client = kzalloc(sizeof(struct cam_clk_wrapper_client),
		GFP_KERNEL);
	if (!wrapper_client) {
		CAM_ERR(CAM_UTIL, "Failed in allocating new client entry %d",
			clk_id);
		rc = -ENOMEM;
		goto end;
	}

	wrapper_client->soc_info = soc_info;
	wrapper_client->clk = clk;

	if (is_src_clk && !wrapper_clk->mmrm_handle) {
		wrapper_clk->is_nrt_dev = soc_info->is_nrt_dev;
		wrapper_clk->min_clk_rate = min_clk_rate;
		wrapper_clk->soc_info = soc_info;

		rc = cam_soc_util_register_mmrm_client(clk_id, clk,
			wrapper_clk->is_nrt_dev, soc_info, clk_name,
			&wrapper_clk->mmrm_handle);
		if (rc) {
			CAM_ERR(CAM_UTIL,
				"Failed in register mmrm client Dev %s clk id %d",
				soc_info->dev_name, clk_id);
			kfree(wrapper_client);
			goto end;
		}
	}

	INIT_LIST_HEAD(&wrapper_client->list);
	list_add_tail(&wrapper_client->list, &wrapper_clk->client_list);
	wrapper_clk->num_clients++;

	CAM_DBG(CAM_UTIL,
		"Adding new client %s for clk[%s] id %d, num clients %d",
		soc_info->dev_name, clk_name, clk_id, wrapper_clk->num_clients);

end:
	mutex_unlock(&wrapper_lock);
	return rc;
}

static int cam_soc_util_clk_wrapper_unregister_entry(
	uint32_t clk_id, struct cam_hw_soc_info *soc_info)
{
	struct cam_clk_wrapper_clk *wrapper_clk;
	struct cam_clk_wrapper_client *wrapper_client;
	bool clock_found = false;
	bool client_found = false;
	int rc = 0;

	mutex_lock(&wrapper_lock);

	list_for_each_entry(wrapper_clk, &wrapper_clk_list, list) {
		CAM_DBG(CAM_UTIL, "Clk list id %d num clients %d",
			wrapper_clk->clk_id, wrapper_clk->num_clients);

		if (wrapper_clk->clk_id == clk_id) {
			clock_found = true;
			list_for_each_entry(wrapper_client,
				&wrapper_clk->client_list, list) {
				CAM_DBG(CAM_UTIL, "Clk id %d entry client %s",
					wrapper_clk->clk_id,
					wrapper_client->soc_info->dev_name);
				if (wrapper_client->soc_info == soc_info) {
					client_found = true;
					break;
				}
			}
			break;
		}
	}

	if (!clock_found) {
		CAM_ERR(CAM_UTIL, "Shared clk id %d entry not found", clk_id);
		rc = -EINVAL;
		goto end;
	}

	if (!client_found) {
		CAM_ERR(CAM_UTIL,
			"Client %pK for Shared clk id %d entry not found",
			soc_info, clk_id);
		rc = -EINVAL;
		goto end;
	}

	wrapper_clk->num_clients--;
	if (wrapper_clk->mmrm_handle && (wrapper_clk->soc_info == soc_info)) {
		cam_soc_util_unregister_mmrm_client(wrapper_clk->mmrm_handle);
		wrapper_clk->mmrm_handle = NULL;
		wrapper_clk->soc_info = NULL;
	}

	list_del_init(&wrapper_client->list);
	kfree(wrapper_client);

	CAM_DBG(CAM_UTIL, "Unregister client %s for clk id %d, num clients %d",
		soc_info->dev_name, clk_id, wrapper_clk->num_clients);

	if (!wrapper_clk->num_clients) {
		list_del_init(&wrapper_clk->list);
		kfree(wrapper_clk);
	}
end:
	mutex_unlock(&wrapper_lock);
	return rc;
}

static int cam_soc_util_clk_aggregate_set_clk_rate(
	uint32_t clk_id, struct cam_hw_soc_info *soc_info,
	struct clk *clk, int64_t clk_rate, uint32_t clk_idx)
{
	struct cam_clk_wrapper_clk *aggregate_clk;
	struct cam_clk_wrapper_client *aggregate_clk_client;
	bool clk_found = false;
	bool client_found = false;
	int rc = 0;
	int64_t final_clk_rate = 0;
	uint32_t active_clients = 0;
<<<<<<< HEAD
	uint32_t cmn_clk_id = soc_info->aggregate_clk[clk_idx][1];
=======
	uint32_t cmn_clk_id;
>>>>>>> 01b0b76d

	if (!soc_info || !clk) {
		CAM_ERR(CAM_UTIL, "Invalid param soc_info %pK clk %pK",
			soc_info, clk);
		return -EINVAL;
	}

<<<<<<< HEAD
=======
	if (clk_idx >= soc_info->num_clk) {
		CAM_ERR(CAM_UTIL, "Invalid clk idx %d", clk_idx);
		return -EINVAL;
	}

	cmn_clk_id = soc_info->aggregate_clk[clk_idx][1];

>>>>>>> 01b0b76d
	mutex_lock(&aggregate_lock);

	list_for_each_entry(aggregate_clk, &aggregate_clk_list, list) {
		CAM_DBG(CAM_UTIL, "Clk list id %d num clients %d",
			aggregate_clk->clk_id, aggregate_clk->num_clients);
		if (aggregate_clk->cmn_src_id == cmn_clk_id) {
			clk_found = true;
			break;
		}
	}

	if (!clk_found) {
		CAM_ERR(CAM_UTIL, "Clk entry not found id %d client %s",
			clk_id, soc_info->dev_name);
		rc = -EINVAL;
		goto end;
	}

	list_for_each_entry(aggregate_clk_client, &aggregate_clk->client_list, list) {
		CAM_DBG(CAM_UTIL, "Clk id %d client %s, clk rate %lld",
			aggregate_clk->clk_id, aggregate_clk_client->soc_info->dev_name,
			aggregate_clk_client->curr_clk_rate);
		if (aggregate_clk_client->soc_info == soc_info) {
			client_found = true;
			CAM_DBG(CAM_UTIL,
				"Clk enable clk id %d, client %s curr %ld new %ld",
				clk_id, aggregate_clk_client->soc_info->dev_name,
				aggregate_clk_client->curr_clk_rate, clk_rate);

			aggregate_clk_client->curr_clk_rate = clk_rate;
		}

		if (aggregate_clk_client->curr_clk_rate > 0)
			active_clients++;

		if (final_clk_rate < aggregate_clk_client->curr_clk_rate)
			final_clk_rate = aggregate_clk_client->curr_clk_rate;
	}

	if (!client_found) {
		CAM_ERR(CAM_UTIL,
			"Wrapper clk enable without client entry clk id %d client %s",
			clk_id, soc_info->dev_name);
		rc = -EINVAL;
		goto end;
	}

	CAM_DBG(CAM_UTIL,
		"Clk id %d, client %s, clients rate %ld, curr %ld final %ld",
		aggregate_clk->clk_id, soc_info->dev_name, clk_rate,
		aggregate_clk->curr_clk_rate, final_clk_rate);

	if ((final_clk_rate != aggregate_clk->curr_clk_rate) ||
		(active_clients != aggregate_clk->active_clients)) {
		bool set_rate_finish = false;

		if (!skip_mmrm_set_rate && aggregate_clk->mmrm_handle) {
			rc = cam_soc_util_set_rate_through_mmrm(
				aggregate_clk->mmrm_handle,
				aggregate_clk->is_nrt_dev,
				aggregate_clk->min_clk_rate,
				final_clk_rate, active_clients);
			if (rc) {
				CAM_ERR(CAM_UTIL,
					"set_rate through mmrm failed clk_id %d, rate=%ld",
					aggregate_clk->clk_id, final_clk_rate);
				goto end;
			}

			set_rate_finish = true;
		}

		if (!set_rate_finish && final_clk_rate &&
			(final_clk_rate != aggregate_clk->curr_clk_rate)) {
			rc = clk_set_rate(clk, final_clk_rate);
			if (rc) {
				CAM_ERR(CAM_UTIL, "set_rate failed on clk %d",
					aggregate_clk->clk_id);
				goto end;
			}
		}

		aggregate_clk->curr_clk_rate = final_clk_rate;
		aggregate_clk->active_clients = active_clients;
	}

end:
	mutex_unlock(&aggregate_lock);
	return rc;
}

static int cam_soc_util_clk_wrapper_set_clk_rate(
	uint32_t clk_id, struct cam_hw_soc_info *soc_info,
	struct clk *clk, int64_t clk_rate)
{
	struct cam_clk_wrapper_clk *wrapper_clk;
	struct cam_clk_wrapper_client *wrapper_client;
	bool clk_found = false;
	bool client_found = false;
	int rc = 0;
	int64_t final_clk_rate = 0;
	uint32_t active_clients = 0;

	if (!soc_info || !clk) {
		CAM_ERR(CAM_UTIL, "Invalid param soc_info %pK clk %pK",
			soc_info, clk);
		return -EINVAL;
	}

	mutex_lock(&wrapper_lock);

	list_for_each_entry(wrapper_clk, &wrapper_clk_list, list) {
		CAM_DBG(CAM_UTIL, "Clk list id %d num clients %d",
			wrapper_clk->clk_id, wrapper_clk->num_clients);
		if (wrapper_clk->clk_id == clk_id) {
			clk_found = true;
			break;
		}
	}

	if (!clk_found) {
		CAM_ERR(CAM_UTIL, "Clk entry not found id %d client %s",
			clk_id, soc_info->dev_name);
		rc = -EINVAL;
		goto end;
	}

	list_for_each_entry(wrapper_client, &wrapper_clk->client_list, list) {
		CAM_DBG(CAM_UTIL, "Clk id %d client %s, clk rate %lld",
			wrapper_clk->clk_id, wrapper_client->soc_info->dev_name,
			wrapper_client->curr_clk_rate);
		if (wrapper_client->soc_info == soc_info) {
			client_found = true;
			CAM_DBG(CAM_UTIL,
				"Clk enable clk id %d, client %s curr %ld new %ld",
				clk_id, wrapper_client->soc_info->dev_name,
				wrapper_client->curr_clk_rate, clk_rate);

			wrapper_client->curr_clk_rate = clk_rate;
		}

		if (wrapper_client->curr_clk_rate > 0)
			active_clients++;

		if (final_clk_rate < wrapper_client->curr_clk_rate)
			final_clk_rate = wrapper_client->curr_clk_rate;
	}

	if (!client_found) {
		CAM_ERR(CAM_UTIL,
			"Wrapper clk enable without client entry clk id %d client %s",
			clk_id, soc_info->dev_name);
		rc = -EINVAL;
		goto end;
	}

	CAM_DBG(CAM_UTIL,
		"Clk id %d, client %s, clients rate %ld, curr %ld final %ld",
		wrapper_clk->clk_id, soc_info->dev_name, clk_rate,
		wrapper_clk->curr_clk_rate, final_clk_rate);

	if ((final_clk_rate != wrapper_clk->curr_clk_rate) ||
		(active_clients != wrapper_clk->active_clients)) {
		bool set_rate_finish = false;

		if (!skip_mmrm_set_rate && wrapper_clk->mmrm_handle) {
			rc = cam_soc_util_set_rate_through_mmrm(
				wrapper_clk->mmrm_handle,
				wrapper_clk->is_nrt_dev,
				wrapper_clk->min_clk_rate,
				final_clk_rate, active_clients);
			if (rc) {
				CAM_ERR(CAM_UTIL,
					"set_rate through mmrm failed clk_id %d, rate=%ld",
					wrapper_clk->clk_id, final_clk_rate);
				goto end;
			}

			set_rate_finish = true;
		}

		if (!set_rate_finish && final_clk_rate &&
			(final_clk_rate != wrapper_clk->curr_clk_rate)) {
			rc = clk_set_rate(clk, final_clk_rate);
			if (rc) {
				CAM_ERR(CAM_UTIL, "set_rate failed on clk %d",
					wrapper_clk->clk_id);
				goto end;
			}
		}

		wrapper_clk->curr_clk_rate = final_clk_rate;
		wrapper_clk->active_clients = active_clients;
	}

end:
	mutex_unlock(&wrapper_lock);
	return rc;
}

int cam_soc_util_get_clk_level(struct cam_hw_soc_info *soc_info,
	int64_t clk_rate, int clk_idx, int32_t *clk_lvl)
{
	int i;
	long clk_rate_round;

	if (!soc_info || (clk_idx < 0) || (clk_idx >= CAM_SOC_MAX_CLK)) {
		CAM_ERR(CAM_UTIL, "Invalid src_clk_idx: %d", clk_idx);
		*clk_lvl = -1;
		return -EINVAL;
	}

	clk_rate_round = clk_round_rate(soc_info->clk[clk_idx], clk_rate);
	if (clk_rate_round < 0) {
		CAM_ERR(CAM_UTIL, "round failed rc = %ld",
			clk_rate_round);
		*clk_lvl = -1;
		return -EINVAL;
	}

	for (i = 0; i < CAM_MAX_VOTE; i++) {
		if ((soc_info->clk_level_valid[i]) &&
			(soc_info->clk_rate[i][clk_idx] >=
			clk_rate_round)) {
			CAM_DBG(CAM_UTIL,
				"soc = %d round rate = %ld actual = %lld",
				soc_info->clk_rate[i][clk_idx],
				clk_rate_round, clk_rate);
			*clk_lvl = i;
			return 0;
		}
	}

	CAM_WARN(CAM_UTIL, "Invalid clock rate %ld", clk_rate_round);
	*clk_lvl = -1;
	return -EINVAL;
}

/**
 * cam_soc_util_get_string_from_level()
 *
 * @brief:     Returns the string for a given clk level
 *
 * @level:     Clock level
 *
 * @return:    String corresponding to the clk level
 */
static const char *cam_soc_util_get_string_from_level(
	enum cam_vote_level level)
{
	switch (level) {
	case CAM_SUSPEND_VOTE:
		return "";
	case CAM_MINSVS_VOTE:
		return "MINSVS[1]";
	case CAM_LOWSVS_VOTE:
		return "LOWSVS[2]";
	case CAM_SVS_VOTE:
		return "SVS[3]";
	case CAM_SVSL1_VOTE:
		return "SVSL1[4]";
	case CAM_NOMINAL_VOTE:
		return "NOM[5]";
	case CAM_NOMINALL1_VOTE:
		return "NOML1[6]";
	case CAM_TURBO_VOTE:
		return "TURBO[7]";
	default:
		return "";
	}
}

/**
 * cam_soc_util_get_supported_clk_levels()
 *
 * @brief:      Returns the string of all the supported clk levels for
 *              the given device
 *
 * @soc_info:   Device soc information
 *
 * @return:     String containing all supported clk levels
 */
static const char *cam_soc_util_get_supported_clk_levels(
	struct cam_hw_soc_info *soc_info)
{
	int i = 0;

	memset(supported_clk_info, 0, sizeof(supported_clk_info));
	strlcat(supported_clk_info, "Supported levels: ",
		sizeof(supported_clk_info));

	for (i = 0; i < CAM_MAX_VOTE; i++) {
		if (soc_info->clk_level_valid[i] == true) {
			strlcat(supported_clk_info,
				cam_soc_util_get_string_from_level(i),
				sizeof(supported_clk_info));
			strlcat(supported_clk_info, " ",
				sizeof(supported_clk_info));
		}
	}

	strlcat(supported_clk_info, "\n", sizeof(supported_clk_info));
	return supported_clk_info;
}

static int cam_soc_util_clk_lvl_options_open(struct inode *inode,
	struct file *file)
{
	file->private_data = inode->i_private;
	return 0;
}

static ssize_t cam_soc_util_clk_lvl_options_read(struct file *file,
	char __user *clk_info, size_t size_t, loff_t *loff_t)
{
	struct cam_hw_soc_info *soc_info =
		(struct cam_hw_soc_info *)file->private_data;
	const char *display_string =
		cam_soc_util_get_supported_clk_levels(soc_info);

	return simple_read_from_buffer(clk_info, size_t, loff_t, display_string,
		strlen(display_string));
}

static const struct file_operations cam_soc_util_clk_lvl_options = {
	.open = cam_soc_util_clk_lvl_options_open,
	.read = cam_soc_util_clk_lvl_options_read,
};

static int cam_soc_util_set_clk_lvl(void *data, u64 val)
{
	struct cam_hw_soc_info *soc_info = (struct cam_hw_soc_info *)data;

	if (val <= CAM_SUSPEND_VOTE || val >= CAM_MAX_VOTE)
		return 0;

	if (soc_info->clk_level_valid[val] == true)
		soc_info->clk_level_override = val;
	else
		soc_info->clk_level_override = 0;

	return 0;
}

static int cam_soc_util_get_clk_lvl(void *data, u64 *val)
{
	struct cam_hw_soc_info *soc_info = (struct cam_hw_soc_info *)data;

	*val = soc_info->clk_level_override;

	return 0;
}

DEFINE_SIMPLE_ATTRIBUTE(cam_soc_util_clk_lvl_control,
	cam_soc_util_get_clk_lvl, cam_soc_util_set_clk_lvl, "%08llu");

/**
 * cam_soc_util_create_clk_lvl_debugfs()
 *
 * @brief:      Creates debugfs files to view/control device clk rates
 *
 * @soc_info:   Device soc information
 *
 * @return:     Success or failure
 */
static int cam_soc_util_create_clk_lvl_debugfs(struct cam_hw_soc_info *soc_info)
{
	char debugfs_dir_name[64];
	int rc = 0;
	struct dentry *dbgfileptr = NULL;

	if (soc_info->dentry) {
		CAM_DBG(CAM_UTIL, "Debugfs entry for %s already exist",
			soc_info->dev_name);
		goto end;
	}

	memset(debugfs_dir_name, 0, sizeof(debugfs_dir_name));
	strlcat(debugfs_dir_name, "clk_dir_", sizeof(debugfs_dir_name));
	strlcat(debugfs_dir_name, soc_info->dev_name, sizeof(debugfs_dir_name));

	dbgfileptr = debugfs_create_dir(debugfs_dir_name, NULL);
	if (!dbgfileptr) {
		CAM_ERR(CAM_UTIL,"DebugFS could not create directory!");
		rc = -ENOENT;
		goto end;
	}
	/* Store parent inode for cleanup in caller */
	soc_info->dentry = dbgfileptr;

	dbgfileptr = debugfs_create_file("clk_lvl_options", 0444,
		soc_info->dentry, soc_info, &cam_soc_util_clk_lvl_options);
	dbgfileptr = debugfs_create_file("clk_lvl_control", 0644,
		soc_info->dentry, soc_info, &cam_soc_util_clk_lvl_control);
	if (IS_ERR(dbgfileptr)) {
		if (PTR_ERR(dbgfileptr) == -ENODEV)
			CAM_WARN(CAM_UTIL, "DebugFS not enabled in kernel!");
		else
			rc = PTR_ERR(dbgfileptr);
	}
end:
	return rc;
}

/**
 * cam_soc_util_remove_clk_lvl_debugfs()
 *
 * @brief:      Removes the debugfs files used to view/control
 *              device clk rates
 *
 * @soc_info:   Device soc information
 *
 */
static void cam_soc_util_remove_clk_lvl_debugfs(
	struct cam_hw_soc_info *soc_info)
{
	debugfs_remove_recursive(soc_info->dentry);
	soc_info->dentry = NULL;
}

int cam_soc_util_get_level_from_string(const char *string,
	enum cam_vote_level *level)
{
	if (!level)
		return -EINVAL;

	if (!strcmp(string, "suspend")) {
		*level = CAM_SUSPEND_VOTE;
	} else if (!strcmp(string, "minsvs")) {
		*level = CAM_MINSVS_VOTE;
	} else if (!strcmp(string, "lowsvs")) {
		*level = CAM_LOWSVS_VOTE;
	} else if (!strcmp(string, "svs")) {
		*level = CAM_SVS_VOTE;
	} else if (!strcmp(string, "svs_l1")) {
		*level = CAM_SVSL1_VOTE;
	} else if (!strcmp(string, "nominal")) {
		*level = CAM_NOMINAL_VOTE;
	} else if (!strcmp(string, "nominal_l1")) {
		*level = CAM_NOMINALL1_VOTE;
	} else if (!strcmp(string, "turbo")) {
		*level = CAM_TURBO_VOTE;
	} else {
		CAM_ERR(CAM_UTIL, "Invalid string %s", string);
		return -EINVAL;
	}

	return 0;
}

/**
 * cam_soc_util_get_clk_level_to_apply()
 *
 * @brief:              Get the clock level to apply. If the requested level
 *                      is not valid, bump the level to next available valid
 *                      level. If no higher level found, return failure.
 *
 * @soc_info:           Device soc struct to be populated
 * @req_level:          Requested level
 * @apply_level         Level to apply
 *
 * @return:             success or failure
 */
static int cam_soc_util_get_clk_level_to_apply(
	struct cam_hw_soc_info *soc_info, enum cam_vote_level req_level,
	enum cam_vote_level *apply_level)
{
	if (req_level >= CAM_MAX_VOTE) {
		CAM_ERR(CAM_UTIL, "Invalid clock level parameter %d",
			req_level);
		return -EINVAL;
	}

	if (soc_info->clk_level_valid[req_level] == true) {
		*apply_level = req_level;
	} else {
		int i;

		for (i = (req_level + 1); i < CAM_MAX_VOTE; i++)
			if (soc_info->clk_level_valid[i] == true) {
				*apply_level = i;
				break;
			}

		if (i == CAM_MAX_VOTE) {
			CAM_ERR(CAM_UTIL,
				"No valid clock level found to apply, req=%d",
				req_level);
			return -EINVAL;
		}
	}

	CAM_DBG(CAM_UTIL, "Req level %d, Applying %d",
		req_level, *apply_level);

	return 0;
}

int cam_soc_util_irq_enable(struct cam_hw_soc_info *soc_info)
{
	if (!soc_info) {
		CAM_ERR(CAM_UTIL, "Invalid arguments");
		return -EINVAL;
	}

	if (!soc_info->irq_line) {
		CAM_ERR(CAM_UTIL, "No IRQ line available");
		return -ENODEV;
	}

	enable_irq(soc_info->irq_line->start);

	return 0;
}

int cam_soc_util_irq_disable(struct cam_hw_soc_info *soc_info)
{
	if (!soc_info) {
		CAM_ERR(CAM_UTIL, "Invalid arguments");
		return -EINVAL;
	}

	if (!soc_info->irq_line) {
		CAM_ERR(CAM_UTIL, "No IRQ line available");
		return -ENODEV;
	}

	disable_irq(soc_info->irq_line->start);

	return 0;
}

long cam_soc_util_get_clk_round_rate(struct cam_hw_soc_info *soc_info,
	uint32_t clk_index, unsigned long clk_rate)
{
	if (!soc_info || (clk_index >= soc_info->num_clk) || (clk_rate == 0)) {
		CAM_ERR(CAM_UTIL, "Invalid input params %pK, %d %lu",
			soc_info, clk_index, clk_rate);
		return clk_rate;
	}

	return clk_round_rate(soc_info->clk[clk_index], clk_rate);
}

/**
 * cam_soc_util_set_clk_rate()
 *
 * @brief:            Sets the given rate for the clk requested for
 *
 * @clk:              Clock structure information for which rate is to be set
 * @clk_name:         Name of the clock for which rate is being set
 * @clk_rate:         Clock rate to be set
 * @shared_clk:       Whether this is a shared clk
 * @is_src_clk:       Whether this is source clk
 * @clk_id:           Clock ID
 * @applied_clk_rate: Final clock rate set to the clk
 *
 * @return:         Success or failure
 */
static int cam_soc_util_set_clk_rate(struct cam_hw_soc_info *soc_info,
	struct clk *clk, const char *clk_name,
	int64_t clk_rate, bool shared_clk, bool is_src_clk, uint32_t clk_id,
	unsigned long *applied_clk_rate, uint32_t clk_idx)
{
	int rc = 0;
	long clk_rate_round = -1;
	bool set_rate = false;

	if (!clk || !clk_name) {
		CAM_ERR(CAM_UTIL, "Invalid input clk %pK clk_name %pK",
			clk, clk_name);
		return -EINVAL;
	}

	CAM_DBG(CAM_UTIL, "set %s, rate %lld", clk_name, clk_rate);
	if (clk_rate > 0) {
		clk_rate_round = clk_round_rate(clk, clk_rate);
		CAM_DBG(CAM_UTIL, "new_rate %ld", clk_rate_round);
		if (clk_rate_round < 0) {
			CAM_ERR(CAM_UTIL, "round failed for clock %s rc = %ld",
				clk_name, clk_rate_round);
			return clk_rate_round;
		}
		set_rate = true;
	} else if (clk_rate == INIT_RATE) {
		clk_rate_round = clk_get_rate(clk);
		CAM_DBG(CAM_UTIL, "init new_rate %ld", clk_rate_round);
		if (clk_rate_round == 0) {
			clk_rate_round = clk_round_rate(clk, 0);
			if (clk_rate_round <= 0) {
				CAM_ERR(CAM_UTIL, "round rate failed on %s",
					clk_name);
				return clk_rate_round;
			}
		}
		set_rate = true;
	}

	if (set_rate) {
		if (shared_clk) {
			CAM_DBG(CAM_UTIL,
				"Dev %s clk %s id %d Set Shared clk %ld",
				soc_info->dev_name, clk_name, clk_id,
				clk_rate_round);
			cam_soc_util_clk_wrapper_set_clk_rate(
				clk_id, soc_info, clk, clk_rate_round);
		} else if (CAM_IS_BIT_SET(soc_info->aggregate_clk_mask, clk_idx)) {
			CAM_DBG(CAM_UTIL,
				"Dev %s clk %s id %d Set Aggregate clk %ld",
				soc_info->dev_name, clk_name, clk_id,
				clk_rate_round);
			cam_soc_util_clk_aggregate_set_clk_rate(
				clk_id, soc_info, clk, clk_rate_round, clk_idx);
		} else {
			bool set_rate_finish = false;

			CAM_DBG(CAM_UTIL,
				"Dev %s clk %s clk_id %d src_idx %d src_clk_id %d",
				soc_info->dev_name, clk_name, clk_id,
				soc_info->src_clk_idx,
				(soc_info->src_clk_idx == -1) ? -1 :
				soc_info->clk_id[soc_info->src_clk_idx]);

			if (is_src_clk && soc_info->mmrm_handle &&
				!skip_mmrm_set_rate) {
				uint32_t idx = soc_info->src_clk_idx;
				uint32_t min_level = soc_info->lowest_clk_level;

				rc = cam_soc_util_set_rate_through_mmrm(
					soc_info->mmrm_handle,
					soc_info->is_nrt_dev,
					soc_info->clk_rate[min_level][idx],
					clk_rate_round, 1);
				if (rc) {
					CAM_ERR(CAM_UTIL,
						"set_rate through mmrm failed on %s clk_id %d, rate=%ld",
						clk_name, clk_id,
						clk_rate_round);
					return rc;
				}
				set_rate_finish = true;
			}

			if (!set_rate_finish) {
				rc = clk_set_rate(clk, clk_rate_round);
				if (rc) {
					CAM_ERR(CAM_UTIL, "set_rate failed on %s", clk_name);
					return rc;
				}
			}
		}
	}

	if (applied_clk_rate)
		*applied_clk_rate = clk_rate_round;

	return rc;
}

int cam_soc_util_set_src_clk_rate(struct cam_hw_soc_info *soc_info,
	int64_t clk_rate)
{
	int rc = 0;
	int i = 0;
	int32_t src_clk_idx;
	int32_t scl_clk_idx;
	struct clk *clk = NULL;
	int32_t apply_level;
	uint32_t clk_level_override = 0;

	if (!soc_info || (soc_info->src_clk_idx < 0) ||
		(soc_info->src_clk_idx >= CAM_SOC_MAX_CLK)) {
		CAM_ERR(CAM_UTIL, "Invalid src_clk_idx: %d",
			soc_info ? soc_info->src_clk_idx : -1);
		return -EINVAL;
	}

	src_clk_idx = soc_info->src_clk_idx;
	clk_level_override = soc_info->clk_level_override;
	if (clk_level_override && clk_rate)
		clk_rate =
			soc_info->clk_rate[clk_level_override][src_clk_idx];

	clk = soc_info->clk[src_clk_idx];
	rc = cam_soc_util_get_clk_level(soc_info, clk_rate, src_clk_idx,
		&apply_level);
	if (rc || (apply_level < 0) || (apply_level >= CAM_MAX_VOTE)) {
		CAM_ERR(CAM_UTIL,
			"set %s, rate %lld dev_name = %s apply level = %d",
			soc_info->clk_name[src_clk_idx], clk_rate,
			soc_info->dev_name, apply_level);
			return -EINVAL;
	}

	CAM_DBG(CAM_UTIL, "set %s, rate %lld dev_name = %s apply level = %d",
		soc_info->clk_name[src_clk_idx], clk_rate,
		soc_info->dev_name, apply_level);

	if ((soc_info->cam_cx_ipeak_enable) && (clk_rate >= 0)) {
		cam_cx_ipeak_update_vote_cx_ipeak(soc_info,
			apply_level);
	}

	rc = cam_soc_util_set_clk_rate(soc_info, clk,
		soc_info->clk_name[src_clk_idx], clk_rate,
		CAM_IS_BIT_SET(soc_info->shared_clk_mask, src_clk_idx),
		true, soc_info->clk_id[src_clk_idx],
		&soc_info->applied_src_clk_rate, src_clk_idx);
	if (rc) {
		CAM_ERR(CAM_UTIL,
			"SET_RATE Failed: src clk: %s, rate %lld, dev_name = %s rc: %d",
			soc_info->clk_name[src_clk_idx], clk_rate,
			soc_info->dev_name, rc);
		return rc;
	}

	/* set clk rate for scalable clk if available */

	for (i = 0; i < soc_info->scl_clk_count; i++) {
		scl_clk_idx = soc_info->scl_clk_idx[i];
		if (scl_clk_idx < 0) {
			CAM_DBG(CAM_UTIL, "Scl clk index invalid");
			continue;
		}
		clk = soc_info->clk[scl_clk_idx];
		rc = cam_soc_util_set_clk_rate(soc_info, clk,
			soc_info->clk_name[scl_clk_idx],
			soc_info->clk_rate[apply_level][scl_clk_idx],
			CAM_IS_BIT_SET(soc_info->shared_clk_mask, scl_clk_idx),
			false, soc_info->clk_id[scl_clk_idx],
			NULL, scl_clk_idx);
		if (rc) {
			CAM_WARN(CAM_UTIL,
			"SET_RATE Failed: scl clk: %s, rate %d dev_name = %s, rc: %d",
			soc_info->clk_name[scl_clk_idx],
			soc_info->clk_rate[apply_level][scl_clk_idx],
			soc_info->dev_name, rc);
		}
	}

	return 0;
}

int cam_soc_util_put_optional_clk(struct cam_hw_soc_info *soc_info,
	int32_t clk_indx)
{
	if (clk_indx < 0) {
		CAM_ERR(CAM_UTIL, "Invalid params clk %d", clk_indx);
		return -EINVAL;
	}

	if (CAM_IS_BIT_SET(soc_info->optional_shared_clk_mask, clk_indx))
		cam_soc_util_clk_wrapper_unregister_entry(
			soc_info->optional_clk_id[clk_indx], soc_info);

	if (CAM_IS_BIT_SET(soc_info->aggregate_clk_mask, clk_indx))
		cam_soc_util_clk_aggregate_unregister_entry(
			soc_info->optional_clk_id[clk_indx], soc_info, clk_indx);

	clk_put(soc_info->optional_clk[clk_indx]);
	soc_info->optional_clk[clk_indx] = NULL;

	return 0;
}

static struct clk *cam_soc_util_option_clk_get(struct device_node *np,
	int index, uint32_t *clk_id)
{
	struct of_phandle_args clkspec;
	struct clk *clk;
	int rc;

	if (index < 0)
		return ERR_PTR(-EINVAL);

	rc = of_parse_phandle_with_args(np, "clocks-option", "#clock-cells",
		index, &clkspec);
	if (rc)
		return ERR_PTR(rc);

	clk = of_clk_get_from_provider(&clkspec);

	*clk_id = clkspec.args[0];
	of_node_put(clkspec.np);

	return clk;
}

int cam_soc_util_get_option_clk_by_name(struct cam_hw_soc_info *soc_info,
	const char *clk_name, int32_t *clk_index)
{
	int index = 0;
	int rc = 0;
	struct device_node *of_node = NULL;
	uint32_t shared_clk_val;

	if (!soc_info || !clk_name || !clk_index) {
		CAM_ERR(CAM_UTIL,
			"Invalid params soc_info %pK clk_name %s clk_index %pK",
			soc_info, clk_name, clk_index);
		return -EINVAL;
	}

	of_node = soc_info->dev->of_node;

	index = of_property_match_string(of_node, "clock-names-option",
		clk_name);
	if (index < 0) {
		CAM_DBG(CAM_UTIL, "No clk data for %s", clk_name);
		*clk_index = -1;
		return -EINVAL;
	}

	if (index >= CAM_SOC_MAX_OPT_CLK) {
		CAM_ERR(CAM_UTIL, "Insufficient optional clk entries %d %d",
			index, CAM_SOC_MAX_OPT_CLK);
		return -EINVAL;
	}

	of_property_read_string_index(of_node, "clock-names-option",
		index, &(soc_info->optional_clk_name[index]));

	soc_info->optional_clk[index] = cam_soc_util_option_clk_get(of_node,
		index, &soc_info->optional_clk_id[index]);
	if (IS_ERR(soc_info->optional_clk[index])) {
		CAM_ERR(CAM_UTIL, "No clk named %s found. Dev %s", clk_name,
			soc_info->dev_name);
		*clk_index = -1;
		return -EFAULT;
	}
	*clk_index = index;

	rc = of_property_read_u32_index(of_node, "clock-rates-option",
		index, &soc_info->optional_clk_rate[index]);
	if (rc) {
		CAM_ERR(CAM_UTIL,
			"Error reading clock-rates clk_name %s index %d",
			clk_name, index);
		goto error;
	}

	/*
	 * Option clocks are assumed to be available to single Device here.
	 * Hence use INIT_RATE instead of NO_SET_RATE.
	 */
	soc_info->optional_clk_rate[index] =
		(soc_info->optional_clk_rate[index] == 0) ?
		(int32_t)INIT_RATE : soc_info->optional_clk_rate[index];

	CAM_DBG(CAM_UTIL, "clk_name %s index %d clk_rate %d",
		clk_name, *clk_index, soc_info->optional_clk_rate[index]);

	rc = of_property_read_u32_index(of_node, "shared-clks-option",
		index, &shared_clk_val);
	if (rc) {
		CAM_DBG(CAM_UTIL, "Not shared clk  %s index %d",
			clk_name, index);
	} else if (shared_clk_val > 1) {
		CAM_WARN(CAM_UTIL, "Invalid shared clk val %d", shared_clk_val);
	} else {
		CAM_DBG(CAM_UTIL,
			"Dev %s shared clk  %s index %d, clk id %d, shared_clk_val %d",
			soc_info->dev_name, clk_name, index,
			soc_info->optional_clk_id[index], shared_clk_val);

		if (shared_clk_val) {
			CAM_SET_BIT(soc_info->optional_shared_clk_mask, index);

			/* Create a wrapper entry if this is a shared clock */
			CAM_DBG(CAM_UTIL,
				"Dev %s, clk %s, id %d register wrapper entry for shared clk",
				soc_info->dev_name,
				soc_info->optional_clk_name[index],
				soc_info->optional_clk_id[index]);

			rc = cam_soc_util_clk_wrapper_register_entry(
				soc_info->optional_clk_id[index],
				soc_info->optional_clk[index], false,
				soc_info,
				soc_info->optional_clk_rate[index],
				soc_info->optional_clk_name[index]);
			if (rc) {
				CAM_ERR(CAM_UTIL,
					"Failed in registering shared clk Dev %s id %d",
					soc_info->dev_name,
					soc_info->optional_clk_id[index]);
				goto error;
			}
		}
	}

	return 0;
error:
	clk_put(soc_info->optional_clk[index]);
	soc_info->optional_clk_rate[index] = 0;
	soc_info->optional_clk[index] = NULL;
	*clk_index = -1;

	return rc;
}

int cam_soc_util_clk_enable(struct cam_hw_soc_info *soc_info,
	bool optional_clk, int32_t clk_idx, int32_t apply_level,
	unsigned long *applied_clock_rate)
{
	int rc = 0;
	struct clk *clk;
	const char *clk_name;
	int32_t clk_rate;
	uint32_t shared_clk_mask;
	uint32_t clk_id;
	bool is_src_clk = false;

	if (!soc_info || (clk_idx < 0) || (apply_level >= CAM_MAX_VOTE)) {
		CAM_ERR(CAM_UTIL, "Invalid param %d %d", clk_idx, apply_level);
		return -EINVAL;
	}

	if (optional_clk) {
		clk = soc_info->optional_clk[clk_idx];
		clk_name = soc_info->optional_clk_name[clk_idx];
		clk_rate = (apply_level == -1) ?
			0 : soc_info->optional_clk_rate[clk_idx];
		shared_clk_mask = soc_info->optional_shared_clk_mask;
		clk_id = soc_info->optional_clk_id[clk_idx];
	} else {
		clk = soc_info->clk[clk_idx];
		clk_name = soc_info->clk_name[clk_idx];
		clk_rate = (apply_level == -1) ?
			0 : soc_info->clk_rate[apply_level][clk_idx];
		shared_clk_mask = soc_info->shared_clk_mask;
		clk_id = soc_info->clk_id[clk_idx];
		if (clk_idx == soc_info->src_clk_idx)
			is_src_clk = true;
	}

	rc = cam_soc_util_set_clk_rate(soc_info, clk, clk_name, clk_rate,
		CAM_IS_BIT_SET(shared_clk_mask, clk_idx), is_src_clk, clk_id,
		applied_clock_rate, clk_idx);
	if (rc)
		return rc;

	rc = clk_prepare_enable(clk);
	if (rc) {
		CAM_ERR(CAM_UTIL, "enable failed for %s: rc(%d)", clk_name, rc);
		return rc;
	}

	return rc;
}

int cam_soc_util_clk_disable(struct cam_hw_soc_info *soc_info,
	bool optional_clk, int32_t clk_idx)
{

	struct clk *clk;
	const char *clk_name;
	uint32_t shared_clk_mask;
	uint32_t clk_id;

	if (!soc_info || (clk_idx < 0)) {
		CAM_ERR(CAM_UTIL, "Invalid param %d", clk_idx);
		return -EINVAL;
	}

	if (optional_clk) {
		clk = soc_info->optional_clk[clk_idx];
		clk_name = soc_info->optional_clk_name[clk_idx];
		shared_clk_mask = soc_info->optional_shared_clk_mask;
		clk_id = soc_info->optional_clk_id[clk_idx];
	} else {
		clk = soc_info->clk[clk_idx];
		clk_name = soc_info->clk_name[clk_idx];
		shared_clk_mask = soc_info->shared_clk_mask;
		clk_id = soc_info->clk_id[clk_idx];
	}

	CAM_DBG(CAM_UTIL, "disable %s", clk_name);
	clk_disable_unprepare(clk);

	if (CAM_IS_BIT_SET(shared_clk_mask, clk_idx)) {
		CAM_DBG(CAM_UTIL,
			"Dev %s clk %s Disabling Shared clk, set 0 rate",
			soc_info->dev_name, clk_name);
		cam_soc_util_clk_wrapper_set_clk_rate(clk_id, soc_info, clk, 0);
	} else if (CAM_IS_BIT_SET(soc_info->aggregate_clk_mask, clk_idx)) {
		CAM_DBG(CAM_UTIL,
			"Dev %s clk %s Disabling Aggregate clk, set 0 rate",
			soc_info->dev_name, clk_name);
		cam_soc_util_clk_aggregate_set_clk_rate(
			clk_id, soc_info, clk, 0, clk_idx);
	} else if (soc_info->mmrm_handle && (!skip_mmrm_set_rate) &&
			(soc_info->src_clk_idx == clk_idx)) {
		CAM_DBG(CAM_UTIL,
			"Dev %s Disabling %s clk, set 0 rate", soc_info->dev_name, clk_name);
		cam_soc_util_set_rate_through_mmrm(
			soc_info->mmrm_handle,
			soc_info->is_nrt_dev,
			0, 0, 1);
	}

	return 0;
}

/**
 * cam_soc_util_clk_enable_default()
 *
 * @brief:              This function enables the default clocks present
 *                      in soc_info
 *
 * @soc_info:           Device soc struct to be populated
 * @clk_level:          Clk level to apply while enabling
 *
 * @return:             success or failure
 */
int cam_soc_util_clk_enable_default(struct cam_hw_soc_info *soc_info,
	enum cam_vote_level clk_level)
{
	int                          i, rc = 0;
	enum cam_vote_level          apply_level;
	unsigned long                applied_clk_rate;

	if ((soc_info->num_clk == 0) ||
		(soc_info->num_clk >= CAM_SOC_MAX_CLK)) {
		CAM_ERR(CAM_UTIL, "Invalid number of clock %d",
			soc_info->num_clk);
		return -EINVAL;
	}

	rc = cam_soc_util_get_clk_level_to_apply(soc_info, clk_level,
		&apply_level);
	if (rc)
		return rc;

	if (soc_info->cam_cx_ipeak_enable)
		cam_cx_ipeak_update_vote_cx_ipeak(soc_info, apply_level);

	for (i = 0; i < soc_info->num_clk; i++) {
		rc = cam_soc_util_clk_enable(soc_info, false, i, apply_level,
			&applied_clk_rate);
		if (rc)
			goto clk_disable;

		if (i == soc_info->src_clk_idx)
			soc_info->applied_src_clk_rate = applied_clk_rate;

		if (soc_info->cam_cx_ipeak_enable) {
			CAM_DBG(CAM_UTIL,
			"dev name = %s clk name = %s idx = %d\n"
			"apply_level = %d clc idx = %d",
			soc_info->dev_name, soc_info->clk_name[i], i,
			apply_level, i);
		}

	}

	return rc;

clk_disable:
	if (soc_info->cam_cx_ipeak_enable)
		cam_cx_ipeak_update_vote_cx_ipeak(soc_info, 0);
	for (i--; i >= 0; i--) {
		cam_soc_util_clk_disable(soc_info, false, i);
	}

	return rc;
}

/**
 * cam_soc_util_clk_disable_default()
 *
 * @brief:              This function disables the default clocks present
 *                      in soc_info
 *
 * @soc_info:           device soc struct to be populated
 *
 * @return:             success or failure
 */
void cam_soc_util_clk_disable_default(struct cam_hw_soc_info *soc_info)
{
	int i;

	if (soc_info->num_clk == 0)
		return;

	if (soc_info->cam_cx_ipeak_enable)
		cam_cx_ipeak_unvote_cx_ipeak(soc_info);
	for (i = soc_info->num_clk - 1; i >= 0; i--)
		cam_soc_util_clk_disable(soc_info, false, i);
}

/**
 * cam_soc_util_get_dt_clk_info()
 *
 * @brief:              Parse the DT and populate the Clock properties
 *
 * @soc_info:           device soc struct to be populated
 * @src_clk_str         name of src clock that has rate control
 *
 * @return:             success or failure
 */
static int cam_soc_util_get_dt_clk_info(struct cam_hw_soc_info *soc_info)
{
	struct device_node *of_node = NULL;
	int count;
	int num_clk_rates, num_clk_levels;
	int i, j, rc;
	int32_t num_clk_level_strings;
	const char *src_clk_str = NULL;
	const char *scl_clk_str = NULL;
	const char *clk_control_debugfs = NULL;
	const char *clk_cntl_lvl_string = NULL;
	enum cam_vote_level level;
	int shared_clk_cnt;
	int num_agg_clk;
	struct of_phandle_args clk_args = {0};

	if (!soc_info || !soc_info->dev)
		return -EINVAL;

	of_node = soc_info->dev->of_node;

	if (!of_property_read_bool(of_node, "use-shared-clk")) {
		CAM_DBG(CAM_UTIL, "No shared clk parameter defined");
		soc_info->use_shared_clk = false;
	} else {
		soc_info->use_shared_clk = true;
	}

	count = of_property_count_strings(of_node, "clock-names");

	CAM_DBG(CAM_UTIL, "E: dev_name = %s count = %d",
		soc_info->dev_name, count);
	if (count > CAM_SOC_MAX_CLK) {
		CAM_ERR(CAM_UTIL, "invalid count of clocks, count=%d", count);
		rc = -EINVAL;
		return rc;
	}
	if (count <= 0) {
		CAM_DBG(CAM_UTIL, "No clock-names found");
		count = 0;
		soc_info->num_clk = count;
		return 0;
	}
	soc_info->num_clk = count;

	for (i = 0; i < count; i++) {
		rc = of_property_read_string_index(of_node, "clock-names",
				i, &(soc_info->clk_name[i]));
		CAM_DBG(CAM_UTIL, "clock-names[%d] = %s",
			i, soc_info->clk_name[i]);
		if (rc) {
			CAM_ERR(CAM_UTIL,
				"i= %d count= %d reading clock-names failed",
				i, count);
			return rc;
		}
	}

	num_clk_rates = of_property_count_u32_elems(of_node, "clock-rates");
	if (num_clk_rates <= 0) {
		CAM_ERR(CAM_UTIL, "reading clock-rates count failed");
		return -EINVAL;
	}

	if ((num_clk_rates % soc_info->num_clk) != 0) {
		CAM_ERR(CAM_UTIL,
			"mismatch clk/rates, No of clocks=%d, No of rates=%d",
			soc_info->num_clk, num_clk_rates);
		return -EINVAL;
	}

	num_clk_levels = (num_clk_rates / soc_info->num_clk);

	num_clk_level_strings = of_property_count_strings(of_node,
		"clock-cntl-level");
	if (num_clk_level_strings != num_clk_levels) {
		CAM_ERR(CAM_UTIL,
			"Mismatch No of levels=%d, No of level string=%d",
			num_clk_levels, num_clk_level_strings);
		return -EINVAL;
	}

	soc_info->lowest_clk_level = CAM_TURBO_VOTE;

	for (i = 0; i < num_clk_levels; i++) {
		rc = of_property_read_string_index(of_node,
			"clock-cntl-level", i, &clk_cntl_lvl_string);
		if (rc) {
			CAM_ERR(CAM_UTIL,
				"Error reading clock-cntl-level, rc=%d", rc);
			return rc;
		}

		rc = cam_soc_util_get_level_from_string(clk_cntl_lvl_string,
			&level);
		if (rc)
			return rc;

		CAM_DBG(CAM_UTIL,
			"[%d] : %s %d", i, clk_cntl_lvl_string, level);
		soc_info->clk_level_valid[level] = true;
		for (j = 0; j < soc_info->num_clk; j++) {
			rc = of_property_read_u32_index(of_node, "clock-rates",
				((i * soc_info->num_clk) + j),
				&soc_info->clk_rate[level][j]);
			if (rc) {
				CAM_ERR(CAM_UTIL,
					"Error reading clock-rates, rc=%d",
					rc);
				return rc;
			}

			soc_info->clk_rate[level][j] =
				(soc_info->clk_rate[level][j] == 0) ?
				(int32_t)NO_SET_RATE :
				soc_info->clk_rate[level][j];

			CAM_DBG(CAM_UTIL, "soc_info->clk_rate[%d][%d] = %d",
				level, j,
				soc_info->clk_rate[level][j]);
		}

		if ((level > CAM_MINSVS_VOTE) &&
			(level < soc_info->lowest_clk_level))
			soc_info->lowest_clk_level = level;
	}

	num_agg_clk = of_property_count_u32_elems(of_node, "agg-clks");

	if (num_agg_clk > 0) {
		num_agg_clk = num_agg_clk / soc_info->num_clk;

		for (i = 0; i < soc_info->num_clk; i++) {
			for (j = 0; j < num_agg_clk; j++) {
				rc = of_property_read_u32_index(of_node, "agg-clks",
					((i * num_agg_clk) + j),
					&soc_info->aggregate_clk[i][j]);
			}
		}

		for (i = 0; i < soc_info->num_clk; i++) {
			if (soc_info->aggregate_clk[i][0])
				CAM_SET_BIT(soc_info->aggregate_clk_mask, i);
		}
	}

	soc_info->src_clk_idx = -1;
	rc = of_property_read_string_index(of_node, "src-clock-name", 0,
		&src_clk_str);
	if (rc || !src_clk_str) {
		CAM_DBG(CAM_UTIL, "No src_clk_str found");
		rc = 0;
		goto end;
	}

	for (i = 0; i < soc_info->num_clk; i++) {
		if (strcmp(soc_info->clk_name[i], src_clk_str) == 0) {
			soc_info->src_clk_idx = i;
			CAM_DBG(CAM_UTIL, "src clock = %s, index = %d",
				src_clk_str, i);
		}

		rc = of_parse_phandle_with_args(of_node, "clocks",
			"#clock-cells", i, &clk_args);
		if (rc) {
			CAM_ERR(CAM_CPAS,
				"failed to clock info rc=%d", rc);
			rc = -EINVAL;
			goto end;
		}

		soc_info->clk_id[i] = clk_args.args[0];
		of_node_put(clk_args.np);

		CAM_DBG(CAM_UTIL, "Dev %s clk %s id %d",
			soc_info->dev_name, soc_info->clk_name[i],
			soc_info->clk_id[i]);
	}

	CAM_DBG(CAM_UTIL, "Dev %s src_clk_idx %d, lowest_clk_level %d",
		soc_info->dev_name, soc_info->src_clk_idx,
		soc_info->lowest_clk_level);

	soc_info->shared_clk_mask = 0;
	shared_clk_cnt = of_property_count_u32_elems(of_node, "shared-clks");
	if (shared_clk_cnt <= 0) {
		CAM_DBG(CAM_UTIL, "Dev %s, no shared clks", soc_info->dev_name);
	} else if (shared_clk_cnt != count) {
		CAM_ERR(CAM_UTIL, "Dev %s, incorrect shared clock count %d %d",
			soc_info->dev_name, shared_clk_cnt, count);
		rc = -EINVAL;
		goto end;
	} else {
		uint32_t shared_clk_val;

		for (i = 0; i < shared_clk_cnt; i++) {
			rc = of_property_read_u32_index(of_node,
				"shared-clks", i, &shared_clk_val);
			if (rc || (shared_clk_val > 1)) {
				CAM_ERR(CAM_UTIL,
					"Incorrect shared clk info at %d, val=%d, count=%d",
					i, shared_clk_val, shared_clk_cnt);
				rc = -EINVAL;
				goto end;
			}

			if (shared_clk_val)
				CAM_SET_BIT(soc_info->shared_clk_mask, i);
		}

		CAM_DBG(CAM_UTIL, "Dev %s shared clk mask 0x%x",
			soc_info->dev_name, soc_info->shared_clk_mask);
	}

	/* scalable clk info parsing */
	soc_info->scl_clk_count = 0;
	soc_info->scl_clk_count = of_property_count_strings(of_node,
		"scl-clk-names");
	if ((soc_info->scl_clk_count <= 0) ||
		(soc_info->scl_clk_count > CAM_SOC_MAX_CLK)) {
		if (soc_info->scl_clk_count == -EINVAL) {
			CAM_DBG(CAM_UTIL, "scl_clk_name prop not avialable");
		} else if ((soc_info->scl_clk_count == -ENODATA) ||
			(soc_info->scl_clk_count > CAM_SOC_MAX_CLK)) {
			CAM_ERR(CAM_UTIL, "Invalid scl_clk_count: %d",
				soc_info->scl_clk_count);
			return -EINVAL;
		}
		CAM_DBG(CAM_UTIL, "Invalid scl_clk count: %d",
			soc_info->scl_clk_count);
		soc_info->scl_clk_count = -1;
	} else {
		CAM_DBG(CAM_UTIL, "No of scalable clocks: %d",
			soc_info->scl_clk_count);
		for (i = 0; i < soc_info->scl_clk_count; i++) {
			rc = of_property_read_string_index(of_node,
				"scl-clk-names", i,
				(const char **)&scl_clk_str);
			if (rc || !scl_clk_str) {
				CAM_WARN(CAM_UTIL, "scl_clk_str is NULL");
				soc_info->scl_clk_idx[i] = -1;
				continue;
			}
			for (j = 0; j < soc_info->num_clk; j++) {
				if (strnstr(scl_clk_str, soc_info->clk_name[j],
					strlen(scl_clk_str))) {
					soc_info->scl_clk_idx[i] = j;
					CAM_DBG(CAM_UTIL,
						"scl clock = %s, index = %d",
						scl_clk_str, j);
					break;
				}
			}
		}
	}

	rc = of_property_read_string_index(of_node,
		"clock-control-debugfs", 0, &clk_control_debugfs);
	if (rc || !clk_control_debugfs) {
		CAM_DBG(CAM_UTIL, "No clock_control_debugfs property found");
		rc = 0;
		goto end;
	}

	if (strcmp("true", clk_control_debugfs) == 0)
		soc_info->clk_control_enable = true;

	CAM_DBG(CAM_UTIL, "X: dev_name = %s count = %d",
		soc_info->dev_name, count);
end:
	return rc;
}

int cam_soc_util_set_clk_rate_level(struct cam_hw_soc_info *soc_info,
	enum cam_vote_level clk_level, bool do_not_set_src_clk)
{
	int i, rc = 0;
	enum cam_vote_level apply_level;
	unsigned long applied_clk_rate;

	if ((soc_info->num_clk == 0) ||
		(soc_info->num_clk >= CAM_SOC_MAX_CLK)) {
		CAM_ERR(CAM_UTIL, "Invalid number of clock %d",
			soc_info->num_clk);
		return -EINVAL;
	}

	rc = cam_soc_util_get_clk_level_to_apply(soc_info, clk_level,
		&apply_level);
	if (rc)
		return rc;

	if (soc_info->cam_cx_ipeak_enable)
		cam_cx_ipeak_update_vote_cx_ipeak(soc_info, apply_level);

	for (i = 0; i < soc_info->num_clk; i++) {
		if (do_not_set_src_clk && (i == soc_info->src_clk_idx)) {
			CAM_DBG(CAM_UTIL, "Skipping set rate for src clk %s",
				soc_info->clk_name[i]);
			continue;
		}

		CAM_DBG(CAM_UTIL, "Set rate for clk %s rate %d",
			soc_info->clk_name[i],
			soc_info->clk_rate[apply_level][i]);

		rc = cam_soc_util_set_clk_rate(soc_info, soc_info->clk[i],
			soc_info->clk_name[i],
			soc_info->clk_rate[apply_level][i],
			CAM_IS_BIT_SET(soc_info->shared_clk_mask, i),
			(i == soc_info->src_clk_idx) ? true : false,
			soc_info->clk_id[i],
			&applied_clk_rate, i);
		if (rc < 0) {
			CAM_DBG(CAM_UTIL,
				"dev name = %s clk_name = %s idx = %d\n"
				"apply_level = %d",
				soc_info->dev_name, soc_info->clk_name[i],
				i, apply_level);
			if (soc_info->cam_cx_ipeak_enable)
				cam_cx_ipeak_update_vote_cx_ipeak(soc_info, 0);
			break;
		}

		if (i == soc_info->src_clk_idx)
			soc_info->applied_src_clk_rate = applied_clk_rate;
	}

	return rc;
};

static int cam_soc_util_get_dt_gpio_req_tbl(struct device_node *of_node,
	struct cam_soc_gpio_data *gconf, uint16_t *gpio_array,
	uint16_t gpio_array_size)
{
	int32_t rc = 0, i = 0;
	uint32_t count = 0;
	uint32_t *val_array = NULL;

	if (!of_get_property(of_node, "gpio-req-tbl-num", &count))
		return 0;

	count /= sizeof(uint32_t);
	if (!count) {
		CAM_ERR(CAM_UTIL, "gpio-req-tbl-num 0");
		return 0;
	}

	val_array = kcalloc(count, sizeof(uint32_t), GFP_KERNEL);
	if (!val_array)
		return -ENOMEM;

	gconf->cam_gpio_req_tbl = kcalloc(count, sizeof(struct gpio),
		GFP_KERNEL);
	if (!gconf->cam_gpio_req_tbl) {
		rc = -ENOMEM;
		goto free_val_array;
	}
	gconf->cam_gpio_req_tbl_size = count;

	rc = of_property_read_u32_array(of_node, "gpio-req-tbl-num",
		val_array, count);
	if (rc) {
		CAM_ERR(CAM_UTIL, "failed in reading gpio-req-tbl-num, rc = %d",
			rc);
		goto free_gpio_req_tbl;
	}

	for (i = 0; i < count; i++) {
		if (val_array[i] >= gpio_array_size) {
			CAM_ERR(CAM_UTIL, "gpio req tbl index %d invalid",
				val_array[i]);
			goto free_gpio_req_tbl;
		}
		gconf->cam_gpio_req_tbl[i].gpio = gpio_array[val_array[i]];
		CAM_DBG(CAM_UTIL, "cam_gpio_req_tbl[%d].gpio = %d", i,
			gconf->cam_gpio_req_tbl[i].gpio);
	}

	rc = of_property_read_u32_array(of_node, "gpio-req-tbl-flags",
		val_array, count);
	if (rc) {
		CAM_ERR(CAM_UTIL, "Failed in gpio-req-tbl-flags, rc %d", rc);
		goto free_gpio_req_tbl;
	}

	for (i = 0; i < count; i++) {
		gconf->cam_gpio_req_tbl[i].flags = val_array[i];
		CAM_DBG(CAM_UTIL, "cam_gpio_req_tbl[%d].flags = %ld", i,
			gconf->cam_gpio_req_tbl[i].flags);
	}

	for (i = 0; i < count; i++) {
		rc = of_property_read_string_index(of_node,
			"gpio-req-tbl-label", i,
			&gconf->cam_gpio_req_tbl[i].label);
		if (rc) {
			CAM_ERR(CAM_UTIL, "Failed rc %d", rc);
			goto free_gpio_req_tbl;
		}
		CAM_DBG(CAM_UTIL, "cam_gpio_req_tbl[%d].label = %s", i,
			gconf->cam_gpio_req_tbl[i].label);
	}

	kfree(val_array);

	return rc;

free_gpio_req_tbl:
	kfree(gconf->cam_gpio_req_tbl);
free_val_array:
	kfree(val_array);
	gconf->cam_gpio_req_tbl_size = 0;

	return rc;
}

static int cam_soc_util_get_gpio_info(struct cam_hw_soc_info *soc_info)
{
	int32_t rc = 0, i = 0;
	uint16_t *gpio_array = NULL;
	int16_t gpio_array_size = 0;
	struct cam_soc_gpio_data *gconf = NULL;
	struct device_node *of_node = NULL;

	if (!soc_info || !soc_info->dev)
		return -EINVAL;

	of_node = soc_info->dev->of_node;

	/* Validate input parameters */
	if (!of_node) {
		CAM_ERR(CAM_UTIL, "Invalid param of_node");
		return -EINVAL;
	}

	gpio_array_size = of_gpio_count(of_node);

	if (gpio_array_size <= 0)
		return 0;

	CAM_DBG(CAM_UTIL, "gpio count %d", gpio_array_size);

	gpio_array = kcalloc(gpio_array_size, sizeof(uint16_t), GFP_KERNEL);
	if (!gpio_array)
		goto free_gpio_conf;

	for (i = 0; i < gpio_array_size; i++) {
		gpio_array[i] = of_get_gpio(of_node, i);
		CAM_DBG(CAM_UTIL, "gpio_array[%d] = %d", i, gpio_array[i]);
	}

	gconf = kzalloc(sizeof(*gconf), GFP_KERNEL);
	if (!gconf)
		return -ENOMEM;

	rc = cam_soc_util_get_dt_gpio_req_tbl(of_node, gconf, gpio_array,
		gpio_array_size);
	if (rc) {
		CAM_ERR(CAM_UTIL, "failed in msm_camera_get_dt_gpio_req_tbl");
		goto free_gpio_array;
	}

	gconf->cam_gpio_common_tbl = kcalloc(gpio_array_size,
				sizeof(struct gpio), GFP_KERNEL);
	if (!gconf->cam_gpio_common_tbl) {
		rc = -ENOMEM;
		goto free_gpio_array;
	}

	for (i = 0; i < gpio_array_size; i++)
		gconf->cam_gpio_common_tbl[i].gpio = gpio_array[i];

	gconf->cam_gpio_common_tbl_size = gpio_array_size;
	soc_info->gpio_data = gconf;
	kfree(gpio_array);

	return rc;

free_gpio_array:
	kfree(gpio_array);
free_gpio_conf:
	kfree(gconf);
	soc_info->gpio_data = NULL;

	return rc;
}

static int cam_soc_util_request_gpio_table(
	struct cam_hw_soc_info *soc_info, bool gpio_en)
{
	int rc = 0, i = 0;
	uint8_t size = 0;
	struct cam_soc_gpio_data *gpio_conf =
			soc_info->gpio_data;
	struct gpio *gpio_tbl = NULL;


	if (!gpio_conf) {
		CAM_DBG(CAM_UTIL, "No GPIO entry");
		return 0;
	}
	if (gpio_conf->cam_gpio_common_tbl_size <= 0) {
		CAM_ERR(CAM_UTIL, "GPIO table size is invalid");
		return -EINVAL;
	}
	size = gpio_conf->cam_gpio_req_tbl_size;
	gpio_tbl = gpio_conf->cam_gpio_req_tbl;

	if (!gpio_tbl || !size) {
		CAM_ERR(CAM_UTIL, "Invalid gpio_tbl %pK / size %d",
			gpio_tbl, size);
		return -EINVAL;
	}
	for (i = 0; i < size; i++) {
		CAM_DBG(CAM_UTIL, "i=%d, gpio=%d dir=%ld", i,
			gpio_tbl[i].gpio, gpio_tbl[i].flags);
	}
	if (gpio_en) {
		for (i = 0; i < size; i++) {
			rc = gpio_request_one(gpio_tbl[i].gpio,
				gpio_tbl[i].flags, gpio_tbl[i].label);
			if (rc) {
				/*
				 * After GPIO request fails, contine to
				 * apply new gpios, outout a error message
				 * for driver bringup debug
				 */
				CAM_ERR(CAM_UTIL, "gpio %d:%s request fails",
					gpio_tbl[i].gpio, gpio_tbl[i].label);
			}
		}
	} else {
		gpio_free_array(gpio_tbl, size);
	}

	return rc;
}

static int cam_soc_util_get_dt_regulator_info
	(struct cam_hw_soc_info *soc_info)
{
	int rc = 0, count = 0, i = 0;
	struct device_node *of_node = NULL;

	if (!soc_info || !soc_info->dev) {
		CAM_ERR(CAM_UTIL, "Invalid parameters");
		return -EINVAL;
	}

	of_node = soc_info->dev->of_node;

	soc_info->num_rgltr = 0;
	count = of_property_count_strings(of_node, "regulator-names");
	if (count != -EINVAL) {
		if (count <= 0) {
			CAM_ERR(CAM_UTIL, "no regulators found");
			count = 0;
			return -EINVAL;
		}

		soc_info->num_rgltr = count;

	} else {
		CAM_DBG(CAM_UTIL, "No regulators node found");
		return 0;
	}

	for (i = 0; i < soc_info->num_rgltr; i++) {
		rc = of_property_read_string_index(of_node,
			"regulator-names", i, &soc_info->rgltr_name[i]);
		CAM_DBG(CAM_UTIL, "rgltr_name[%d] = %s",
			i, soc_info->rgltr_name[i]);
		if (rc) {
			CAM_ERR(CAM_UTIL, "no regulator resource at cnt=%d", i);
			return -ENODEV;
		}
	}

	if (!of_property_read_bool(of_node, "rgltr-cntrl-support")) {
		CAM_DBG(CAM_UTIL, "No regulator control parameter defined");
		soc_info->rgltr_ctrl_support = false;
		return 0;
	}

	soc_info->rgltr_ctrl_support = true;

	rc = of_property_read_u32_array(of_node, "rgltr-min-voltage",
		soc_info->rgltr_min_volt, soc_info->num_rgltr);
	if (rc) {
		CAM_ERR(CAM_UTIL, "No minimum volatage value found, rc=%d", rc);
		return -EINVAL;
	}

	rc = of_property_read_u32_array(of_node, "rgltr-max-voltage",
		soc_info->rgltr_max_volt, soc_info->num_rgltr);
	if (rc) {
		CAM_ERR(CAM_UTIL, "No maximum volatage value found, rc=%d", rc);
		return -EINVAL;
	}

	rc = of_property_read_u32_array(of_node, "rgltr-load-current",
		soc_info->rgltr_op_mode, soc_info->num_rgltr);
	if (rc) {
		CAM_ERR(CAM_UTIL, "No Load curent found rc=%d", rc);
		return -EINVAL;
	}

	return rc;
}

#ifdef CONFIG_CAM_PRESIL
static uint32_t next_dummy_irq_line_num = 0x000f;
struct resource dummy_irq_line[512];
#endif

int cam_soc_util_get_dt_properties(struct cam_hw_soc_info *soc_info)
{
	struct device_node *of_node = NULL;
	int count = 0, i = 0, rc = 0;

	if (!soc_info || !soc_info->dev)
		return -EINVAL;

	of_node = soc_info->dev->of_node;

	rc = of_property_read_u32(of_node, "cell-index", &soc_info->index);
	if (rc) {
		CAM_ERR(CAM_UTIL, "device %s failed to read cell-index",
			soc_info->dev_name);
		return rc;
	}

	count = of_property_count_strings(of_node, "reg-names");
	if (count <= 0) {
		CAM_DBG(CAM_UTIL, "no reg-names found for: %s",
			soc_info->dev_name);
		count = 0;
	}
	soc_info->num_mem_block = count;

	for (i = 0; i < soc_info->num_mem_block; i++) {
		rc = of_property_read_string_index(of_node, "reg-names", i,
			&soc_info->mem_block_name[i]);
		if (rc) {
			CAM_ERR(CAM_UTIL, "failed to read reg-names at %d", i);
			return rc;
		}
		soc_info->mem_block[i] =
			platform_get_resource_byname(soc_info->pdev,
			IORESOURCE_MEM, soc_info->mem_block_name[i]);

		if (!soc_info->mem_block[i]) {
			CAM_ERR(CAM_UTIL, "no mem resource by name %s",
				soc_info->mem_block_name[i]);
			rc = -ENODEV;
			return rc;
		}
	}

	rc = of_property_read_string(of_node, "label", &soc_info->label_name);
	if (rc)
		CAM_DBG(CAM_UTIL, "Label is not available in the node: %d", rc);

	if (soc_info->num_mem_block > 0) {
		rc = of_property_read_u32_array(of_node, "reg-cam-base",
			soc_info->mem_block_cam_base, soc_info->num_mem_block);
		if (rc) {
			CAM_ERR(CAM_UTIL, "Error reading register offsets");
			return rc;
		}
	}

	rc = of_property_read_string_index(of_node, "interrupt-names", 0,
		&soc_info->irq_name);
	if (rc) {
		CAM_DBG(CAM_UTIL, "No interrupt line preset for: %s",
			soc_info->dev_name);
		rc = 0;
	} else {
		soc_info->irq_line =
			platform_get_resource_byname(soc_info->pdev,
			IORESOURCE_IRQ, soc_info->irq_name);
		if (!soc_info->irq_line) {
			CAM_ERR(CAM_UTIL, "no irq resource");
#ifndef CONFIG_CAM_PRESIL
			rc = -ENODEV;
			return rc;
#else
			/* Pre-sil for new devices not present on old */
			soc_info->irq_line =
				&dummy_irq_line[next_dummy_irq_line_num++];
			CAM_DBG(CAM_PRESIL, "interrupt line for dev %s irq name %s number %d",
				soc_info->dev_name, soc_info->irq_name,
				soc_info->irq_line->start);
#endif
		}
	}


	rc = of_property_read_string_index(of_node, "compatible", 0,
		(const char **)&soc_info->compatible);
	if (rc) {
		CAM_DBG(CAM_UTIL, "No compatible string present for: %s",
			soc_info->dev_name);
		rc = 0;
	}

	soc_info->is_nrt_dev = false;
	if (of_property_read_bool(of_node, "nrt-device"))
		soc_info->is_nrt_dev = true;
	CAM_DBG(CAM_UTIL, "Dev %s, nrt_dev %d",
		soc_info->dev_name, soc_info->is_nrt_dev);

	rc = cam_soc_util_get_dt_regulator_info(soc_info);
	if (rc)
		return rc;

	rc = cam_soc_util_get_dt_clk_info(soc_info);
	if (rc)
		return rc;

	rc = cam_soc_util_get_gpio_info(soc_info);
	if (rc)
		return rc;

	if (of_find_property(of_node, "qcom,cam-cx-ipeak", NULL))
		rc = cam_cx_ipeak_register_cx_ipeak(soc_info);

	return rc;
}

/**
 * cam_soc_util_get_regulator()
 *
 * @brief:              Get regulator resource named vdd
 *
 * @dev:                Device associated with regulator
 * @reg:                Return pointer to be filled with regulator on success
 * @rgltr_name:         Name of regulator to get
 *
 * @return:             0 for Success, negative value for failure
 */
static int cam_soc_util_get_regulator(struct device *dev,
	struct regulator **reg, const char *rgltr_name)
{
	int rc = 0;
	*reg = regulator_get(dev, rgltr_name);
	if (IS_ERR_OR_NULL(*reg)) {
		rc = PTR_ERR(*reg);
		rc = rc ? rc : -EINVAL;
		CAM_ERR(CAM_UTIL, "Regulator %s get failed %d", rgltr_name, rc);
		*reg = NULL;
	}
	return rc;
}

int cam_soc_util_regulator_disable(struct regulator *rgltr,
	const char *rgltr_name, uint32_t rgltr_min_volt,
	uint32_t rgltr_max_volt, uint32_t rgltr_op_mode,
	uint32_t rgltr_delay_ms)
{
	int32_t rc = 0;

	if (!rgltr) {
		CAM_ERR(CAM_UTIL, "Invalid NULL parameter");
		return -EINVAL;
	}

	rc = regulator_disable(rgltr);
	if (rc) {
		CAM_ERR(CAM_UTIL, "%s regulator disable failed", rgltr_name);
		return rc;
	}

	if (rgltr_delay_ms > 20)
		msleep(rgltr_delay_ms);
	else if (rgltr_delay_ms)
		usleep_range(rgltr_delay_ms * 1000,
			(rgltr_delay_ms * 1000) + 1000);

	if (regulator_count_voltages(rgltr) > 0) {
		regulator_set_load(rgltr, 0);
		regulator_set_voltage(rgltr, 0, rgltr_max_volt);
	}

	return rc;
}


int cam_soc_util_regulator_enable(struct regulator *rgltr,
	const char *rgltr_name,
	uint32_t rgltr_min_volt, uint32_t rgltr_max_volt,
	uint32_t rgltr_op_mode, uint32_t rgltr_delay)
{
	int32_t rc = 0;

	if (!rgltr) {
		CAM_ERR(CAM_UTIL, "Invalid NULL parameter");
		return -EINVAL;
	}

	if (regulator_count_voltages(rgltr) > 0) {
		CAM_DBG(CAM_UTIL, "voltage min=%d, max=%d",
			rgltr_min_volt, rgltr_max_volt);

		rc = regulator_set_voltage(
			rgltr, rgltr_min_volt, rgltr_max_volt);
		if (rc) {
			CAM_ERR(CAM_UTIL, "%s set voltage failed", rgltr_name);
			return rc;
		}

		rc = regulator_set_load(rgltr, rgltr_op_mode);
		if (rc) {
			CAM_ERR(CAM_UTIL, "%s set optimum mode failed",
				rgltr_name);
			return rc;
		}
	}

	rc = regulator_enable(rgltr);
	if (rc) {
		CAM_ERR(CAM_UTIL, "%s regulator_enable failed", rgltr_name);
		return rc;
	}

	if (rgltr_delay > 20)
		msleep(rgltr_delay);
	else if (rgltr_delay)
		usleep_range(rgltr_delay * 1000,
			(rgltr_delay * 1000) + 1000);

	return rc;
}

int cam_soc_util_select_pinctrl_state(struct cam_hw_soc_info *soc_info,
	int pctrl_idx, bool active)
{
	int rc = 0;

	struct cam_soc_pinctrl_info *pctrl_info = &soc_info->pinctrl_info;

	if (pctrl_idx >= CAM_SOC_MAX_PINCTRL_MAP) {
		CAM_ERR(CAM_UTIL, "Invalid Map idx: %d max supported: %d",
			pctrl_idx, CAM_SOC_MAX_PINCTRL_MAP);
		return -EINVAL;
	}

	if (pctrl_info->pctrl_state[pctrl_idx].gpio_state_active &&
		active &&
		!pctrl_info->pctrl_state[pctrl_idx].is_active) {
		rc = pinctrl_select_state(pctrl_info->pinctrl,
			pctrl_info->pctrl_state[pctrl_idx].gpio_state_active);
		if (rc)
			CAM_ERR(CAM_UTIL,
				"Pinctrl active state transition failed: rc: %d",
				rc);
		else {
			pctrl_info->pctrl_state[pctrl_idx].is_active = true;
			CAM_DBG(CAM_UTIL, "Pctrl_idx: %d is in active state",
				pctrl_idx);
		}
	}

	if (pctrl_info->pctrl_state[pctrl_idx].gpio_state_suspend &&
		!active &&
		pctrl_info->pctrl_state[pctrl_idx].is_active) {
		rc = pinctrl_select_state(pctrl_info->pinctrl,
			pctrl_info->pctrl_state[pctrl_idx].gpio_state_suspend);
		if (rc)
			CAM_ERR(CAM_UTIL,
				"Pinctrl suspend state transition failed: rc: %d",
				rc);
		else {
			pctrl_info->pctrl_state[pctrl_idx].is_active = false;
			CAM_DBG(CAM_UTIL, "Pctrl_idx: %d is in suspend state",
				pctrl_idx);
		}
	}

	return rc;
}

static int cam_soc_util_request_pinctrl(
	struct cam_hw_soc_info *soc_info)
{
	struct cam_soc_pinctrl_info *device_pctrl = &soc_info->pinctrl_info;
	struct device *dev = soc_info->dev;
	struct device_node *of_node = dev->of_node;
	uint32_t i = 0;
	int rc = 0;
	const char *name;
	uint32_t idx;
	char pctrl_active[50];
	char pctrl_suspend[50];
	int32_t num_of_map_idx = 0;
	int32_t num_of_string = 0;

	device_pctrl->pinctrl = devm_pinctrl_get(dev);
	if (IS_ERR_OR_NULL(device_pctrl->pinctrl)) {
		CAM_DBG(CAM_UTIL, "Pinctrl not available");
		device_pctrl->pinctrl = NULL;
		return 0;
	}

	num_of_map_idx = of_property_count_u32_elems(
		of_node, "pctrl-idx-mapping");
	if (num_of_map_idx <= 0) {
		CAM_ERR(CAM_UTIL,
			"Reading pctrl-idx-mapping failed");
		return -EINVAL;
	}

	num_of_string = of_property_count_strings(
		of_node, "pctrl-map-names");
	if (num_of_string <= 0) {
		CAM_ERR(CAM_UTIL, "no pinctrl-mapping found for: %s",
			soc_info->dev_name);
		device_pctrl->pinctrl = NULL;
		return -EINVAL;
	}

	if (num_of_map_idx != num_of_string) {
		CAM_ERR(CAM_UTIL,
			"Incorrect inputs mapping-idx count: %d mapping-names: %d",
			num_of_map_idx, num_of_string);
		device_pctrl->pinctrl = NULL;
		return -EINVAL;
	}

	if (num_of_map_idx > CAM_SOC_MAX_PINCTRL_MAP) {
		CAM_ERR(CAM_UTIL, "Invalid mapping %u max supported: %d",
			num_of_map_idx, CAM_SOC_MAX_PINCTRL_MAP);
		return -EINVAL;
	}

	for (i = 0; i < num_of_map_idx; i++) {
		memset(pctrl_active, '\0', sizeof(pctrl_active));
		memset(pctrl_suspend, '\0', sizeof(pctrl_suspend));
		of_property_read_u32_index(of_node,
			"pctrl-idx-mapping", i, &idx);

		if (idx >= CAM_SOC_MAX_PINCTRL_MAP) {
			CAM_ERR(CAM_UTIL, "Invalid Index: %d max supported: %d",
				idx, CAM_SOC_MAX_PINCTRL_MAP);
			return -EINVAL;
		}

		rc = of_property_read_string_index(
			of_node, "pctrl-map-names", i, &name);
		if (rc) {
			CAM_ERR(CAM_UTIL,
				"failed to read pinctrl-mapping at %d", i);
			return rc;
		}

		snprintf(pctrl_active, sizeof(pctrl_active),
			"%s%s",	name, "_active");
		CAM_DBG(CAM_UTIL, "pctrl_active at index: %d name: %s",
			i, pctrl_active);
		snprintf(pctrl_suspend, sizeof(pctrl_suspend),
			"%s%s", name, "_suspend");
		CAM_DBG(CAM_UTIL, "pctrl_suspend at index: %d name: %s",
			i, pctrl_suspend);

		device_pctrl->pctrl_state[idx].gpio_state_active =
			pinctrl_lookup_state(device_pctrl->pinctrl,
			pctrl_active);
		if (IS_ERR_OR_NULL(
			device_pctrl->pctrl_state[idx].gpio_state_active)) {
			CAM_ERR(CAM_UTIL,
				"Failed to get the active state pinctrl handle");
			device_pctrl->pctrl_state[idx].gpio_state_active =
				NULL;
			return -EINVAL;
		}
		device_pctrl->pctrl_state[idx].gpio_state_suspend =
			pinctrl_lookup_state(device_pctrl->pinctrl,
			pctrl_suspend);
		if (IS_ERR_OR_NULL(
			device_pctrl->pctrl_state[idx].gpio_state_suspend)) {
			CAM_ERR(CAM_UTIL,
				"Failed to get the active state pinctrl handle");
			device_pctrl->pctrl_state[idx].gpio_state_suspend = NULL;
			return -EINVAL;
		}
	}

	return 0;
}

static void cam_soc_util_release_pinctrl(struct cam_hw_soc_info *soc_info)
{
	if (soc_info->pinctrl_info.pinctrl)
		devm_pinctrl_put(soc_info->pinctrl_info.pinctrl);
}

static void cam_soc_util_regulator_disable_default(
	struct cam_hw_soc_info *soc_info)
{
	int j = 0;
	uint32_t num_rgltr = soc_info->num_rgltr;

	for (j = num_rgltr-1; j >= 0; j--) {
		if (soc_info->rgltr_ctrl_support == true) {
			cam_soc_util_regulator_disable(soc_info->rgltr[j],
				soc_info->rgltr_name[j],
				soc_info->rgltr_min_volt[j],
				soc_info->rgltr_max_volt[j],
				soc_info->rgltr_op_mode[j],
				soc_info->rgltr_delay[j]);
		} else {
			if (soc_info->rgltr[j])
				regulator_disable(soc_info->rgltr[j]);
		}
	}
}

static int cam_soc_util_regulator_enable_default(
	struct cam_hw_soc_info *soc_info)
{
	int j = 0, rc = 0;
	uint32_t num_rgltr = soc_info->num_rgltr;

	for (j = 0; j < num_rgltr; j++) {
		if (soc_info->rgltr_ctrl_support == true) {
			rc = cam_soc_util_regulator_enable(soc_info->rgltr[j],
				soc_info->rgltr_name[j],
				soc_info->rgltr_min_volt[j],
				soc_info->rgltr_max_volt[j],
				soc_info->rgltr_op_mode[j],
				soc_info->rgltr_delay[j]);
		} else {
			if (soc_info->rgltr[j])
				rc = regulator_enable(soc_info->rgltr[j]);
		}

		if (rc) {
			CAM_ERR(CAM_UTIL, "%s enable failed",
				soc_info->rgltr_name[j]);
			goto disable_rgltr;
		}
	}

	return rc;
disable_rgltr:

	for (j--; j >= 0; j--) {
		if (soc_info->rgltr_ctrl_support == true) {
			cam_soc_util_regulator_disable(soc_info->rgltr[j],
				soc_info->rgltr_name[j],
				soc_info->rgltr_min_volt[j],
				soc_info->rgltr_max_volt[j],
				soc_info->rgltr_op_mode[j],
				soc_info->rgltr_delay[j]);
		} else {
			if (soc_info->rgltr[j])
				regulator_disable(soc_info->rgltr[j]);
		}
	}

	return rc;
}

static bool cam_soc_util_is_presil_address_space(unsigned long mem_block_start)
{
	if(mem_block_start >= CAM_SS_START_PRESIL && mem_block_start < CAM_SS_START)
		return true;

	return false;
}

#ifndef CONFIG_CAM_PRESIL
void __iomem * cam_soc_util_get_mem_base(
	unsigned long mem_block_start,
	unsigned long mem_block_size,
	const char *mem_block_name,
	uint32_t reserve_mem)
{
	void __iomem * mem_base;

	if (reserve_mem) {
		if (!request_mem_region(mem_block_start,
			mem_block_size,
			mem_block_name)) {
			CAM_ERR(CAM_UTIL,
				"Error Mem region request Failed:%s",
				mem_block_name);
			return NULL;
		}
	}

	mem_base = ioremap(mem_block_start, mem_block_size);

	if (!mem_base) {
		CAM_ERR(CAM_UTIL, "get mem base failed");
	}

	return mem_base;
}

int cam_soc_util_request_irq(struct device *dev,
	unsigned int irq_line_start,
	irq_handler_t handler,
	unsigned long irqflags,
	const char *irq_name,
	void *irq_data,
	unsigned long mem_block_start)
{
	int rc;

	rc = devm_request_irq(dev,
		irq_line_start,
		handler,
		IRQF_TRIGGER_RISING,
		irq_name,
		irq_data);
	if (rc) {
		CAM_ERR(CAM_UTIL, "irq request fail rc %d", rc);
		return -EBUSY;
	}

	disable_irq(irq_line_start);

	return rc;
}

#else
void __iomem * cam_soc_util_get_mem_base(
	unsigned long mem_block_start,
	unsigned long mem_block_size,
	const char *mem_block_name,
	uint32_t reserve_mem)
{
	void __iomem * mem_base;

	if(cam_soc_util_is_presil_address_space(mem_block_start))
		mem_base = (void __iomem *)mem_block_start;
	else {
		if (reserve_mem) {
			if (!request_mem_region(mem_block_start,
				mem_block_size,
				mem_block_name)) {
				CAM_ERR(CAM_UTIL,
					"Error Mem region request Failed:%s",
					mem_block_name);
				return NULL;
			}
		}

		mem_base = ioremap(mem_block_start, mem_block_size);
	}

	if (!mem_base) {
		CAM_ERR(CAM_UTIL, "get mem base failed");
	}

	return mem_base;
}

int cam_soc_util_request_irq(struct device *dev,
	unsigned int irq_line_start,
	irq_handler_t handler,
	unsigned long irqflags,
	const char *irq_name,
	void *irq_data,
	unsigned long mem_block_start)
{
	int rc;

	if(cam_soc_util_is_presil_address_space(mem_block_start)) {
		rc = devm_request_irq(dev,
			irq_line_start,
			handler,
			irqflags,
			irq_name,
			irq_data);
		if (rc) {
			CAM_ERR(CAM_UTIL, "presil irq request fail");
			return -EBUSY;
		}

		disable_irq(irq_line_start);

		rc = !(cam_presil_subscribe_device_irq(irq_line_start,
			handler, irq_data, irq_name));
		CAM_DBG(CAM_PRESIL, "Subscribe presil IRQ: rc=%d NUM=%d Name=%s handler=0x%x",
			rc, irq_line_start, irq_name, handler);
		if (rc) {
			CAM_ERR(CAM_UTIL, "presil irq request fail");
			return -EBUSY;
		}
	} else {
		rc = devm_request_irq(dev,
			irq_line_start,
			handler,
			irqflags,
			irq_name,
			irq_data);
		if (rc) {
			CAM_ERR(CAM_UTIL, "irq request fail");
			return -EBUSY;
		}
		disable_irq(irq_line_start);
		CAM_INFO(CAM_UTIL, "Subscribe for non-presil IRQ success");
	}

	CAM_INFO(CAM_UTIL, "returning IRQ for mem_block_start 0x%0x rc %d",
		mem_block_start, rc);

	return rc;
}
#endif

int cam_soc_util_request_platform_resource(
	struct cam_hw_soc_info *soc_info,
	irq_handler_t handler, void *irq_data)
{
	int i = 0, rc = 0;

	if (!soc_info || !soc_info->dev) {
		CAM_ERR(CAM_UTIL, "Invalid parameters");
		return -EINVAL;
	}

	for (i = 0; i < soc_info->num_mem_block; i++) {

		soc_info->reg_map[i].mem_base = cam_soc_util_get_mem_base(
			soc_info->mem_block[i]->start,
			resource_size(soc_info->mem_block[i]),
			soc_info->mem_block_name[i],
			soc_info->reserve_mem);

		if (!soc_info->reg_map[i].mem_base) {
			CAM_ERR(CAM_UTIL, "i= %d base NULL", i);
			rc = -ENOMEM;
			goto unmap_base;
		}

		soc_info->reg_map[i].mem_cam_base =
			soc_info->mem_block_cam_base[i];
		soc_info->reg_map[i].size =
			resource_size(soc_info->mem_block[i]);

		soc_info->num_reg_map++;
	}

	for (i = 0; i < soc_info->num_rgltr; i++) {
		if (soc_info->rgltr_name[i] == NULL) {
			CAM_ERR(CAM_UTIL, "can't find regulator name");
			goto put_regulator;
		}

		rc = cam_soc_util_get_regulator(soc_info->dev,
			&soc_info->rgltr[i],
			soc_info->rgltr_name[i]);
		if (rc)
			goto put_regulator;
	}

	if (soc_info->irq_line) {

		rc = cam_soc_util_request_irq(soc_info->dev,
			soc_info->irq_line->start,
			handler, IRQF_TRIGGER_RISING,
			soc_info->irq_name, irq_data,
			soc_info->mem_block[0]->start);
		if (rc) {
			CAM_ERR(CAM_UTIL, "irq request fail");
			rc = -EBUSY;
			goto put_regulator;
		}

		soc_info->irq_data = irq_data;
	}

	/* Get Clock */
	for (i = 0; i < soc_info->num_clk; i++) {
		soc_info->clk[i] = clk_get(soc_info->dev,
			soc_info->clk_name[i]);
		if (!soc_info->clk[i]) {
			CAM_ERR(CAM_UTIL, "get failed for %s",
				soc_info->clk_name[i]);
			rc = -ENOENT;
			goto put_clk;
		}

		/* Create a wrapper entry if this is a shared clock */
		if (CAM_IS_BIT_SET(soc_info->shared_clk_mask, i)) {
			uint32_t min_level = soc_info->lowest_clk_level;

			CAM_DBG(CAM_UTIL,
				"Dev %s, clk %s, id %d register wrapper entry for shared clk",
				soc_info->dev_name, soc_info->clk_name[i],
				soc_info->clk_id[i]);

			rc = cam_soc_util_clk_wrapper_register_entry(
				soc_info->clk_id[i], soc_info->clk[i],
				(i == soc_info->src_clk_idx) ? true : false,
				soc_info, soc_info->clk_rate[min_level][i],
				soc_info->clk_name[i]);
			if (rc) {
				CAM_ERR(CAM_UTIL,
					"Failed in registering shared clk Dev %s id %d",
					soc_info->dev_name,
					soc_info->clk_id[i]);
				clk_put(soc_info->clk[i]);
				soc_info->clk[i] = NULL;
				goto put_clk;
			}
		} else if (CAM_IS_BIT_SET(soc_info->aggregate_clk_mask, i)) {
			uint32_t min_level = soc_info->lowest_clk_level;

			CAM_DBG(CAM_UTIL,
				"Dev %s, clk %s, id %d register aggregate entry for shared clk",
				soc_info->dev_name, soc_info->clk_name[i],
				soc_info->clk_id[i]);

			rc = cam_soc_util_clk_aggregate_register_entry(
				soc_info->clk_id[i], soc_info->clk[i],
				(i == soc_info->src_clk_idx) ? true : false,
				soc_info, soc_info->clk_rate[min_level][i],
				soc_info->clk_name[i],
				soc_info->aggregate_clk[i][1]);
			if (rc) {
				CAM_ERR(CAM_UTIL,
					"Failed in registering aggregate clk Dev %s id %d",
					soc_info->dev_name,
					soc_info->clk_id[i]);
				clk_put(soc_info->clk[i]);
				soc_info->clk[i] = NULL;
				goto put_clk;
			}
		} else if (i == soc_info->src_clk_idx) {
			rc = cam_soc_util_register_mmrm_client(
				soc_info->clk_id[i], soc_info->clk[i],
				soc_info->is_nrt_dev,
				soc_info, soc_info->clk_name[i],
				&soc_info->mmrm_handle);
			if (rc) {
				CAM_ERR(CAM_UTIL,
					"Failed in register mmrm client Dev %s clk id %d",
					soc_info->dev_name,
					soc_info->clk_id[i]);
				clk_put(soc_info->clk[i]);
				soc_info->clk[i] = NULL;
				goto put_clk;
			}
		}
	}

	rc = cam_soc_util_request_pinctrl(soc_info);
	if (rc) {
		CAM_ERR(CAM_UTIL, "Failed in requesting Pinctrl, rc: %d", rc);
		goto put_clk;
	}

	rc = cam_soc_util_request_gpio_table(soc_info, true);
	if (rc) {
		CAM_ERR(CAM_UTIL, "Failed in request gpio table, rc=%d", rc);
		goto put_clk;
	}

	if (soc_info->clk_control_enable)
		cam_soc_util_create_clk_lvl_debugfs(soc_info);

	return rc;

put_clk:

	if (soc_info->mmrm_handle) {
		cam_soc_util_unregister_mmrm_client(soc_info->mmrm_handle);
		soc_info->mmrm_handle = NULL;
	}

	if (i == -1)
		i = soc_info->num_clk;
	for (i = i - 1; i >= 0; i--) {
		if (soc_info->clk[i]) {
			if (CAM_IS_BIT_SET(soc_info->shared_clk_mask, i))
				cam_soc_util_clk_wrapper_unregister_entry(
					soc_info->clk_id[i], soc_info);

			if (CAM_IS_BIT_SET(soc_info->aggregate_clk_mask, i))
				cam_soc_util_clk_aggregate_unregister_entry(
					soc_info->clk_id[i], soc_info, i);

			clk_put(soc_info->clk[i]);
			soc_info->clk[i] = NULL;
		}
	}

	if (soc_info->irq_line) {
		disable_irq(soc_info->irq_line->start);
		devm_free_irq(soc_info->dev,
			soc_info->irq_line->start, irq_data);
	}

put_regulator:
	if (i == -1)
		i = soc_info->num_rgltr;
	for (i = i - 1; i >= 0; i--) {
		if (soc_info->rgltr[i]) {
			regulator_disable(soc_info->rgltr[i]);
			regulator_put(soc_info->rgltr[i]);
			soc_info->rgltr[i] = NULL;
		}
	}

unmap_base:
	if (i == -1)
		i = soc_info->num_reg_map;
	for (i = i - 1; i >= 0; i--) {
		if (soc_info->reserve_mem)
			release_mem_region(soc_info->mem_block[i]->start,
				resource_size(soc_info->mem_block[i]));
		iounmap(soc_info->reg_map[i].mem_base);
		soc_info->reg_map[i].mem_base = NULL;
		soc_info->reg_map[i].size = 0;
	}

	return rc;
}

int cam_soc_util_release_platform_resource(struct cam_hw_soc_info *soc_info)
{
	int i;
	bool b_ret = false;

	if (!soc_info || !soc_info->dev) {
		CAM_ERR(CAM_UTIL, "Invalid parameter");
		return -EINVAL;
	}

	if (soc_info->mmrm_handle) {
		cam_soc_util_unregister_mmrm_client(soc_info->mmrm_handle);
		soc_info->mmrm_handle = NULL;
	}

	for (i = soc_info->num_clk - 1; i >= 0; i--) {
		if (CAM_IS_BIT_SET(soc_info->shared_clk_mask, i))
			cam_soc_util_clk_wrapper_unregister_entry(
				soc_info->clk_id[i], soc_info);

		if (CAM_IS_BIT_SET(soc_info->aggregate_clk_mask, i))
			cam_soc_util_clk_aggregate_unregister_entry(
				soc_info->clk_id[i], soc_info, i);

		clk_put(soc_info->clk[i]);
		soc_info->clk[i] = NULL;
	}

	for (i = soc_info->num_rgltr - 1; i >= 0; i--) {
		if (soc_info->rgltr[i]) {
			regulator_put(soc_info->rgltr[i]);
			soc_info->rgltr[i] = NULL;
		}
	}

	for (i = soc_info->num_reg_map - 1; i >= 0; i--) {
		iounmap(soc_info->reg_map[i].mem_base);
		soc_info->reg_map[i].mem_base = NULL;
		soc_info->reg_map[i].size = 0;
	}

	if (soc_info->irq_line) {
		if (cam_presil_mode_enabled()) {
			if (cam_soc_util_is_presil_address_space(soc_info->mem_block[0]->start)) {
				b_ret = cam_presil_unsubscribe_device_irq(
					soc_info->irq_line->start);
				CAM_DBG(CAM_PRESIL, "UnSubscribe IRQ: Ret=%d NUM=%d Name=%s",
					b_ret, soc_info->irq_line->start, soc_info->irq_name);
			}
		}

		disable_irq(soc_info->irq_line->start);
		devm_free_irq(soc_info->dev,
			soc_info->irq_line->start, soc_info->irq_data);
	}

	cam_soc_util_release_pinctrl(soc_info);

	/* release for gpio */
	cam_soc_util_request_gpio_table(soc_info, false);

	if (soc_info->clk_control_enable)
		cam_soc_util_remove_clk_lvl_debugfs(soc_info);

	return 0;
}

int cam_soc_util_enable_platform_resource(struct cam_hw_soc_info *soc_info,
	bool enable_clocks, enum cam_vote_level clk_level, bool enable_irq)
{
	int rc = 0;

	if (!soc_info)
		return -EINVAL;

	rc = cam_soc_util_regulator_enable_default(soc_info);
	if (rc) {
		CAM_ERR(CAM_UTIL, "Regulators enable failed");
		return rc;
	}

	if (enable_clocks) {
		rc = cam_soc_util_clk_enable_default(soc_info, clk_level);
		if (rc)
			goto disable_regulator;
	}

	if (enable_irq) {
		rc  = cam_soc_util_irq_enable(soc_info);
		if (rc)
			goto disable_clk;
	}

	return rc;

disable_clk:
	if (enable_clocks)
		cam_soc_util_clk_disable_default(soc_info);

disable_regulator:
	cam_soc_util_regulator_disable_default(soc_info);

	return rc;
}

int cam_soc_util_disable_platform_resource(struct cam_hw_soc_info *soc_info,
	bool disable_clocks, bool disable_irq)
{
	int rc = 0;

	if (!soc_info)
		return -EINVAL;

	if (disable_irq)
		rc |= cam_soc_util_irq_disable(soc_info);

	if (disable_clocks)
		cam_soc_util_clk_disable_default(soc_info);

	cam_soc_util_regulator_disable_default(soc_info);

	return rc;
}

int cam_soc_util_reg_dump(struct cam_hw_soc_info *soc_info,
	uint32_t base_index, uint32_t offset, int size)
{
	void __iomem     *base_addr = NULL;

	CAM_DBG(CAM_UTIL, "base_idx %u size=%d", base_index, size);

	if (!soc_info || base_index >= soc_info->num_reg_map ||
		size <= 0 || (offset + size) >=
		CAM_SOC_GET_REG_MAP_SIZE(soc_info, base_index))
		return -EINVAL;

	base_addr = CAM_SOC_GET_REG_MAP_START(soc_info, base_index);

	/*
	 * All error checking already done above,
	 * hence ignoring the return value below.
	 */
	cam_io_dump(base_addr, offset, size);

	return 0;
}

static int cam_soc_util_dump_cont_reg_range(
	struct cam_hw_soc_info *soc_info,
	struct cam_reg_range_read_desc *reg_read, uint32_t base_idx,
	struct cam_reg_dump_out_buffer *dump_out_buf, uintptr_t cmd_buf_end)
{
	int         i = 0, rc = 0;
	uint32_t    write_idx = 0;

	if (!soc_info || !dump_out_buf || !reg_read || !cmd_buf_end) {
		CAM_ERR(CAM_UTIL,
			"Invalid input args soc_info: %pK, dump_out_buffer: %pK reg_read: %pK cmd_buf_end: %pK",
			soc_info, dump_out_buf, reg_read, cmd_buf_end);
		rc = -EINVAL;
		goto end;
	}

	if ((reg_read->num_values) && ((reg_read->num_values > U32_MAX / 2) ||
		(sizeof(uint32_t) > ((U32_MAX -
		sizeof(struct cam_reg_dump_out_buffer) -
		dump_out_buf->bytes_written) /
		(reg_read->num_values * 2))))) {
		CAM_ERR(CAM_UTIL,
			"Integer Overflow bytes_written: [%u] num_values: [%u]",
			dump_out_buf->bytes_written, reg_read->num_values);
		rc = -EOVERFLOW;
		goto end;
	}

	if ((cmd_buf_end - (uintptr_t)dump_out_buf) <=
		(uintptr_t)(sizeof(struct cam_reg_dump_out_buffer)
		- sizeof(uint32_t) + dump_out_buf->bytes_written +
		(reg_read->num_values * 2 * sizeof(uint32_t)))) {
		CAM_ERR(CAM_UTIL,
			"Insufficient space in out buffer num_values: [%d] cmd_buf_end: %pK dump_out_buf: %pK",
			reg_read->num_values, cmd_buf_end,
			(uintptr_t)dump_out_buf);
		rc = -EINVAL;
		goto end;
	}

	write_idx = dump_out_buf->bytes_written / sizeof(uint32_t);
	for (i = 0; i < reg_read->num_values; i++) {
		if ((reg_read->offset + (i * sizeof(uint32_t))) >
			(uint32_t)soc_info->reg_map[base_idx].size) {
			CAM_ERR(CAM_UTIL,
				"Reg offset out of range, offset: 0x%X reg_map size: 0x%X",
				(reg_read->offset + (i * sizeof(uint32_t))),
				(uint32_t)soc_info->reg_map[base_idx].size);
			rc = -EINVAL;
			goto end;
		}

		dump_out_buf->dump_data[write_idx++] = reg_read->offset +
			(i * sizeof(uint32_t));
		dump_out_buf->dump_data[write_idx++] =
			cam_soc_util_r(soc_info, base_idx,
			(reg_read->offset + (i * sizeof(uint32_t))));
		dump_out_buf->bytes_written += (2 * sizeof(uint32_t));
	}

end:
	return rc;
}

static int cam_soc_util_dump_dmi_reg_range(
	struct cam_hw_soc_info *soc_info,
	struct cam_dmi_read_desc *dmi_read, uint32_t base_idx,
	struct cam_reg_dump_out_buffer *dump_out_buf, uintptr_t cmd_buf_end)
{
	int        i = 0, rc = 0;
	uint32_t   write_idx = 0;

	if (!soc_info || !dump_out_buf || !dmi_read || !cmd_buf_end) {
		CAM_ERR(CAM_UTIL,
			"Invalid input args soc_info: %pK, dump_out_buffer: %pK",
			soc_info, dump_out_buf);
		rc = -EINVAL;
		goto end;
	}

	if (dmi_read->num_pre_writes > CAM_REG_DUMP_DMI_CONFIG_MAX ||
		dmi_read->num_post_writes > CAM_REG_DUMP_DMI_CONFIG_MAX) {
		CAM_ERR(CAM_UTIL,
			"Invalid number of requested writes, pre: %d post: %d",
			dmi_read->num_pre_writes, dmi_read->num_post_writes);
		rc = -EINVAL;
		goto end;
	}

	if ((dmi_read->num_pre_writes + dmi_read->dmi_data_read.num_values)
		&& ((dmi_read->num_pre_writes > U32_MAX / 2) ||
		(dmi_read->dmi_data_read.num_values > U32_MAX / 2) ||
		((dmi_read->num_pre_writes * 2) > U32_MAX -
		(dmi_read->dmi_data_read.num_values * 2)) ||
		(sizeof(uint32_t) > ((U32_MAX -
		sizeof(struct cam_reg_dump_out_buffer) -
		dump_out_buf->bytes_written) / ((dmi_read->num_pre_writes +
		dmi_read->dmi_data_read.num_values) * 2))))) {
		CAM_ERR(CAM_UTIL,
			"Integer Overflow bytes_written: [%u] num_pre_writes: [%u] num_values: [%u]",
			dump_out_buf->bytes_written, dmi_read->num_pre_writes,
			dmi_read->dmi_data_read.num_values);
		rc = -EOVERFLOW;
		goto end;
	}

	if ((cmd_buf_end - (uintptr_t)dump_out_buf) <=
		(uintptr_t)(
		sizeof(struct cam_reg_dump_out_buffer) - sizeof(uint32_t) +
		(dump_out_buf->bytes_written +
		(dmi_read->num_pre_writes * 2 * sizeof(uint32_t)) +
		(dmi_read->dmi_data_read.num_values * 2 *
		sizeof(uint32_t))))) {
		CAM_ERR(CAM_UTIL,
			"Insufficient space in out buffer num_read_val: [%d] num_write_val: [%d] cmd_buf_end: %pK dump_out_buf: %pK",
			dmi_read->dmi_data_read.num_values,
			dmi_read->num_pre_writes, cmd_buf_end,
			(uintptr_t)dump_out_buf);
		rc = -EINVAL;
		goto end;
	}

	write_idx = dump_out_buf->bytes_written / sizeof(uint32_t);
	for (i = 0; i < dmi_read->num_pre_writes; i++) {
		if (dmi_read->pre_read_config[i].offset >
			(uint32_t)soc_info->reg_map[base_idx].size) {
			CAM_ERR(CAM_UTIL,
				"Reg offset out of range, offset: 0x%X reg_map size: 0x%X",
				dmi_read->pre_read_config[i].offset,
				(uint32_t)soc_info->reg_map[base_idx].size);
			rc = -EINVAL;
			goto end;
		}

		cam_soc_util_w_mb(soc_info, base_idx,
			dmi_read->pre_read_config[i].offset,
			dmi_read->pre_read_config[i].value);
		dump_out_buf->dump_data[write_idx++] =
			dmi_read->pre_read_config[i].offset;
		dump_out_buf->dump_data[write_idx++] =
			dmi_read->pre_read_config[i].value;
		dump_out_buf->bytes_written += (2 * sizeof(uint32_t));
	}

	if (dmi_read->dmi_data_read.offset >
		(uint32_t)soc_info->reg_map[base_idx].size) {
		CAM_ERR(CAM_UTIL,
			"Reg offset out of range, offset: 0x%X reg_map size: 0x%X",
			dmi_read->dmi_data_read.offset,
			(uint32_t)soc_info->reg_map[base_idx].size);
		rc = -EINVAL;
		goto end;
	}

	for (i = 0; i < dmi_read->dmi_data_read.num_values; i++) {
		dump_out_buf->dump_data[write_idx++] =
			dmi_read->dmi_data_read.offset;
		dump_out_buf->dump_data[write_idx++] =
			cam_soc_util_r_mb(soc_info, base_idx,
			dmi_read->dmi_data_read.offset);
		dump_out_buf->bytes_written += (2 * sizeof(uint32_t));
	}

	for (i = 0; i < dmi_read->num_post_writes; i++) {
		if (dmi_read->post_read_config[i].offset >
			(uint32_t)soc_info->reg_map[base_idx].size) {
			CAM_ERR(CAM_UTIL,
				"Reg offset out of range, offset: 0x%X reg_map size: 0x%X",
				dmi_read->post_read_config[i].offset,
				(uint32_t)soc_info->reg_map[base_idx].size);
			rc = -EINVAL;
			goto end;
		}

		cam_soc_util_w_mb(soc_info, base_idx,
			dmi_read->post_read_config[i].offset,
			dmi_read->post_read_config[i].value);
	}

end:
	return rc;
}

static int cam_soc_util_dump_dmi_reg_range_user_buf(
	struct cam_hw_soc_info *soc_info,
	struct cam_dmi_read_desc *dmi_read, uint32_t base_idx,
	struct cam_hw_soc_dump_args *dump_args)
{
	int                            i;
	int                            rc;
	size_t                         buf_len = 0;
	uint8_t                       *dst;
	size_t                         remain_len;
	uint32_t                       min_len;
	uint32_t                      *waddr, *start;
	uintptr_t                      cpu_addr;
	struct cam_hw_soc_dump_header *hdr;

	if (!soc_info || !dump_args || !dmi_read) {
		CAM_ERR(CAM_UTIL,
			"Invalid input args soc_info: %pK, dump_args: %pK",
			soc_info, dump_args);
		rc = -EINVAL;
		goto end;
	}

	if (dmi_read->num_pre_writes > CAM_REG_DUMP_DMI_CONFIG_MAX ||
		dmi_read->num_post_writes > CAM_REG_DUMP_DMI_CONFIG_MAX) {
		CAM_ERR(CAM_UTIL,
			"Invalid number of requested writes, pre: %d post: %d",
			dmi_read->num_pre_writes, dmi_read->num_post_writes);
		rc = -EINVAL;
		goto end;
	}

	rc = cam_mem_get_cpu_buf(dump_args->buf_handle, &cpu_addr, &buf_len);
	if (rc) {
		CAM_ERR(CAM_UTIL, "Invalid handle %u rc %d",
			dump_args->buf_handle, rc);
		goto end;
	}

	if (buf_len <= dump_args->offset) {
		CAM_WARN(CAM_UTIL, "Dump offset overshoot offset %zu len %zu",
			dump_args->offset, buf_len);
		rc = -ENOSPC;
		goto end;
	}
	remain_len = buf_len - dump_args->offset;
	min_len = (dmi_read->num_pre_writes * 2 * sizeof(uint32_t)) +
		(dmi_read->dmi_data_read.num_values * 2 * sizeof(uint32_t)) +
		sizeof(uint32_t);
	if (remain_len < min_len) {
		CAM_WARN(CAM_UTIL,
			"Dump Buffer exhaust read %d write %d remain %zu min %u",
			dmi_read->dmi_data_read.num_values,
			dmi_read->num_pre_writes, remain_len,
			min_len);
		rc = -ENOSPC;
		goto end;
	}

	dst = (uint8_t *)cpu_addr + dump_args->offset;
	hdr = (struct cam_hw_soc_dump_header *)dst;
	memset(hdr, 0, sizeof(struct cam_hw_soc_dump_header));
	scnprintf(hdr->tag, CAM_SOC_HW_DUMP_TAG_MAX_LEN,
		"DMI_DUMP:");
	waddr = (uint32_t *)(dst + sizeof(struct cam_hw_soc_dump_header));
	start = waddr;
	hdr->word_size = sizeof(uint32_t);
	*waddr = soc_info->index;
	waddr++;
	for (i = 0; i < dmi_read->num_pre_writes; i++) {
		if (dmi_read->pre_read_config[i].offset >
			(uint32_t)soc_info->reg_map[base_idx].size) {
			CAM_ERR(CAM_UTIL,
				"Reg offset out of range, offset: 0x%X reg_map size: 0x%X",
				dmi_read->pre_read_config[i].offset,
				(uint32_t)soc_info->reg_map[base_idx].size);
			rc = -EINVAL;
			goto end;
		}

		cam_soc_util_w_mb(soc_info, base_idx,
			dmi_read->pre_read_config[i].offset,
			dmi_read->pre_read_config[i].value);
		*waddr++ = dmi_read->pre_read_config[i].offset;
		*waddr++ = dmi_read->pre_read_config[i].value;
	}

	if (dmi_read->dmi_data_read.offset >
		(uint32_t)soc_info->reg_map[base_idx].size) {
		CAM_ERR(CAM_UTIL,
			"Reg offset out of range, offset: 0x%X reg_map size: 0x%X",
			dmi_read->dmi_data_read.offset,
			(uint32_t)soc_info->reg_map[base_idx].size);
		rc = -EINVAL;
		goto end;
	}

	for (i = 0; i < dmi_read->dmi_data_read.num_values; i++) {
		*waddr++ = dmi_read->dmi_data_read.offset;
		*waddr++ = cam_soc_util_r_mb(soc_info, base_idx,
			dmi_read->dmi_data_read.offset);
	}

	for (i = 0; i < dmi_read->num_post_writes; i++) {
		if (dmi_read->post_read_config[i].offset >
			(uint32_t)soc_info->reg_map[base_idx].size) {
			CAM_ERR(CAM_UTIL,
				"Reg offset out of range, offset: 0x%X reg_map size: 0x%X",
				dmi_read->post_read_config[i].offset,
				(uint32_t)soc_info->reg_map[base_idx].size);
			rc = -EINVAL;
			goto end;
		}
		cam_soc_util_w_mb(soc_info, base_idx,
			dmi_read->post_read_config[i].offset,
			dmi_read->post_read_config[i].value);
	}
	hdr->size = (waddr - start) * hdr->word_size;
	dump_args->offset +=  hdr->size +
		sizeof(struct cam_hw_soc_dump_header);

end:
	return rc;
}

static int cam_soc_util_dump_cont_reg_range_user_buf(
	struct cam_hw_soc_info *soc_info,
	struct cam_reg_range_read_desc *reg_read,
	uint32_t base_idx,
	struct cam_hw_soc_dump_args *dump_args)
{
	int                            i;
	int                            rc = 0;
	size_t                         buf_len;
	uint8_t                       *dst;
	size_t                         remain_len;
	uint32_t                       min_len;
	uint32_t                      *waddr, *start;
	uintptr_t                      cpu_addr;
	struct cam_hw_soc_dump_header  *hdr;

	if (!soc_info || !dump_args || !reg_read) {
		CAM_ERR(CAM_UTIL,
			"Invalid input args soc_info: %pK, dump_out_buffer: %pK reg_read: %pK",
			soc_info, dump_args, reg_read);
		rc = -EINVAL;
		goto end;
	}
	rc = cam_mem_get_cpu_buf(dump_args->buf_handle, &cpu_addr, &buf_len);
	if (rc) {
		CAM_ERR(CAM_UTIL, "Invalid handle %u rc %d",
			dump_args->buf_handle, rc);
		goto end;
	}
	if (buf_len <= dump_args->offset) {
		CAM_WARN(CAM_UTIL, "Dump offset overshoot %zu %zu",
			dump_args->offset, buf_len);
		rc = -ENOSPC;
		goto end;
	}
	remain_len = buf_len - dump_args->offset;
	min_len = (reg_read->num_values * 2 * sizeof(uint32_t)) +
		sizeof(struct cam_hw_soc_dump_header) + sizeof(uint32_t);
	if (remain_len < min_len) {
		CAM_WARN(CAM_UTIL,
			"Dump Buffer exhaust read_values %d remain %zu min %u",
			reg_read->num_values,
			remain_len,
			min_len);
		rc = -ENOSPC;
		goto end;
	}
	dst = (uint8_t *)cpu_addr + dump_args->offset;
	hdr = (struct cam_hw_soc_dump_header *)dst;
	memset(hdr, 0, sizeof(struct cam_hw_soc_dump_header));
	scnprintf(hdr->tag, CAM_SOC_HW_DUMP_TAG_MAX_LEN, "%s_REG:",
		soc_info->dev_name);
	waddr = (uint32_t *)(dst + sizeof(struct cam_hw_soc_dump_header));
	start = waddr;
	hdr->word_size = sizeof(uint32_t);
	*waddr = soc_info->index;
	waddr++;
	for (i = 0; i < reg_read->num_values; i++) {
		if ((reg_read->offset + (i * sizeof(uint32_t))) >
			(uint32_t)soc_info->reg_map[base_idx].size) {
			CAM_ERR(CAM_UTIL,
				"Reg offset out of range, offset: 0x%X reg_map size: 0x%X",
				(reg_read->offset + (i * sizeof(uint32_t))),
				(uint32_t)soc_info->reg_map[base_idx].size);
			rc = -EINVAL;
			goto end;
		}

		waddr[0] = reg_read->offset + (i * sizeof(uint32_t));
		waddr[1] = cam_soc_util_r(soc_info, base_idx,
			(reg_read->offset + (i * sizeof(uint32_t))));
		waddr += 2;
	}
	hdr->size = (waddr - start) * hdr->word_size;
	dump_args->offset +=  hdr->size +
		sizeof(struct cam_hw_soc_dump_header);
end:
	return rc;
}

static int cam_soc_util_user_reg_dump(
	struct cam_reg_dump_desc *reg_dump_desc,
	struct cam_hw_soc_dump_args *dump_args,
	struct cam_hw_soc_info *soc_info,
	uint32_t reg_base_idx)
{
	int rc = 0;
	int i;
	struct cam_reg_read_info  *reg_read_info = NULL;

	if (!dump_args || !reg_dump_desc || !soc_info) {
		CAM_ERR(CAM_UTIL,
			"Invalid input parameters %pK %pK %pK",
			dump_args, reg_dump_desc, soc_info);
		return -EINVAL;
	}
	for (i = 0; i < reg_dump_desc->num_read_range; i++) {

		reg_read_info = &reg_dump_desc->read_range[i];
		if (reg_read_info->type ==
				CAM_REG_DUMP_READ_TYPE_CONT_RANGE) {
			rc = cam_soc_util_dump_cont_reg_range_user_buf(
				soc_info,
				&reg_read_info->reg_read,
				reg_base_idx,
				dump_args);
		} else if (reg_read_info->type ==
				CAM_REG_DUMP_READ_TYPE_DMI) {
			rc = cam_soc_util_dump_dmi_reg_range_user_buf(
				soc_info,
				&reg_read_info->dmi_read,
				reg_base_idx,
				dump_args);
		} else {
			CAM_ERR(CAM_UTIL,
					"Invalid Reg dump read type: %d",
					reg_read_info->type);
			rc = -EINVAL;
			goto end;
		}

		if (rc) {
			CAM_ERR(CAM_UTIL,
				"Reg range read failed rc: %d reg_base_idx: %d",
				rc, reg_base_idx);
			goto end;
		}
	}
end:
	return rc;
}

int cam_soc_util_reg_dump_to_cmd_buf(void *ctx,
	struct cam_cmd_buf_desc *cmd_desc, uint64_t req_id,
	cam_soc_util_regspace_data_cb reg_data_cb,
	struct cam_hw_soc_dump_args *soc_dump_args,
	bool user_triggered_dump)
{
	int                               rc = 0, i, j;
	uintptr_t                         cpu_addr = 0;
	uintptr_t                         cmd_buf_start = 0;
	uintptr_t                         cmd_in_data_end = 0;
	uintptr_t                         cmd_buf_end = 0;
	uint32_t                          reg_base_type = 0;
	size_t                            buf_size = 0, remain_len = 0;
	struct cam_reg_dump_input_info   *reg_input_info = NULL;
	struct cam_reg_dump_desc         *reg_dump_desc = NULL;
	struct cam_reg_dump_out_buffer   *dump_out_buf = NULL;
	struct cam_reg_read_info         *reg_read_info = NULL;
	struct cam_hw_soc_info           *soc_info;
	uint32_t                          reg_base_idx = 0;

	if (!ctx || !cmd_desc || !reg_data_cb) {
		CAM_ERR(CAM_UTIL, "Invalid args to reg dump [%pK] [%pK]",
			cmd_desc, reg_data_cb);
		return -EINVAL;
	}

	if (!cmd_desc->length || !cmd_desc->size) {
		CAM_ERR(CAM_UTIL, "Invalid cmd buf size %d %d",
			cmd_desc->length, cmd_desc->size);
		return -EINVAL;
	}

	rc = cam_mem_get_cpu_buf(cmd_desc->mem_handle, &cpu_addr, &buf_size);
	if (rc || !cpu_addr || (buf_size == 0)) {
		CAM_ERR(CAM_UTIL, "Failed in Get cpu addr, rc=%d, cpu_addr=%pK",
			rc, (void *)cpu_addr);
		goto end;
	}

	CAM_DBG(CAM_UTIL, "Get cpu buf success req_id: %llu buf_size: %zu",
		req_id, buf_size);
	if ((buf_size < sizeof(uint32_t)) ||
		((size_t)cmd_desc->offset > (buf_size - sizeof(uint32_t)))) {
		CAM_ERR(CAM_UTIL, "Invalid offset for cmd buf: %zu",
			(size_t)cmd_desc->offset);
		rc = -EINVAL;
		goto end;
	}

	remain_len = buf_size - (size_t)cmd_desc->offset;
	if ((remain_len < (size_t)cmd_desc->size) || (cmd_desc->size <
		cmd_desc->length)) {
		CAM_ERR(CAM_UTIL,
			"Invalid params for cmd buf len: %zu size: %zu remain_len: %zu",
			(size_t)cmd_desc->length, (size_t)cmd_desc->length,
			remain_len);
		rc = -EINVAL;
		goto end;
	}

	cmd_buf_start = cpu_addr + (uintptr_t)cmd_desc->offset;
	cmd_in_data_end = cmd_buf_start + (uintptr_t)cmd_desc->length;
	cmd_buf_end = cmd_buf_start + (uintptr_t)cmd_desc->size;
	if ((cmd_buf_end <= cmd_buf_start) ||
		(cmd_in_data_end <= cmd_buf_start)) {
		CAM_ERR(CAM_UTIL,
			"Invalid length or size for cmd buf: [%zu] [%zu]",
			(size_t)cmd_desc->length, (size_t)cmd_desc->size);
		rc = -EINVAL;
		goto end;
	}

	CAM_DBG(CAM_UTIL,
		"Buffer params start [%pK] input_end [%pK] buf_end [%pK]",
		cmd_buf_start, cmd_in_data_end, cmd_buf_end);
	reg_input_info = (struct cam_reg_dump_input_info *) cmd_buf_start;
	if ((reg_input_info->num_dump_sets > 1) && (sizeof(uint32_t) >
		((U32_MAX - sizeof(struct cam_reg_dump_input_info)) /
		(reg_input_info->num_dump_sets - 1)))) {
		CAM_ERR(CAM_UTIL,
			"Integer Overflow req_id: [%llu] num_dump_sets: [%u]",
			req_id, reg_input_info->num_dump_sets);
		rc = -EOVERFLOW;
		goto end;
	}

	if ((!reg_input_info->num_dump_sets) ||
		((cmd_in_data_end - cmd_buf_start) <= (uintptr_t)
		(sizeof(struct cam_reg_dump_input_info) +
		((reg_input_info->num_dump_sets - 1) * sizeof(uint32_t))))) {
		CAM_ERR(CAM_UTIL,
			"Invalid number of dump sets, req_id: [%llu] num_dump_sets: [%u]",
			req_id, reg_input_info->num_dump_sets);
		rc = -EINVAL;
		goto end;
	}

	CAM_DBG(CAM_UTIL,
		"reg_input_info req_id: %llu ctx %pK num_dump_sets: %d",
		req_id, ctx, reg_input_info->num_dump_sets);
	for (i = 0; i < reg_input_info->num_dump_sets; i++) {
		if ((cmd_in_data_end - cmd_buf_start) <= (uintptr_t)
			reg_input_info->dump_set_offsets[i]) {
			CAM_ERR(CAM_UTIL,
				"Invalid dump set offset: [%pK], cmd_buf_start: [%pK] cmd_in_data_end: [%pK]",
				(uintptr_t)reg_input_info->dump_set_offsets[i],
				cmd_buf_start, cmd_in_data_end);
			rc = -EINVAL;
			goto end;
		}

		reg_dump_desc = (struct cam_reg_dump_desc *)
			(cmd_buf_start +
			(uintptr_t)reg_input_info->dump_set_offsets[i]);
		if ((reg_dump_desc->num_read_range > 1) &&
			(sizeof(struct cam_reg_read_info) > ((U32_MAX -
			sizeof(struct cam_reg_dump_desc)) /
			(reg_dump_desc->num_read_range - 1)))) {
			CAM_ERR(CAM_UTIL,
				"Integer Overflow req_id: [%llu] num_read_range: [%u]",
				req_id, reg_dump_desc->num_read_range);
			rc = -EOVERFLOW;
			goto end;
		}

		if ((!reg_dump_desc->num_read_range) ||
			((cmd_in_data_end - (uintptr_t)reg_dump_desc) <=
			(uintptr_t)(sizeof(struct cam_reg_dump_desc) +
			((reg_dump_desc->num_read_range - 1) *
			sizeof(struct cam_reg_read_info))))) {
			CAM_ERR(CAM_UTIL,
				"Invalid number of read ranges, req_id: [%llu] num_read_range: [%d]",
				req_id, reg_dump_desc->num_read_range);
			rc = -EINVAL;
			goto end;
		}

		if ((cmd_buf_end - cmd_buf_start) <= (uintptr_t)
			(reg_dump_desc->dump_buffer_offset +
			sizeof(struct cam_reg_dump_out_buffer))) {
			CAM_ERR(CAM_UTIL,
				"Invalid out buffer offset: [%pK],  cmd_buf_start: [%pK] cmd_buf_end: [%pK]",
				(uintptr_t)reg_dump_desc->dump_buffer_offset,
				cmd_buf_start, cmd_buf_end);
			rc = -EINVAL;
			goto end;
		}

		reg_base_type = reg_dump_desc->reg_base_type;
		if (reg_base_type == 0 || reg_base_type >
			CAM_REG_DUMP_BASE_TYPE_SFE_RIGHT) {
			CAM_ERR(CAM_UTIL,
				"Invalid Reg dump base type: %d",
				reg_base_type);
			rc = -EINVAL;
			goto end;
		}

		rc = reg_data_cb(reg_base_type, ctx, &soc_info, &reg_base_idx);
		if (rc || !soc_info) {
			CAM_ERR(CAM_UTIL,
				"Reg space data callback failed rc: %d soc_info: [%pK]",
				rc, soc_info);
			rc = -EINVAL;
			goto end;
		}

		if (reg_base_idx > soc_info->num_reg_map) {
			CAM_ERR(CAM_UTIL,
				"Invalid reg base idx: %d num reg map: %d",
				reg_base_idx, soc_info->num_reg_map);
			rc = -EINVAL;
			goto end;
		}

		CAM_DBG(CAM_UTIL,
			"Reg data callback success req_id: %llu base_type: %d base_idx: %d num_read_range: %d",
			req_id, reg_base_type, reg_base_idx,
			reg_dump_desc->num_read_range);

		/* If the dump request is triggered by user space
		 * buffer will be different from the buffer which is received
		 * in init packet. In this case, dump the data to the
		 * user provided buffer and exit.
		 */
		if (user_triggered_dump) {
			rc = cam_soc_util_user_reg_dump(reg_dump_desc,
				soc_dump_args, soc_info, reg_base_idx);
			CAM_INFO(CAM_UTIL,
				"%s reg_base_idx %d dumped offset %u",
				soc_info->dev_name, reg_base_idx,
				soc_dump_args->offset);
			goto end;
		}

		/* Below code is executed when data is dumped to the
		 * out buffer received in init packet
		 */
		dump_out_buf = (struct cam_reg_dump_out_buffer *)
			(cmd_buf_start +
			(uintptr_t)reg_dump_desc->dump_buffer_offset);
		dump_out_buf->req_id = req_id;
		dump_out_buf->bytes_written = 0;

		for (j = 0; j < reg_dump_desc->num_read_range; j++) {
			CAM_DBG(CAM_UTIL,
				"Number of bytes written to cmd buffer: %u req_id: %llu",
				dump_out_buf->bytes_written, req_id);
			reg_read_info = &reg_dump_desc->read_range[j];
			if (reg_read_info->type ==
				CAM_REG_DUMP_READ_TYPE_CONT_RANGE) {
				rc = cam_soc_util_dump_cont_reg_range(soc_info,
					&reg_read_info->reg_read, reg_base_idx,
					dump_out_buf, cmd_buf_end);
			} else if (reg_read_info->type ==
				CAM_REG_DUMP_READ_TYPE_DMI) {
				rc = cam_soc_util_dump_dmi_reg_range(soc_info,
					&reg_read_info->dmi_read, reg_base_idx,
					dump_out_buf, cmd_buf_end);
			} else {
				CAM_ERR(CAM_UTIL,
					"Invalid Reg dump read type: %d",
					reg_read_info->type);
				rc = -EINVAL;
				goto end;
			}

			if (rc) {
				CAM_ERR(CAM_UTIL,
					"Reg range read failed rc: %d reg_base_idx: %d dump_out_buf: %pK",
					rc, reg_base_idx, dump_out_buf);
				goto end;
			}
		}
	}

end:
	return rc;
}

/**
 * cam_soc_util_print_clk_freq()
 *
 * @brief:              This function gets the clk rates for each clk from clk
 *                      driver and prints in log
 *
 * @soc_info:           Device soc struct to be populated
 *
 * @return:             success or failure
 */
int cam_soc_util_print_clk_freq(struct cam_hw_soc_info *soc_info)
{
	int i;
	unsigned long clk_rate = 0;

	if (!soc_info) {
		CAM_ERR(CAM_UTIL, "Invalid soc info");
		return -EINVAL;
	}

	if ((soc_info->num_clk == 0) ||
		(soc_info->num_clk >= CAM_SOC_MAX_CLK)) {
		CAM_ERR(CAM_UTIL, "[%s] Invalid number of clock %d",
			soc_info->dev_name, soc_info->num_clk);
		return -EINVAL;
	}

	for (i = 0; i < soc_info->num_clk; i++) {
		clk_rate = clk_get_rate(soc_info->clk[i]);

		CAM_INFO(CAM_UTIL,
			"[%s] idx = %d clk name = %s clk_rate=%lld",
			soc_info->dev_name, i, soc_info->clk_name[i],
			clk_rate);
	}

	return 0;
}<|MERGE_RESOLUTION|>--- conflicted
+++ resolved
@@ -592,11 +592,7 @@
 	int rc = 0;
 	int64_t final_clk_rate = 0;
 	uint32_t active_clients = 0;
-<<<<<<< HEAD
-	uint32_t cmn_clk_id = soc_info->aggregate_clk[clk_idx][1];
-=======
 	uint32_t cmn_clk_id;
->>>>>>> 01b0b76d
 
 	if (!soc_info || !clk) {
 		CAM_ERR(CAM_UTIL, "Invalid param soc_info %pK clk %pK",
@@ -604,8 +600,6 @@
 		return -EINVAL;
 	}
 
-<<<<<<< HEAD
-=======
 	if (clk_idx >= soc_info->num_clk) {
 		CAM_ERR(CAM_UTIL, "Invalid clk idx %d", clk_idx);
 		return -EINVAL;
@@ -613,7 +607,6 @@
 
 	cmn_clk_id = soc_info->aggregate_clk[clk_idx][1];
 
->>>>>>> 01b0b76d
 	mutex_lock(&aggregate_lock);
 
 	list_for_each_entry(aggregate_clk, &aggregate_clk_list, list) {
