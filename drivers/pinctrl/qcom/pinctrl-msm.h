/* SPDX-License-Identifier: GPL-2.0-only */
/*
 * Copyright (c) 2013, Sony Mobile Communications AB.
 * Copyright (c) 2021, The Linux Foundation. All rights reserved.
 */
#ifndef __PINCTRL_MSM_H__
#define __PINCTRL_MSM_H__

#include <linux/pinctrl/qcom-pinctrl.h>

struct pinctrl_pin_desc;

/**
 * struct msm_function - a pinmux function
 * @name:    Name of the pinmux function.
 * @groups:  List of pingroups for this function.
 * @ngroups: Number of entries in @groups.
 */
struct msm_function {
	const char *name;
	const char * const *groups;
	unsigned ngroups;
};

/**
 * struct msm_pingroup - Qualcomm pingroup definition
 * @name:                 Name of the pingroup.
 * @pins:	          A list of pins assigned to this pingroup.
 * @npins:	          Number of entries in @pins.
 * @funcs:                A list of pinmux functions that can be selected for
 *                        this group. The index of the selected function is used
 *                        for programming the function selector.
 *                        Entries should be indices into the groups list of the
 *                        struct msm_pinctrl_soc_data.
 * @ctl_reg:              Offset of the register holding control bits for this group.
 * @io_reg:               Offset of the register holding input/output bits for this group.
 * @intr_cfg_reg:         Offset of the register holding interrupt configuration bits.
 * @intr_status_reg:      Offset of the register holding the status bits for this group.
 * @intr_target_reg:      Offset of the register specifying routing of the interrupts
 *                        from this group.
 * @mux_bit:              Offset in @ctl_reg for the pinmux function selection.
 * @pull_bit:             Offset in @ctl_reg for the bias configuration.
 * @drv_bit:              Offset in @ctl_reg for the drive strength configuration.
 * @od_bit:               Offset in @ctl_reg for controlling open drain.
 * @oe_bit:               Offset in @ctl_reg for controlling output enable.
 * @in_bit:               Offset in @io_reg for the input bit value.
 * @out_bit:              Offset in @io_reg for the output bit value.
 * @intr_enable_bit:      Offset in @intr_cfg_reg for enabling the interrupt for this group.
 * @intr_status_bit:      Offset in @intr_status_reg for reading and acking the interrupt
 *                        status.
 * @intr_target_bit:      Offset in @intr_target_reg for configuring the interrupt routing.
 * @intr_target_kpss_val: Value in @intr_target_bit for specifying that the interrupt from
 *                        this gpio should get routed to the KPSS processor.
 * @intr_raw_status_bit:  Offset in @intr_cfg_reg for the raw status bit.
 * @intr_polarity_bit:    Offset in @intr_cfg_reg for specifying polarity of the interrupt.
 * @intr_detection_bit:   Offset in @intr_cfg_reg for specifying interrupt type.
 * @intr_detection_width: Number of bits used for specifying interrupt type,
 *                        Should be 2 for SoCs that can detect both edges in hardware,
 *                        otherwise 1.
 * @wake_reg:             Offset of the WAKEUP_INT_EN register from base tile
 * @wake_bit:             Bit number for the corresponding gpio
 */
struct msm_pingroup {
	const char *name;
	const unsigned *pins;
	unsigned npins;

	unsigned *funcs;
	unsigned nfuncs;

	u32 ctl_reg;
	u32 io_reg;
	u32 intr_cfg_reg;
	u32 intr_status_reg;
	u32 intr_target_reg;

	unsigned int tile:2;

	unsigned mux_bit:5;

	unsigned pull_bit:5;
	unsigned drv_bit:5;

	unsigned od_bit:5;
	unsigned egpio_enable:5;
	unsigned egpio_present:5;
	unsigned oe_bit:5;
	unsigned in_bit:5;
	unsigned out_bit:5;

	unsigned intr_enable_bit:5;
	unsigned intr_status_bit:5;
	unsigned intr_ack_high:1;

	unsigned intr_target_bit:5;
	unsigned intr_target_kpss_val:5;
	unsigned intr_raw_status_bit:5;
	unsigned intr_polarity_bit:5;
	unsigned intr_detection_bit:5;
	unsigned intr_detection_width:5;

	u32 wake_reg;
	unsigned int wake_bit;
};

/**
 * struct msm_gpio_wakeirq_map - Map of GPIOs and their wakeup pins
 * @gpio:          The GPIOs that are wakeup capable
 * @wakeirq:       The interrupt at the always-on interrupt controller
 */
struct msm_gpio_wakeirq_map {
	unsigned int gpio;
	unsigned int wakeirq;
};

/*
 * struct pinctrl_qup - Qup mode configuration
 * @mode:	Qup i3c mode
 * @offset:	Offset of the register
 */
struct pinctrl_qup {
	u32 mode;
	u32 offset;
};

/**
 * struct msm_pinctrl_soc_data - Qualcomm pin controller driver configuration
 * @pins:	    An array describing all pins the pin controller affects.
 * @npins:	    The number of entries in @pins.
 * @functions:	    An array describing all mux functions the SoC supports.
 * @nfunctions:	    The number of entries in @functions.
 * @groups:	    An array describing all pin groups the pin SoC supports.
 * @ngroups:	    The numbmer of entries in @groups.
 * @ngpio:	    The number of pingroups the driver should expose as GPIOs.
 * @pull_no_keeper: The SoC does not support keeper bias.
 * @wakeirq_map:    The map of wakeup capable GPIOs and the pin at PDC/MPM
 * @nwakeirq_map:   The number of entries in @wakeirq_map
 * @wakeirq_dual_edge_errata: If true then GPIOs using the wakeirq_map need
 *                            to be aware that their parent can't handle dual
 *                            edge interrupts.
 * @gpio_func: Which function number is GPIO (usually 0).
 */
struct msm_pinctrl_soc_data {
	const struct pinctrl_pin_desc *pins;
	unsigned npins;
	const struct msm_function *functions;
	unsigned nfunctions;
	const struct msm_pingroup *groups;
	unsigned ngroups;
	unsigned ngpios;
	bool pull_no_keeper;
	const char *const *tiles;
	unsigned int ntiles;
	const int *reserved_gpios;
	const struct msm_gpio_wakeirq_map *wakeirq_map;
	unsigned int nwakeirq_map;
	bool wakeirq_dual_edge_errata;
<<<<<<< HEAD
	struct pinctrl_qup *qup_regs;
	unsigned int nqup_regs;
=======
	unsigned int gpio_func;
>>>>>>> ba152773
};

extern const struct dev_pm_ops msm_pinctrl_dev_pm_ops;

int msm_pinctrl_probe(struct platform_device *pdev,
		      const struct msm_pinctrl_soc_data *soc_data);
int msm_pinctrl_remove(struct platform_device *pdev);

#endif<|MERGE_RESOLUTION|>--- conflicted
+++ resolved
@@ -155,12 +155,9 @@
 	const struct msm_gpio_wakeirq_map *wakeirq_map;
 	unsigned int nwakeirq_map;
 	bool wakeirq_dual_edge_errata;
-<<<<<<< HEAD
 	struct pinctrl_qup *qup_regs;
 	unsigned int nqup_regs;
-=======
 	unsigned int gpio_func;
->>>>>>> ba152773
 };
 
 extern const struct dev_pm_ops msm_pinctrl_dev_pm_ops;
