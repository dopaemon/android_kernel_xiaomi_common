--- conflicted
+++ resolved
@@ -47,16 +47,13 @@
 
 obj-$(CONFIG_XILLYBUS)		+= xillybus/
 obj-$(CONFIG_POWERNV_OP_PANEL)	+= powernv-op-panel.o
-<<<<<<< HEAD
-obj-$(CONFIG_ADI)		+= adi.o
-
-obj-$(CONFIG_LRNG)		+= lrng/
-=======
 frpc-adsprpc-objs		+= adsprpc.o
 ifdef CONFIG_COMPAT
   frpc-adsprpc-objs		+= adsprpc_compat.o
 endif
 obj-$(CONFIG_MSM_ADSPRPC)	+= frpc-adsprpc.o
 obj-$(CONFIG_ADI)		+= adi.o
-obj-$(CONFIG_MSM_RDBG)		+= rdbg.o
->>>>>>> 698e0607
+
+obj-$(CONFIG_LRNG)		+= lrng/
+
+obj-$(CONFIG_MSM_RDBG)		+= rdbg.o