# SPDX-License-Identifier: GPL-2.0-only
menuconfig MAILBOX
	bool "Mailbox Hardware Support"
	help
	  Mailbox is a framework to control hardware communication between
	  on-chip processors through queued messages and interrupt driven
	  signals. Say Y if your platform supports hardware mailboxes.

if MAILBOX

config ARM_MHU
	tristate "ARM MHU Mailbox"
	depends on ARM_AMBA
	help
	  Say Y here if you want to build the ARM MHU controller driver.
	  The controller has 3 mailbox channels, the last of which can be
	  used in Secure mode only.

config IMX_MBOX
	tristate "i.MX Mailbox"
	depends on ARCH_MXC || COMPILE_TEST
	help
	  Mailbox implementation for i.MX Messaging Unit (MU).

config PLATFORM_MHU
	tristate "Platform MHU Mailbox"
	depends on OF
	depends on HAS_IOMEM
	help
	  Say Y here if you want to build a platform specific variant MHU
	  controller driver.
	  The controller has a maximum of 3 mailbox channels, the last of
	  which can be used in Secure mode only.

config PL320_MBOX
	bool "ARM PL320 Mailbox"
	depends on ARM_AMBA
	help
	  An implementation of the ARM PL320 Interprocessor Communication
	  Mailbox (IPCM), tailored for the Calxeda Highbank. It is used to
	  send short messages between Highbank's A9 cores and the EnergyCore
	  Management Engine, primarily for cpufreq. Say Y here if you want
	  to use the PL320 IPCM support.

config ARMADA_37XX_RWTM_MBOX
	tristate "Armada 37xx rWTM BIU Mailbox"
	depends on ARCH_MVEBU || COMPILE_TEST
	depends on OF
	help
	  Mailbox implementation for communication with the the firmware
	  running on the Cortex-M3 rWTM secure processor of the Armada 37xx
	  SOC. Say Y here if you are building for such a device (for example
	  the Turris Mox router).

config OMAP2PLUS_MBOX
	tristate "OMAP2+ Mailbox framework support"
	depends on ARCH_OMAP2PLUS || ARCH_K3
	help
	  Mailbox implementation for OMAP family chips with hardware for
	  interprocessor communication involving DSP, IVA1.0 and IVA2 in
	  OMAP2/3; or IPU, IVA HD and DSP in OMAP4/5. Say Y here if you
	  want to use OMAP2+ Mailbox framework support.

config OMAP_MBOX_KFIFO_SIZE
	int "Mailbox kfifo default buffer size (bytes)"
	depends on OMAP2PLUS_MBOX
	default 256
	help
	  Specify the default size of mailbox's kfifo buffers (bytes).
	  This can also be changed at runtime (via the mbox_kfifo_size
	  module parameter).

config ROCKCHIP_MBOX
	bool "Rockchip Soc Intergrated Mailbox Support"
	depends on ARCH_ROCKCHIP || COMPILE_TEST
	help
	  This driver provides support for inter-processor communication
	  between CPU cores and MCU processor on Some Rockchip SOCs.
	  Please check it that the Soc you use have Mailbox hardware.
	  Say Y here if you want to use the Rockchip Mailbox support.

config PCC
	bool "Platform Communication Channel Driver"
	depends on ACPI
	default n
	help
	  ACPI 5.0+ spec defines a generic mode of communication
	  between the OS and a platform such as the BMC. This medium
	  (PCC) is typically used by CPPC (ACPI CPU Performance management),
	  RAS (ACPI reliability protocol) and MPST (ACPI Memory power
	  states). Select this driver if your platform implements the
	  PCC clients mentioned above.

config ALTERA_MBOX
	tristate "Altera Mailbox"
	depends on HAS_IOMEM
	help
	  An implementation of the Altera Mailbox soft core. It is used
	  to send message between processors. Say Y here if you want to use the
	  Altera mailbox support.

config BCM2835_MBOX
	tristate "BCM2835 Mailbox"
	depends on ARCH_BCM2835
	help
	  An implementation of the BCM2385 Mailbox.  It is used to invoke
	  the services of the Videocore. Say Y here if you want to use the
	  BCM2835 Mailbox.

config STI_MBOX
	tristate "STI Mailbox framework support"
	depends on ARCH_STI && OF
	help
	  Mailbox implementation for STMicroelectonics family chips with
	  hardware for interprocessor communication.

config TI_MESSAGE_MANAGER
	tristate "Texas Instruments Message Manager Driver"
	depends on ARCH_KEYSTONE || ARCH_K3
	help
	  An implementation of Message Manager slave driver for Keystone
	  and K3 architecture SoCs from Texas Instruments. Message Manager
	  is a communication entity found on few of Texas Instrument's keystone
	  and K3 architecture SoCs. These may be used for communication between
	  multiple processors within the SoC. Select this driver if your
	  platform has support for the hardware block.

config HI3660_MBOX
	tristate "Hi3660 Mailbox" if EXPERT
	depends on (ARCH_HISI || COMPILE_TEST)
	depends on OF
	default ARCH_HISI
	help
	  An implementation of the hi3660 mailbox. It is used to send message
	  between application processors and other processors/MCU/DSP. Select
	  Y here if you want to use Hi3660 mailbox controller.

config HI6220_MBOX
	tristate "Hi6220 Mailbox" if EXPERT
	depends on (ARCH_HISI || COMPILE_TEST)
	depends on OF
	default ARCH_HISI
	help
	  An implementation of the hi6220 mailbox. It is used to send message
	  between application processors and MCU. Say Y here if you want to
	  build Hi6220 mailbox controller driver.

config MAILBOX_TEST
	tristate "Mailbox Test Client"
	depends on OF
	depends on HAS_IOMEM
	help
	  Test client to help with testing new Controller driver
	  implementations.

config QCOM_APCS_IPC
	tristate "Qualcomm APCS IPC driver"
	depends on ARCH_QCOM || COMPILE_TEST
	help
	  Say y here to enable support for the APCS IPC mailbox driver,
	  providing an interface for invoking the inter-process communication
	  signals from the application processor to other masters.

config TEGRA_HSP_MBOX
	bool "Tegra HSP (Hardware Synchronization Primitives) Driver"
	depends on ARCH_TEGRA
	help
	  The Tegra HSP driver is used for the interprocessor communication
	  between different remote processors and host processors on Tegra186
	  and later SoCs. Say Y here if you want to have this support.
	  If unsure say N.

config XGENE_SLIMPRO_MBOX
	tristate "APM SoC X-Gene SLIMpro Mailbox Controller"
	depends on ARCH_XGENE
	help
	  An implementation of the APM X-Gene Interprocessor Communication
	  Mailbox (IPCM) between the ARM 64-bit cores and SLIMpro controller.
	  It is used to send short messages between ARM64-bit cores and
	  the SLIMpro Management Engine, primarily for PM. Say Y here if you
	  want to use the APM X-Gene SLIMpro IPCM support.

config BCM_PDC_MBOX
	tristate "Broadcom FlexSparx DMA Mailbox"
	depends on ARCH_BCM_IPROC || COMPILE_TEST
	help
	  Mailbox implementation for the Broadcom FlexSparx DMA ring manager,
	  which provides access to various offload engines on Broadcom
	  SoCs, including FA2/FA+ on Northstar Plus and PDC on Northstar 2.

config BCM_FLEXRM_MBOX
	tristate "Broadcom FlexRM Mailbox"
	depends on ARM64
	depends on ARCH_BCM_IPROC || COMPILE_TEST
	select GENERIC_MSI_IRQ_DOMAIN
	default m if ARCH_BCM_IPROC
	help
	  Mailbox implementation of the Broadcom FlexRM ring manager,
	  which provides access to various offload engines on Broadcom
	  SoCs. Say Y here if you want to use the Broadcom FlexRM.

config STM32_IPCC
	tristate "STM32 IPCC Mailbox"
	depends on MACH_STM32MP157
	help
	  Mailbox implementation for STMicroelectonics STM32 family chips
	  with hardware for Inter-Processor Communication Controller (IPCC)
	  between processors. Say Y here if you want to have this support.

config MTK_CMDQ_MBOX
	tristate "MediaTek CMDQ Mailbox Support"
	depends on ARCH_MEDIATEK || COMPILE_TEST
	select MTK_INFRACFG
	help
	  Say yes here to add support for the MediaTek Command Queue (CMDQ)
	  mailbox driver. The CMDQ is used to help read/write registers with
	  critical time limitation, such as updating display configuration
	  during the vblank.

config ZYNQMP_IPI_MBOX
	bool "Xilinx ZynqMP IPI Mailbox"
	depends on ARCH_ZYNQMP && OF
	help
	  Say yes here to add support for Xilinx IPI mailbox driver.
	  This mailbox driver is used to send notification or short message
	  between processors with Xilinx ZynqMP IPI. It will place the
	  message to the IPI buffer and will access the IPI control
	  registers to kick the other processor or enquire status.

<<<<<<< HEAD
config MSM_QMP
	tristate "QTI Mailbox Protocol(QMP)"
	help
	  Say yes to add support for the QTI Mailbox Protocol mailbox driver.
	  QMP is a lightweight communication protocol for sending messages to
	  a remote processor. This protocol fits into the Generic Mailbox
	  Framework. QMP uses a mailbox located in shared memory.
=======
config SUN6I_MSGBOX
	tristate "Allwinner sun6i/sun8i/sun9i/sun50i Message Box"
	depends on ARCH_SUNXI || COMPILE_TEST
	default ARCH_SUNXI
	help
	  Mailbox implementation for the hardware message box present in
	  various Allwinner SoCs. This mailbox is used for communication
	  between the application CPUs and the power management coprocessor.

config SPRD_MBOX
	tristate "Spreadtrum Mailbox"
	depends on ARCH_SPRD || COMPILE_TEST
	help
	  Mailbox driver implementation for the Spreadtrum platform. It is used
	  to send message between application processors and MCU. Say Y here if
	  you want to build the Spreatrum mailbox controller driver.

config QCOM_IPCC
	bool "Qualcomm Technologies, Inc. IPCC driver"
	depends on ARCH_QCOM || COMPILE_TEST
	help
	  Qualcomm Technologies, Inc. Inter-Processor Communication Controller
	  (IPCC) driver for MSM devices. The driver provides mailbox support for
	  sending interrupts to the clients. On the other hand, the driver also
	  acts as an interrupt controller for receiving interrupts from clients.
	  Say Y here if you want to build this driver.
>>>>>>> 86b41f49

endif<|MERGE_RESOLUTION|>--- conflicted
+++ resolved
@@ -227,7 +227,6 @@
 	  message to the IPI buffer and will access the IPI control
 	  registers to kick the other processor or enquire status.
 
-<<<<<<< HEAD
 config MSM_QMP
 	tristate "QTI Mailbox Protocol(QMP)"
 	help
@@ -235,7 +234,7 @@
 	  QMP is a lightweight communication protocol for sending messages to
 	  a remote processor. This protocol fits into the Generic Mailbox
 	  Framework. QMP uses a mailbox located in shared memory.
-=======
+
 config SUN6I_MSGBOX
 	tristate "Allwinner sun6i/sun8i/sun9i/sun50i Message Box"
 	depends on ARCH_SUNXI || COMPILE_TEST
@@ -262,6 +261,5 @@
 	  sending interrupts to the clients. On the other hand, the driver also
 	  acts as an interrupt controller for receiving interrupts from clients.
 	  Say Y here if you want to build this driver.
->>>>>>> 86b41f49
 
 endif