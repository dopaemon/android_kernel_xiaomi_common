/dts-v1/;
/plugin/;

#include <dt-bindings/clock/qcom,gcc-diwali.h>
#include <dt-bindings/clock/qcom,camcc-diwali.h>
#include <dt-bindings/interconnect/qcom,diwali.h>
#include <dt-bindings/interrupt-controller/arm-gic.h>
#include <dt-bindings/regulator/qcom,rpmh-regulator-levels.h>

#include "diwali-camera.dtsi"
/ {
	model = "Qualcomm Technologies, Inc. Diwali v1 SoC";
	compatible = "qcom,diwali";
<<<<<<< HEAD
	qcom,msm-id = <506 0x10000>;
=======
	qcom,msm-id = <506 0x10000>, <547 0x10000>;
>>>>>>> 8783eee0
	qcom,board-id = <0 0>, <0 2>;
};<|MERGE_RESOLUTION|>--- conflicted
+++ resolved
@@ -11,10 +11,6 @@
 / {
 	model = "Qualcomm Technologies, Inc. Diwali v1 SoC";
 	compatible = "qcom,diwali";
-<<<<<<< HEAD
-	qcom,msm-id = <506 0x10000>;
-=======
 	qcom,msm-id = <506 0x10000>, <547 0x10000>;
->>>>>>> 8783eee0
 	qcom,board-id = <0 0>, <0 2>;
 };