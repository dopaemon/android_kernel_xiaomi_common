--- conflicted
+++ resolved
@@ -1381,13 +1381,10 @@
 	if (!(tunnel->parms.flags & IP6_TNL_F_IGN_ENCAP_LIMIT))
 		dev->mtu -= 8;
 
-<<<<<<< HEAD
-=======
 	if (tunnel->parms.collect_md) {
 		dev->features |= NETIF_F_NETNS_LOCAL;
 		netif_keep_dst(dev);
 	}
->>>>>>> 03a0dded
 	ip6gre_tnl_init_features(dev);
 
 	return 0;
@@ -1718,8 +1715,6 @@
 	.ndo_get_iflink = ip6_tnl_get_iflink,
 };
 
-<<<<<<< HEAD
-=======
 static int ip6erspan_tap_init(struct net_device *dev)
 {
 	struct ip6_tnl *tunnel;
@@ -1773,7 +1768,6 @@
 	.ndo_get_iflink =	ip6_tnl_get_iflink,
 };
 
->>>>>>> 03a0dded
 static void ip6gre_tap_setup(struct net_device *dev)
 {
 
