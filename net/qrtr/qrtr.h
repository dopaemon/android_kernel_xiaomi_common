/* SPDX-License-Identifier: GPL-2.0 */
#ifndef __QRTR_H_
#define __QRTR_H_

#include <linux/types.h>

struct sk_buff;

/* endpoint node id auto assignment */
#define QRTR_EP_NID_AUTO (-1)
#define QRTR_EP_NET_ID_AUTO (1)

#define QRTR_DEL_PROC_MAGIC	0xe111

/**
 * struct qrtr_endpoint - endpoint handle
 * @xmit: Callback for outgoing packets
 *
 * The socket buffer passed to the xmit function becomes owned by the endpoint
 * driver.  As such, when the driver is done with the buffer, it should
 * call kfree_skb() on failure, or consume_skb() on success.
 */
struct qrtr_endpoint {
	int (*xmit)(struct qrtr_endpoint *ep, struct sk_buff *skb);
	/* private: not for endpoint use */
	struct qrtr_node *node;
};

/**
 * struct qrtr_array - array with size
 * @arr: elements in the array
 * @size: number of elements
 *
 * An array with its size provided.
 */
struct qrtr_array {
	u32 *arr;
	size_t size;
};

int qrtr_endpoint_register(struct qrtr_endpoint *ep, unsigned int net_id,
			   bool rt, struct qrtr_array *no_wake);

void qrtr_endpoint_unregister(struct qrtr_endpoint *ep);

int qrtr_endpoint_post(struct qrtr_endpoint *ep, const void *data, size_t len);

<<<<<<< HEAD
int qrtr_peek_pkt_size(const void *data);

void qrtr_ns_init(void);
=======
int qrtr_ns_init(void);
>>>>>>> 78610d9f

void qrtr_ns_remove(void);

int qrtr_peek_pkt_size(const void *data);

int qrtr_get_service_id(unsigned int node_id, unsigned int port_id);

void qrtr_print_wakeup_reason(const void *data);
#endif<|MERGE_RESOLUTION|>--- conflicted
+++ resolved
@@ -45,13 +45,9 @@
 
 int qrtr_endpoint_post(struct qrtr_endpoint *ep, const void *data, size_t len);
 
-<<<<<<< HEAD
 int qrtr_peek_pkt_size(const void *data);
 
-void qrtr_ns_init(void);
-=======
 int qrtr_ns_init(void);
->>>>>>> 78610d9f
 
 void qrtr_ns_remove(void);
 
