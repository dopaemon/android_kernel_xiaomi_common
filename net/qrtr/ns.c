--- conflicted
+++ resolved
@@ -388,25 +388,8 @@
 		return 0;
 
 	/* Advertise removal of this client to all servers of remote node */
-<<<<<<< HEAD
 	xa_for_each(&node->servers, index, srv)
-		server_del(node, srv->port);
-=======
-	radix_tree_for_each_slot(slot, &node->servers, &iter, 0) {
-		srv = radix_tree_deref_slot(slot);
-		if (!srv)
-			continue;
-		if (radix_tree_deref_retry(srv)) {
-			slot = radix_tree_iter_retry(&iter);
-			continue;
-		}
-		slot = radix_tree_iter_resume(slot, &iter);
-		rcu_read_unlock();
 		server_del(node, srv->port, true);
-		rcu_read_lock();
-	}
-	rcu_read_unlock();
->>>>>>> 7a5953e6
 
 	/* Advertise the removal of this client to all local servers */
 	local_node = node_get(qrtr_ns.local_node);
