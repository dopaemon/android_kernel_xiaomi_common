# SPDX-License-Identifier: GPL-2.0-only
# Qualcomm IPC Router configuration
#

config QRTR
	tristate "Qualcomm IPC Router support"
	help
	  Say Y if you intend to use Qualcomm IPC router protocol.  The
	  protocol is used to communicate with services provided by other
	  hardware blocks in the system.

	  In order to do service lookups, a userspace daemon is required to
	  maintain a service listing.

if QRTR

config QRTR_NODE_ID
	int "QRTR Local Node ID"
	default 1
	help
	  This option is used to configure the QRTR Node ID for the local
	  processor. The node ID published to other nodes within the system.
	  This value can be overridden by the name service application. This
	  option is for configurations where Node ID needs to be customized
	  but the name service application is not priveleged enough to use
	  netlink sockets.

config QRTR_SMD
	tristate "SMD IPC Router channels"
	depends on RPMSG || (COMPILE_TEST && RPMSG=n)
	help
	  Say Y here to support SMD based ipcrouter channels.  SMD is the
	  most common transport for IPC Router.

config QRTR_TUN
	tristate "TUN device for Qualcomm IPC Router"
	help
	  Say Y here to expose a character device that allows user space to
	  implement endpoints of QRTR, for purpose of tunneling data to other
	  hosts or testing purposes.

config QRTR_MHI
	tristate "MHI IPC Router channels"
<<<<<<< HEAD
	depends on MHI_BUS || (COMPILE_TEST && MHI_BUS=n)
	help
	  Say Y here to support MHI based ipcrouter channels.  MHI is the
	  transport used for external modem connections for IPC Router. The
	  MHI transport fakes synchronous sends by waiting for the uplink
	  callback from the MHI framework before returing to qrtr core.

config QRTR_HAVEN
	tristate "Haven IPC Router channels"
	help
	  Say Y here to support a fifo based ipcrouter channel with haven
	  hypervisor signaling. The haven transport layer enables IPC
	  Router communication between two virtual machines. The transport
	  uses dynamically shared memory and haven doorbells.
=======
	depends on MHI_BUS
	help
	  Say Y here to support MHI based ipcrouter channels. MHI is the
	  transport used for communicating to external modems.
>>>>>>> 86b41f49

endif # QRTR<|MERGE_RESOLUTION|>--- conflicted
+++ resolved
@@ -41,7 +41,6 @@
 
 config QRTR_MHI
 	tristate "MHI IPC Router channels"
-<<<<<<< HEAD
 	depends on MHI_BUS || (COMPILE_TEST && MHI_BUS=n)
 	help
 	  Say Y here to support MHI based ipcrouter channels.  MHI is the
@@ -56,11 +55,5 @@
 	  hypervisor signaling. The haven transport layer enables IPC
 	  Router communication between two virtual machines. The transport
 	  uses dynamically shared memory and haven doorbells.
-=======
-	depends on MHI_BUS
-	help
-	  Say Y here to support MHI based ipcrouter channels. MHI is the
-	  transport used for communicating to external modems.
->>>>>>> 86b41f49
 
 endif # QRTR