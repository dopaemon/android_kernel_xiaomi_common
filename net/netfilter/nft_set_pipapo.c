--- conflicted
+++ resolved
@@ -2226,12 +2226,9 @@
 	if (m) {
 		rcu_barrier();
 
-<<<<<<< HEAD
 #ifdef NFT_PIPAPO_ALIGN
 		free_percpu(m->scratch_aligned);
 #endif
-=======
->>>>>>> ca0eb541
 		for_each_possible_cpu(cpu)
 			pipapo_free_scratch(m, cpu);
 		free_percpu(m->scratch);
