/*
 * linux/net/netfilter/xt_IDLETIMER.c
 *
 * Netfilter module to trigger a timer when packet matches.
 * After timer expires a kevent will be sent.
 *
 * Copyright (C) 2004, 2010 Nokia Corporation
 *
 * Written by Timo Teras <ext-timo.teras@nokia.com>
 *
 * Converted to x_tables and reworked for upstream inclusion
 * by Luciano Coelho <luciano.coelho@nokia.com>
 *
 * Contact: Luciano Coelho <luciano.coelho@nokia.com>
 *
 * This program is free software; you can redistribute it and/or
 * modify it under the terms of the GNU General Public License
 * version 2 as published by the Free Software Foundation.
 *
 * This program is distributed in the hope that it will be useful, but
 * WITHOUT ANY WARRANTY; without even the implied warranty of
 * MERCHANTABILITY or FITNESS FOR A PARTICULAR PURPOSE.  See the GNU
 * General Public License for more details.
 *
 * You should have received a copy of the GNU General Public License
 * along with this program; if not, write to the Free Software
 * Foundation, Inc., 51 Franklin St, Fifth Floor, Boston, MA
 * 02110-1301 USA
 */

#define pr_fmt(fmt) KBUILD_MODNAME ": " fmt

#include <linux/module.h>
#include <linux/timer.h>
#include <linux/list.h>
#include <linux/mutex.h>
#include <linux/netfilter.h>
#include <linux/netfilter/x_tables.h>
#include <linux/netfilter/xt_IDLETIMER.h>
#include <linux/kdev_t.h>
#include <linux/kobject.h>
#include <linux/skbuff.h>
#include <linux/workqueue.h>
#include <linux/sysfs.h>
#include <linux/rtc.h>
#include <linux/time.h>
#include <linux/math64.h>
#include <linux/suspend.h>
#include <linux/notifier.h>
#include <net/net_namespace.h>
#include <net/sock.h>
#include <net/inet_sock.h>

struct idletimer_tg {
	struct list_head entry;
	struct timer_list timer;
	struct work_struct work;

	struct kobject *kobj;
	struct device_attribute attr;

	struct timespec delayed_timer_trigger;
	struct timespec last_modified_timer;
	struct timespec last_suspend_time;
	struct notifier_block pm_nb;

	int timeout;
	unsigned int refcnt;
	bool work_pending;
	bool send_nl_msg;
	bool active;
	uid_t uid;
};

static LIST_HEAD(idletimer_tg_list);
static DEFINE_MUTEX(list_mutex);
static DEFINE_SPINLOCK(timestamp_lock);

static struct kobject *idletimer_tg_kobj;

static bool check_for_delayed_trigger(struct idletimer_tg *timer,
		struct timespec *ts)
{
	bool state;
	struct timespec temp;
	spin_lock_bh(&timestamp_lock);
	timer->work_pending = false;
	if ((ts->tv_sec - timer->last_modified_timer.tv_sec) > timer->timeout ||
			timer->delayed_timer_trigger.tv_sec != 0) {
		state = false;
		temp.tv_sec = timer->timeout;
		temp.tv_nsec = 0;
		if (timer->delayed_timer_trigger.tv_sec != 0) {
			temp = timespec_add(timer->delayed_timer_trigger, temp);
			ts->tv_sec = temp.tv_sec;
			ts->tv_nsec = temp.tv_nsec;
			timer->delayed_timer_trigger.tv_sec = 0;
			timer->work_pending = true;
			schedule_work(&timer->work);
		} else {
			temp = timespec_add(timer->last_modified_timer, temp);
			ts->tv_sec = temp.tv_sec;
			ts->tv_nsec = temp.tv_nsec;
		}
	} else {
		state = timer->active;
	}
	spin_unlock_bh(&timestamp_lock);
	return state;
}

static void notify_netlink_uevent(const char *iface, struct idletimer_tg *timer)
{
	char iface_msg[NLMSG_MAX_SIZE];
	char state_msg[NLMSG_MAX_SIZE];
	char timestamp_msg[NLMSG_MAX_SIZE];
	char uid_msg[NLMSG_MAX_SIZE];
	char *envp[] = { iface_msg, state_msg, timestamp_msg, uid_msg, NULL };
	int res;
	struct timespec ts;
	uint64_t time_ns;
	bool state;

	res = snprintf(iface_msg, NLMSG_MAX_SIZE, "INTERFACE=%s",
		       iface);
	if (NLMSG_MAX_SIZE <= res) {
		pr_err("message too long (%d)", res);
		return;
	}

	get_monotonic_boottime(&ts);
	state = check_for_delayed_trigger(timer, &ts);
	res = snprintf(state_msg, NLMSG_MAX_SIZE, "STATE=%s",
			state ? "active" : "inactive");

	if (NLMSG_MAX_SIZE <= res) {
		pr_err("message too long (%d)", res);
		return;
	}

	if (state) {
		res = snprintf(uid_msg, NLMSG_MAX_SIZE, "UID=%u", timer->uid);
		if (NLMSG_MAX_SIZE <= res)
			pr_err("message too long (%d)", res);
	} else {
		res = snprintf(uid_msg, NLMSG_MAX_SIZE, "UID=");
		if (NLMSG_MAX_SIZE <= res)
			pr_err("message too long (%d)", res);
	}

	time_ns = timespec_to_ns(&ts);
	res = snprintf(timestamp_msg, NLMSG_MAX_SIZE, "TIME_NS=%llu", time_ns);
	if (NLMSG_MAX_SIZE <= res) {
		timestamp_msg[0] = '\0';
		pr_err("message too long (%d)", res);
	}

	pr_debug("putting nlmsg: <%s> <%s> <%s> <%s>\n", iface_msg, state_msg,
		 timestamp_msg, uid_msg);
	kobject_uevent_env(idletimer_tg_kobj, KOBJ_CHANGE, envp);
	return;


}

static
struct idletimer_tg *__idletimer_tg_find_by_label(const char *label)
{
	struct idletimer_tg *entry;

	list_for_each_entry(entry, &idletimer_tg_list, entry) {
		if (!strcmp(label, entry->attr.attr.name))
			return entry;
	}

	return NULL;
}

static ssize_t idletimer_tg_show(struct device *dev,
				 struct device_attribute *attr, char *buf)
{
	struct idletimer_tg *timer;
	unsigned long expires = 0;
	unsigned long now = jiffies;

	mutex_lock(&list_mutex);

	timer =	__idletimer_tg_find_by_label(attr->attr.name);
	if (timer)
		expires = timer->timer.expires;

	mutex_unlock(&list_mutex);

	if (time_after(expires, now))
		return sprintf(buf, "%u\n",
			       jiffies_to_msecs(expires - now) / 1000);

	if (timer->send_nl_msg)
		return sprintf(buf, "0 %d\n",
			jiffies_to_msecs(now - expires) / 1000);
	else
		return sprintf(buf, "0\n");
}

static void idletimer_tg_work(struct work_struct *work)
{
	struct idletimer_tg *timer = container_of(work, struct idletimer_tg,
						  work);

	sysfs_notify(idletimer_tg_kobj, NULL, timer->attr.attr.name);

	if (timer->send_nl_msg)
		notify_netlink_uevent(timer->attr.attr.name, timer);
}

static void idletimer_tg_expired(struct timer_list *t)
{
	struct idletimer_tg *timer = from_timer(timer, t, timer);

	pr_debug("timer %s expired\n", timer->attr.attr.name);
	spin_lock_bh(&timestamp_lock);
	timer->active = false;
	timer->work_pending = true;
	schedule_work(&timer->work);
	spin_unlock_bh(&timestamp_lock);
}

static int idletimer_resume(struct notifier_block *notifier,
		unsigned long pm_event, void *unused)
{
	struct timespec ts;
	unsigned long time_diff, now = jiffies;
	struct idletimer_tg *timer = container_of(notifier,
			struct idletimer_tg, pm_nb);
	if (!timer)
		return NOTIFY_DONE;
	switch (pm_event) {
	case PM_SUSPEND_PREPARE:
		get_monotonic_boottime(&timer->last_suspend_time);
		break;
	case PM_POST_SUSPEND:
		spin_lock_bh(&timestamp_lock);
		if (!timer->active) {
			spin_unlock_bh(&timestamp_lock);
			break;
		}
		/* since jiffies are not updated when suspended now represents
		 * the time it would have suspended */
		if (time_after(timer->timer.expires, now)) {
			get_monotonic_boottime(&ts);
			ts = timespec_sub(ts, timer->last_suspend_time);
			time_diff = timespec_to_jiffies(&ts);
			if (timer->timer.expires > (time_diff + now)) {
				mod_timer_pending(&timer->timer,
						(timer->timer.expires - time_diff));
			} else {
				del_timer(&timer->timer);
				timer->timer.expires = 0;
				timer->active = false;
				timer->work_pending = true;
				schedule_work(&timer->work);
			}
		}
		spin_unlock_bh(&timestamp_lock);
		break;
	default:
		break;
	}
	return NOTIFY_DONE;
}

static int idletimer_check_sysfs_name(const char *name, unsigned int size)
{
	int ret;

	ret = xt_check_proc_name(name, size);
	if (ret < 0)
		return ret;

	if (!strcmp(name, "power") ||
	    !strcmp(name, "subsystem") ||
	    !strcmp(name, "uevent"))
		return -EINVAL;

	return 0;
}

static int idletimer_tg_create(struct idletimer_tg_info *info)
{
	int ret;

	info->timer = kmalloc(sizeof(*info->timer), GFP_KERNEL);
	if (!info->timer) {
		ret = -ENOMEM;
		goto out;
	}

	ret = idletimer_check_sysfs_name(info->label, sizeof(info->label));
	if (ret < 0)
		goto out_free_timer;

	sysfs_attr_init(&info->timer->attr.attr);
	info->timer->attr.attr.name = kstrdup(info->label, GFP_KERNEL);
	if (!info->timer->attr.attr.name) {
		ret = -ENOMEM;
		goto out_free_timer;
	}
	info->timer->attr.attr.mode = 0444;
	info->timer->attr.show = idletimer_tg_show;

	ret = sysfs_create_file(idletimer_tg_kobj, &info->timer->attr.attr);
	if (ret < 0) {
		pr_debug("couldn't add file to sysfs");
		goto out_free_attr;
	}

	list_add(&info->timer->entry, &idletimer_tg_list);

	timer_setup(&info->timer->timer, idletimer_tg_expired, 0);
	info->timer->refcnt = 1;
	info->timer->send_nl_msg = (info->send_nl_msg == 0) ? false : true;
	info->timer->active = true;
	info->timer->timeout = info->timeout;

	info->timer->delayed_timer_trigger.tv_sec = 0;
	info->timer->delayed_timer_trigger.tv_nsec = 0;
	info->timer->work_pending = false;
	info->timer->uid = 0;
	get_monotonic_boottime(&info->timer->last_modified_timer);

	info->timer->pm_nb.notifier_call = idletimer_resume;
	ret = register_pm_notifier(&info->timer->pm_nb);
	if (ret)
		printk(KERN_WARNING "[%s] Failed to register pm notifier %d\n",
				__func__, ret);

	INIT_WORK(&info->timer->work, idletimer_tg_work);

	mod_timer(&info->timer->timer,
		  msecs_to_jiffies(info->timeout * 1000) + jiffies);

	return 0;

out_free_attr:
	kfree(info->timer->attr.attr.name);
out_free_timer:
	kfree(info->timer);
out:
	return ret;
}

static void reset_timer(const struct idletimer_tg_info *info,
			struct sk_buff *skb)
{
	unsigned long now = jiffies;
	struct idletimer_tg *timer = info->timer;
	bool timer_prev;

	spin_lock_bh(&timestamp_lock);
	timer_prev = timer->active;
	timer->active = true;
	/* timer_prev is used to guard overflow problem in time_before*/
	if (!timer_prev || time_before(timer->timer.expires, now)) {
		pr_debug("Starting Checkentry timer (Expired, Jiffies): %lu, %lu\n",
				timer->timer.expires, now);

		/* Stores the uid resposible for waking up the radio */
		if (skb && (skb->sk)) {
			timer->uid = from_kuid_munged(current_user_ns(),
					sock_i_uid(skb_to_full_sk(skb)));
		}

		/* checks if there is a pending inactive notification*/
		if (timer->work_pending)
			timer->delayed_timer_trigger = timer->last_modified_timer;
		else {
			timer->work_pending = true;
			schedule_work(&timer->work);
		}
	}

	get_monotonic_boottime(&timer->last_modified_timer);
	mod_timer(&timer->timer,
			msecs_to_jiffies(info->timeout * 1000) + now);
	spin_unlock_bh(&timestamp_lock);
}

/*
 * The actual xt_tables plugin.
 */
static unsigned int idletimer_tg_target(struct sk_buff *skb,
					 const struct xt_action_param *par)
{
	const struct idletimer_tg_info *info = par->targinfo;
	unsigned long now = jiffies;

	pr_debug("resetting timer %s, timeout period %u\n",
		 info->label, info->timeout);

<<<<<<< HEAD
	BUG_ON(!info->timer);

	info->timer->active = true;

	if (time_before(info->timer->timer.expires, now)) {
		schedule_work(&info->timer->work);
		pr_debug("Starting timer %s (Expired, Jiffies): %lu, %lu\n",
			 info->label, info->timer->timer.expires, now);
	}
=======
	mod_timer(&info->timer->timer,
		  msecs_to_jiffies(info->timeout * 1000) + jiffies);
>>>>>>> 37624b58

	/* TODO: Avoid modifying timers on each packet */
	reset_timer(info, skb);
	return XT_CONTINUE;
}

static int idletimer_tg_checkentry(const struct xt_tgchk_param *par)
{
	struct idletimer_tg_info *info = par->targinfo;
	int ret;

	pr_debug("checkentry targinfo %s\n", info->label);

	if (info->timeout == 0) {
		pr_debug("timeout value is zero\n");
		return -EINVAL;
	}
	if (info->timeout >= INT_MAX / 1000) {
		pr_debug("timeout value is too big\n");
		return -EINVAL;
	}
	if (info->label[0] == '\0' ||
	    strnlen(info->label,
		    MAX_IDLETIMER_LABEL_SIZE) == MAX_IDLETIMER_LABEL_SIZE) {
		pr_debug("label is empty or not nul-terminated\n");
		return -EINVAL;
	}

	mutex_lock(&list_mutex);

	info->timer = __idletimer_tg_find_by_label(info->label);
	if (info->timer) {
		info->timer->refcnt++;
		reset_timer(info, NULL);
		pr_debug("increased refcnt of timer %s to %u\n",
			 info->label, info->timer->refcnt);
	} else {
		ret = idletimer_tg_create(info);
		if (ret < 0) {
			pr_debug("failed to create timer\n");
			mutex_unlock(&list_mutex);
			return ret;
		}
	}

	mutex_unlock(&list_mutex);

	return 0;
}

static void idletimer_tg_destroy(const struct xt_tgdtor_param *par)
{
	const struct idletimer_tg_info *info = par->targinfo;

	pr_debug("destroy targinfo %s\n", info->label);

	mutex_lock(&list_mutex);

	if (--info->timer->refcnt == 0) {
		pr_debug("deleting timer %s\n", info->label);

		list_del(&info->timer->entry);
		del_timer_sync(&info->timer->timer);
		sysfs_remove_file(idletimer_tg_kobj, &info->timer->attr.attr);
		unregister_pm_notifier(&info->timer->pm_nb);
		cancel_work_sync(&info->timer->work);
		kfree(info->timer->attr.attr.name);
		kfree(info->timer);
	} else {
		pr_debug("decreased refcnt of timer %s to %u\n",
		info->label, info->timer->refcnt);
	}

	mutex_unlock(&list_mutex);
}

static struct xt_target idletimer_tg __read_mostly = {
	.name		= "IDLETIMER",
	.revision	= 1,
	.family		= NFPROTO_UNSPEC,
	.target		= idletimer_tg_target,
	.targetsize     = sizeof(struct idletimer_tg_info),
	.usersize	= offsetof(struct idletimer_tg_info, timer),
	.checkentry	= idletimer_tg_checkentry,
	.destroy        = idletimer_tg_destroy,
	.me		= THIS_MODULE,
};

static struct class *idletimer_tg_class;

static struct device *idletimer_tg_device;

static int __init idletimer_tg_init(void)
{
	int err;

	idletimer_tg_class = class_create(THIS_MODULE, "xt_idletimer");
	err = PTR_ERR(idletimer_tg_class);
	if (IS_ERR(idletimer_tg_class)) {
		pr_debug("couldn't register device class\n");
		goto out;
	}

	idletimer_tg_device = device_create(idletimer_tg_class, NULL,
					    MKDEV(0, 0), NULL, "timers");
	err = PTR_ERR(idletimer_tg_device);
	if (IS_ERR(idletimer_tg_device)) {
		pr_debug("couldn't register system device\n");
		goto out_class;
	}

	idletimer_tg_kobj = &idletimer_tg_device->kobj;

	err =  xt_register_target(&idletimer_tg);
	if (err < 0) {
		pr_debug("couldn't register xt target\n");
		goto out_dev;
	}

	return 0;
out_dev:
	device_destroy(idletimer_tg_class, MKDEV(0, 0));
out_class:
	class_destroy(idletimer_tg_class);
out:
	return err;
}

static void __exit idletimer_tg_exit(void)
{
	xt_unregister_target(&idletimer_tg);

	device_destroy(idletimer_tg_class, MKDEV(0, 0));
	class_destroy(idletimer_tg_class);
}

module_init(idletimer_tg_init);
module_exit(idletimer_tg_exit);

MODULE_AUTHOR("Timo Teras <ext-timo.teras@nokia.com>");
MODULE_AUTHOR("Luciano Coelho <luciano.coelho@nokia.com>");
MODULE_DESCRIPTION("Xtables: idle time monitor");
MODULE_LICENSE("GPL v2");
MODULE_ALIAS("ipt_IDLETIMER");
MODULE_ALIAS("ip6t_IDLETIMER");
MODULE_ALIAS("arpt_IDLETIMER");<|MERGE_RESOLUTION|>--- conflicted
+++ resolved
@@ -59,9 +59,9 @@
 	struct kobject *kobj;
 	struct device_attribute attr;
 
-	struct timespec delayed_timer_trigger;
-	struct timespec last_modified_timer;
-	struct timespec last_suspend_time;
+	struct timespec64 delayed_timer_trigger;
+	struct timespec64 last_modified_timer;
+	struct timespec64 last_suspend_time;
 	struct notifier_block pm_nb;
 
 	int timeout;
@@ -79,10 +79,10 @@
 static struct kobject *idletimer_tg_kobj;
 
 static bool check_for_delayed_trigger(struct idletimer_tg *timer,
-		struct timespec *ts)
+		struct timespec64 *ts)
 {
 	bool state;
-	struct timespec temp;
+	struct timespec64 temp;
 	spin_lock_bh(&timestamp_lock);
 	timer->work_pending = false;
 	if ((ts->tv_sec - timer->last_modified_timer.tv_sec) > timer->timeout ||
@@ -91,14 +91,15 @@
 		temp.tv_sec = timer->timeout;
 		temp.tv_nsec = 0;
 		if (timer->delayed_timer_trigger.tv_sec != 0) {
-			temp = timespec_add(timer->delayed_timer_trigger, temp);
+			temp = timespec64_add(timer->delayed_timer_trigger,
+					      temp);
 			ts->tv_sec = temp.tv_sec;
 			ts->tv_nsec = temp.tv_nsec;
 			timer->delayed_timer_trigger.tv_sec = 0;
 			timer->work_pending = true;
 			schedule_work(&timer->work);
 		} else {
-			temp = timespec_add(timer->last_modified_timer, temp);
+			temp = timespec64_add(timer->last_modified_timer, temp);
 			ts->tv_sec = temp.tv_sec;
 			ts->tv_nsec = temp.tv_nsec;
 		}
@@ -117,7 +118,7 @@
 	char uid_msg[NLMSG_MAX_SIZE];
 	char *envp[] = { iface_msg, state_msg, timestamp_msg, uid_msg, NULL };
 	int res;
-	struct timespec ts;
+	struct timespec64 ts;
 	uint64_t time_ns;
 	bool state;
 
@@ -128,7 +129,7 @@
 		return;
 	}
 
-	get_monotonic_boottime(&ts);
+	ts = ktime_to_timespec64(ktime_get_boottime());
 	state = check_for_delayed_trigger(timer, &ts);
 	res = snprintf(state_msg, NLMSG_MAX_SIZE, "STATE=%s",
 			state ? "active" : "inactive");
@@ -148,7 +149,7 @@
 			pr_err("message too long (%d)", res);
 	}
 
-	time_ns = timespec_to_ns(&ts);
+	time_ns = timespec64_to_ns(&ts);
 	res = snprintf(timestamp_msg, NLMSG_MAX_SIZE, "TIME_NS=%llu", time_ns);
 	if (NLMSG_MAX_SIZE <= res) {
 		timestamp_msg[0] = '\0';
@@ -228,7 +229,7 @@
 static int idletimer_resume(struct notifier_block *notifier,
 		unsigned long pm_event, void *unused)
 {
-	struct timespec ts;
+	struct timespec64 ts;
 	unsigned long time_diff, now = jiffies;
 	struct idletimer_tg *timer = container_of(notifier,
 			struct idletimer_tg, pm_nb);
@@ -236,7 +237,8 @@
 		return NOTIFY_DONE;
 	switch (pm_event) {
 	case PM_SUSPEND_PREPARE:
-		get_monotonic_boottime(&timer->last_suspend_time);
+		timer->last_suspend_time =
+			ktime_to_timespec64(ktime_get_boottime());
 		break;
 	case PM_POST_SUSPEND:
 		spin_lock_bh(&timestamp_lock);
@@ -247,9 +249,9 @@
 		/* since jiffies are not updated when suspended now represents
 		 * the time it would have suspended */
 		if (time_after(timer->timer.expires, now)) {
-			get_monotonic_boottime(&ts);
-			ts = timespec_sub(ts, timer->last_suspend_time);
-			time_diff = timespec_to_jiffies(&ts);
+			ts = ktime_to_timespec64(ktime_get_boottime());
+			ts = timespec64_sub(ts, timer->last_suspend_time);
+			time_diff = timespec64_to_jiffies(&ts);
 			if (timer->timer.expires > (time_diff + now)) {
 				mod_timer_pending(&timer->timer,
 						(timer->timer.expires - time_diff));
@@ -326,7 +328,8 @@
 	info->timer->delayed_timer_trigger.tv_nsec = 0;
 	info->timer->work_pending = false;
 	info->timer->uid = 0;
-	get_monotonic_boottime(&info->timer->last_modified_timer);
+	info->timer->last_modified_timer =
+		ktime_to_timespec64(ktime_get_boottime());
 
 	info->timer->pm_nb.notifier_call = idletimer_resume;
 	ret = register_pm_notifier(&info->timer->pm_nb);
@@ -379,7 +382,7 @@
 		}
 	}
 
-	get_monotonic_boottime(&timer->last_modified_timer);
+	timer->last_modified_timer = ktime_to_timespec64(ktime_get_boottime());
 	mod_timer(&timer->timer,
 			msecs_to_jiffies(info->timeout * 1000) + now);
 	spin_unlock_bh(&timestamp_lock);
@@ -397,7 +400,6 @@
 	pr_debug("resetting timer %s, timeout period %u\n",
 		 info->label, info->timeout);
 
-<<<<<<< HEAD
 	BUG_ON(!info->timer);
 
 	info->timer->active = true;
@@ -407,10 +409,6 @@
 		pr_debug("Starting timer %s (Expired, Jiffies): %lu, %lu\n",
 			 info->label, info->timer->timer.expires, now);
 	}
-=======
-	mod_timer(&info->timer->timer,
-		  msecs_to_jiffies(info->timeout * 1000) + jiffies);
->>>>>>> 37624b58
 
 	/* TODO: Avoid modifying timers on each packet */
 	reset_timer(info, skb);
