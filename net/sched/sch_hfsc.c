--- conflicted
+++ resolved
@@ -1575,12 +1575,6 @@
 		return err;
 	}
 
-<<<<<<< HEAD
-=======
-	sch->qstats.backlog += len;
-	sch->q.qlen++;
-
->>>>>>> 2d7e2320
 	if (first && !cl->cl_nactive) {
 		if (cl->cl_flags & HFSC_RSC)
 			init_ed(cl, len);
