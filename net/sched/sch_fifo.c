--- conflicted
+++ resolved
@@ -39,11 +39,7 @@
 {
 	unsigned int prev_backlog;
 
-<<<<<<< HEAD
-	if (unlikely(sch->limit == 0))
-=======
 	if (unlikely(READ_ONCE(sch->limit) == 0))
->>>>>>> 1c578b32
 		return qdisc_drop(skb, sch, to_free);
 
 	if (likely(sch->q.qlen < sch->limit))
