// SPDX-License-Identifier: GPL-2.0-or-later
/*
 * NET3:	Garbage Collector For AF_UNIX sockets
 *
 * Garbage Collector:
 *	Copyright (C) Barak A. Pearlmutter.
 *
 * Chopped about by Alan Cox 22/3/96 to make it fit the AF_UNIX socket problem.
 * If it doesn't work blame me, it worked when Barak sent it.
 *
 * Assumptions:
 *
 *  - object w/ a bit
 *  - free list
 *
 * Current optimizations:
 *
 *  - explicit stack instead of recursion
 *  - tail recurse on first born instead of immediate push/pop
 *  - we gather the stuff that should not be killed into tree
 *    and stack is just a path from root to the current pointer.
 *
 *  Future optimizations:
 *
 *  - don't just push entire root set; process in place
 *
 *  Fixes:
 *	Alan Cox	07 Sept	1997	Vmalloc internal stack as needed.
 *					Cope with changing max_files.
 *	Al Viro		11 Oct 1998
 *		Graph may have cycles. That is, we can send the descriptor
 *		of foo to bar and vice versa. Current code chokes on that.
 *		Fix: move SCM_RIGHTS ones into the separate list and then
 *		skb_free() them all instead of doing explicit fput's.
 *		Another problem: since fput() may block somebody may
 *		create a new unix_socket when we are in the middle of sweep
 *		phase. Fix: revert the logic wrt MARKED. Mark everything
 *		upon the beginning and unmark non-junk ones.
 *
 *		[12 Oct 1998] AAARGH! New code purges all SCM_RIGHTS
 *		sent to connect()'ed but still not accept()'ed sockets.
 *		Fixed. Old code had slightly different problem here:
 *		extra fput() in situation when we passed the descriptor via
 *		such socket and closed it (descriptor). That would happen on
 *		each unix_gc() until the accept(). Since the struct file in
 *		question would go to the free list and might be reused...
 *		That might be the reason of random oopses on filp_close()
 *		in unrelated processes.
 *
 *	AV		28 Feb 1999
 *		Kill the explicit allocation of stack. Now we keep the tree
 *		with root in dummy + pointer (gc_current) to one of the nodes.
 *		Stack is represented as path from gc_current to dummy. Unmark
 *		now means "add to tree". Push == "make it a son of gc_current".
 *		Pop == "move gc_current to parent". We keep only pointers to
 *		parents (->gc_tree).
 *	AV		1 Mar 1999
 *		Damn. Added missing check for ->dead in listen queues scanning.
 *
 *	Miklos Szeredi 25 Jun 2007
 *		Reimplement with a cycle collecting algorithm. This should
 *		solve several problems with the previous code, like being racy
 *		wrt receive and holding up unrelated socket operations.
 */

#include <linux/kernel.h>
#include <linux/string.h>
#include <linux/socket.h>
#include <linux/un.h>
#include <linux/net.h>
#include <linux/fs.h>
#include <linux/skbuff.h>
#include <linux/netdevice.h>
#include <linux/file.h>
#include <linux/proc_fs.h>
#include <linux/mutex.h>
#include <linux/wait.h>

#include <net/sock.h>
#include <net/af_unix.h>
#include <net/scm.h>
#include <net/tcp_states.h>

#include "scm.h"

/* Internal data structures and random procedures: */

static LIST_HEAD(gc_candidates);
static DECLARE_WAIT_QUEUE_HEAD(unix_gc_wait);

static void scan_inflight(struct sock *x, void (*func)(struct unix_sock *),
			  struct sk_buff_head *hitlist)
{
	struct sk_buff *skb;
	struct sk_buff *next;

	spin_lock(&x->sk_receive_queue.lock);
	skb_queue_walk_safe(&x->sk_receive_queue, skb, next) {
		/* Do we have file descriptors ? */
		if (UNIXCB(skb).fp) {
			bool hit = false;
			/* Process the descriptors of this socket */
			int nfd = UNIXCB(skb).fp->count;
			struct file **fp = UNIXCB(skb).fp->fp;

			while (nfd--) {
				/* Get the socket the fd matches if it indeed does so */
				struct sock *sk = unix_get_socket(*fp++);

				if (sk) {
					struct unix_sock *u = unix_sk(sk);

					/* Ignore non-candidates, they could
					 * have been added to the queues after
					 * starting the garbage collection
					 */
					if (test_bit(UNIX_GC_CANDIDATE, &u->gc_flags)) {
						hit = true;

						func(u);
					}
				}
			}
			if (hit && hitlist != NULL) {
				__skb_unlink(skb, &x->sk_receive_queue);
				__skb_queue_tail(hitlist, skb);
			}
		}
	}
	spin_unlock(&x->sk_receive_queue.lock);
}

static void scan_children(struct sock *x, void (*func)(struct unix_sock *),
			  struct sk_buff_head *hitlist)
{
	if (x->sk_state != TCP_LISTEN) {
		scan_inflight(x, func, hitlist);
	} else {
		struct sk_buff *skb;
		struct sk_buff *next;
		struct unix_sock *u;
		LIST_HEAD(embryos);

		/* For a listening socket collect the queued embryos
		 * and perform a scan on them as well.
		 */
		spin_lock(&x->sk_receive_queue.lock);
		skb_queue_walk_safe(&x->sk_receive_queue, skb, next) {
			u = unix_sk(skb->sk);

			/* An embryo cannot be in-flight, so it's safe
			 * to use the list link.
			 */
			BUG_ON(!list_empty(&u->link));
			list_add_tail(&u->link, &embryos);
		}
		spin_unlock(&x->sk_receive_queue.lock);

		while (!list_empty(&embryos)) {
			u = list_entry(embryos.next, struct unix_sock, link);
			scan_inflight(&u->sk, func, hitlist);
			list_del_init(&u->link);
		}
	}
}

static void dec_inflight(struct unix_sock *usk)
{
	usk->inflight--;
}

static void inc_inflight(struct unix_sock *usk)
{
	usk->inflight++;
}

static void inc_inflight_move_tail(struct unix_sock *u)
{
	u->inflight++;

	/* If this still might be part of a cycle, move it to the end
	 * of the list, so that it's checked even if it was already
	 * passed over
	 */
	if (test_bit(UNIX_GC_MAYBE_CYCLE, &u->gc_flags))
		list_move_tail(&u->link, &gc_candidates);
}

static bool gc_in_progress;
#define UNIX_INFLIGHT_TRIGGER_GC 16000

void wait_for_unix_gc(void)
{
	/* If number of inflight sockets is insane,
	 * force a garbage collect right now.
	 * Paired with the WRITE_ONCE() in unix_inflight(),
	 * unix_notinflight() and gc_in_progress().
	 */
	if (READ_ONCE(unix_tot_inflight) > UNIX_INFLIGHT_TRIGGER_GC &&
	    !READ_ONCE(gc_in_progress))
		unix_gc();
	wait_event(unix_gc_wait, !READ_ONCE(gc_in_progress));
}

/* The external entry point: unix_gc() */
void unix_gc(void)
{
	struct sk_buff *next_skb, *skb;
	struct unix_sock *u;
	struct unix_sock *next;
	struct sk_buff_head hitlist;
	struct list_head cursor;
	LIST_HEAD(not_cycle_list);

	spin_lock(&unix_gc_lock);

	/* Avoid a recursive GC. */
	if (gc_in_progress)
		goto out;

	/* Paired with READ_ONCE() in wait_for_unix_gc(). */
	WRITE_ONCE(gc_in_progress, true);

	/* First, select candidates for garbage collection.  Only
	 * in-flight sockets are considered, and from those only ones
	 * which don't have any external reference.
	 *
	 * Holding unix_gc_lock will protect these candidates from
	 * being detached, and hence from gaining an external
	 * reference.  Since there are no possible receivers, all
	 * buffers currently on the candidates' queues stay there
	 * during the garbage collection.
	 *
	 * We also know that no new candidate can be added onto the
	 * receive queues.  Other, non candidate sockets _can_ be
	 * added to queue, so we must make sure only to touch
	 * candidates.
	 *
	 * Embryos, though never candidates themselves, affect which
	 * candidates are reachable by the garbage collector.  Before
	 * being added to a listener's queue, an embryo may already
	 * receive data carrying SCM_RIGHTS, potentially making the
	 * passed socket a candidate that is not yet reachable by the
	 * collector.  It becomes reachable once the embryo is
	 * enqueued.  Therefore, we must ensure that no SCM-laden
	 * embryo appears in a (candidate) listener's queue between
	 * consecutive scan_children() calls.
	 */
	list_for_each_entry_safe(u, next, &gc_inflight_list, link) {
		struct sock *sk = &u->sk;
		long total_refs;

		total_refs = file_count(sk->sk_socket->file);

		BUG_ON(!u->inflight);
		BUG_ON(total_refs < u->inflight);
		if (total_refs == u->inflight) {
			list_move_tail(&u->link, &gc_candidates);
			__set_bit(UNIX_GC_CANDIDATE, &u->gc_flags);
			__set_bit(UNIX_GC_MAYBE_CYCLE, &u->gc_flags);

			if (sk->sk_state == TCP_LISTEN) {
<<<<<<< HEAD
				unix_state_lock(sk);
=======
				unix_state_lock_nested(sk, U_LOCK_GC_LISTENER);
>>>>>>> 7e657aa3
				unix_state_unlock(sk);
			}
		}
	}

	/* Now remove all internal in-flight reference to children of
	 * the candidates.
	 */
	list_for_each_entry(u, &gc_candidates, link)
		scan_children(&u->sk, dec_inflight, NULL);

	/* Restore the references for children of all candidates,
	 * which have remaining references.  Do this recursively, so
	 * only those remain, which form cyclic references.
	 *
	 * Use a "cursor" link, to make the list traversal safe, even
	 * though elements might be moved about.
	 */
	list_add(&cursor, &gc_candidates);
	while (cursor.next != &gc_candidates) {
		u = list_entry(cursor.next, struct unix_sock, link);

		/* Move cursor to after the current position. */
		list_move(&cursor, &u->link);

		if (u->inflight) {
			list_move_tail(&u->link, &not_cycle_list);
			__clear_bit(UNIX_GC_MAYBE_CYCLE, &u->gc_flags);
			scan_children(&u->sk, inc_inflight_move_tail, NULL);
		}
	}
	list_del(&cursor);

	/* Now gc_candidates contains only garbage.  Restore original
	 * inflight counters for these as well, and remove the skbuffs
	 * which are creating the cycle(s).
	 */
	skb_queue_head_init(&hitlist);
	list_for_each_entry(u, &gc_candidates, link)
		scan_children(&u->sk, inc_inflight, &hitlist);

	/* not_cycle_list contains those sockets which do not make up a
	 * cycle.  Restore these to the inflight list.
	 */
	while (!list_empty(&not_cycle_list)) {
		u = list_entry(not_cycle_list.next, struct unix_sock, link);
		__clear_bit(UNIX_GC_CANDIDATE, &u->gc_flags);
		list_move_tail(&u->link, &gc_inflight_list);
	}

	spin_unlock(&unix_gc_lock);

	/* We need io_uring to clean its registered files, ignore all io_uring
	 * originated skbs. It's fine as io_uring doesn't keep references to
	 * other io_uring instances and so killing all other files in the cycle
	 * will put all io_uring references forcing it to go through normal
	 * release.path eventually putting registered files.
	 */
	skb_queue_walk_safe(&hitlist, skb, next_skb) {
		if (skb->scm_io_uring) {
			__skb_unlink(skb, &hitlist);
			skb_queue_tail(&skb->sk->sk_receive_queue, skb);
		}
	}

	/* Here we are. Hitlist is filled. Die. */
	__skb_queue_purge(&hitlist);

	spin_lock(&unix_gc_lock);

	/* There could be io_uring registered files, just push them back to
	 * the inflight list
	 */
	list_for_each_entry_safe(u, next, &gc_candidates, link)
		list_move_tail(&u->link, &gc_inflight_list);

	/* All candidates should have been detached by now. */
	BUG_ON(!list_empty(&gc_candidates));

	/* Paired with READ_ONCE() in wait_for_unix_gc(). */
	WRITE_ONCE(gc_in_progress, false);

	wake_up(&unix_gc_wait);

 out:
	spin_unlock(&unix_gc_lock);
}<|MERGE_RESOLUTION|>--- conflicted
+++ resolved
@@ -260,11 +260,7 @@
 			__set_bit(UNIX_GC_MAYBE_CYCLE, &u->gc_flags);
 
 			if (sk->sk_state == TCP_LISTEN) {
-<<<<<<< HEAD
-				unix_state_lock(sk);
-=======
 				unix_state_lock_nested(sk, U_LOCK_GC_LISTENER);
->>>>>>> 7e657aa3
 				unix_state_unlock(sk);
 			}
 		}
