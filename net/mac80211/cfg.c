--- conflicted
+++ resolved
@@ -509,11 +509,7 @@
 	if (!resp || !resp_len)
 		return -EINVAL;
 
-<<<<<<< HEAD
-	old = sdata->u.ap.probe_resp;
-=======
 	old = rtnl_dereference(sdata->u.ap.probe_resp);
->>>>>>> d7a4858c
 
 	new = dev_alloc_skb(resp_len);
 	if (!new)
@@ -2721,8 +2717,5 @@
 	.tdls_mgmt = ieee80211_tdls_mgmt,
 	.probe_client = ieee80211_probe_client,
 	.get_channel = ieee80211_wiphy_get_channel,
-<<<<<<< HEAD
-=======
 	.set_noack_map = ieee80211_set_noack_map,
->>>>>>> d7a4858c
 };