// SPDX-License-Identifier: GPL-2.0-only
/*
 * Copyright 2002-2005, Instant802 Networks, Inc.
 * Copyright 2005-2006, Devicescape Software, Inc.
 * Copyright 2006-2007	Jiri Benc <jbenc@suse.cz>
 * Copyright 2013-2014  Intel Mobile Communications GmbH
 * Copyright (C) 2017     Intel Deutschland GmbH
 * Copyright (C) 2018 - 2019 Intel Corporation
 */

#include <net/mac80211.h>
#include <linux/module.h>
#include <linux/fips.h>
#include <linux/init.h>
#include <linux/netdevice.h>
#include <linux/types.h>
#include <linux/slab.h>
#include <linux/skbuff.h>
#include <linux/etherdevice.h>
#include <linux/if_arp.h>
#include <linux/rtnetlink.h>
#include <linux/bitmap.h>
#include <linux/inetdevice.h>
#include <net/net_namespace.h>
#include <net/cfg80211.h>
#include <net/addrconf.h>

#include "ieee80211_i.h"
#include "driver-ops.h"
#include "rate.h"
#include "mesh.h"
#include "wep.h"
#include "led.h"
#include "debugfs.h"

void ieee80211_configure_filter(struct ieee80211_local *local)
{
	u64 mc;
	unsigned int changed_flags;
	unsigned int new_flags = 0;

	if (atomic_read(&local->iff_allmultis))
		new_flags |= FIF_ALLMULTI;

	if (local->monitors || test_bit(SCAN_SW_SCANNING, &local->scanning) ||
	    test_bit(SCAN_ONCHANNEL_SCANNING, &local->scanning))
		new_flags |= FIF_BCN_PRBRESP_PROMISC;

	if (local->fif_probe_req || local->probe_req_reg)
		new_flags |= FIF_PROBE_REQ;

	if (local->fif_fcsfail)
		new_flags |= FIF_FCSFAIL;

	if (local->fif_plcpfail)
		new_flags |= FIF_PLCPFAIL;

	if (local->fif_control)
		new_flags |= FIF_CONTROL;

	if (local->fif_other_bss)
		new_flags |= FIF_OTHER_BSS;

	if (local->fif_pspoll)
		new_flags |= FIF_PSPOLL;

	spin_lock_bh(&local->filter_lock);
	changed_flags = local->filter_flags ^ new_flags;

	mc = drv_prepare_multicast(local, &local->mc_list);
	spin_unlock_bh(&local->filter_lock);

	/* be a bit nasty */
	new_flags |= (1<<31);

	drv_configure_filter(local, changed_flags, &new_flags, mc);

	WARN_ON(new_flags & (1<<31));

	local->filter_flags = new_flags & ~(1<<31);
}

static void ieee80211_reconfig_filter(struct work_struct *work)
{
	struct ieee80211_local *local =
		container_of(work, struct ieee80211_local, reconfig_filter);

	ieee80211_configure_filter(local);
}

static u32 ieee80211_hw_conf_chan(struct ieee80211_local *local)
{
	struct ieee80211_sub_if_data *sdata;
	struct cfg80211_chan_def chandef = {};
	u32 changed = 0;
	int power;
	u32 offchannel_flag;

	offchannel_flag = local->hw.conf.flags & IEEE80211_CONF_OFFCHANNEL;

	if (local->scan_chandef.chan) {
		chandef = local->scan_chandef;
	} else if (local->tmp_channel) {
		chandef.chan = local->tmp_channel;
		chandef.width = NL80211_CHAN_WIDTH_20_NOHT;
		chandef.center_freq1 = chandef.chan->center_freq;
	} else
		chandef = local->_oper_chandef;

	WARN(!cfg80211_chandef_valid(&chandef),
	     "control:%d MHz width:%d center: %d/%d MHz",
	     chandef.chan->center_freq, chandef.width,
	     chandef.center_freq1, chandef.center_freq2);

	if (!cfg80211_chandef_identical(&chandef, &local->_oper_chandef))
		local->hw.conf.flags |= IEEE80211_CONF_OFFCHANNEL;
	else
		local->hw.conf.flags &= ~IEEE80211_CONF_OFFCHANNEL;

	offchannel_flag ^= local->hw.conf.flags & IEEE80211_CONF_OFFCHANNEL;

	if (offchannel_flag ||
	    !cfg80211_chandef_identical(&local->hw.conf.chandef,
					&local->_oper_chandef)) {
		local->hw.conf.chandef = chandef;
		changed |= IEEE80211_CONF_CHANGE_CHANNEL;
	}

	if (!conf_is_ht(&local->hw.conf)) {
		/*
		 * mac80211.h documents that this is only valid
		 * when the channel is set to an HT type, and
		 * that otherwise STATIC is used.
		 */
		local->hw.conf.smps_mode = IEEE80211_SMPS_STATIC;
	} else if (local->hw.conf.smps_mode != local->smps_mode) {
		local->hw.conf.smps_mode = local->smps_mode;
		changed |= IEEE80211_CONF_CHANGE_SMPS;
	}

	power = ieee80211_chandef_max_power(&chandef);

	rcu_read_lock();
	list_for_each_entry_rcu(sdata, &local->interfaces, list) {
		if (!rcu_access_pointer(sdata->vif.chanctx_conf))
			continue;
		if (sdata->vif.type == NL80211_IFTYPE_AP_VLAN)
			continue;
		power = min(power, sdata->vif.bss_conf.txpower);
	}
	rcu_read_unlock();

	if (local->hw.conf.power_level != power) {
		changed |= IEEE80211_CONF_CHANGE_POWER;
		local->hw.conf.power_level = power;
	}

	return changed;
}

int ieee80211_hw_config(struct ieee80211_local *local, u32 changed)
{
	int ret = 0;

	might_sleep();

	if (!local->use_chanctx)
		changed |= ieee80211_hw_conf_chan(local);
	else
		changed &= ~(IEEE80211_CONF_CHANGE_CHANNEL |
			     IEEE80211_CONF_CHANGE_POWER);

	if (changed && local->open_count) {
		ret = drv_config(local, changed);
		/*
		 * Goal:
		 * HW reconfiguration should never fail, the driver has told
		 * us what it can support so it should live up to that promise.
		 *
		 * Current status:
		 * rfkill is not integrated with mac80211 and a
		 * configuration command can thus fail if hardware rfkill
		 * is enabled
		 *
		 * FIXME: integrate rfkill with mac80211 and then add this
		 * WARN_ON() back
		 *
		 */
		/* WARN_ON(ret); */
	}

	return ret;
}

void ieee80211_bss_info_change_notify(struct ieee80211_sub_if_data *sdata,
				      u32 changed)
{
	struct ieee80211_local *local = sdata->local;

	if (!changed || sdata->vif.type == NL80211_IFTYPE_AP_VLAN)
		return;

	drv_bss_info_changed(local, sdata, &sdata->vif.bss_conf, changed);
}

u32 ieee80211_reset_erp_info(struct ieee80211_sub_if_data *sdata)
{
	sdata->vif.bss_conf.use_cts_prot = false;
	sdata->vif.bss_conf.use_short_preamble = false;
	sdata->vif.bss_conf.use_short_slot = false;
	return BSS_CHANGED_ERP_CTS_PROT |
	       BSS_CHANGED_ERP_PREAMBLE |
	       BSS_CHANGED_ERP_SLOT;
}

static void ieee80211_tasklet_handler(unsigned long data)
{
	struct ieee80211_local *local = (struct ieee80211_local *) data;
	struct sk_buff *skb;

	while ((skb = skb_dequeue(&local->skb_queue)) ||
	       (skb = skb_dequeue(&local->skb_queue_unreliable))) {
		switch (skb->pkt_type) {
		case IEEE80211_RX_MSG:
			/* Clear skb->pkt_type in order to not confuse kernel
			 * netstack. */
			skb->pkt_type = 0;
			ieee80211_rx(&local->hw, skb);
			break;
		case IEEE80211_TX_STATUS_MSG:
			skb->pkt_type = 0;
			ieee80211_tx_status(&local->hw, skb);
			break;
		default:
			WARN(1, "mac80211: Packet is of unknown type %d\n",
			     skb->pkt_type);
			dev_kfree_skb(skb);
			break;
		}
	}
}

static void ieee80211_restart_work(struct work_struct *work)
{
	struct ieee80211_local *local =
		container_of(work, struct ieee80211_local, restart_work);
	struct ieee80211_sub_if_data *sdata;

	/* wait for scan work complete */
	flush_workqueue(local->workqueue);
	flush_work(&local->sched_scan_stopped_work);

	WARN(test_bit(SCAN_HW_SCANNING, &local->scanning),
	     "%s called with hardware scan in progress\n", __func__);

	flush_work(&local->radar_detected_work);
	rtnl_lock();
	list_for_each_entry(sdata, &local->interfaces, list) {
		/*
		 * XXX: there may be more work for other vif types and even
		 * for station mode: a good thing would be to run most of
		 * the iface type's dependent _stop (ieee80211_mg_stop,
		 * ieee80211_ibss_stop) etc...
		 * For now, fix only the specific bug that was seen: race
		 * between csa_connection_drop_work and us.
		 */
		if (sdata->vif.type == NL80211_IFTYPE_STATION) {
			/*
			 * This worker is scheduled from the iface worker that
			 * runs on mac80211's workqueue, so we can't be
			 * scheduling this worker after the cancel right here.
			 * The exception is ieee80211_chswitch_done.
			 * Then we can have a race...
			 */
			cancel_work_sync(&sdata->u.mgd.csa_connection_drop_work);
		}
		flush_delayed_work(&sdata->dec_tailroom_needed_wk);
	}
	ieee80211_scan_cancel(local);

	/* make sure any new ROC will consider local->in_reconfig */
	flush_delayed_work(&local->roc_work);
	flush_work(&local->hw_roc_done);

	/* wait for all packet processing to be done */
	synchronize_net();

	ieee80211_reconfig(local);
	rtnl_unlock();
}

void ieee80211_restart_hw(struct ieee80211_hw *hw)
{
	struct ieee80211_local *local = hw_to_local(hw);

	trace_api_restart_hw(local);

	wiphy_info(hw->wiphy,
		   "Hardware restart was requested\n");

	/* use this reason, ieee80211_reconfig will unblock it */
	ieee80211_stop_queues_by_reason(hw, IEEE80211_MAX_QUEUE_MAP,
					IEEE80211_QUEUE_STOP_REASON_SUSPEND,
					false);

	/*
	 * Stop all Rx during the reconfig. We don't want state changes
	 * or driver callbacks while this is in progress.
	 */
	local->in_reconfig = true;
	barrier();

	queue_work(system_freezable_wq, &local->restart_work);
}
EXPORT_SYMBOL(ieee80211_restart_hw);

#ifdef CONFIG_INET
static int ieee80211_ifa_changed(struct notifier_block *nb,
				 unsigned long data, void *arg)
{
	struct in_ifaddr *ifa = arg;
	struct ieee80211_local *local =
		container_of(nb, struct ieee80211_local,
			     ifa_notifier);
	struct net_device *ndev = ifa->ifa_dev->dev;
	struct wireless_dev *wdev = ndev->ieee80211_ptr;
	struct in_device *idev;
	struct ieee80211_sub_if_data *sdata;
	struct ieee80211_bss_conf *bss_conf;
	struct ieee80211_if_managed *ifmgd;
	int c = 0;

	/* Make sure it's our interface that got changed */
	if (!wdev)
		return NOTIFY_DONE;

	if (wdev->wiphy != local->hw.wiphy)
		return NOTIFY_DONE;

	sdata = IEEE80211_DEV_TO_SUB_IF(ndev);
	bss_conf = &sdata->vif.bss_conf;

	/* ARP filtering is only supported in managed mode */
	if (sdata->vif.type != NL80211_IFTYPE_STATION)
		return NOTIFY_DONE;

	idev = __in_dev_get_rtnl(sdata->dev);
	if (!idev)
		return NOTIFY_DONE;

	ifmgd = &sdata->u.mgd;
	sdata_lock(sdata);

	/* Copy the addresses to the bss_conf list */
	ifa = rtnl_dereference(idev->ifa_list);
	while (ifa) {
		if (c < IEEE80211_BSS_ARP_ADDR_LIST_LEN)
			bss_conf->arp_addr_list[c] = ifa->ifa_address;
		ifa = rtnl_dereference(ifa->ifa_next);
		c++;
	}

	bss_conf->arp_addr_cnt = c;

	/* Configure driver only if associated (which also implies it is up) */
	if (ifmgd->associated)
		ieee80211_bss_info_change_notify(sdata,
						 BSS_CHANGED_ARP_FILTER);

	sdata_unlock(sdata);

	return NOTIFY_OK;
}
#endif

#if IS_ENABLED(CONFIG_IPV6)
static int ieee80211_ifa6_changed(struct notifier_block *nb,
				  unsigned long data, void *arg)
{
	struct inet6_ifaddr *ifa = (struct inet6_ifaddr *)arg;
	struct inet6_dev *idev = ifa->idev;
	struct net_device *ndev = ifa->idev->dev;
	struct ieee80211_local *local =
		container_of(nb, struct ieee80211_local, ifa6_notifier);
	struct wireless_dev *wdev = ndev->ieee80211_ptr;
	struct ieee80211_sub_if_data *sdata;

	/* Make sure it's our interface that got changed */
	if (!wdev || wdev->wiphy != local->hw.wiphy)
		return NOTIFY_DONE;

	sdata = IEEE80211_DEV_TO_SUB_IF(ndev);

	/*
	 * For now only support station mode. This is mostly because
	 * doing AP would have to handle AP_VLAN in some way ...
	 */
	if (sdata->vif.type != NL80211_IFTYPE_STATION)
		return NOTIFY_DONE;

	drv_ipv6_addr_change(local, sdata, idev);

	return NOTIFY_OK;
}
#endif

/* There isn't a lot of sense in it, but you can transmit anything you like */
static const struct ieee80211_txrx_stypes
ieee80211_default_mgmt_stypes[NUM_NL80211_IFTYPES] = {
	[NL80211_IFTYPE_ADHOC] = {
		.tx = 0xffff,
		.rx = BIT(IEEE80211_STYPE_ACTION >> 4) |
			BIT(IEEE80211_STYPE_AUTH >> 4) |
			BIT(IEEE80211_STYPE_DEAUTH >> 4) |
			BIT(IEEE80211_STYPE_PROBE_REQ >> 4),
	},
	[NL80211_IFTYPE_STATION] = {
		.tx = 0xffff,
		.rx = BIT(IEEE80211_STYPE_ACTION >> 4) |
			BIT(IEEE80211_STYPE_PROBE_REQ >> 4),
	},
	[NL80211_IFTYPE_AP] = {
		.tx = 0xffff,
		.rx = BIT(IEEE80211_STYPE_ASSOC_REQ >> 4) |
			BIT(IEEE80211_STYPE_REASSOC_REQ >> 4) |
			BIT(IEEE80211_STYPE_PROBE_REQ >> 4) |
			BIT(IEEE80211_STYPE_DISASSOC >> 4) |
			BIT(IEEE80211_STYPE_AUTH >> 4) |
			BIT(IEEE80211_STYPE_DEAUTH >> 4) |
			BIT(IEEE80211_STYPE_ACTION >> 4),
	},
	[NL80211_IFTYPE_AP_VLAN] = {
		/* copy AP */
		.tx = 0xffff,
		.rx = BIT(IEEE80211_STYPE_ASSOC_REQ >> 4) |
			BIT(IEEE80211_STYPE_REASSOC_REQ >> 4) |
			BIT(IEEE80211_STYPE_PROBE_REQ >> 4) |
			BIT(IEEE80211_STYPE_DISASSOC >> 4) |
			BIT(IEEE80211_STYPE_AUTH >> 4) |
			BIT(IEEE80211_STYPE_DEAUTH >> 4) |
			BIT(IEEE80211_STYPE_ACTION >> 4),
	},
	[NL80211_IFTYPE_P2P_CLIENT] = {
		.tx = 0xffff,
		.rx = BIT(IEEE80211_STYPE_ACTION >> 4) |
			BIT(IEEE80211_STYPE_PROBE_REQ >> 4),
	},
	[NL80211_IFTYPE_P2P_GO] = {
		.tx = 0xffff,
		.rx = BIT(IEEE80211_STYPE_ASSOC_REQ >> 4) |
			BIT(IEEE80211_STYPE_REASSOC_REQ >> 4) |
			BIT(IEEE80211_STYPE_PROBE_REQ >> 4) |
			BIT(IEEE80211_STYPE_DISASSOC >> 4) |
			BIT(IEEE80211_STYPE_AUTH >> 4) |
			BIT(IEEE80211_STYPE_DEAUTH >> 4) |
			BIT(IEEE80211_STYPE_ACTION >> 4),
	},
	[NL80211_IFTYPE_MESH_POINT] = {
		.tx = 0xffff,
		.rx = BIT(IEEE80211_STYPE_ACTION >> 4) |
			BIT(IEEE80211_STYPE_AUTH >> 4) |
			BIT(IEEE80211_STYPE_DEAUTH >> 4),
	},
	[NL80211_IFTYPE_P2P_DEVICE] = {
		.tx = 0xffff,
		.rx = BIT(IEEE80211_STYPE_ACTION >> 4) |
			BIT(IEEE80211_STYPE_PROBE_REQ >> 4),
	},
};

static const struct ieee80211_ht_cap mac80211_ht_capa_mod_mask = {
	.ampdu_params_info = IEEE80211_HT_AMPDU_PARM_FACTOR |
			     IEEE80211_HT_AMPDU_PARM_DENSITY,

	.cap_info = cpu_to_le16(IEEE80211_HT_CAP_SUP_WIDTH_20_40 |
				IEEE80211_HT_CAP_MAX_AMSDU |
				IEEE80211_HT_CAP_SGI_20 |
				IEEE80211_HT_CAP_SGI_40 |
				IEEE80211_HT_CAP_TX_STBC |
				IEEE80211_HT_CAP_RX_STBC |
				IEEE80211_HT_CAP_LDPC_CODING |
				IEEE80211_HT_CAP_40MHZ_INTOLERANT),
	.mcs = {
		.rx_mask = { 0xff, 0xff, 0xff, 0xff, 0xff,
			     0xff, 0xff, 0xff, 0xff, 0xff, },
	},
};

static const struct ieee80211_vht_cap mac80211_vht_capa_mod_mask = {
	.vht_cap_info =
		cpu_to_le32(IEEE80211_VHT_CAP_RXLDPC |
			    IEEE80211_VHT_CAP_SHORT_GI_80 |
			    IEEE80211_VHT_CAP_SHORT_GI_160 |
			    IEEE80211_VHT_CAP_RXSTBC_MASK |
			    IEEE80211_VHT_CAP_TXSTBC |
			    IEEE80211_VHT_CAP_SU_BEAMFORMER_CAPABLE |
			    IEEE80211_VHT_CAP_SU_BEAMFORMEE_CAPABLE |
			    IEEE80211_VHT_CAP_TX_ANTENNA_PATTERN |
			    IEEE80211_VHT_CAP_RX_ANTENNA_PATTERN |
			    IEEE80211_VHT_CAP_MAX_A_MPDU_LENGTH_EXPONENT_MASK),
	.supp_mcs = {
		.rx_mcs_map = cpu_to_le16(~0),
		.tx_mcs_map = cpu_to_le16(~0),
	},
};

struct ieee80211_hw *ieee80211_alloc_hw_nm(size_t priv_data_len,
					   const struct ieee80211_ops *ops,
					   const char *requested_name)
{
	struct ieee80211_local *local;
	int priv_size, i;
	struct wiphy *wiphy;
	bool use_chanctx;

	if (WARN_ON(!ops->tx || !ops->start || !ops->stop || !ops->config ||
		    !ops->add_interface || !ops->remove_interface ||
		    !ops->configure_filter))
		return NULL;

	if (WARN_ON(ops->sta_state && (ops->sta_add || ops->sta_remove)))
		return NULL;

	/* check all or no channel context operations exist */
	i = !!ops->add_chanctx + !!ops->remove_chanctx +
	    !!ops->change_chanctx + !!ops->assign_vif_chanctx +
	    !!ops->unassign_vif_chanctx;
	if (WARN_ON(i != 0 && i != 5))
		return NULL;
	use_chanctx = i == 5;

	/* Ensure 32-byte alignment of our private data and hw private data.
	 * We use the wiphy priv data for both our ieee80211_local and for
	 * the driver's private data
	 *
	 * In memory it'll be like this:
	 *
	 * +-------------------------+
	 * | struct wiphy	    |
	 * +-------------------------+
	 * | struct ieee80211_local  |
	 * +-------------------------+
	 * | driver's private data   |
	 * +-------------------------+
	 *
	 */
	priv_size = ALIGN(sizeof(*local), NETDEV_ALIGN) + priv_data_len;

	wiphy = wiphy_new_nm(&mac80211_config_ops, priv_size, requested_name);

	if (!wiphy)
		return NULL;

	wiphy->mgmt_stypes = ieee80211_default_mgmt_stypes;

	wiphy->privid = mac80211_wiphy_privid;

	wiphy->flags |= WIPHY_FLAG_NETNS_OK |
			WIPHY_FLAG_4ADDR_AP |
			WIPHY_FLAG_4ADDR_STATION |
			WIPHY_FLAG_REPORTS_OBSS |
			WIPHY_FLAG_OFFCHAN_TX;

	if (ops->remain_on_channel)
		wiphy->flags |= WIPHY_FLAG_HAS_REMAIN_ON_CHANNEL;

	wiphy->features |= NL80211_FEATURE_SK_TX_STATUS |
			   NL80211_FEATURE_SAE |
			   NL80211_FEATURE_HT_IBSS |
			   NL80211_FEATURE_VIF_TXPOWER |
			   NL80211_FEATURE_MAC_ON_CREATE |
			   NL80211_FEATURE_USERSPACE_MPM |
			   NL80211_FEATURE_FULL_AP_CLIENT_STATE;
	wiphy_ext_feature_set(wiphy, NL80211_EXT_FEATURE_FILS_STA);
	wiphy_ext_feature_set(wiphy,
			      NL80211_EXT_FEATURE_CONTROL_PORT_OVER_NL80211);

	if (!ops->hw_scan) {
		wiphy->features |= NL80211_FEATURE_LOW_PRIORITY_SCAN |
				   NL80211_FEATURE_AP_SCAN;
		/*
		 * if the driver behaves correctly using the probe request
		 * (template) from mac80211, then both of these should be
		 * supported even with hw scan - but let drivers opt in.
		 */
		wiphy_ext_feature_set(wiphy,
				      NL80211_EXT_FEATURE_SCAN_RANDOM_SN);
		wiphy_ext_feature_set(wiphy,
				      NL80211_EXT_FEATURE_SCAN_MIN_PREQ_CONTENT);
	}

	if (!ops->set_key)
		wiphy->flags |= WIPHY_FLAG_IBSS_RSN;

	if (ops->wake_tx_queue)
		wiphy_ext_feature_set(wiphy, NL80211_EXT_FEATURE_TXQS);

	wiphy_ext_feature_set(wiphy, NL80211_EXT_FEATURE_RRM);

	wiphy->bss_priv_size = sizeof(struct ieee80211_bss);

	local = wiphy_priv(wiphy);

	if (sta_info_init(local))
		goto err_free;

	local->hw.wiphy = wiphy;

	local->hw.priv = (char *)local + ALIGN(sizeof(*local), NETDEV_ALIGN);

	local->ops = ops;
	local->use_chanctx = use_chanctx;

	/*
	 * We need a bit of data queued to build aggregates properly, so
	 * instruct the TCP stack to allow more than a single ms of data
	 * to be queued in the stack. The value is a bit-shift of 1
	 * second, so 7 is ~8ms of queued data. Only affects local TCP
	 * sockets.
	 * This is the default, anyhow - drivers may need to override it
	 * for local reasons (longer buffers, longer completion time, or
	 * similar).
	 */
	local->hw.tx_sk_pacing_shift = 7;

	/* set up some defaults */
	local->hw.queues = 1;
	local->hw.max_rates = 1;
	local->hw.max_report_rates = 0;
	local->hw.max_rx_aggregation_subframes = IEEE80211_MAX_AMPDU_BUF_HT;
	local->hw.max_tx_aggregation_subframes = IEEE80211_MAX_AMPDU_BUF_HT;
	local->hw.offchannel_tx_hw_queue = IEEE80211_INVAL_HW_QUEUE;
	local->hw.conf.long_frame_max_tx_count = wiphy->retry_long;
	local->hw.conf.short_frame_max_tx_count = wiphy->retry_short;
	local->hw.radiotap_mcs_details = IEEE80211_RADIOTAP_MCS_HAVE_MCS |
					 IEEE80211_RADIOTAP_MCS_HAVE_GI |
					 IEEE80211_RADIOTAP_MCS_HAVE_BW;
	local->hw.radiotap_vht_details = IEEE80211_RADIOTAP_VHT_KNOWN_GI |
					 IEEE80211_RADIOTAP_VHT_KNOWN_BANDWIDTH;
	local->hw.uapsd_queues = IEEE80211_DEFAULT_UAPSD_QUEUES;
	local->hw.uapsd_max_sp_len = IEEE80211_DEFAULT_MAX_SP_LEN;
	local->hw.max_mtu = IEEE80211_MAX_DATA_LEN;
	local->user_power_level = IEEE80211_UNSET_POWER_LEVEL;
	wiphy->ht_capa_mod_mask = &mac80211_ht_capa_mod_mask;
	wiphy->vht_capa_mod_mask = &mac80211_vht_capa_mod_mask;

	local->ext_capa[7] = WLAN_EXT_CAPA8_OPMODE_NOTIF;

	wiphy->extended_capabilities = local->ext_capa;
	wiphy->extended_capabilities_mask = local->ext_capa;
	wiphy->extended_capabilities_len =
		ARRAY_SIZE(local->ext_capa);

	INIT_LIST_HEAD(&local->interfaces);
	INIT_LIST_HEAD(&local->mon_list);

	__hw_addr_init(&local->mc_list);

	mutex_init(&local->iflist_mtx);
	mutex_init(&local->mtx);

	mutex_init(&local->key_mtx);
	spin_lock_init(&local->filter_lock);
	spin_lock_init(&local->rx_path_lock);
	spin_lock_init(&local->queue_stop_reason_lock);

	for (i = 0; i < IEEE80211_NUM_ACS; i++) {
		INIT_LIST_HEAD(&local->active_txqs[i]);
		spin_lock_init(&local->active_txq_lock[i]);
		local->aql_txq_limit_low[i] = IEEE80211_DEFAULT_AQL_TXQ_LIMIT_L;
		local->aql_txq_limit_high[i] =
			IEEE80211_DEFAULT_AQL_TXQ_LIMIT_H;
	}

<<<<<<< HEAD
	local->airtime_flags = AIRTIME_USE_TX |
			       AIRTIME_USE_RX |
			       AIRTIME_USE_AQL;
=======
	local->airtime_flags = AIRTIME_USE_TX | AIRTIME_USE_RX;
>>>>>>> a7196caf
	local->aql_threshold = IEEE80211_AQL_THRESHOLD;
	atomic_set(&local->aql_total_pending_airtime, 0);

	INIT_LIST_HEAD(&local->chanctx_list);
	mutex_init(&local->chanctx_mtx);

	INIT_DELAYED_WORK(&local->scan_work, ieee80211_scan_work);

	INIT_WORK(&local->restart_work, ieee80211_restart_work);

	INIT_WORK(&local->radar_detected_work,
		  ieee80211_dfs_radar_detected_work);

	INIT_WORK(&local->reconfig_filter, ieee80211_reconfig_filter);
	local->smps_mode = IEEE80211_SMPS_OFF;

	INIT_WORK(&local->dynamic_ps_enable_work,
		  ieee80211_dynamic_ps_enable_work);
	INIT_WORK(&local->dynamic_ps_disable_work,
		  ieee80211_dynamic_ps_disable_work);
	timer_setup(&local->dynamic_ps_timer, ieee80211_dynamic_ps_timer, 0);

	INIT_WORK(&local->sched_scan_stopped_work,
		  ieee80211_sched_scan_stopped_work);

	INIT_WORK(&local->tdls_chsw_work, ieee80211_tdls_chsw_work);

	spin_lock_init(&local->ack_status_lock);
	idr_init(&local->ack_status_frames);

	for (i = 0; i < IEEE80211_MAX_QUEUES; i++) {
		skb_queue_head_init(&local->pending[i]);
		atomic_set(&local->agg_queue_stop[i], 0);
	}
	tasklet_init(&local->tx_pending_tasklet, ieee80211_tx_pending,
		     (unsigned long)local);

	if (ops->wake_tx_queue)
		tasklet_init(&local->wake_txqs_tasklet, ieee80211_wake_txqs,
			     (unsigned long)local);

	tasklet_init(&local->tasklet,
		     ieee80211_tasklet_handler,
		     (unsigned long) local);

	skb_queue_head_init(&local->skb_queue);
	skb_queue_head_init(&local->skb_queue_unreliable);
	skb_queue_head_init(&local->skb_queue_tdls_chsw);

	ieee80211_alloc_led_names(local);

	ieee80211_roc_setup(local);

	local->hw.radiotap_timestamp.units_pos = -1;
	local->hw.radiotap_timestamp.accuracy = -1;

	return &local->hw;
 err_free:
	wiphy_free(wiphy);
	return NULL;
}
EXPORT_SYMBOL(ieee80211_alloc_hw_nm);

static int ieee80211_init_cipher_suites(struct ieee80211_local *local)
{
	bool have_wep = !fips_enabled; /* FIPS does not permit the use of RC4 */
	bool have_mfp = ieee80211_hw_check(&local->hw, MFP_CAPABLE);
	int n_suites = 0, r = 0, w = 0;
	u32 *suites;
	static const u32 cipher_suites[] = {
		/* keep WEP first, it may be removed below */
		WLAN_CIPHER_SUITE_WEP40,
		WLAN_CIPHER_SUITE_WEP104,
		WLAN_CIPHER_SUITE_TKIP,
		WLAN_CIPHER_SUITE_CCMP,
		WLAN_CIPHER_SUITE_CCMP_256,
		WLAN_CIPHER_SUITE_GCMP,
		WLAN_CIPHER_SUITE_GCMP_256,

		/* keep last -- depends on hw flags! */
		WLAN_CIPHER_SUITE_AES_CMAC,
		WLAN_CIPHER_SUITE_BIP_CMAC_256,
		WLAN_CIPHER_SUITE_BIP_GMAC_128,
		WLAN_CIPHER_SUITE_BIP_GMAC_256,
	};

	if (ieee80211_hw_check(&local->hw, SW_CRYPTO_CONTROL) ||
	    local->hw.wiphy->cipher_suites) {
		/* If the driver advertises, or doesn't support SW crypto,
		 * we only need to remove WEP if necessary.
		 */
		if (have_wep)
			return 0;

		/* well if it has _no_ ciphers ... fine */
		if (!local->hw.wiphy->n_cipher_suites)
			return 0;

		/* Driver provides cipher suites, but we need to exclude WEP */
		suites = kmemdup(local->hw.wiphy->cipher_suites,
				 sizeof(u32) * local->hw.wiphy->n_cipher_suites,
				 GFP_KERNEL);
		if (!suites)
			return -ENOMEM;

		for (r = 0; r < local->hw.wiphy->n_cipher_suites; r++) {
			u32 suite = local->hw.wiphy->cipher_suites[r];

			if (suite == WLAN_CIPHER_SUITE_WEP40 ||
			    suite == WLAN_CIPHER_SUITE_WEP104)
				continue;
			suites[w++] = suite;
		}
	} else if (!local->hw.cipher_schemes) {
		/* If the driver doesn't have cipher schemes, there's nothing
		 * else to do other than assign the (software supported and
		 * perhaps offloaded) cipher suites.
		 */
		local->hw.wiphy->cipher_suites = cipher_suites;
		local->hw.wiphy->n_cipher_suites = ARRAY_SIZE(cipher_suites);

		if (!have_mfp)
			local->hw.wiphy->n_cipher_suites -= 4;

		if (!have_wep) {
			local->hw.wiphy->cipher_suites += 2;
			local->hw.wiphy->n_cipher_suites -= 2;
		}

		/* not dynamically allocated, so just return */
		return 0;
	} else {
		const struct ieee80211_cipher_scheme *cs;

		cs = local->hw.cipher_schemes;

		/* Driver specifies cipher schemes only (but not cipher suites
		 * including the schemes)
		 *
		 * We start counting ciphers defined by schemes, TKIP, CCMP,
		 * CCMP-256, GCMP, and GCMP-256
		 */
		n_suites = local->hw.n_cipher_schemes + 5;

		/* check if we have WEP40 and WEP104 */
		if (have_wep)
			n_suites += 2;

		/* check if we have AES_CMAC, BIP-CMAC-256, BIP-GMAC-128,
		 * BIP-GMAC-256
		 */
		if (have_mfp)
			n_suites += 4;

		suites = kmalloc_array(n_suites, sizeof(u32), GFP_KERNEL);
		if (!suites)
			return -ENOMEM;

		suites[w++] = WLAN_CIPHER_SUITE_CCMP;
		suites[w++] = WLAN_CIPHER_SUITE_CCMP_256;
		suites[w++] = WLAN_CIPHER_SUITE_TKIP;
		suites[w++] = WLAN_CIPHER_SUITE_GCMP;
		suites[w++] = WLAN_CIPHER_SUITE_GCMP_256;

		if (have_wep) {
			suites[w++] = WLAN_CIPHER_SUITE_WEP40;
			suites[w++] = WLAN_CIPHER_SUITE_WEP104;
		}

		if (have_mfp) {
			suites[w++] = WLAN_CIPHER_SUITE_AES_CMAC;
			suites[w++] = WLAN_CIPHER_SUITE_BIP_CMAC_256;
			suites[w++] = WLAN_CIPHER_SUITE_BIP_GMAC_128;
			suites[w++] = WLAN_CIPHER_SUITE_BIP_GMAC_256;
		}

		for (r = 0; r < local->hw.n_cipher_schemes; r++) {
			suites[w++] = cs[r].cipher;
			if (WARN_ON(cs[r].pn_len > IEEE80211_MAX_PN_LEN)) {
				kfree(suites);
				return -EINVAL;
			}
		}
	}

	local->hw.wiphy->cipher_suites = suites;
	local->hw.wiphy->n_cipher_suites = w;
	local->wiphy_ciphers_allocated = true;

	return 0;
}

int ieee80211_register_hw(struct ieee80211_hw *hw)
{
	struct ieee80211_local *local = hw_to_local(hw);
	int result, i;
	enum nl80211_band band;
	int channels, max_bitrates;
	bool supp_ht, supp_vht, supp_he;
	netdev_features_t feature_whitelist;
	struct cfg80211_chan_def dflt_chandef = {};

	if (ieee80211_hw_check(hw, QUEUE_CONTROL) &&
	    (local->hw.offchannel_tx_hw_queue == IEEE80211_INVAL_HW_QUEUE ||
	     local->hw.offchannel_tx_hw_queue >= local->hw.queues))
		return -EINVAL;

	if ((hw->wiphy->features & NL80211_FEATURE_TDLS_CHANNEL_SWITCH) &&
	    (!local->ops->tdls_channel_switch ||
	     !local->ops->tdls_cancel_channel_switch ||
	     !local->ops->tdls_recv_channel_switch))
		return -EOPNOTSUPP;

	if (WARN_ON(ieee80211_hw_check(hw, SUPPORTS_TX_FRAG) &&
		    !local->ops->set_frag_threshold))
		return -EINVAL;

	if (WARN_ON(local->hw.wiphy->interface_modes &
			BIT(NL80211_IFTYPE_NAN) &&
		    (!local->ops->start_nan || !local->ops->stop_nan)))
		return -EINVAL;

#ifdef CONFIG_PM
	if (hw->wiphy->wowlan && (!local->ops->suspend || !local->ops->resume))
		return -EINVAL;
#endif

	if (!local->use_chanctx) {
		for (i = 0; i < local->hw.wiphy->n_iface_combinations; i++) {
			const struct ieee80211_iface_combination *comb;

			comb = &local->hw.wiphy->iface_combinations[i];

			if (comb->num_different_channels > 1)
				return -EINVAL;
		}
	} else {
		/*
		 * WDS is currently prohibited when channel contexts are used
		 * because there's no clear definition of which channel WDS
		 * type interfaces use
		 */
		if (local->hw.wiphy->interface_modes & BIT(NL80211_IFTYPE_WDS))
			return -EINVAL;

		/* DFS is not supported with multi-channel combinations yet */
		for (i = 0; i < local->hw.wiphy->n_iface_combinations; i++) {
			const struct ieee80211_iface_combination *comb;

			comb = &local->hw.wiphy->iface_combinations[i];

			if (comb->radar_detect_widths &&
			    comb->num_different_channels > 1)
				return -EINVAL;
		}
	}

	/* Only HW csum features are currently compatible with mac80211 */
	feature_whitelist = NETIF_F_IP_CSUM | NETIF_F_IPV6_CSUM |
			    NETIF_F_HW_CSUM | NETIF_F_SG | NETIF_F_HIGHDMA |
			    NETIF_F_GSO_SOFTWARE | NETIF_F_RXCSUM;
	if (WARN_ON(hw->netdev_features & ~feature_whitelist))
		return -EINVAL;

	if (hw->max_report_rates == 0)
		hw->max_report_rates = hw->max_rates;

	local->rx_chains = 1;

	/*
	 * generic code guarantees at least one band,
	 * set this very early because much code assumes
	 * that hw.conf.channel is assigned
	 */
	channels = 0;
	max_bitrates = 0;
	supp_ht = false;
	supp_vht = false;
	supp_he = false;
	for (band = 0; band < NUM_NL80211_BANDS; band++) {
		struct ieee80211_supported_band *sband;

		sband = local->hw.wiphy->bands[band];
		if (!sband)
			continue;

		if (!dflt_chandef.chan) {
			cfg80211_chandef_create(&dflt_chandef,
						&sband->channels[0],
						NL80211_CHAN_NO_HT);
			/* init channel we're on */
			if (!local->use_chanctx && !local->_oper_chandef.chan) {
				local->hw.conf.chandef = dflt_chandef;
				local->_oper_chandef = dflt_chandef;
			}
			local->monitor_chandef = dflt_chandef;
		}

		channels += sband->n_channels;

		if (max_bitrates < sband->n_bitrates)
			max_bitrates = sband->n_bitrates;
		supp_ht = supp_ht || sband->ht_cap.ht_supported;
		supp_vht = supp_vht || sband->vht_cap.vht_supported;

		if (!supp_he)
			supp_he = !!ieee80211_get_he_sta_cap(sband);

		if (!sband->ht_cap.ht_supported)
			continue;

		/* TODO: consider VHT for RX chains, hopefully it's the same */
		local->rx_chains =
			max(ieee80211_mcs_to_chains(&sband->ht_cap.mcs),
			    local->rx_chains);

		/* no need to mask, SM_PS_DISABLED has all bits set */
		sband->ht_cap.cap |= WLAN_HT_CAP_SM_PS_DISABLED <<
			             IEEE80211_HT_CAP_SM_PS_SHIFT;
	}

	/* if low-level driver supports AP, we also support VLAN.
	 * drivers advertising SW_CRYPTO_CONTROL should enable AP_VLAN
	 * based on their support to transmit SW encrypted packets.
	 */
	if (local->hw.wiphy->interface_modes & BIT(NL80211_IFTYPE_AP) &&
	    !ieee80211_hw_check(&local->hw, SW_CRYPTO_CONTROL)) {
		hw->wiphy->interface_modes |= BIT(NL80211_IFTYPE_AP_VLAN);
		hw->wiphy->software_iftypes |= BIT(NL80211_IFTYPE_AP_VLAN);
	}

	/* mac80211 always supports monitor */
	hw->wiphy->interface_modes |= BIT(NL80211_IFTYPE_MONITOR);
	hw->wiphy->software_iftypes |= BIT(NL80211_IFTYPE_MONITOR);

	/* mac80211 doesn't support more than one IBSS interface right now */
	for (i = 0; i < hw->wiphy->n_iface_combinations; i++) {
		const struct ieee80211_iface_combination *c;
		int j;

		c = &hw->wiphy->iface_combinations[i];

		for (j = 0; j < c->n_limits; j++)
			if ((c->limits[j].types & BIT(NL80211_IFTYPE_ADHOC)) &&
			    c->limits[j].max > 1)
				return -EINVAL;
	}

	local->int_scan_req = kzalloc(sizeof(*local->int_scan_req) +
				      sizeof(void *) * channels, GFP_KERNEL);
	if (!local->int_scan_req)
		return -ENOMEM;

	for (band = 0; band < NUM_NL80211_BANDS; band++) {
		if (!local->hw.wiphy->bands[band])
			continue;
		local->int_scan_req->rates[band] = (u32) -1;
	}

#ifndef CONFIG_MAC80211_MESH
	/* mesh depends on Kconfig, but drivers should set it if they want */
	local->hw.wiphy->interface_modes &= ~BIT(NL80211_IFTYPE_MESH_POINT);
#endif

	/* if the underlying driver supports mesh, mac80211 will (at least)
	 * provide routing of mesh authentication frames to userspace */
	if (local->hw.wiphy->interface_modes & BIT(NL80211_IFTYPE_MESH_POINT))
		local->hw.wiphy->flags |= WIPHY_FLAG_MESH_AUTH;

	/* mac80211 supports control port protocol changing */
	local->hw.wiphy->flags |= WIPHY_FLAG_CONTROL_PORT_PROTOCOL;

	if (ieee80211_hw_check(&local->hw, SIGNAL_DBM)) {
		local->hw.wiphy->signal_type = CFG80211_SIGNAL_TYPE_MBM;
	} else if (ieee80211_hw_check(&local->hw, SIGNAL_UNSPEC)) {
		local->hw.wiphy->signal_type = CFG80211_SIGNAL_TYPE_UNSPEC;
		if (hw->max_signal <= 0) {
			result = -EINVAL;
			goto fail_wiphy_register;
		}
	}

	/* Mac80211 and therefore all drivers using SW crypto only
	 * are able to handle PTK rekeys and Extended Key ID.
	 */
	if (!local->ops->set_key) {
		wiphy_ext_feature_set(local->hw.wiphy,
				      NL80211_EXT_FEATURE_CAN_REPLACE_PTK0);
		wiphy_ext_feature_set(local->hw.wiphy,
				      NL80211_EXT_FEATURE_EXT_KEY_ID);
	}

	/*
	 * Calculate scan IE length -- we need this to alloc
	 * memory and to subtract from the driver limit. It
	 * includes the DS Params, (extended) supported rates, and HT
	 * information -- SSID is the driver's responsibility.
	 */
	local->scan_ies_len = 4 + max_bitrates /* (ext) supp rates */ +
		3 /* DS Params */;
	if (supp_ht)
		local->scan_ies_len += 2 + sizeof(struct ieee80211_ht_cap);

	if (supp_vht)
		local->scan_ies_len +=
			2 + sizeof(struct ieee80211_vht_cap);

	/* HE cap element is variable in size - set len to allow max size */
	/*
	 * TODO: 1 is added at the end of the calculation to accommodate for
	 *	the temporary placing of the HE capabilities IE under EXT.
	 *	Remove it once it is placed in the final place.
	 */
	if (supp_he)
		local->scan_ies_len +=
			2 + sizeof(struct ieee80211_he_cap_elem) +
			sizeof(struct ieee80211_he_mcs_nss_supp) +
			IEEE80211_HE_PPE_THRES_MAX_LEN + 1;

	if (!local->ops->hw_scan) {
		/* For hw_scan, driver needs to set these up. */
		local->hw.wiphy->max_scan_ssids = 4;
		local->hw.wiphy->max_scan_ie_len = IEEE80211_MAX_DATA_LEN;
	}

	/*
	 * If the driver supports any scan IEs, then assume the
	 * limit includes the IEs mac80211 will add, otherwise
	 * leave it at zero and let the driver sort it out; we
	 * still pass our IEs to the driver but userspace will
	 * not be allowed to in that case.
	 */
	if (local->hw.wiphy->max_scan_ie_len)
		local->hw.wiphy->max_scan_ie_len -= local->scan_ies_len;

	WARN_ON(!ieee80211_cs_list_valid(local->hw.cipher_schemes,
					 local->hw.n_cipher_schemes));

	result = ieee80211_init_cipher_suites(local);
	if (result < 0)
		goto fail_wiphy_register;

	if (!local->ops->remain_on_channel)
		local->hw.wiphy->max_remain_on_channel_duration = 5000;

	/* mac80211 based drivers don't support internal TDLS setup */
	if (local->hw.wiphy->flags & WIPHY_FLAG_SUPPORTS_TDLS)
		local->hw.wiphy->flags |= WIPHY_FLAG_TDLS_EXTERNAL_SETUP;

	/* mac80211 supports eCSA, if the driver supports STA CSA at all */
	if (ieee80211_hw_check(&local->hw, CHANCTX_STA_CSA))
		local->ext_capa[0] |= WLAN_EXT_CAPA1_EXT_CHANNEL_SWITCHING;

	/* mac80211 supports multi BSSID, if the driver supports it */
	if (ieee80211_hw_check(&local->hw, SUPPORTS_MULTI_BSSID)) {
		local->hw.wiphy->support_mbssid = true;
		if (ieee80211_hw_check(&local->hw,
				       SUPPORTS_ONLY_HE_MULTI_BSSID))
			local->hw.wiphy->support_only_he_mbssid = true;
		else
			local->ext_capa[2] |=
				WLAN_EXT_CAPA3_MULTI_BSSID_SUPPORT;
	}

	local->hw.wiphy->max_num_csa_counters = IEEE80211_MAX_CSA_COUNTERS_NUM;

	result = wiphy_register(local->hw.wiphy);
	if (result < 0)
		goto fail_wiphy_register;

	/*
	 * We use the number of queues for feature tests (QoS, HT) internally
	 * so restrict them appropriately.
	 */
	if (hw->queues > IEEE80211_MAX_QUEUES)
		hw->queues = IEEE80211_MAX_QUEUES;

	local->workqueue =
		alloc_ordered_workqueue("%s", 0, wiphy_name(local->hw.wiphy));
	if (!local->workqueue) {
		result = -ENOMEM;
		goto fail_workqueue;
	}

	/*
	 * The hardware needs headroom for sending the frame,
	 * and we need some headroom for passing the frame to monitor
	 * interfaces, but never both at the same time.
	 */
	local->tx_headroom = max_t(unsigned int , local->hw.extra_tx_headroom,
				   IEEE80211_TX_STATUS_HEADROOM);

	debugfs_hw_add(local);

	/*
	 * if the driver doesn't specify a max listen interval we
	 * use 5 which should be a safe default
	 */
	if (local->hw.max_listen_interval == 0)
		local->hw.max_listen_interval = 5;

	local->hw.conf.listen_interval = local->hw.max_listen_interval;

	local->dynamic_ps_forced_timeout = -1;

	if (!local->hw.max_nan_de_entries)
		local->hw.max_nan_de_entries = IEEE80211_MAX_NAN_INSTANCE_ID;

	if (!local->hw.weight_multiplier)
		local->hw.weight_multiplier = 1;

	result = ieee80211_wep_init(local);
	if (result < 0)
		wiphy_debug(local->hw.wiphy, "Failed to initialize wep: %d\n",
			    result);

	local->hw.conf.flags = IEEE80211_CONF_IDLE;

	ieee80211_led_init(local);

	result = ieee80211_txq_setup_flows(local);
	if (result)
		goto fail_flows;

	rtnl_lock();

	result = ieee80211_init_rate_ctrl_alg(local,
					      hw->rate_control_algorithm);
	if (result < 0) {
		wiphy_debug(local->hw.wiphy,
			    "Failed to initialize rate control algorithm\n");
		goto fail_rate;
	}

	if (local->rate_ctrl) {
		clear_bit(IEEE80211_HW_SUPPORTS_VHT_EXT_NSS_BW, hw->flags);
		if (local->rate_ctrl->ops->capa & RATE_CTRL_CAPA_VHT_EXT_NSS_BW)
			ieee80211_hw_set(hw, SUPPORTS_VHT_EXT_NSS_BW);
	}

	/*
	 * If the VHT capabilities don't have IEEE80211_VHT_EXT_NSS_BW_CAPABLE,
	 * or have it when we don't, copy the sband structure and set/clear it.
	 * This is necessary because rate scaling algorithms could be switched
	 * and have different support values.
	 * Print a message so that in the common case the reallocation can be
	 * avoided.
	 */
	BUILD_BUG_ON(NUM_NL80211_BANDS > 8 * sizeof(local->sband_allocated));
	for (band = 0; band < NUM_NL80211_BANDS; band++) {
		struct ieee80211_supported_band *sband;
		bool local_cap, ie_cap;

		local_cap = ieee80211_hw_check(hw, SUPPORTS_VHT_EXT_NSS_BW);

		sband = local->hw.wiphy->bands[band];
		if (!sband || !sband->vht_cap.vht_supported)
			continue;

		ie_cap = !!(sband->vht_cap.vht_mcs.tx_highest &
			    cpu_to_le16(IEEE80211_VHT_EXT_NSS_BW_CAPABLE));

		if (local_cap == ie_cap)
			continue;

		sband = kmemdup(sband, sizeof(*sband), GFP_KERNEL);
		if (!sband) {
			result = -ENOMEM;
			goto fail_rate;
		}

		wiphy_dbg(hw->wiphy, "copying sband (band %d) due to VHT EXT NSS BW flag\n",
			  band);

		sband->vht_cap.vht_mcs.tx_highest ^=
			cpu_to_le16(IEEE80211_VHT_EXT_NSS_BW_CAPABLE);

		local->hw.wiphy->bands[band] = sband;
		local->sband_allocated |= BIT(band);
	}

	/* add one default STA interface if supported */
	if (local->hw.wiphy->interface_modes & BIT(NL80211_IFTYPE_STATION) &&
	    !ieee80211_hw_check(hw, NO_AUTO_VIF)) {
		struct vif_params params = {0};

		result = ieee80211_if_add(local, "wlan%d", NET_NAME_ENUM, NULL,
					  NL80211_IFTYPE_STATION, &params);
		if (result)
			wiphy_warn(local->hw.wiphy,
				   "Failed to add default virtual iface\n");
	}

	rtnl_unlock();

#ifdef CONFIG_INET
	local->ifa_notifier.notifier_call = ieee80211_ifa_changed;
	result = register_inetaddr_notifier(&local->ifa_notifier);
	if (result)
		goto fail_ifa;
#endif

#if IS_ENABLED(CONFIG_IPV6)
	local->ifa6_notifier.notifier_call = ieee80211_ifa6_changed;
	result = register_inet6addr_notifier(&local->ifa6_notifier);
	if (result)
		goto fail_ifa6;
#endif

	return 0;

#if IS_ENABLED(CONFIG_IPV6)
 fail_ifa6:
#ifdef CONFIG_INET
	unregister_inetaddr_notifier(&local->ifa_notifier);
#endif
#endif
#if defined(CONFIG_INET) || defined(CONFIG_IPV6)
 fail_ifa:
#endif
	rtnl_lock();
	rate_control_deinitialize(local);
	ieee80211_remove_interfaces(local);
 fail_rate:
	rtnl_unlock();
 fail_flows:
	ieee80211_led_exit(local);
	destroy_workqueue(local->workqueue);
 fail_workqueue:
	wiphy_unregister(local->hw.wiphy);
 fail_wiphy_register:
	if (local->wiphy_ciphers_allocated)
		kfree(local->hw.wiphy->cipher_suites);
	kfree(local->int_scan_req);
	return result;
}
EXPORT_SYMBOL(ieee80211_register_hw);

void ieee80211_unregister_hw(struct ieee80211_hw *hw)
{
	struct ieee80211_local *local = hw_to_local(hw);

	tasklet_kill(&local->tx_pending_tasklet);
	tasklet_kill(&local->tasklet);

#ifdef CONFIG_INET
	unregister_inetaddr_notifier(&local->ifa_notifier);
#endif
#if IS_ENABLED(CONFIG_IPV6)
	unregister_inet6addr_notifier(&local->ifa6_notifier);
#endif

	rtnl_lock();

	/*
	 * At this point, interface list manipulations are fine
	 * because the driver cannot be handing us frames any
	 * more and the tasklet is killed.
	 */
	ieee80211_remove_interfaces(local);

	rtnl_unlock();

	cancel_delayed_work_sync(&local->roc_work);
	cancel_work_sync(&local->restart_work);
	cancel_work_sync(&local->reconfig_filter);
	cancel_work_sync(&local->tdls_chsw_work);
	flush_work(&local->sched_scan_stopped_work);
	flush_work(&local->radar_detected_work);

	ieee80211_clear_tx_pending(local);
	rate_control_deinitialize(local);

	if (skb_queue_len(&local->skb_queue) ||
	    skb_queue_len(&local->skb_queue_unreliable))
		wiphy_warn(local->hw.wiphy, "skb_queue not empty\n");
	skb_queue_purge(&local->skb_queue);
	skb_queue_purge(&local->skb_queue_unreliable);
	skb_queue_purge(&local->skb_queue_tdls_chsw);

	destroy_workqueue(local->workqueue);
	wiphy_unregister(local->hw.wiphy);
	ieee80211_led_exit(local);
	kfree(local->int_scan_req);
}
EXPORT_SYMBOL(ieee80211_unregister_hw);

static int ieee80211_free_ack_frame(int id, void *p, void *data)
{
	WARN_ONCE(1, "Have pending ack frames!\n");
	kfree_skb(p);
	return 0;
}

void ieee80211_free_hw(struct ieee80211_hw *hw)
{
	struct ieee80211_local *local = hw_to_local(hw);
	enum nl80211_band band;

	mutex_destroy(&local->iflist_mtx);
	mutex_destroy(&local->mtx);

	if (local->wiphy_ciphers_allocated)
		kfree(local->hw.wiphy->cipher_suites);

	idr_for_each(&local->ack_status_frames,
		     ieee80211_free_ack_frame, NULL);
	idr_destroy(&local->ack_status_frames);

	sta_info_stop(local);

	ieee80211_free_led_names(local);

	for (band = 0; band < NUM_NL80211_BANDS; band++) {
		if (!(local->sband_allocated & BIT(band)))
			continue;
		kfree(local->hw.wiphy->bands[band]);
	}

	wiphy_free(local->hw.wiphy);
}
EXPORT_SYMBOL(ieee80211_free_hw);

static int __init ieee80211_init(void)
{
	struct sk_buff *skb;
	int ret;

	BUILD_BUG_ON(sizeof(struct ieee80211_tx_info) > sizeof(skb->cb));
	BUILD_BUG_ON(offsetof(struct ieee80211_tx_info, driver_data) +
		     IEEE80211_TX_INFO_DRIVER_DATA_SIZE > sizeof(skb->cb));

	ret = rc80211_minstrel_init();
	if (ret)
		return ret;

	ret = ieee80211_iface_init();
	if (ret)
		goto err_netdev;

	return 0;
 err_netdev:
	rc80211_minstrel_exit();

	return ret;
}

static void __exit ieee80211_exit(void)
{
	rc80211_minstrel_exit();

	ieee80211s_stop();

	ieee80211_iface_exit();

	rcu_barrier();
}


subsys_initcall(ieee80211_init);
module_exit(ieee80211_exit);

MODULE_DESCRIPTION("IEEE 802.11 subsystem");
MODULE_LICENSE("GPL");<|MERGE_RESOLUTION|>--- conflicted
+++ resolved
@@ -672,13 +672,7 @@
 			IEEE80211_DEFAULT_AQL_TXQ_LIMIT_H;
 	}
 
-<<<<<<< HEAD
-	local->airtime_flags = AIRTIME_USE_TX |
-			       AIRTIME_USE_RX |
-			       AIRTIME_USE_AQL;
-=======
 	local->airtime_flags = AIRTIME_USE_TX | AIRTIME_USE_RX;
->>>>>>> a7196caf
 	local->aql_threshold = IEEE80211_AQL_THRESHOLD;
 	atomic_set(&local->aql_total_pending_airtime, 0);
 
