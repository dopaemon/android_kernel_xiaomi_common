--- conflicted
+++ resolved
@@ -5629,11 +5629,7 @@
  * @skb: buffer
  * @next_proto: ethertype of header after popped MPLS header
  * @mac_len: length of the MAC header
-<<<<<<< HEAD
- * @ethernet: flag to indicate if the packet is ethernet
-=======
  * @ethernet: flag to indicate if ethernet header is present in packet
->>>>>>> 69e489fe
  *
  * Expects skb->data at mac header.
  *
