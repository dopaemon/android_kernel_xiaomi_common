--- conflicted
+++ resolved
@@ -1484,9 +1484,8 @@
 	if (!pmd)
 		goto drop_hpage;
 
-<<<<<<< HEAD
 	vm_write_begin(vma);
-=======
+
 	/*
 	 * We need to lock the mapping so that from here on, only GUP-fast and
 	 * hardware page walks can access the parts of the page tables that
@@ -1500,7 +1499,6 @@
 	 * lockless_pages_from_mm() and the hardware page walker can access page
 	 * tables while all the high-level locks are held in write mode.
 	 */
->>>>>>> 003c3894
 	start_pte = pte_offset_map_lock(mm, pmd, haddr, &ptl);
 
 	/* step 1: check all mapped PTEs are to the right huge page */
@@ -1551,11 +1549,7 @@
 				haddr + HPAGE_PMD_SIZE);
 	mmu_notifier_invalidate_range_start(&range);
 	_pmd = pmdp_collapse_flush(vma, haddr, pmd);
-<<<<<<< HEAD
-	spin_unlock(ptl);
 	vm_write_end(vma);
-=======
->>>>>>> 003c3894
 	mm_dec_nr_ptes(mm);
 	tlb_remove_table_sync_one();
 	mmu_notifier_invalidate_range_end(&range);
@@ -1570,11 +1564,8 @@
 
 abort:
 	pte_unmap_unlock(start_pte, ptl);
-<<<<<<< HEAD
 	vm_write_end(vma);
-=======
 	i_mmap_unlock_write(vma->vm_file->f_mapping);
->>>>>>> 003c3894
 	goto drop_hpage;
 }
 
@@ -1647,17 +1638,9 @@
 		 */
 		if (mmap_write_trylock(mm)) {
 			if (!khugepaged_test_exit(mm)) {
-<<<<<<< HEAD
-				spinlock_t *ptl;
+				struct mmu_notifier_range range;
+
 				vm_write_begin(vma);
-				ptl = pmd_lock(mm, pmd);
-				/* assume page table is clear */
-				_pmd = pmdp_collapse_flush(vma, addr, pmd);
-				spin_unlock(ptl);
-				vm_write_end(vma);
-=======
-				struct mmu_notifier_range range;
-
 				mmu_notifier_range_init(&range,
 							MMU_NOTIFY_CLEAR, 0,
 							NULL, mm, addr,
@@ -1665,7 +1648,7 @@
 				mmu_notifier_invalidate_range_start(&range);
 				/* assume page table is clear */
 				_pmd = pmdp_collapse_flush(vma, addr, pmd);
->>>>>>> 003c3894
+				vm_write_end(vma);
 				mm_dec_nr_ptes(mm);
 				tlb_remove_table_sync_one();
 				pte_free(mm, pmd_pgtable(_pmd));
