// SPDX-License-Identifier: GPL-2.0-only
/*
 *  linux/mm/oom_kill.c
 * 
 *  Copyright (C)  1998,2000  Rik van Riel
 *	Thanks go out to Claus Fischer for some serious inspiration and
 *	for goading me into coding this file...
 *  Copyright (C)  2010  Google, Inc.
 *	Rewritten by David Rientjes
 *
 *  The routines in this file are used to kill a process when
 *  we're seriously out of memory. This gets called from __alloc_pages()
 *  in mm/page_alloc.c when we really run out of memory.
 *
 *  Since we won't call these routines often (on a well-configured
 *  machine) this file will double as a 'coding guide' and a signpost
 *  for newbie kernel hackers. It features several pointers to major
 *  kernel subsystems and hints as to where to find out what things do.
 */

#include <linux/oom.h>
#include <linux/mm.h>
#include <linux/err.h>
#include <linux/gfp.h>
#include <linux/sched.h>
#include <linux/sched/mm.h>
#include <linux/sched/coredump.h>
#include <linux/sched/task.h>
#include <linux/sched/debug.h>
#include <linux/swap.h>
#include <linux/syscalls.h>
#include <linux/timex.h>
#include <linux/jiffies.h>
#include <linux/cpuset.h>
#include <linux/export.h>
#include <linux/notifier.h>
#include <linux/memcontrol.h>
#include <linux/mempolicy.h>
#include <linux/security.h>
#include <linux/ptrace.h>
#include <linux/freezer.h>
#include <linux/ftrace.h>
#include <linux/ratelimit.h>
#include <linux/kthread.h>
#include <linux/init.h>
#include <linux/mmu_notifier.h>
#include <linux/cred.h>
<<<<<<< HEAD
=======
#include <linux/nmi.h>
>>>>>>> 551461a1

#include <asm/tlb.h>
#include "internal.h"
#include "slab.h"

#define CREATE_TRACE_POINTS
#include <trace/events/oom.h>

#undef CREATE_TRACE_POINTS
#include <trace/hooks/mm.h>

int sysctl_panic_on_oom;
int sysctl_oom_kill_allocating_task;
int sysctl_oom_dump_tasks = 1;

/*
 * Serializes oom killer invocations (out_of_memory()) from all contexts to
 * prevent from over eager oom killing (e.g. when the oom killer is invoked
 * from different domains).
 *
 * oom_killer_disable() relies on this lock to stabilize oom_killer_disabled
 * and mark_oom_victim
 */
DEFINE_MUTEX(oom_lock);
/* Serializes oom_score_adj and oom_score_adj_min updates */
DEFINE_MUTEX(oom_adj_mutex);

static inline bool is_memcg_oom(struct oom_control *oc)
{
	return oc->memcg != NULL;
}

#ifdef CONFIG_NUMA
/**
 * oom_cpuset_eligible() - check task eligiblity for kill
 * @start: task struct of which task to consider
 * @oc: pointer to struct oom_control
 *
 * Task eligibility is determined by whether or not a candidate task, @tsk,
 * shares the same mempolicy nodes as current if it is bound by such a policy
 * and whether or not it has the same set of allowed cpuset nodes.
 *
 * This function is assuming oom-killer context and 'current' has triggered
 * the oom-killer.
 */
static bool oom_cpuset_eligible(struct task_struct *start,
				struct oom_control *oc)
{
	struct task_struct *tsk;
	bool ret = false;
	const nodemask_t *mask = oc->nodemask;

	if (is_memcg_oom(oc))
		return true;

	rcu_read_lock();
	for_each_thread(start, tsk) {
		if (mask) {
			/*
			 * If this is a mempolicy constrained oom, tsk's
			 * cpuset is irrelevant.  Only return true if its
			 * mempolicy intersects current, otherwise it may be
			 * needlessly killed.
			 */
			ret = mempolicy_nodemask_intersects(tsk, mask);
		} else {
			/*
			 * This is not a mempolicy constrained oom, so only
			 * check the mems of tsk's cpuset.
			 */
			ret = cpuset_mems_allowed_intersects(current, tsk);
		}
		if (ret)
			break;
	}
	rcu_read_unlock();

	return ret;
}
#else
static bool oom_cpuset_eligible(struct task_struct *tsk, struct oom_control *oc)
{
	return true;
}
#endif /* CONFIG_NUMA */

/*
 * The process p may have detached its own ->mm while exiting or through
 * kthread_use_mm(), but one or more of its subthreads may still have a valid
 * pointer.  Return p, or any of its subthreads with a valid ->mm, with
 * task_lock() held.
 */
struct task_struct *find_lock_task_mm(struct task_struct *p)
{
	struct task_struct *t;

	rcu_read_lock();

	for_each_thread(p, t) {
		task_lock(t);
		if (likely(t->mm))
			goto found;
		task_unlock(t);
	}
	t = NULL;
found:
	rcu_read_unlock();

	return t;
}

/*
 * order == -1 means the oom kill is required by sysrq, otherwise only
 * for display purposes.
 */
static inline bool is_sysrq_oom(struct oom_control *oc)
{
	return oc->order == -1;
}

/* return true if the task is not adequate as candidate victim task. */
static bool oom_unkillable_task(struct task_struct *p)
{
	if (is_global_init(p))
		return true;
	if (p->flags & PF_KTHREAD)
		return true;
	return false;
}

/*
 * Print out unreclaimble slabs info when unreclaimable slabs amount is greater
 * than all user memory (LRU pages)
 */
static bool is_dump_unreclaim_slabs(void)
{
	unsigned long nr_lru;

	nr_lru = global_node_page_state(NR_ACTIVE_ANON) +
		 global_node_page_state(NR_INACTIVE_ANON) +
		 global_node_page_state(NR_ACTIVE_FILE) +
		 global_node_page_state(NR_INACTIVE_FILE) +
		 global_node_page_state(NR_ISOLATED_ANON) +
		 global_node_page_state(NR_ISOLATED_FILE) +
		 global_node_page_state(NR_UNEVICTABLE);

	return (global_node_page_state_pages(NR_SLAB_UNRECLAIMABLE_B) > nr_lru);
}

/**
 * oom_badness - heuristic function to determine which candidate task to kill
 * @p: task struct of which task we should calculate
 * @totalpages: total present RAM allowed for page allocation
 *
 * The heuristic for determining which task to kill is made to be as simple and
 * predictable as possible.  The goal is to return the highest value for the
 * task consuming the most memory to avoid subsequent oom failures.
 */
long oom_badness(struct task_struct *p, unsigned long totalpages)
{
	long points;
	long adj;

	if (oom_unkillable_task(p))
		return LONG_MIN;

	p = find_lock_task_mm(p);
	if (!p)
		return LONG_MIN;

	/*
	 * Do not even consider tasks which are explicitly marked oom
	 * unkillable or have been already oom reaped or the are in
	 * the middle of vfork
	 */
	adj = (long)p->signal->oom_score_adj;
	if (adj == OOM_SCORE_ADJ_MIN ||
			test_bit(MMF_OOM_SKIP, &p->mm->flags) ||
			in_vfork(p)) {
		task_unlock(p);
		return LONG_MIN;
	}

	/*
	 * The baseline for the badness score is the proportion of RAM that each
	 * task's rss, pagetable and swap space use.
	 */
	points = get_mm_rss(p->mm) + get_mm_counter(p->mm, MM_SWAPENTS) +
		mm_pgtables_bytes(p->mm) / PAGE_SIZE;
	task_unlock(p);

	/* Normalize to oom_score_adj units */
	adj *= totalpages / 1000;
	points += adj;

	return points;
}

static const char * const oom_constraint_text[] = {
	[CONSTRAINT_NONE] = "CONSTRAINT_NONE",
	[CONSTRAINT_CPUSET] = "CONSTRAINT_CPUSET",
	[CONSTRAINT_MEMORY_POLICY] = "CONSTRAINT_MEMORY_POLICY",
	[CONSTRAINT_MEMCG] = "CONSTRAINT_MEMCG",
};

/*
 * Determine the type of allocation constraint.
 */
static enum oom_constraint constrained_alloc(struct oom_control *oc)
{
	struct zone *zone;
	struct zoneref *z;
	enum zone_type highest_zoneidx = gfp_zone(oc->gfp_mask);
	bool cpuset_limited = false;
	int nid;

	if (is_memcg_oom(oc)) {
		oc->totalpages = mem_cgroup_get_max(oc->memcg) ?: 1;
		return CONSTRAINT_MEMCG;
	}

	/* Default to all available memory */
	oc->totalpages = totalram_pages() + total_swap_pages;

	if (!IS_ENABLED(CONFIG_NUMA))
		return CONSTRAINT_NONE;

	if (!oc->zonelist)
		return CONSTRAINT_NONE;
	/*
	 * Reach here only when __GFP_NOFAIL is used. So, we should avoid
	 * to kill current.We have to random task kill in this case.
	 * Hopefully, CONSTRAINT_THISNODE...but no way to handle it, now.
	 */
	if (oc->gfp_mask & __GFP_THISNODE)
		return CONSTRAINT_NONE;

	/*
	 * This is not a __GFP_THISNODE allocation, so a truncated nodemask in
	 * the page allocator means a mempolicy is in effect.  Cpuset policy
	 * is enforced in get_page_from_freelist().
	 */
	if (oc->nodemask &&
	    !nodes_subset(node_states[N_MEMORY], *oc->nodemask)) {
		oc->totalpages = total_swap_pages;
		for_each_node_mask(nid, *oc->nodemask)
			oc->totalpages += node_present_pages(nid);
		return CONSTRAINT_MEMORY_POLICY;
	}

	/* Check this allocation failure is caused by cpuset's wall function */
	for_each_zone_zonelist_nodemask(zone, z, oc->zonelist,
			highest_zoneidx, oc->nodemask)
		if (!cpuset_zone_allowed(zone, oc->gfp_mask))
			cpuset_limited = true;

	if (cpuset_limited) {
		oc->totalpages = total_swap_pages;
		for_each_node_mask(nid, cpuset_current_mems_allowed)
			oc->totalpages += node_present_pages(nid);
		return CONSTRAINT_CPUSET;
	}
	return CONSTRAINT_NONE;
}

static int oom_evaluate_task(struct task_struct *task, void *arg)
{
	struct oom_control *oc = arg;
	long points;

	if (oom_unkillable_task(task))
		goto next;

	/* p may not have freeable memory in nodemask */
	if (!is_memcg_oom(oc) && !oom_cpuset_eligible(task, oc))
		goto next;

	/*
	 * This task already has access to memory reserves and is being killed.
	 * Don't allow any other task to have access to the reserves unless
	 * the task has MMF_OOM_SKIP because chances that it would release
	 * any memory is quite low.
	 */
	if (!is_sysrq_oom(oc) && tsk_is_oom_victim(task)) {
		if (test_bit(MMF_OOM_SKIP, &task->signal->oom_mm->flags))
			goto next;
		goto abort;
	}

	/*
	 * If task is allocating a lot of memory and has been marked to be
	 * killed first if it triggers an oom, then select it.
	 */
	if (oom_task_origin(task)) {
		points = LONG_MAX;
		goto select;
	}

	points = oom_badness(task, oc->totalpages);

	if (points == LONG_MIN)
		goto next;

	/*
	 * Check to see if this is the worst task with a non-negative
	 * ADJ score seen so far
	 */
	if (task->signal->oom_score_adj >= 0 &&
	    points > oc->chosen_non_negative_adj_points) {
		if (oc->chosen_non_negative_adj)
			put_task_struct(oc->chosen_non_negative_adj);
		get_task_struct(task);
		oc->chosen_non_negative_adj = task;
		oc->chosen_non_negative_adj_points = points;
	}

	if (points < oc->chosen_points)
		goto next;

select:
	if (oc->chosen)
		put_task_struct(oc->chosen);
	get_task_struct(task);
	oc->chosen = task;
	oc->chosen_points = points;
next:
	return 0;
abort:
	if (oc->chosen_non_negative_adj)
		put_task_struct(oc->chosen_non_negative_adj);
	if (oc->chosen)
		put_task_struct(oc->chosen);
	oc->chosen_non_negative_adj = NULL;
	oc->chosen = (void *)-1UL;
	return 1;
}

/*
 * Simple selection loop. We choose the process with the highest number of
 * 'points'. In case scan was aborted, oc->chosen is set to -1.
 */
static void select_bad_process(struct oom_control *oc)
{
	oc->chosen_points = LONG_MIN;
	oc->chosen_non_negative_adj_points = LONG_MIN;
	oc->chosen_non_negative_adj = NULL;

	if (is_memcg_oom(oc))
		mem_cgroup_scan_tasks(oc->memcg, oom_evaluate_task, oc);
	else {
		struct task_struct *p;

		rcu_read_lock();
		for_each_process(p)
			if (oom_evaluate_task(p, oc))
				break;
		rcu_read_unlock();
	}

	if (oc->chosen_non_negative_adj) {
		/*
		 * If oc->chosen has a negative ADJ, and we found a task with
		 * a postive ADJ to kill, kill the task with the positive ADJ
		 * instead.
		 */
		if (oc->chosen && oc->chosen->signal->oom_score_adj < 0) {
			put_task_struct(oc->chosen);
			oc->chosen = oc->chosen_non_negative_adj;
			oc->chosen_points = oc->chosen_non_negative_adj_points;
		} else
			put_task_struct(oc->chosen_non_negative_adj);
	}
}

static int dump_task(struct task_struct *p, void *arg)
{
	struct oom_control *oc = arg;
	struct task_struct *task;

	if (oom_unkillable_task(p))
		return 0;

	/* p may not have freeable memory in nodemask */
	if (!is_memcg_oom(oc) && !oom_cpuset_eligible(p, oc))
		return 0;

	task = find_lock_task_mm(p);
	if (!task) {
		/*
		 * This is a kthread or all of p's threads have already
		 * detached their mm's.  There's no need to report
		 * them; they can't be oom killed anyway.
		 */
		return 0;
	}

	pr_info("[%7d] %5d %5d %8lu %8lu %8ld %8lu         %5hd %s\n",
		task->pid, from_kuid(&init_user_ns, task_uid(task)),
		task->tgid, task->mm->total_vm, get_mm_rss(task->mm),
		mm_pgtables_bytes(task->mm),
		get_mm_counter(task->mm, MM_SWAPENTS),
		task->signal->oom_score_adj, task->comm);
	task_unlock(task);

	return 0;
}

/**
 * dump_tasks - dump current memory state of all system tasks
 * @oc: pointer to struct oom_control
 *
 * Dumps the current memory state of all eligible tasks.  Tasks not in the same
 * memcg, not in the same cpuset, or bound to a disjoint set of mempolicy nodes
 * are not shown.
 * State information includes task's pid, uid, tgid, vm size, rss,
 * pgtables_bytes, swapents, oom_score_adj value, and name.
 */
static void dump_tasks(struct oom_control *oc)
{
	pr_info("Tasks state (memory values in pages):\n");
	pr_info("[  pid  ]   uid  tgid total_vm      rss pgtables_bytes swapents oom_score_adj name\n");

	if (is_memcg_oom(oc))
		mem_cgroup_scan_tasks(oc->memcg, dump_task, oc);
	else {
		struct task_struct *p;
		int i = 0;

		rcu_read_lock();
		for_each_process(p) {
			/* Avoid potential softlockup warning */
			if ((++i & 1023) == 0)
				touch_softlockup_watchdog();
			dump_task(p, oc);
		}
		rcu_read_unlock();
	}
}

static void dump_oom_summary(struct oom_control *oc, struct task_struct *victim)
{
	/* one line summary of the oom killer context. */
	pr_info("oom-kill:constraint=%s,nodemask=%*pbl",
			oom_constraint_text[oc->constraint],
			nodemask_pr_args(oc->nodemask));
	cpuset_print_current_mems_allowed();
	mem_cgroup_print_oom_context(oc->memcg, victim);
	pr_cont(",task=%s,pid=%d,uid=%d\n", victim->comm, victim->pid,
		from_kuid(&init_user_ns, task_uid(victim)));
}

static void dump_header(struct oom_control *oc, struct task_struct *p)
{
	pr_warn("%s invoked oom-killer: gfp_mask=%#x(%pGg), order=%d, oom_score_adj=%hd\n",
		current->comm, oc->gfp_mask, &oc->gfp_mask, oc->order,
			current->signal->oom_score_adj);
	if (!IS_ENABLED(CONFIG_COMPACTION) && oc->order)
		pr_warn("COMPACTION is disabled!!!\n");

	dump_stack();
	if (is_memcg_oom(oc))
		mem_cgroup_print_oom_meminfo(oc->memcg);
	else {
		show_mem(SHOW_MEM_FILTER_NODES, oc->nodemask);
		if (is_dump_unreclaim_slabs())
			dump_unreclaimable_slab();
	}
	if (sysctl_oom_dump_tasks)
		dump_tasks(oc);
	if (p)
		dump_oom_summary(oc, p);
}

/*
 * Number of OOM victims in flight
 */
static atomic_t oom_victims = ATOMIC_INIT(0);
static DECLARE_WAIT_QUEUE_HEAD(oom_victims_wait);

static bool oom_killer_disabled __read_mostly;

#define K(x) ((x) << (PAGE_SHIFT-10))

/*
 * task->mm can be NULL if the task is the exited group leader.  So to
 * determine whether the task is using a particular mm, we examine all the
 * task's threads: if one of those is using this mm then this task was also
 * using it.
 */
bool process_shares_mm(struct task_struct *p, struct mm_struct *mm)
{
	struct task_struct *t;

	for_each_thread(p, t) {
		struct mm_struct *t_mm = READ_ONCE(t->mm);
		if (t_mm)
			return t_mm == mm;
	}
	return false;
}

#ifdef CONFIG_MMU
/*
 * OOM Reaper kernel thread which tries to reap the memory used by the OOM
 * victim (if that is possible) to help the OOM killer to move on.
 */
static struct task_struct *oom_reaper_th;
static DECLARE_WAIT_QUEUE_HEAD(oom_reaper_wait);
static struct task_struct *oom_reaper_list;
static DEFINE_SPINLOCK(oom_reaper_lock);

bool __oom_reap_task_mm(struct mm_struct *mm)
{
	struct vm_area_struct *vma;
	bool ret = true;

	/*
	 * Tell all users of get_user/copy_from_user etc... that the content
	 * is no longer stable. No barriers really needed because unmapping
	 * should imply barriers already and the reader would hit a page fault
	 * if it stumbled over a reaped memory.
	 */
	set_bit(MMF_UNSTABLE, &mm->flags);

	for (vma = mm->mmap ; vma; vma = vma->vm_next) {
		if (!can_madv_lru_vma(vma))
			continue;

		/*
		 * Only anonymous pages have a good chance to be dropped
		 * without additional steps which we cannot afford as we
		 * are OOM already.
		 *
		 * We do not even care about fs backed pages because all
		 * which are reclaimable have already been reclaimed and
		 * we do not want to block exit_mmap by keeping mm ref
		 * count elevated without a good reason.
		 */
		if (vma_is_anonymous(vma) || !(vma->vm_flags & VM_SHARED)) {
			struct mmu_notifier_range range;
			struct mmu_gather tlb;

			mmu_notifier_range_init(&range, MMU_NOTIFY_UNMAP, 0,
						vma, mm, vma->vm_start,
						vma->vm_end);
			tlb_gather_mmu(&tlb, mm, range.start, range.end);
			if (mmu_notifier_invalidate_range_start_nonblock(&range)) {
				tlb_finish_mmu(&tlb, range.start, range.end);
				ret = false;
				continue;
			}
			unmap_page_range(&tlb, vma, range.start, range.end, NULL);
			mmu_notifier_invalidate_range_end(&range);
			tlb_finish_mmu(&tlb, range.start, range.end);
		}
	}

	return ret;
}

/*
 * Reaps the address space of the give task.
 *
 * Returns true on success and false if none or part of the address space
 * has been reclaimed and the caller should retry later.
 */
static bool oom_reap_task_mm(struct task_struct *tsk, struct mm_struct *mm)
{
	bool ret = true;

	if (!mmap_read_trylock(mm)) {
		trace_skip_task_reaping(tsk->pid);
		return false;
	}

	/*
	 * MMF_OOM_SKIP is set by exit_mmap when the OOM reaper can't
	 * work on the mm anymore. The check for MMF_OOM_SKIP must run
	 * under mmap_lock for reading because it serializes against the
	 * mmap_write_lock();mmap_write_unlock() cycle in exit_mmap().
	 */
	if (test_bit(MMF_OOM_SKIP, &mm->flags)) {
		trace_skip_task_reaping(tsk->pid);
		goto out_unlock;
	}

	trace_start_task_reaping(tsk->pid);

	/* failed to reap part of the address space. Try again later */
	ret = __oom_reap_task_mm(mm);
	if (!ret)
		goto out_finish;

	pr_info("oom_reaper: reaped process %d (%s), now anon-rss:%lukB, file-rss:%lukB, shmem-rss:%lukB\n",
			task_pid_nr(tsk), tsk->comm,
			K(get_mm_counter(mm, MM_ANONPAGES)),
			K(get_mm_counter(mm, MM_FILEPAGES)),
			K(get_mm_counter(mm, MM_SHMEMPAGES)));
out_finish:
	trace_finish_task_reaping(tsk->pid);
out_unlock:
	mmap_read_unlock(mm);

	return ret;
}

#define MAX_OOM_REAP_RETRIES 10
static void oom_reap_task(struct task_struct *tsk)
{
	int attempts = 0;
	struct mm_struct *mm = tsk->signal->oom_mm;

	/* Retry the mmap_read_trylock(mm) a few times */
	while (attempts++ < MAX_OOM_REAP_RETRIES && !oom_reap_task_mm(tsk, mm))
		schedule_timeout_idle(HZ/10);

	if (attempts <= MAX_OOM_REAP_RETRIES ||
	    test_bit(MMF_OOM_SKIP, &mm->flags))
		goto done;

	pr_info("oom_reaper: unable to reap pid:%d (%s)\n",
		task_pid_nr(tsk), tsk->comm);
	sched_show_task(tsk);
	debug_show_all_locks();

done:
	tsk->oom_reaper_list = NULL;

	/*
	 * Hide this mm from OOM killer because it has been either reaped or
	 * somebody can't call mmap_write_unlock(mm).
	 */
	set_bit(MMF_OOM_SKIP, &mm->flags);

	/* Drop a reference taken by wake_oom_reaper */
	put_task_struct(tsk);
}

static int oom_reaper(void *unused)
{
	while (true) {
		struct task_struct *tsk = NULL;

		wait_event_freezable(oom_reaper_wait, oom_reaper_list != NULL);
		spin_lock(&oom_reaper_lock);
		if (oom_reaper_list != NULL) {
			tsk = oom_reaper_list;
			oom_reaper_list = tsk->oom_reaper_list;
		}
		spin_unlock(&oom_reaper_lock);

		if (tsk)
			oom_reap_task(tsk);
	}

	return 0;
}

static void wake_oom_reaper(struct task_struct *tsk)
{
	/* mm is already queued? */
	if (test_and_set_bit(MMF_OOM_REAP_QUEUED, &tsk->signal->oom_mm->flags))
		return;

	get_task_struct(tsk);

	spin_lock(&oom_reaper_lock);
	tsk->oom_reaper_list = oom_reaper_list;
	oom_reaper_list = tsk;
	spin_unlock(&oom_reaper_lock);
	trace_wake_reaper(tsk->pid);
	wake_up(&oom_reaper_wait);
}

static int __init oom_init(void)
{
	oom_reaper_th = kthread_run(oom_reaper, NULL, "oom_reaper");
	return 0;
}
subsys_initcall(oom_init)
#else
static inline void wake_oom_reaper(struct task_struct *tsk)
{
}
#endif /* CONFIG_MMU */

/**
 * tsk->mm has to be non NULL and caller has to guarantee it is stable (either
 * under task_lock or operate on the current).
 */
static void __mark_oom_victim(struct task_struct *tsk)
{
	struct mm_struct *mm = tsk->mm;

	if (!cmpxchg(&tsk->signal->oom_mm, NULL, mm)) {
		mmgrab(tsk->signal->oom_mm);
		set_bit(MMF_OOM_VICTIM, &mm->flags);
	}
}

/**
 * mark_oom_victim - mark the given task as OOM victim
 * @tsk: task to mark
 *
 * Has to be called with oom_lock held and never after
 * oom has been disabled already.
 *
 * tsk->mm has to be non NULL and caller has to guarantee it is stable (either
 * under task_lock or operate on the current).
 */
static void mark_oom_victim(struct task_struct *tsk)
{
	const struct cred *cred;
<<<<<<< HEAD
=======
	struct mm_struct *mm = tsk->mm;
>>>>>>> 551461a1

	WARN_ON(oom_killer_disabled);
	/* OOM killer might race with memcg OOM */
	if (test_and_set_tsk_thread_flag(tsk, TIF_MEMDIE))
		return;

	/* oom_mm is bound to the signal struct life time. */
	__mark_oom_victim(tsk);

	/*
	 * Make sure that the task is woken up from uninterruptible sleep
	 * if it is frozen because OOM killer wouldn't be able to free
	 * any memory and livelock. freezing_slow_path will tell the freezer
	 * that TIF_MEMDIE tasks should be ignored.
	 */
	__thaw_task(tsk);
	atomic_inc(&oom_victims);
	cred = get_task_cred(tsk);
	trace_mark_victim(tsk, cred->uid.val);
	put_cred(cred);
}

/**
 * exit_oom_victim - note the exit of an OOM victim
 */
void exit_oom_victim(void)
{
	clear_thread_flag(TIF_MEMDIE);

	if (!atomic_dec_return(&oom_victims))
		wake_up_all(&oom_victims_wait);
}

/**
 * oom_killer_enable - enable OOM killer
 */
void oom_killer_enable(void)
{
	oom_killer_disabled = false;
	pr_info("OOM killer enabled.\n");
}

/**
 * oom_killer_disable - disable OOM killer
 * @timeout: maximum timeout to wait for oom victims in jiffies
 *
 * Forces all page allocations to fail rather than trigger OOM killer.
 * Will block and wait until all OOM victims are killed or the given
 * timeout expires.
 *
 * The function cannot be called when there are runnable user tasks because
 * the userspace would see unexpected allocation failures as a result. Any
 * new usage of this function should be consulted with MM people.
 *
 * Returns true if successful and false if the OOM killer cannot be
 * disabled.
 */
bool oom_killer_disable(signed long timeout)
{
	signed long ret;

	/*
	 * Make sure to not race with an ongoing OOM killer. Check that the
	 * current is not killed (possibly due to sharing the victim's memory).
	 */
	if (mutex_lock_killable(&oom_lock))
		return false;
	oom_killer_disabled = true;
	mutex_unlock(&oom_lock);

	ret = wait_event_interruptible_timeout(oom_victims_wait,
			!atomic_read(&oom_victims), timeout);
	if (ret <= 0) {
		oom_killer_enable();
		return false;
	}
	pr_info("OOM killer disabled.\n");

	return true;
}

static inline bool __task_will_free_mem(struct task_struct *task)
{
	struct signal_struct *sig = task->signal;

	/*
	 * A coredumping process may sleep for an extended period in exit_mm(),
	 * so the oom killer cannot assume that the process will promptly exit
	 * and release memory.
	 */
	if (sig->flags & SIGNAL_GROUP_COREDUMP)
		return false;

	if (sig->flags & SIGNAL_GROUP_EXIT)
		return true;

	if (thread_group_empty(task) && (task->flags & PF_EXITING))
		return true;

	return false;
}

/*
 * Checks whether the given task is dying or exiting and likely to
 * release its address space. This means that all threads and processes
 * sharing the same mm have to be killed or exiting.
 * Caller has to make sure that task->mm is stable (hold task_lock or
 * it operates on the current).
 */
static bool task_will_free_mem(struct task_struct *task)
{
	struct mm_struct *mm = task->mm;
	struct task_struct *p;
	bool ret = true;

	/*
	 * Skip tasks without mm because it might have passed its exit_mm and
	 * exit_oom_victim. oom_reaper could have rescued that but do not rely
	 * on that for now. We can consider find_lock_task_mm in future.
	 */
	if (!mm)
		return false;

	if (!__task_will_free_mem(task))
		return false;

	/*
	 * This task has already been drained by the oom reaper so there are
	 * only small chances it will free some more
	 */
	if (test_bit(MMF_OOM_SKIP, &mm->flags))
		return false;

	if (atomic_read(&mm->mm_users) <= 1)
		return true;

	/*
	 * Make sure that all tasks which share the mm with the given tasks
	 * are dying as well to make sure that a) nobody pins its mm and
	 * b) the task is also reapable by the oom reaper.
	 */
	rcu_read_lock();
	for_each_process(p) {
		if (!process_shares_mm(p, mm))
			continue;
		if (same_thread_group(task, p))
			continue;
		ret = __task_will_free_mem(p);
		if (!ret)
			break;
	}
	rcu_read_unlock();

	return ret;
}

static void __oom_kill_process(struct task_struct *victim, const char *message)
{
	struct task_struct *p;
	struct mm_struct *mm;
	bool can_oom_reap = true;

	p = find_lock_task_mm(victim);
	if (!p) {
		pr_info("%s: OOM victim %d (%s) is already exiting. Skip killing the task\n",
			message, task_pid_nr(victim), victim->comm);
		put_task_struct(victim);
		return;
	} else if (victim != p) {
		get_task_struct(p);
		put_task_struct(victim);
		victim = p;
	}

	/* Get a reference to safely compare mm after task_unlock(victim) */
	mm = victim->mm;
	mmgrab(mm);

	/* Raise event before sending signal: task reaper must see this */
	count_vm_event(OOM_KILL);
	memcg_memory_event_mm(mm, MEMCG_OOM_KILL);

	/*
	 * We should send SIGKILL before granting access to memory reserves
	 * in order to prevent the OOM victim from depleting the memory
	 * reserves from the user space under its control.
	 */
	do_send_sig_info(SIGKILL, SEND_SIG_PRIV, victim, PIDTYPE_TGID);
	mark_oom_victim(victim);
	pr_err("%s: Killed process %d (%s) total-vm:%lukB, anon-rss:%lukB, file-rss:%lukB, shmem-rss:%lukB, UID:%u pgtables:%lukB oom_score_adj:%hd\n",
		message, task_pid_nr(victim), victim->comm, K(mm->total_vm),
		K(get_mm_counter(mm, MM_ANONPAGES)),
		K(get_mm_counter(mm, MM_FILEPAGES)),
		K(get_mm_counter(mm, MM_SHMEMPAGES)),
		from_kuid(&init_user_ns, task_uid(victim)),
		mm_pgtables_bytes(mm) >> 10, victim->signal->oom_score_adj);
	task_unlock(victim);

	/*
	 * Kill all user processes sharing victim->mm in other thread groups, if
	 * any.  They don't get access to memory reserves, though, to avoid
	 * depletion of all memory.  This prevents mm->mmap_lock livelock when an
	 * oom killed thread cannot exit because it requires the semaphore and
	 * its contended by another thread trying to allocate memory itself.
	 * That thread will now get access to memory reserves since it has a
	 * pending fatal signal.
	 */
	rcu_read_lock();
	for_each_process(p) {
		if (!process_shares_mm(p, mm))
			continue;
		if (same_thread_group(p, victim))
			continue;
		if (is_global_init(p)) {
			can_oom_reap = false;
			set_bit(MMF_OOM_SKIP, &mm->flags);
			pr_info("oom killer %d (%s) has mm pinned by %d (%s)\n",
					task_pid_nr(victim), victim->comm,
					task_pid_nr(p), p->comm);
			continue;
		}
		/*
		 * No kthead_use_mm() user needs to read from the userspace so
		 * we are ok to reap it.
		 */
		if (unlikely(p->flags & PF_KTHREAD))
			continue;
		do_send_sig_info(SIGKILL, SEND_SIG_PRIV, p, PIDTYPE_TGID);
	}
	rcu_read_unlock();

	if (can_oom_reap)
		wake_oom_reaper(victim);

	mmdrop(mm);
	put_task_struct(victim);
}
#undef K

/*
 * Kill provided task unless it's secured by setting
 * oom_score_adj to OOM_SCORE_ADJ_MIN.
 */
static int oom_kill_memcg_member(struct task_struct *task, void *message)
{
	if (task->signal->oom_score_adj != OOM_SCORE_ADJ_MIN &&
	    !is_global_init(task)) {
		get_task_struct(task);
		__oom_kill_process(task, message);
	}
	return 0;
}

static void oom_kill_process(struct oom_control *oc, const char *message)
{
	struct task_struct *victim = oc->chosen;
	struct mem_cgroup *oom_group;
	static DEFINE_RATELIMIT_STATE(oom_rs, DEFAULT_RATELIMIT_INTERVAL,
					      DEFAULT_RATELIMIT_BURST);

	/*
	 * If the task is already exiting, don't alarm the sysadmin or kill
	 * its children or threads, just give it access to memory reserves
	 * so it can die quickly
	 */
	task_lock(victim);
	if (task_will_free_mem(victim)) {
		mark_oom_victim(victim);
		wake_oom_reaper(victim);
		task_unlock(victim);
		put_task_struct(victim);
		return;
	}
	task_unlock(victim);

	if (__ratelimit(&oom_rs))
		dump_header(oc, victim);

	/*
	 * Do we need to kill the entire memory cgroup?
	 * Or even one of the ancestor memory cgroups?
	 * Check this out before killing the victim task.
	 */
	oom_group = mem_cgroup_get_oom_group(victim, oc->memcg);

	__oom_kill_process(victim, message);

	/*
	 * If necessary, kill all tasks in the selected memory cgroup.
	 */
	if (oom_group) {
		mem_cgroup_print_oom_group(oom_group);
		mem_cgroup_scan_tasks(oom_group, oom_kill_memcg_member,
				      (void*)message);
		mem_cgroup_put(oom_group);
	}
}

/*
 * Determines whether the kernel must panic because of the panic_on_oom sysctl.
 */
static void check_panic_on_oom(struct oom_control *oc)
{
	if (likely(!sysctl_panic_on_oom))
		return;
	if (sysctl_panic_on_oom != 2) {
		/*
		 * panic_on_oom == 1 only affects CONSTRAINT_NONE, the kernel
		 * does not panic for cpuset, mempolicy, or memcg allocation
		 * failures.
		 */
		if (oc->constraint != CONSTRAINT_NONE)
			return;
	}
	/* Do not panic for oom kills triggered by sysrq */
	if (is_sysrq_oom(oc))
		return;
	dump_header(oc, NULL);
	panic("Out of memory: %s panic_on_oom is enabled\n",
		sysctl_panic_on_oom == 2 ? "compulsory" : "system-wide");
}

static BLOCKING_NOTIFIER_HEAD(oom_notify_list);

int register_oom_notifier(struct notifier_block *nb)
{
	return blocking_notifier_chain_register(&oom_notify_list, nb);
}
EXPORT_SYMBOL_GPL(register_oom_notifier);

int unregister_oom_notifier(struct notifier_block *nb)
{
	return blocking_notifier_chain_unregister(&oom_notify_list, nb);
}
EXPORT_SYMBOL_GPL(unregister_oom_notifier);

/**
 * out_of_memory - kill the "best" process when we run out of memory
 * @oc: pointer to struct oom_control
 *
 * If we run out of memory, we have the choice between either
 * killing a random task (bad), letting the system crash (worse)
 * OR try to be smart about which process to kill. Note that we
 * don't have to be perfect here, we just have to be good.
 */
bool out_of_memory(struct oom_control *oc)
{
	unsigned long freed = 0;

	if (oom_killer_disabled)
		return false;

	if (!is_memcg_oom(oc)) {
		blocking_notifier_call_chain(&oom_notify_list, 0, &freed);
		if (freed > 0)
			/* Got some memory back in the last second. */
			return true;
	}

	/*
	 * If current has a pending SIGKILL or is exiting, then automatically
	 * select it.  The goal is to allow it to allocate so that it may
	 * quickly exit and free its memory.
	 */
	if (task_will_free_mem(current)) {
		mark_oom_victim(current);
		wake_oom_reaper(current);
		return true;
	}

	/*
	 * The OOM killer does not compensate for IO-less reclaim.
	 * pagefault_out_of_memory lost its gfp context so we have to
	 * make sure exclude 0 mask - all other users should have at least
	 * ___GFP_DIRECT_RECLAIM to get here. But mem_cgroup_oom() has to
	 * invoke the OOM killer even if it is a GFP_NOFS allocation.
	 */
	if (oc->gfp_mask && !(oc->gfp_mask & __GFP_FS) && !is_memcg_oom(oc))
		return true;

	/*
	 * Check if there were limitations on the allocation (only relevant for
	 * NUMA and memcg) that may require different handling.
	 */
	oc->constraint = constrained_alloc(oc);
	if (oc->constraint != CONSTRAINT_MEMORY_POLICY)
		oc->nodemask = NULL;
	check_panic_on_oom(oc);

	if (!is_memcg_oom(oc) && sysctl_oom_kill_allocating_task &&
	    current->mm && !oom_unkillable_task(current) &&
	    oom_cpuset_eligible(current, oc) &&
	    current->signal->oom_score_adj != OOM_SCORE_ADJ_MIN) {
		get_task_struct(current);
		oc->chosen = current;
		oom_kill_process(oc, "Out of memory (oom_kill_allocating_task)");
		return true;
	}

	select_bad_process(oc);
	/* Found nothing?!?! */
	if (!oc->chosen) {
		int ret = false;

		trace_android_vh_oom_check_panic(oc, &ret);
		if (ret)
			return true;

		dump_header(oc, NULL);
		pr_warn("Out of memory and no killable processes...\n");
		/*
		 * If we got here due to an actual allocation at the
		 * system level, we cannot survive this and will enter
		 * an endless loop in the allocator. Bail out now.
		 */
		if (!is_sysrq_oom(oc) && !is_memcg_oom(oc))
			panic("System is deadlocked on memory\n");
	}
	if (oc->chosen && oc->chosen != (void *)-1UL)
		oom_kill_process(oc, !is_memcg_oom(oc) ? "Out of memory" :
				 "Memory cgroup out of memory");
	return !!oc->chosen;
}

/*
 * The pagefault handler calls here because some allocation has failed. We have
 * to take care of the memcg OOM here because this is the only safe context without
 * any locks held but let the oom killer triggered from the allocation context care
 * about the global OOM.
 */
void pagefault_out_of_memory(void)
{
	static DEFINE_RATELIMIT_STATE(pfoom_rs, DEFAULT_RATELIMIT_INTERVAL,
				      DEFAULT_RATELIMIT_BURST);

	if (mem_cgroup_oom_synchronize(true))
		return;

	if (fatal_signal_pending(current))
		return;

	if (__ratelimit(&pfoom_rs))
		pr_warn("Huh VM_FAULT_OOM leaked out to the #PF handler. Retrying PF\n");
}

SYSCALL_DEFINE2(process_mrelease, int, pidfd, unsigned int, flags)
{
#ifdef CONFIG_MMU
	struct mm_struct *mm = NULL;
	struct task_struct *task;
	struct task_struct *p;
	unsigned int f_flags;
	bool reap = false;
	struct pid *pid;
	long ret = 0;

	if (flags)
		return -EINVAL;

	pid = pidfd_get_pid(pidfd, &f_flags);
	if (IS_ERR(pid))
		return PTR_ERR(pid);

	task = get_pid_task(pid, PIDTYPE_TGID);
	if (!task) {
		ret = -ESRCH;
		goto put_pid;
	}

	/*
	 * Make sure to choose a thread which still has a reference to mm
	 * during the group exit
	 */
	p = find_lock_task_mm(task);
	if (!p) {
		ret = -ESRCH;
		goto put_task;
	}

	mm = p->mm;
	mmgrab(mm);

	/*
	 * If we are too late and exit_mmap already checked mm_is_oom_victim
	 * then will block on mmap_read_lock until exit_mmap releases mmap_lock
	 */
	set_bit(MMF_OOM_VICTIM, &mm->flags);

	if (task_will_free_mem(p))
		reap = true;
	else {
		/* Error only if the work has not been done already */
		if (!test_bit(MMF_OOM_SKIP, &mm->flags))
			ret = -EINVAL;
	}
	task_unlock(p);

	if (!reap)
		goto drop_mm;

	if (mmap_read_lock_killable(mm)) {
		ret = -EINTR;
		goto drop_mm;
	}
	/*
	 * Check MMF_OOM_SKIP again under mmap_read_lock protection to ensure
	 * possible change in exit_mmap is seen
	 */
	if (!test_bit(MMF_OOM_SKIP, &mm->flags) && !__oom_reap_task_mm(mm))
		ret = -EAGAIN;
	mmap_read_unlock(mm);

drop_mm:
	mmdrop(mm);
put_task:
	put_task_struct(task);
put_pid:
	put_pid(pid);
	return ret;
#else
	return -ENOSYS;
#endif /* CONFIG_MMU */
}

void add_to_oom_reaper(struct task_struct *p)
{
	p = find_lock_task_mm(p);
	if (!p)
		return;

	get_task_struct(p);
	if (task_will_free_mem(p)) {
		__mark_oom_victim(p);
		wake_oom_reaper(p);
	}
	task_unlock(p);
	put_task_struct(p);
}<|MERGE_RESOLUTION|>--- conflicted
+++ resolved
@@ -45,10 +45,7 @@
 #include <linux/init.h>
 #include <linux/mmu_notifier.h>
 #include <linux/cred.h>
-<<<<<<< HEAD
-=======
 #include <linux/nmi.h>
->>>>>>> 551461a1
 
 #include <asm/tlb.h>
 #include "internal.h"
@@ -762,10 +759,6 @@
 static void mark_oom_victim(struct task_struct *tsk)
 {
 	const struct cred *cred;
-<<<<<<< HEAD
-=======
-	struct mm_struct *mm = tsk->mm;
->>>>>>> 551461a1
 
 	WARN_ON(oom_killer_disabled);
 	/* OOM killer might race with memcg OOM */
