--- conflicted
+++ resolved
@@ -142,11 +142,7 @@
 	return stack;
 }
 
-<<<<<<< HEAD
-#define STACK_HASH_SIZE (1L << CONFIG_STACK_HASH_ORDER_SHIFT)
-=======
 #define STACK_HASH_SIZE (1L << CONFIG_STACK_HASH_ORDER)
->>>>>>> b129c98d
 #define STACK_HASH_MASK (STACK_HASH_SIZE - 1)
 #define STACK_HASH_SEED 0x9747b28c
 
