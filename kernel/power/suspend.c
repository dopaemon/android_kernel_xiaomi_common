--- conflicted
+++ resolved
@@ -437,14 +437,9 @@
 	if (suspend_test(TEST_PLATFORM))
 		goto Platform_wake;
 
-<<<<<<< HEAD
-	error = disable_nonboot_cpus();
+	error = suspend_disable_secondary_cpus();
 	if (error || suspend_test(TEST_CPUS)) {
 		log_suspend_abort_reason("Disabling non-boot cpus failed");
-=======
-	error = suspend_disable_secondary_cpus();
-	if (error || suspend_test(TEST_CPUS))
->>>>>>> a188339c
 		goto Enable_cpus;
 	}
 
