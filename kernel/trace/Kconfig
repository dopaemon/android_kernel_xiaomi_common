--- conflicted
+++ resolved
@@ -123,7 +123,6 @@
 	  Create preempt/irq toggle tracepoints if needed, so that other parts
 	  of the kernel can use them to generate or add hooks to them.
 
-<<<<<<< HEAD
 config QCOM_RTB
 	tristate "Register tracing"
 	depends on TRACE_MMIO_ACCESS
@@ -142,12 +141,11 @@
 	  for each cpu to log accesses. Selecting this option will log each cpu
 	  separately. This will guarantee that the last acesses for each cpu
 	  will be logged but there will be fewer entries per cpu
-=======
+
 menuconfig TRACEFS_DISABLE_AUTOMOUNT
 	bool "Do not autmount tracefs in the debugfs filesystem"
 	help
 	  Provides an option to not automount tracefs in /sys/kernel/debug/tracing.
->>>>>>> c64c7347
 
 # All tracer options should select GENERIC_TRACER. For those options that are
 # enabled by all tracers (context switch and event tracer) they select TRACING.
