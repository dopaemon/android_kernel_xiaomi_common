// SPDX-License-Identifier: GPL-2.0-only
/*
 * Simple CPU accounting cgroup controller
 */
#include <linux/cpufreq_times.h>
#include "sched.h"
#include <trace/hooks/sched.h>

#ifdef CONFIG_SCHED_WALT
#include "walt.h"
#endif

#ifdef CONFIG_IRQ_TIME_ACCOUNTING

/*
 * There are no locks covering percpu hardirq/softirq time.
 * They are only modified in vtime_account, on corresponding CPU
 * with interrupts disabled. So, writes are safe.
 * They are read and saved off onto struct rq in update_rq_clock().
 * This may result in other CPU reading this CPU's irq time and can
 * race with irq/vtime_account on this CPU. We would either get old
 * or new value with a side effect of accounting a slice of irq time to wrong
 * task when irq is in progress while we read rq->clock. That is a worthy
 * compromise in place of having locks on each irq in account_system_time.
 */
DEFINE_PER_CPU(struct irqtime, cpu_irqtime);
EXPORT_PER_CPU_SYMBOL_GPL(cpu_irqtime);

static int sched_clock_irqtime;

void enable_sched_clock_irqtime(void)
{
	sched_clock_irqtime = 1;
}

void disable_sched_clock_irqtime(void)
{
	sched_clock_irqtime = 0;
}

static void irqtime_account_delta(struct irqtime *irqtime, u64 delta,
				  enum cpu_usage_stat idx)
{
	u64 *cpustat = kcpustat_this_cpu->cpustat;

	u64_stats_update_begin(&irqtime->sync);
	cpustat[idx] += delta;
	irqtime->total += delta;
	irqtime->tick_delta += delta;
	u64_stats_update_end(&irqtime->sync);
}

/*
 * Called before incrementing preempt_count on {soft,}irq_enter
 * and before decrementing preempt_count on {soft,}irq_exit.
 */
void irqtime_account_irq(struct task_struct *curr)
{
	struct irqtime *irqtime = this_cpu_ptr(&cpu_irqtime);
	s64 delta;
	int cpu;

	if (!sched_clock_irqtime)
		return;

	cpu = smp_processor_id();
	delta = sched_clock_cpu(cpu) - irqtime->irq_start_time;
	irqtime->irq_start_time += delta;

	/*
	 * We do not account for softirq time from ksoftirqd here.
	 * We want to continue accounting softirq time to ksoftirqd thread
	 * in that case, so as not to confuse scheduler with a special task
	 * that do not consume any time, but still wants to run.
	 */
	if (hardirq_count())
		irqtime_account_delta(irqtime, delta, CPUTIME_IRQ);
	else if (in_serving_softirq() && curr != this_cpu_ksoftirqd())
		irqtime_account_delta(irqtime, delta, CPUTIME_SOFTIRQ);

<<<<<<< HEAD
#ifdef CONFIG_SCHED_WALT
	if (is_idle_task(curr)) {
		if (hardirq_count() || in_serving_softirq())
			walt_sched_account_irqend(cpu, curr, delta);
		else
			walt_sched_account_irqstart(cpu, curr);
	}
	cpu_rq(cpu)->wrq.last_irq_window = cpu_rq(cpu)->wrq.window_start;
#endif
=======
	trace_android_rvh_account_irq(curr, cpu, delta);
>>>>>>> ec1fff1f
}
EXPORT_SYMBOL_GPL(irqtime_account_irq);

static u64 irqtime_tick_accounted(u64 maxtime)
{
	struct irqtime *irqtime = this_cpu_ptr(&cpu_irqtime);
	u64 delta;

	delta = min(irqtime->tick_delta, maxtime);
	irqtime->tick_delta -= delta;

	return delta;
}

#else /* CONFIG_IRQ_TIME_ACCOUNTING */

#define sched_clock_irqtime	(0)

static u64 irqtime_tick_accounted(u64 dummy)
{
	return 0;
}

#endif /* !CONFIG_IRQ_TIME_ACCOUNTING */

static inline void task_group_account_field(struct task_struct *p, int index,
					    u64 tmp)
{
	/*
	 * Since all updates are sure to touch the root cgroup, we
	 * get ourselves ahead and touch it first. If the root cgroup
	 * is the only cgroup, then nothing else should be necessary.
	 *
	 */
	__this_cpu_add(kernel_cpustat.cpustat[index], tmp);

	cgroup_account_cputime_field(p, index, tmp);
}

/*
 * Account user CPU time to a process.
 * @p: the process that the CPU time gets accounted to
 * @cputime: the CPU time spent in user space since the last update
 */
void account_user_time(struct task_struct *p, u64 cputime)
{
	int index;

	/* Add user time to process. */
	p->utime += cputime;
	account_group_user_time(p, cputime);

	index = (task_nice(p) > 0) ? CPUTIME_NICE : CPUTIME_USER;

	/* Add user time to cpustat. */
	task_group_account_field(p, index, cputime);

	/* Account for user time used */
	acct_account_cputime(p);

	/* Account power usage for user time */
	cpufreq_acct_update_power(p, cputime);
}

/*
 * Account guest CPU time to a process.
 * @p: the process that the CPU time gets accounted to
 * @cputime: the CPU time spent in virtual machine since the last update
 */
void account_guest_time(struct task_struct *p, u64 cputime)
{
	u64 *cpustat = kcpustat_this_cpu->cpustat;

	/* Add guest time to process. */
	p->utime += cputime;
	account_group_user_time(p, cputime);
	p->gtime += cputime;

	/* Add guest time to cpustat. */
	if (task_nice(p) > 0) {
		cpustat[CPUTIME_NICE] += cputime;
		cpustat[CPUTIME_GUEST_NICE] += cputime;
	} else {
		cpustat[CPUTIME_USER] += cputime;
		cpustat[CPUTIME_GUEST] += cputime;
	}
}

/*
 * Account system CPU time to a process and desired cpustat field
 * @p: the process that the CPU time gets accounted to
 * @cputime: the CPU time spent in kernel space since the last update
 * @index: pointer to cpustat field that has to be updated
 */
void account_system_index_time(struct task_struct *p,
			       u64 cputime, enum cpu_usage_stat index)
{
	/* Add system time to process. */
	p->stime += cputime;
	account_group_system_time(p, cputime);

	/* Add system time to cpustat. */
	task_group_account_field(p, index, cputime);

	/* Account for system time used */
	acct_account_cputime(p);

	/* Account power usage for system time */
	cpufreq_acct_update_power(p, cputime);
}

/*
 * Account system CPU time to a process.
 * @p: the process that the CPU time gets accounted to
 * @hardirq_offset: the offset to subtract from hardirq_count()
 * @cputime: the CPU time spent in kernel space since the last update
 */
void account_system_time(struct task_struct *p, int hardirq_offset, u64 cputime)
{
	int index;

	if ((p->flags & PF_VCPU) && (irq_count() - hardirq_offset == 0)) {
		account_guest_time(p, cputime);
		return;
	}

	if (hardirq_count() - hardirq_offset)
		index = CPUTIME_IRQ;
	else if (in_serving_softirq())
		index = CPUTIME_SOFTIRQ;
	else
		index = CPUTIME_SYSTEM;

	account_system_index_time(p, cputime, index);
}

/*
 * Account for involuntary wait time.
 * @cputime: the CPU time spent in involuntary wait
 */
void account_steal_time(u64 cputime)
{
	u64 *cpustat = kcpustat_this_cpu->cpustat;

	cpustat[CPUTIME_STEAL] += cputime;
}

/*
 * Account for idle time.
 * @cputime: the CPU time spent in idle wait
 */
void account_idle_time(u64 cputime)
{
	u64 *cpustat = kcpustat_this_cpu->cpustat;
	struct rq *rq = this_rq();

	if (atomic_read(&rq->nr_iowait) > 0)
		cpustat[CPUTIME_IOWAIT] += cputime;
	else
		cpustat[CPUTIME_IDLE] += cputime;
}

/*
 * When a guest is interrupted for a longer amount of time, missed clock
 * ticks are not redelivered later. Due to that, this function may on
 * occasion account more time than the calling functions think elapsed.
 */
static __always_inline u64 steal_account_process_time(u64 maxtime)
{
#ifdef CONFIG_PARAVIRT
	if (static_key_false(&paravirt_steal_enabled)) {
		u64 steal;

		steal = paravirt_steal_clock(smp_processor_id());
		steal -= this_rq()->prev_steal_time;
		steal = min(steal, maxtime);
		account_steal_time(steal);
		this_rq()->prev_steal_time += steal;

		return steal;
	}
#endif
	return 0;
}

/*
 * Account how much elapsed time was spent in steal, irq, or softirq time.
 */
static inline u64 account_other_time(u64 max)
{
	u64 accounted;

	lockdep_assert_irqs_disabled();

	accounted = steal_account_process_time(max);

	if (accounted < max)
		accounted += irqtime_tick_accounted(max - accounted);

	return accounted;
}

#ifdef CONFIG_64BIT
static inline u64 read_sum_exec_runtime(struct task_struct *t)
{
	return t->se.sum_exec_runtime;
}
#else
static u64 read_sum_exec_runtime(struct task_struct *t)
{
	u64 ns;
	struct rq_flags rf;
	struct rq *rq;

	rq = task_rq_lock(t, &rf);
	ns = t->se.sum_exec_runtime;
	task_rq_unlock(rq, t, &rf);

	return ns;
}
#endif

/*
 * Accumulate raw cputime values of dead tasks (sig->[us]time) and live
 * tasks (sum on group iteration) belonging to @tsk's group.
 */
void thread_group_cputime(struct task_struct *tsk, struct task_cputime *times)
{
	struct signal_struct *sig = tsk->signal;
	u64 utime, stime;
	struct task_struct *t;
	unsigned int seq, nextseq;
	unsigned long flags;

	/*
	 * Update current task runtime to account pending time since last
	 * scheduler action or thread_group_cputime() call. This thread group
	 * might have other running tasks on different CPUs, but updating
	 * their runtime can affect syscall performance, so we skip account
	 * those pending times and rely only on values updated on tick or
	 * other scheduler action.
	 */
	if (same_thread_group(current, tsk))
		(void) task_sched_runtime(current);

	rcu_read_lock();
	/* Attempt a lockless read on the first round. */
	nextseq = 0;
	do {
		seq = nextseq;
		flags = read_seqbegin_or_lock_irqsave(&sig->stats_lock, &seq);
		times->utime = sig->utime;
		times->stime = sig->stime;
		times->sum_exec_runtime = sig->sum_sched_runtime;

		for_each_thread(tsk, t) {
			task_cputime(t, &utime, &stime);
			times->utime += utime;
			times->stime += stime;
			times->sum_exec_runtime += read_sum_exec_runtime(t);
		}
		/* If lockless access failed, take the lock. */
		nextseq = 1;
	} while (need_seqretry(&sig->stats_lock, seq));
	done_seqretry_irqrestore(&sig->stats_lock, seq, flags);
	rcu_read_unlock();
}

#ifdef CONFIG_IRQ_TIME_ACCOUNTING
/*
 * Account a tick to a process and cpustat
 * @p: the process that the CPU time gets accounted to
 * @user_tick: is the tick from userspace
 * @rq: the pointer to rq
 *
 * Tick demultiplexing follows the order
 * - pending hardirq update
 * - pending softirq update
 * - user_time
 * - idle_time
 * - system time
 *   - check for guest_time
 *   - else account as system_time
 *
 * Check for hardirq is done both for system and user time as there is
 * no timer going off while we are on hardirq and hence we may never get an
 * opportunity to update it solely in system time.
 * p->stime and friends are only updated on system time and not on irq
 * softirq as those do not count in task exec_runtime any more.
 */
static void irqtime_account_process_tick(struct task_struct *p, int user_tick,
					 int ticks)
{
	u64 other, cputime = TICK_NSEC * ticks;

	/*
	 * When returning from idle, many ticks can get accounted at
	 * once, including some ticks of steal, irq, and softirq time.
	 * Subtract those ticks from the amount of time accounted to
	 * idle, or potentially user or system time. Due to rounding,
	 * other time can exceed ticks occasionally.
	 */
	other = account_other_time(ULONG_MAX);
	if (other >= cputime)
		return;

	cputime -= other;

	if (this_cpu_ksoftirqd() == p) {
		/*
		 * ksoftirqd time do not get accounted in cpu_softirq_time.
		 * So, we have to handle it separately here.
		 * Also, p->stime needs to be updated for ksoftirqd.
		 */
		account_system_index_time(p, cputime, CPUTIME_SOFTIRQ);
	} else if (user_tick) {
		account_user_time(p, cputime);
	} else if (p == this_rq()->idle) {
		account_idle_time(cputime);
	} else if (p->flags & PF_VCPU) { /* System time or guest time */
		account_guest_time(p, cputime);
	} else {
		account_system_index_time(p, cputime, CPUTIME_SYSTEM);
	}
}

static void irqtime_account_idle_ticks(int ticks)
{
	irqtime_account_process_tick(current, 0, ticks);
}
#else /* CONFIG_IRQ_TIME_ACCOUNTING */
static inline void irqtime_account_idle_ticks(int ticks) { }
static inline void irqtime_account_process_tick(struct task_struct *p, int user_tick,
						int nr_ticks) { }
#endif /* CONFIG_IRQ_TIME_ACCOUNTING */

/*
 * Use precise platform statistics if available:
 */
#ifdef CONFIG_VIRT_CPU_ACCOUNTING_NATIVE

# ifndef __ARCH_HAS_VTIME_TASK_SWITCH
void vtime_task_switch(struct task_struct *prev)
{
	if (is_idle_task(prev))
		vtime_account_idle(prev);
	else
		vtime_account_kernel(prev);

	vtime_flush(prev);
	arch_vtime_task_switch(prev);
}
# endif

/*
 * Archs that account the whole time spent in the idle task
 * (outside irq) as idle time can rely on this and just implement
 * vtime_account_kernel() and vtime_account_idle(). Archs that
 * have other meaning of the idle time (s390 only includes the
 * time spent by the CPU when it's in low power mode) must override
 * vtime_account().
 */
#ifndef __ARCH_HAS_VTIME_ACCOUNT
void vtime_account_irq_enter(struct task_struct *tsk)
{
	if (!in_interrupt() && is_idle_task(tsk))
		vtime_account_idle(tsk);
	else
		vtime_account_kernel(tsk);
}
EXPORT_SYMBOL_GPL(vtime_account_irq_enter);
#endif /* __ARCH_HAS_VTIME_ACCOUNT */

void cputime_adjust(struct task_cputime *curr, struct prev_cputime *prev,
		    u64 *ut, u64 *st)
{
	*ut = curr->utime;
	*st = curr->stime;
}

void task_cputime_adjusted(struct task_struct *p, u64 *ut, u64 *st)
{
	*ut = p->utime;
	*st = p->stime;
}
EXPORT_SYMBOL_GPL(task_cputime_adjusted);

void thread_group_cputime_adjusted(struct task_struct *p, u64 *ut, u64 *st)
{
	struct task_cputime cputime;

	thread_group_cputime(p, &cputime);

	*ut = cputime.utime;
	*st = cputime.stime;
}
EXPORT_SYMBOL_GPL(thread_group_cputime_adjusted);

#else /* !CONFIG_VIRT_CPU_ACCOUNTING_NATIVE: */

/*
 * Account a single tick of CPU time.
 * @p: the process that the CPU time gets accounted to
 * @user_tick: indicates if the tick is a user or a system tick
 */
void account_process_tick(struct task_struct *p, int user_tick)
{
	u64 cputime, steal;

	if (vtime_accounting_enabled_this_cpu())
		return;

	if (sched_clock_irqtime) {
		irqtime_account_process_tick(p, user_tick, 1);
		return;
	}

	cputime = TICK_NSEC;
	steal = steal_account_process_time(ULONG_MAX);

	if (steal >= cputime)
		return;

	cputime -= steal;

	if (user_tick)
		account_user_time(p, cputime);
	else if ((p != this_rq()->idle) || (irq_count() != HARDIRQ_OFFSET))
		account_system_time(p, HARDIRQ_OFFSET, cputime);
	else
		account_idle_time(cputime);
}

/*
 * Account multiple ticks of idle time.
 * @ticks: number of stolen ticks
 */
void account_idle_ticks(unsigned long ticks)
{
	u64 cputime, steal;

	if (sched_clock_irqtime) {
		irqtime_account_idle_ticks(ticks);
		return;
	}

	cputime = ticks * TICK_NSEC;
	steal = steal_account_process_time(ULONG_MAX);

	if (steal >= cputime)
		return;

	cputime -= steal;
	account_idle_time(cputime);
}

/*
 * Adjust tick based cputime random precision against scheduler runtime
 * accounting.
 *
 * Tick based cputime accounting depend on random scheduling timeslices of a
 * task to be interrupted or not by the timer.  Depending on these
 * circumstances, the number of these interrupts may be over or
 * under-optimistic, matching the real user and system cputime with a variable
 * precision.
 *
 * Fix this by scaling these tick based values against the total runtime
 * accounted by the CFS scheduler.
 *
 * This code provides the following guarantees:
 *
 *   stime + utime == rtime
 *   stime_i+1 >= stime_i, utime_i+1 >= utime_i
 *
 * Assuming that rtime_i+1 >= rtime_i.
 */
void cputime_adjust(struct task_cputime *curr, struct prev_cputime *prev,
		    u64 *ut, u64 *st)
{
	u64 rtime, stime, utime;
	unsigned long flags;

	/* Serialize concurrent callers such that we can honour our guarantees */
	raw_spin_lock_irqsave(&prev->lock, flags);
	rtime = curr->sum_exec_runtime;

	/*
	 * This is possible under two circumstances:
	 *  - rtime isn't monotonic after all (a bug);
	 *  - we got reordered by the lock.
	 *
	 * In both cases this acts as a filter such that the rest of the code
	 * can assume it is monotonic regardless of anything else.
	 */
	if (prev->stime + prev->utime >= rtime)
		goto out;

	stime = curr->stime;
	utime = curr->utime;

	/*
	 * If either stime or utime are 0, assume all runtime is userspace.
	 * Once a task gets some ticks, the monotonicy code at 'update:'
	 * will ensure things converge to the observed ratio.
	 */
	if (stime == 0) {
		utime = rtime;
		goto update;
	}

	if (utime == 0) {
		stime = rtime;
		goto update;
	}

	stime = mul_u64_u64_div_u64(stime, rtime, stime + utime);

update:
	/*
	 * Make sure stime doesn't go backwards; this preserves monotonicity
	 * for utime because rtime is monotonic.
	 *
	 *  utime_i+1 = rtime_i+1 - stime_i
	 *            = rtime_i+1 - (rtime_i - utime_i)
	 *            = (rtime_i+1 - rtime_i) + utime_i
	 *            >= utime_i
	 */
	if (stime < prev->stime)
		stime = prev->stime;
	utime = rtime - stime;

	/*
	 * Make sure utime doesn't go backwards; this still preserves
	 * monotonicity for stime, analogous argument to above.
	 */
	if (utime < prev->utime) {
		utime = prev->utime;
		stime = rtime - utime;
	}

	prev->stime = stime;
	prev->utime = utime;
out:
	*ut = prev->utime;
	*st = prev->stime;
	raw_spin_unlock_irqrestore(&prev->lock, flags);
}

void task_cputime_adjusted(struct task_struct *p, u64 *ut, u64 *st)
{
	struct task_cputime cputime = {
		.sum_exec_runtime = p->se.sum_exec_runtime,
	};

	task_cputime(p, &cputime.utime, &cputime.stime);
	cputime_adjust(&cputime, &p->prev_cputime, ut, st);
}
EXPORT_SYMBOL_GPL(task_cputime_adjusted);

void thread_group_cputime_adjusted(struct task_struct *p, u64 *ut, u64 *st)
{
	struct task_cputime cputime;

	thread_group_cputime(p, &cputime);
	cputime_adjust(&cputime, &p->signal->prev_cputime, ut, st);
}
EXPORT_SYMBOL_GPL(thread_group_cputime_adjusted);

#endif /* !CONFIG_VIRT_CPU_ACCOUNTING_NATIVE */

#ifdef CONFIG_VIRT_CPU_ACCOUNTING_GEN
static u64 vtime_delta(struct vtime *vtime)
{
	unsigned long long clock;

	clock = sched_clock();
	if (clock < vtime->starttime)
		return 0;

	return clock - vtime->starttime;
}

static u64 get_vtime_delta(struct vtime *vtime)
{
	u64 delta = vtime_delta(vtime);
	u64 other;

	/*
	 * Unlike tick based timing, vtime based timing never has lost
	 * ticks, and no need for steal time accounting to make up for
	 * lost ticks. Vtime accounts a rounded version of actual
	 * elapsed time. Limit account_other_time to prevent rounding
	 * errors from causing elapsed vtime to go negative.
	 */
	other = account_other_time(delta);
	WARN_ON_ONCE(vtime->state == VTIME_INACTIVE);
	vtime->starttime += delta;

	return delta - other;
}

static void vtime_account_system(struct task_struct *tsk,
				 struct vtime *vtime)
{
	vtime->stime += get_vtime_delta(vtime);
	if (vtime->stime >= TICK_NSEC) {
		account_system_time(tsk, irq_count(), vtime->stime);
		vtime->stime = 0;
	}
}

static void vtime_account_guest(struct task_struct *tsk,
				struct vtime *vtime)
{
	vtime->gtime += get_vtime_delta(vtime);
	if (vtime->gtime >= TICK_NSEC) {
		account_guest_time(tsk, vtime->gtime);
		vtime->gtime = 0;
	}
}

static void __vtime_account_kernel(struct task_struct *tsk,
				   struct vtime *vtime)
{
	/* We might have scheduled out from guest path */
	if (vtime->state == VTIME_GUEST)
		vtime_account_guest(tsk, vtime);
	else
		vtime_account_system(tsk, vtime);
}

void vtime_account_kernel(struct task_struct *tsk)
{
	struct vtime *vtime = &tsk->vtime;

	if (!vtime_delta(vtime))
		return;

	write_seqcount_begin(&vtime->seqcount);
	__vtime_account_kernel(tsk, vtime);
	write_seqcount_end(&vtime->seqcount);
}

void vtime_user_enter(struct task_struct *tsk)
{
	struct vtime *vtime = &tsk->vtime;

	write_seqcount_begin(&vtime->seqcount);
	vtime_account_system(tsk, vtime);
	vtime->state = VTIME_USER;
	write_seqcount_end(&vtime->seqcount);
}

void vtime_user_exit(struct task_struct *tsk)
{
	struct vtime *vtime = &tsk->vtime;

	write_seqcount_begin(&vtime->seqcount);
	vtime->utime += get_vtime_delta(vtime);
	if (vtime->utime >= TICK_NSEC) {
		account_user_time(tsk, vtime->utime);
		vtime->utime = 0;
	}
	vtime->state = VTIME_SYS;
	write_seqcount_end(&vtime->seqcount);
}

void vtime_guest_enter(struct task_struct *tsk)
{
	struct vtime *vtime = &tsk->vtime;
	/*
	 * The flags must be updated under the lock with
	 * the vtime_starttime flush and update.
	 * That enforces a right ordering and update sequence
	 * synchronization against the reader (task_gtime())
	 * that can thus safely catch up with a tickless delta.
	 */
	write_seqcount_begin(&vtime->seqcount);
	vtime_account_system(tsk, vtime);
	tsk->flags |= PF_VCPU;
	vtime->state = VTIME_GUEST;
	write_seqcount_end(&vtime->seqcount);
}
EXPORT_SYMBOL_GPL(vtime_guest_enter);

void vtime_guest_exit(struct task_struct *tsk)
{
	struct vtime *vtime = &tsk->vtime;

	write_seqcount_begin(&vtime->seqcount);
	vtime_account_guest(tsk, vtime);
	tsk->flags &= ~PF_VCPU;
	vtime->state = VTIME_SYS;
	write_seqcount_end(&vtime->seqcount);
}
EXPORT_SYMBOL_GPL(vtime_guest_exit);

void vtime_account_idle(struct task_struct *tsk)
{
	account_idle_time(get_vtime_delta(&tsk->vtime));
}

void vtime_task_switch_generic(struct task_struct *prev)
{
	struct vtime *vtime = &prev->vtime;

	write_seqcount_begin(&vtime->seqcount);
	if (vtime->state == VTIME_IDLE)
		vtime_account_idle(prev);
	else
		__vtime_account_kernel(prev, vtime);
	vtime->state = VTIME_INACTIVE;
	vtime->cpu = -1;
	write_seqcount_end(&vtime->seqcount);

	vtime = &current->vtime;

	write_seqcount_begin(&vtime->seqcount);
	if (is_idle_task(current))
		vtime->state = VTIME_IDLE;
	else if (current->flags & PF_VCPU)
		vtime->state = VTIME_GUEST;
	else
		vtime->state = VTIME_SYS;
	vtime->starttime = sched_clock();
	vtime->cpu = smp_processor_id();
	write_seqcount_end(&vtime->seqcount);
}

void vtime_init_idle(struct task_struct *t, int cpu)
{
	struct vtime *vtime = &t->vtime;
	unsigned long flags;

	local_irq_save(flags);
	write_seqcount_begin(&vtime->seqcount);
	vtime->state = VTIME_IDLE;
	vtime->starttime = sched_clock();
	vtime->cpu = cpu;
	write_seqcount_end(&vtime->seqcount);
	local_irq_restore(flags);
}

u64 task_gtime(struct task_struct *t)
{
	struct vtime *vtime = &t->vtime;
	unsigned int seq;
	u64 gtime;

	if (!vtime_accounting_enabled())
		return t->gtime;

	do {
		seq = read_seqcount_begin(&vtime->seqcount);

		gtime = t->gtime;
		if (vtime->state == VTIME_GUEST)
			gtime += vtime->gtime + vtime_delta(vtime);

	} while (read_seqcount_retry(&vtime->seqcount, seq));

	return gtime;
}

/*
 * Fetch cputime raw values from fields of task_struct and
 * add up the pending nohz execution time since the last
 * cputime snapshot.
 */
void task_cputime(struct task_struct *t, u64 *utime, u64 *stime)
{
	struct vtime *vtime = &t->vtime;
	unsigned int seq;
	u64 delta;

	if (!vtime_accounting_enabled()) {
		*utime = t->utime;
		*stime = t->stime;
		return;
	}

	do {
		seq = read_seqcount_begin(&vtime->seqcount);

		*utime = t->utime;
		*stime = t->stime;

		/* Task is sleeping or idle, nothing to add */
		if (vtime->state < VTIME_SYS)
			continue;

		delta = vtime_delta(vtime);

		/*
		 * Task runs either in user (including guest) or kernel space,
		 * add pending nohz time to the right place.
		 */
		if (vtime->state == VTIME_SYS)
			*stime += vtime->stime + delta;
		else
			*utime += vtime->utime + delta;
	} while (read_seqcount_retry(&vtime->seqcount, seq));
}

static int vtime_state_fetch(struct vtime *vtime, int cpu)
{
	int state = READ_ONCE(vtime->state);

	/*
	 * We raced against a context switch, fetch the
	 * kcpustat task again.
	 */
	if (vtime->cpu != cpu && vtime->cpu != -1)
		return -EAGAIN;

	/*
	 * Two possible things here:
	 * 1) We are seeing the scheduling out task (prev) or any past one.
	 * 2) We are seeing the scheduling in task (next) but it hasn't
	 *    passed though vtime_task_switch() yet so the pending
	 *    cputime of the prev task may not be flushed yet.
	 *
	 * Case 1) is ok but 2) is not. So wait for a safe VTIME state.
	 */
	if (state == VTIME_INACTIVE)
		return -EAGAIN;

	return state;
}

static u64 kcpustat_user_vtime(struct vtime *vtime)
{
	if (vtime->state == VTIME_USER)
		return vtime->utime + vtime_delta(vtime);
	else if (vtime->state == VTIME_GUEST)
		return vtime->gtime + vtime_delta(vtime);
	return 0;
}

static int kcpustat_field_vtime(u64 *cpustat,
				struct task_struct *tsk,
				enum cpu_usage_stat usage,
				int cpu, u64 *val)
{
	struct vtime *vtime = &tsk->vtime;
	unsigned int seq;

	do {
		int state;

		seq = read_seqcount_begin(&vtime->seqcount);

		state = vtime_state_fetch(vtime, cpu);
		if (state < 0)
			return state;

		*val = cpustat[usage];

		/*
		 * Nice VS unnice cputime accounting may be inaccurate if
		 * the nice value has changed since the last vtime update.
		 * But proper fix would involve interrupting target on nice
		 * updates which is a no go on nohz_full (although the scheduler
		 * may still interrupt the target if rescheduling is needed...)
		 */
		switch (usage) {
		case CPUTIME_SYSTEM:
			if (state == VTIME_SYS)
				*val += vtime->stime + vtime_delta(vtime);
			break;
		case CPUTIME_USER:
			if (task_nice(tsk) <= 0)
				*val += kcpustat_user_vtime(vtime);
			break;
		case CPUTIME_NICE:
			if (task_nice(tsk) > 0)
				*val += kcpustat_user_vtime(vtime);
			break;
		case CPUTIME_GUEST:
			if (state == VTIME_GUEST && task_nice(tsk) <= 0)
				*val += vtime->gtime + vtime_delta(vtime);
			break;
		case CPUTIME_GUEST_NICE:
			if (state == VTIME_GUEST && task_nice(tsk) > 0)
				*val += vtime->gtime + vtime_delta(vtime);
			break;
		default:
			break;
		}
	} while (read_seqcount_retry(&vtime->seqcount, seq));

	return 0;
}

u64 kcpustat_field(struct kernel_cpustat *kcpustat,
		   enum cpu_usage_stat usage, int cpu)
{
	u64 *cpustat = kcpustat->cpustat;
	u64 val = cpustat[usage];
	struct rq *rq;
	int err;

	if (!vtime_accounting_enabled_cpu(cpu))
		return val;

	rq = cpu_rq(cpu);

	for (;;) {
		struct task_struct *curr;

		rcu_read_lock();
		curr = rcu_dereference(rq->curr);
		if (WARN_ON_ONCE(!curr)) {
			rcu_read_unlock();
			return cpustat[usage];
		}

		err = kcpustat_field_vtime(cpustat, curr, usage, cpu, &val);
		rcu_read_unlock();

		if (!err)
			return val;

		cpu_relax();
	}
}
EXPORT_SYMBOL_GPL(kcpustat_field);

static int kcpustat_cpu_fetch_vtime(struct kernel_cpustat *dst,
				    const struct kernel_cpustat *src,
				    struct task_struct *tsk, int cpu)
{
	struct vtime *vtime = &tsk->vtime;
	unsigned int seq;

	do {
		u64 *cpustat;
		u64 delta;
		int state;

		seq = read_seqcount_begin(&vtime->seqcount);

		state = vtime_state_fetch(vtime, cpu);
		if (state < 0)
			return state;

		*dst = *src;
		cpustat = dst->cpustat;

		/* Task is sleeping, dead or idle, nothing to add */
		if (state < VTIME_SYS)
			continue;

		delta = vtime_delta(vtime);

		/*
		 * Task runs either in user (including guest) or kernel space,
		 * add pending nohz time to the right place.
		 */
		if (state == VTIME_SYS) {
			cpustat[CPUTIME_SYSTEM] += vtime->stime + delta;
		} else if (state == VTIME_USER) {
			if (task_nice(tsk) > 0)
				cpustat[CPUTIME_NICE] += vtime->utime + delta;
			else
				cpustat[CPUTIME_USER] += vtime->utime + delta;
		} else {
			WARN_ON_ONCE(state != VTIME_GUEST);
			if (task_nice(tsk) > 0) {
				cpustat[CPUTIME_GUEST_NICE] += vtime->gtime + delta;
				cpustat[CPUTIME_NICE] += vtime->gtime + delta;
			} else {
				cpustat[CPUTIME_GUEST] += vtime->gtime + delta;
				cpustat[CPUTIME_USER] += vtime->gtime + delta;
			}
		}
	} while (read_seqcount_retry(&vtime->seqcount, seq));

	return 0;
}

void kcpustat_cpu_fetch(struct kernel_cpustat *dst, int cpu)
{
	const struct kernel_cpustat *src = &kcpustat_cpu(cpu);
	struct rq *rq;
	int err;

	if (!vtime_accounting_enabled_cpu(cpu)) {
		*dst = *src;
		return;
	}

	rq = cpu_rq(cpu);

	for (;;) {
		struct task_struct *curr;

		rcu_read_lock();
		curr = rcu_dereference(rq->curr);
		if (WARN_ON_ONCE(!curr)) {
			rcu_read_unlock();
			*dst = *src;
			return;
		}

		err = kcpustat_cpu_fetch_vtime(dst, src, curr, cpu);
		rcu_read_unlock();

		if (!err)
			return;

		cpu_relax();
	}
}
EXPORT_SYMBOL_GPL(kcpustat_cpu_fetch);

#endif /* CONFIG_VIRT_CPU_ACCOUNTING_GEN */<|MERGE_RESOLUTION|>--- conflicted
+++ resolved
@@ -78,19 +78,7 @@
 	else if (in_serving_softirq() && curr != this_cpu_ksoftirqd())
 		irqtime_account_delta(irqtime, delta, CPUTIME_SOFTIRQ);
 
-<<<<<<< HEAD
-#ifdef CONFIG_SCHED_WALT
-	if (is_idle_task(curr)) {
-		if (hardirq_count() || in_serving_softirq())
-			walt_sched_account_irqend(cpu, curr, delta);
-		else
-			walt_sched_account_irqstart(cpu, curr);
-	}
-	cpu_rq(cpu)->wrq.last_irq_window = cpu_rq(cpu)->wrq.window_start;
-#endif
-=======
 	trace_android_rvh_account_irq(curr, cpu, delta);
->>>>>>> ec1fff1f
 }
 EXPORT_SYMBOL_GPL(irqtime_account_irq);
 
