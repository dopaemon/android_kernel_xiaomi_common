// SPDX-License-Identifier: GPL-2.0
/*
 * Completely Fair Scheduling (CFS) Class (SCHED_NORMAL/SCHED_BATCH)
 *
 *  Copyright (C) 2007 Red Hat, Inc., Ingo Molnar <mingo@redhat.com>
 *
 *  Interactivity improvements by Mike Galbraith
 *  (C) 2007 Mike Galbraith <efault@gmx.de>
 *
 *  Various enhancements by Dmitry Adamushko.
 *  (C) 2007 Dmitry Adamushko <dmitry.adamushko@gmail.com>
 *
 *  Group scheduling enhancements by Srivatsa Vaddagiri
 *  Copyright IBM Corporation, 2007
 *  Author: Srivatsa Vaddagiri <vatsa@linux.vnet.ibm.com>
 *
 *  Scaled math optimizations by Thomas Gleixner
 *  Copyright (C) 2007, Thomas Gleixner <tglx@linutronix.de>
 *
 *  Adaptive scheduling granularity, math enhancements by Peter Zijlstra
 *  Copyright (C) 2007 Red Hat, Inc., Peter Zijlstra
 */
#include "sched.h"

#include <trace/hooks/sched.h>

#ifdef CONFIG_SCHED_WALT
#include "walt.h"

#ifdef CONFIG_SMP
static inline bool task_fits_max(struct task_struct *p, int cpu);
#endif /* CONFIG_SMP */
#endif /* CONFIG_SCHED_WALT */

/*
 * Targeted preemption latency for CPU-bound tasks:
 *
 * NOTE: this latency value is not the same as the concept of
 * 'timeslice length' - timeslices in CFS are of variable length
 * and have no persistent notion like in traditional, time-slice
 * based scheduling concepts.
 *
 * (to see the precise effective timeslice length of your workload,
 *  run vmstat and monitor the context-switches (cs) field)
 *
 * (default: 6ms * (1 + ilog(ncpus)), units: nanoseconds)
 */
unsigned int sysctl_sched_latency			= 6000000ULL;
EXPORT_SYMBOL_GPL(sysctl_sched_latency);
static unsigned int normalized_sysctl_sched_latency	= 6000000ULL;

/*
 * The initial- and re-scaling of tunables is configurable
 *
 * Options are:
 *
 *   SCHED_TUNABLESCALING_NONE - unscaled, always *1
 *   SCHED_TUNABLESCALING_LOG - scaled logarithmical, *1+ilog(ncpus)
 *   SCHED_TUNABLESCALING_LINEAR - scaled linear, *ncpus
 *
 * (default SCHED_TUNABLESCALING_LOG = *(1+ilog(ncpus))
 */
enum sched_tunable_scaling sysctl_sched_tunable_scaling = SCHED_TUNABLESCALING_LOG;

/*
 * Minimal preemption granularity for CPU-bound tasks:
 *
 * (default: 0.75 msec * (1 + ilog(ncpus)), units: nanoseconds)
 */
unsigned int sysctl_sched_min_granularity			= 750000ULL;
static unsigned int normalized_sysctl_sched_min_granularity	= 750000ULL;

/*
 * This value is kept at sysctl_sched_latency/sysctl_sched_min_granularity
 */
static unsigned int sched_nr_latency = 8;

/*
 * After fork, child runs first. If set to 0 (default) then
 * parent will (try to) run first.
 */
unsigned int sysctl_sched_child_runs_first __read_mostly;

/*
 * SCHED_OTHER wake-up granularity.
 *
 * This option delays the preemption effects of decoupled workloads
 * and reduces their over-scheduling. Synchronous workloads will still
 * have immediate wakeup/sleep latencies.
 *
 * (default: 1 msec * (1 + ilog(ncpus)), units: nanoseconds)
 */
unsigned int sysctl_sched_wakeup_granularity			= 1000000UL;
static unsigned int normalized_sysctl_sched_wakeup_granularity	= 1000000UL;

const_debug unsigned int sysctl_sched_migration_cost	= 500000UL;

#ifdef CONFIG_SCHED_WALT
DEFINE_PER_CPU_READ_MOSTLY(int, sched_load_boost);
#endif

int sched_thermal_decay_shift;
static int __init setup_sched_thermal_decay_shift(char *str)
{
	int _shift = 0;

	if (kstrtoint(str, 0, &_shift))
		pr_warn("Unable to set scheduler thermal pressure decay shift parameter\n");

	sched_thermal_decay_shift = clamp(_shift, 0, 10);
	return 1;
}
__setup("sched_thermal_decay_shift=", setup_sched_thermal_decay_shift);

#ifdef CONFIG_SMP
/*
 * For asym packing, by default the lower numbered CPU has higher priority.
 */
int __weak arch_asym_cpu_priority(int cpu)
{
	return -cpu;
}

/*
 * The margin used when comparing utilization with CPU capacity.
 *
 * (default: ~20%)
 */
#define fits_capacity(cap, max)	((cap) * 1280 < (max) * 1024)

#endif

#ifdef CONFIG_CFS_BANDWIDTH
/*
 * Amount of runtime to allocate from global (tg) to local (per-cfs_rq) pool
 * each time a cfs_rq requests quota.
 *
 * Note: in the case that the slice exceeds the runtime remaining (either due
 * to consumption or the quota being specified to be smaller than the slice)
 * we will always only issue the remaining available time.
 *
 * (default: 5 msec, units: microseconds)
 */
unsigned int sysctl_sched_cfs_bandwidth_slice		= 5000UL;
#endif

#ifdef CONFIG_SCHED_WALT
/* Migration margins */
unsigned int sched_capacity_margin_up[NR_CPUS] = {
			[0 ... NR_CPUS-1] = 1078}; /* ~5% margin */
unsigned int sched_capacity_margin_down[NR_CPUS] = {
			[0 ... NR_CPUS-1] = 1205}; /* ~15% margin */

__read_mostly unsigned int sysctl_sched_prefer_spread;
unsigned int sysctl_walt_rtg_cfs_boost_prio = 99; /* disabled by default */
unsigned int sysctl_walt_low_latency_task_threshold; /* disabled by default */
#endif
unsigned int sched_small_task_threshold = 102;
__read_mostly unsigned int sysctl_sched_force_lb_enable = 1;

static inline void update_load_add(struct load_weight *lw, unsigned long inc)
{
	lw->weight += inc;
	lw->inv_weight = 0;
}

static inline void update_load_sub(struct load_weight *lw, unsigned long dec)
{
	lw->weight -= dec;
	lw->inv_weight = 0;
}

static inline void update_load_set(struct load_weight *lw, unsigned long w)
{
	lw->weight = w;
	lw->inv_weight = 0;
}

/*
 * Increase the granularity value when there are more CPUs,
 * because with more CPUs the 'effective latency' as visible
 * to users decreases. But the relationship is not linear,
 * so pick a second-best guess by going with the log2 of the
 * number of CPUs.
 *
 * This idea comes from the SD scheduler of Con Kolivas:
 */
static unsigned int get_update_sysctl_factor(void)
{
	unsigned int cpus = min_t(unsigned int, num_online_cpus(), 8);
	unsigned int factor;

	switch (sysctl_sched_tunable_scaling) {
	case SCHED_TUNABLESCALING_NONE:
		factor = 1;
		break;
	case SCHED_TUNABLESCALING_LINEAR:
		factor = cpus;
		break;
	case SCHED_TUNABLESCALING_LOG:
	default:
		factor = 1 + ilog2(cpus);
		break;
	}

	return factor;
}

static void update_sysctl(void)
{
	unsigned int factor = get_update_sysctl_factor();

#define SET_SYSCTL(name) \
	(sysctl_##name = (factor) * normalized_sysctl_##name)
	SET_SYSCTL(sched_min_granularity);
	SET_SYSCTL(sched_latency);
	SET_SYSCTL(sched_wakeup_granularity);
#undef SET_SYSCTL
}

void __init sched_init_granularity(void)
{
	update_sysctl();
}

#define WMULT_CONST	(~0U)
#define WMULT_SHIFT	32

static void __update_inv_weight(struct load_weight *lw)
{
	unsigned long w;

	if (likely(lw->inv_weight))
		return;

	w = scale_load_down(lw->weight);

	if (BITS_PER_LONG > 32 && unlikely(w >= WMULT_CONST))
		lw->inv_weight = 1;
	else if (unlikely(!w))
		lw->inv_weight = WMULT_CONST;
	else
		lw->inv_weight = WMULT_CONST / w;
}

/*
 * delta_exec * weight / lw.weight
 *   OR
 * (delta_exec * (weight * lw->inv_weight)) >> WMULT_SHIFT
 *
 * Either weight := NICE_0_LOAD and lw \e sched_prio_to_wmult[], in which case
 * we're guaranteed shift stays positive because inv_weight is guaranteed to
 * fit 32 bits, and NICE_0_LOAD gives another 10 bits; therefore shift >= 22.
 *
 * Or, weight =< lw.weight (because lw.weight is the runqueue weight), thus
 * weight/lw.weight <= 1, and therefore our shift will also be positive.
 */
static u64 __calc_delta(u64 delta_exec, unsigned long weight, struct load_weight *lw)
{
	u64 fact = scale_load_down(weight);
	int shift = WMULT_SHIFT;

	__update_inv_weight(lw);

	if (unlikely(fact >> 32)) {
		while (fact >> 32) {
			fact >>= 1;
			shift--;
		}
	}

	fact = mul_u32_u32(fact, lw->inv_weight);

	while (fact >> 32) {
		fact >>= 1;
		shift--;
	}

	return mul_u64_u32_shr(delta_exec, fact, shift);
}


const struct sched_class fair_sched_class;

/**************************************************************
 * CFS operations on generic schedulable entities:
 */

#ifdef CONFIG_FAIR_GROUP_SCHED
static inline struct task_struct *task_of(struct sched_entity *se)
{
	SCHED_WARN_ON(!entity_is_task(se));
	return container_of(se, struct task_struct, se);
}

/* Walk up scheduling entities hierarchy */
#define for_each_sched_entity(se) \
		for (; se; se = se->parent)

static inline struct cfs_rq *task_cfs_rq(struct task_struct *p)
{
	return p->se.cfs_rq;
}

/* runqueue on which this entity is (to be) queued */
static inline struct cfs_rq *cfs_rq_of(struct sched_entity *se)
{
	return se->cfs_rq;
}

/* runqueue "owned" by this group */
static inline struct cfs_rq *group_cfs_rq(struct sched_entity *grp)
{
	return grp->my_q;
}

static inline void cfs_rq_tg_path(struct cfs_rq *cfs_rq, char *path, int len)
{
	if (!path)
		return;

	if (cfs_rq && task_group_is_autogroup(cfs_rq->tg))
		autogroup_path(cfs_rq->tg, path, len);
	else if (cfs_rq && cfs_rq->tg->css.cgroup)
		cgroup_path(cfs_rq->tg->css.cgroup, path, len);
	else
		strlcpy(path, "(null)", len);
}

static inline bool list_add_leaf_cfs_rq(struct cfs_rq *cfs_rq)
{
	struct rq *rq = rq_of(cfs_rq);
	int cpu = cpu_of(rq);

	if (cfs_rq->on_list)
		return rq->tmp_alone_branch == &rq->leaf_cfs_rq_list;

	cfs_rq->on_list = 1;

	/*
	 * Ensure we either appear before our parent (if already
	 * enqueued) or force our parent to appear after us when it is
	 * enqueued. The fact that we always enqueue bottom-up
	 * reduces this to two cases and a special case for the root
	 * cfs_rq. Furthermore, it also means that we will always reset
	 * tmp_alone_branch either when the branch is connected
	 * to a tree or when we reach the top of the tree
	 */
	if (cfs_rq->tg->parent &&
	    cfs_rq->tg->parent->cfs_rq[cpu]->on_list) {
		/*
		 * If parent is already on the list, we add the child
		 * just before. Thanks to circular linked property of
		 * the list, this means to put the child at the tail
		 * of the list that starts by parent.
		 */
		list_add_tail_rcu(&cfs_rq->leaf_cfs_rq_list,
			&(cfs_rq->tg->parent->cfs_rq[cpu]->leaf_cfs_rq_list));
		/*
		 * The branch is now connected to its tree so we can
		 * reset tmp_alone_branch to the beginning of the
		 * list.
		 */
		rq->tmp_alone_branch = &rq->leaf_cfs_rq_list;
		return true;
	}

	if (!cfs_rq->tg->parent) {
		/*
		 * cfs rq without parent should be put
		 * at the tail of the list.
		 */
		list_add_tail_rcu(&cfs_rq->leaf_cfs_rq_list,
			&rq->leaf_cfs_rq_list);
		/*
		 * We have reach the top of a tree so we can reset
		 * tmp_alone_branch to the beginning of the list.
		 */
		rq->tmp_alone_branch = &rq->leaf_cfs_rq_list;
		return true;
	}

	/*
	 * The parent has not already been added so we want to
	 * make sure that it will be put after us.
	 * tmp_alone_branch points to the begin of the branch
	 * where we will add parent.
	 */
	list_add_rcu(&cfs_rq->leaf_cfs_rq_list, rq->tmp_alone_branch);
	/*
	 * update tmp_alone_branch to points to the new begin
	 * of the branch
	 */
	rq->tmp_alone_branch = &cfs_rq->leaf_cfs_rq_list;
	return false;
}

static inline void list_del_leaf_cfs_rq(struct cfs_rq *cfs_rq)
{
	if (cfs_rq->on_list) {
		struct rq *rq = rq_of(cfs_rq);

		/*
		 * With cfs_rq being unthrottled/throttled during an enqueue,
		 * it can happen the tmp_alone_branch points the a leaf that
		 * we finally want to del. In this case, tmp_alone_branch moves
		 * to the prev element but it will point to rq->leaf_cfs_rq_list
		 * at the end of the enqueue.
		 */
		if (rq->tmp_alone_branch == &cfs_rq->leaf_cfs_rq_list)
			rq->tmp_alone_branch = cfs_rq->leaf_cfs_rq_list.prev;

		list_del_rcu(&cfs_rq->leaf_cfs_rq_list);
		cfs_rq->on_list = 0;
	}
}

static inline void assert_list_leaf_cfs_rq(struct rq *rq)
{
	SCHED_WARN_ON(rq->tmp_alone_branch != &rq->leaf_cfs_rq_list);
}

/* Iterate thr' all leaf cfs_rq's on a runqueue */
#define for_each_leaf_cfs_rq_safe(rq, cfs_rq, pos)			\
	list_for_each_entry_safe(cfs_rq, pos, &rq->leaf_cfs_rq_list,	\
				 leaf_cfs_rq_list)

/* Do the two (enqueued) entities belong to the same group ? */
static inline struct cfs_rq *
is_same_group(struct sched_entity *se, struct sched_entity *pse)
{
	if (se->cfs_rq == pse->cfs_rq)
		return se->cfs_rq;

	return NULL;
}

static inline struct sched_entity *parent_entity(struct sched_entity *se)
{
	return se->parent;
}

static void
find_matching_se(struct sched_entity **se, struct sched_entity **pse)
{
	int se_depth, pse_depth;

	/*
	 * preemption test can be made between sibling entities who are in the
	 * same cfs_rq i.e who have a common parent. Walk up the hierarchy of
	 * both tasks until we find their ancestors who are siblings of common
	 * parent.
	 */

	/* First walk up until both entities are at same depth */
	se_depth = (*se)->depth;
	pse_depth = (*pse)->depth;

	while (se_depth > pse_depth) {
		se_depth--;
		*se = parent_entity(*se);
	}

	while (pse_depth > se_depth) {
		pse_depth--;
		*pse = parent_entity(*pse);
	}

	while (!is_same_group(*se, *pse)) {
		*se = parent_entity(*se);
		*pse = parent_entity(*pse);
	}
}

#else	/* !CONFIG_FAIR_GROUP_SCHED */

static inline struct task_struct *task_of(struct sched_entity *se)
{
	return container_of(se, struct task_struct, se);
}

#define for_each_sched_entity(se) \
		for (; se; se = NULL)

static inline struct cfs_rq *task_cfs_rq(struct task_struct *p)
{
	return &task_rq(p)->cfs;
}

static inline struct cfs_rq *cfs_rq_of(struct sched_entity *se)
{
	struct task_struct *p = task_of(se);
	struct rq *rq = task_rq(p);

	return &rq->cfs;
}

/* runqueue "owned" by this group */
static inline struct cfs_rq *group_cfs_rq(struct sched_entity *grp)
{
	return NULL;
}

static inline void cfs_rq_tg_path(struct cfs_rq *cfs_rq, char *path, int len)
{
	if (path)
		strlcpy(path, "(null)", len);
}

static inline bool list_add_leaf_cfs_rq(struct cfs_rq *cfs_rq)
{
	return true;
}

static inline void list_del_leaf_cfs_rq(struct cfs_rq *cfs_rq)
{
}

static inline void assert_list_leaf_cfs_rq(struct rq *rq)
{
}

#define for_each_leaf_cfs_rq_safe(rq, cfs_rq, pos)	\
		for (cfs_rq = &rq->cfs, pos = NULL; cfs_rq; cfs_rq = pos)

static inline struct sched_entity *parent_entity(struct sched_entity *se)
{
	return NULL;
}

static inline void
find_matching_se(struct sched_entity **se, struct sched_entity **pse)
{
}

#endif	/* CONFIG_FAIR_GROUP_SCHED */

static __always_inline
void account_cfs_rq_runtime(struct cfs_rq *cfs_rq, u64 delta_exec);

/**************************************************************
 * Scheduling class tree data structure manipulation methods:
 */

static inline u64 max_vruntime(u64 max_vruntime, u64 vruntime)
{
	s64 delta = (s64)(vruntime - max_vruntime);
	if (delta > 0)
		max_vruntime = vruntime;

	return max_vruntime;
}

static inline u64 min_vruntime(u64 min_vruntime, u64 vruntime)
{
	s64 delta = (s64)(vruntime - min_vruntime);
	if (delta < 0)
		min_vruntime = vruntime;

	return min_vruntime;
}

static inline int entity_before(struct sched_entity *a,
				struct sched_entity *b)
{
	return (s64)(a->vruntime - b->vruntime) < 0;
}

static void update_min_vruntime(struct cfs_rq *cfs_rq)
{
	struct sched_entity *curr = cfs_rq->curr;
	struct rb_node *leftmost = rb_first_cached(&cfs_rq->tasks_timeline);

	u64 vruntime = cfs_rq->min_vruntime;

	if (curr) {
		if (curr->on_rq)
			vruntime = curr->vruntime;
		else
			curr = NULL;
	}

	if (leftmost) { /* non-empty tree */
		struct sched_entity *se;
		se = rb_entry(leftmost, struct sched_entity, run_node);

		if (!curr)
			vruntime = se->vruntime;
		else
			vruntime = min_vruntime(vruntime, se->vruntime);
	}

	/* ensure we never gain time by being placed backwards. */
	cfs_rq->min_vruntime = max_vruntime(cfs_rq->min_vruntime, vruntime);
#ifndef CONFIG_64BIT
	smp_wmb();
	cfs_rq->min_vruntime_copy = cfs_rq->min_vruntime;
#endif
}

/*
 * Enqueue an entity into the rb-tree:
 */
static void __enqueue_entity(struct cfs_rq *cfs_rq, struct sched_entity *se)
{
	struct rb_node **link = &cfs_rq->tasks_timeline.rb_root.rb_node;
	struct rb_node *parent = NULL;
	struct sched_entity *entry;
	bool leftmost = true;

	/*
	 * Find the right place in the rbtree:
	 */
	while (*link) {
		parent = *link;
		entry = rb_entry(parent, struct sched_entity, run_node);
		/*
		 * We dont care about collisions. Nodes with
		 * the same key stay together.
		 */
		if (entity_before(se, entry)) {
			link = &parent->rb_left;
		} else {
			link = &parent->rb_right;
			leftmost = false;
		}
	}

	rb_link_node(&se->run_node, parent, link);
	rb_insert_color_cached(&se->run_node,
			       &cfs_rq->tasks_timeline, leftmost);
}

static void __dequeue_entity(struct cfs_rq *cfs_rq, struct sched_entity *se)
{
	rb_erase_cached(&se->run_node, &cfs_rq->tasks_timeline);
}

struct sched_entity *__pick_first_entity(struct cfs_rq *cfs_rq)
{
	struct rb_node *left = rb_first_cached(&cfs_rq->tasks_timeline);

	if (!left)
		return NULL;

	return rb_entry(left, struct sched_entity, run_node);
}

static struct sched_entity *__pick_next_entity(struct sched_entity *se)
{
	struct rb_node *next = rb_next(&se->run_node);

	if (!next)
		return NULL;

	return rb_entry(next, struct sched_entity, run_node);
}

#ifdef CONFIG_SCHED_DEBUG
struct sched_entity *__pick_last_entity(struct cfs_rq *cfs_rq)
{
	struct rb_node *last = rb_last(&cfs_rq->tasks_timeline.rb_root);

	if (!last)
		return NULL;

	return rb_entry(last, struct sched_entity, run_node);
}

/**************************************************************
 * Scheduling class statistics methods:
 */

int sched_proc_update_handler(struct ctl_table *table, int write,
		void *buffer, size_t *lenp, loff_t *ppos)
{
	int ret = proc_dointvec_minmax(table, write, buffer, lenp, ppos);
	unsigned int factor = get_update_sysctl_factor();

	if (ret || !write)
		return ret;

	sched_nr_latency = DIV_ROUND_UP(sysctl_sched_latency,
					sysctl_sched_min_granularity);

#define WRT_SYSCTL(name) \
	(normalized_sysctl_##name = sysctl_##name / (factor))
	WRT_SYSCTL(sched_min_granularity);
	WRT_SYSCTL(sched_latency);
	WRT_SYSCTL(sched_wakeup_granularity);
#undef WRT_SYSCTL

	return 0;
}
#endif

/*
 * delta /= w
 */
static inline u64 calc_delta_fair(u64 delta, struct sched_entity *se)
{
	if (unlikely(se->load.weight != NICE_0_LOAD))
		delta = __calc_delta(delta, NICE_0_LOAD, &se->load);

	return delta;
}

/*
 * The idea is to set a period in which each task runs once.
 *
 * When there are too many tasks (sched_nr_latency) we have to stretch
 * this period because otherwise the slices get too small.
 *
 * p = (nr <= nl) ? l : l*nr/nl
 */
static u64 __sched_period(unsigned long nr_running)
{
	if (unlikely(nr_running > sched_nr_latency))
		return nr_running * sysctl_sched_min_granularity;
	else
		return sysctl_sched_latency;
}

/*
 * We calculate the wall-time slice from the period by taking a part
 * proportional to the weight.
 *
 * s = p*P[w/rw]
 */
static u64 sched_slice(struct cfs_rq *cfs_rq, struct sched_entity *se)
{
	u64 slice = __sched_period(cfs_rq->nr_running + !se->on_rq);

	for_each_sched_entity(se) {
		struct load_weight *load;
		struct load_weight lw;

		cfs_rq = cfs_rq_of(se);
		load = &cfs_rq->load;

		if (unlikely(!se->on_rq)) {
			lw = cfs_rq->load;

			update_load_add(&lw, se->load.weight);
			load = &lw;
		}
		slice = __calc_delta(slice, se->load.weight, load);
	}
	return slice;
}

/*
 * We calculate the vruntime slice of a to-be-inserted task.
 *
 * vs = s/w
 */
static u64 sched_vslice(struct cfs_rq *cfs_rq, struct sched_entity *se)
{
	return calc_delta_fair(sched_slice(cfs_rq, se), se);
}

#include "pelt.h"
#ifdef CONFIG_SMP

static int select_idle_sibling(struct task_struct *p, int prev_cpu, int cpu);
static unsigned long task_h_load(struct task_struct *p);
static unsigned long capacity_of(int cpu);

/* Give new sched_entity start runnable values to heavy its load in infant time */
void init_entity_runnable_average(struct sched_entity *se)
{
	struct sched_avg *sa = &se->avg;

	memset(sa, 0, sizeof(*sa));

	/*
	 * Tasks are initialized with full load to be seen as heavy tasks until
	 * they get a chance to stabilize to their real load level.
	 * Group entities are initialized with zero load to reflect the fact that
	 * nothing has been attached to the task group yet.
	 */
	if (entity_is_task(se))
		sa->load_avg = scale_load_down(se->load.weight);

	/* when this task enqueue'ed, it will contribute to its cfs_rq's load_avg */
}

static void attach_entity_cfs_rq(struct sched_entity *se);

/*
 * With new tasks being created, their initial util_avgs are extrapolated
 * based on the cfs_rq's current util_avg:
 *
 *   util_avg = cfs_rq->util_avg / (cfs_rq->load_avg + 1) * se.load.weight
 *
 * However, in many cases, the above util_avg does not give a desired
 * value. Moreover, the sum of the util_avgs may be divergent, such
 * as when the series is a harmonic series.
 *
 * To solve this problem, we also cap the util_avg of successive tasks to
 * only 1/2 of the left utilization budget:
 *
 *   util_avg_cap = (cpu_scale - cfs_rq->avg.util_avg) / 2^n
 *
 * where n denotes the nth task and cpu_scale the CPU capacity.
 *
 * For example, for a CPU with 1024 of capacity, a simplest series from
 * the beginning would be like:
 *
 *  task  util_avg: 512, 256, 128,  64,  32,   16,    8, ...
 * cfs_rq util_avg: 512, 768, 896, 960, 992, 1008, 1016, ...
 *
 * Finally, that extrapolated util_avg is clamped to the cap (util_avg_cap)
 * if util_avg > util_avg_cap.
 */
void post_init_entity_util_avg(struct task_struct *p)
{
	struct sched_entity *se = &p->se;
	struct cfs_rq *cfs_rq = cfs_rq_of(se);
	struct sched_avg *sa = &se->avg;
	long cpu_scale = arch_scale_cpu_capacity(cpu_of(rq_of(cfs_rq)));
	long cap = (long)(cpu_scale - cfs_rq->avg.util_avg) / 2;

	if (cap > 0) {
		if (cfs_rq->avg.util_avg != 0) {
			sa->util_avg  = cfs_rq->avg.util_avg * se->load.weight;
			sa->util_avg /= (cfs_rq->avg.load_avg + 1);

			if (sa->util_avg > cap)
				sa->util_avg = cap;
		} else {
			sa->util_avg = cap;
		}
	}

	sa->runnable_avg = sa->util_avg;

	if (p->sched_class != &fair_sched_class) {
		/*
		 * For !fair tasks do:
		 *
		update_cfs_rq_load_avg(now, cfs_rq);
		attach_entity_load_avg(cfs_rq, se);
		switched_from_fair(rq, p);
		 *
		 * such that the next switched_to_fair() has the
		 * expected state.
		 */
		se->avg.last_update_time = cfs_rq_clock_pelt(cfs_rq);
		return;
	}

	attach_entity_cfs_rq(se);
}

#else /* !CONFIG_SMP */
void init_entity_runnable_average(struct sched_entity *se)
{
}
void post_init_entity_util_avg(struct task_struct *p)
{
}
static void update_tg_load_avg(struct cfs_rq *cfs_rq)
{
}
#endif /* CONFIG_SMP */

/*
 * Update the current task's runtime statistics.
 */
static void update_curr(struct cfs_rq *cfs_rq)
{
	struct sched_entity *curr = cfs_rq->curr;
	u64 now = rq_clock_task(rq_of(cfs_rq));
	u64 delta_exec;

	if (unlikely(!curr))
		return;

	delta_exec = now - curr->exec_start;
	if (unlikely((s64)delta_exec <= 0))
		return;

	curr->exec_start = now;

	schedstat_set(curr->statistics.exec_max,
		      max(delta_exec, curr->statistics.exec_max));

	curr->sum_exec_runtime += delta_exec;
	schedstat_add(cfs_rq->exec_clock, delta_exec);

	curr->vruntime += calc_delta_fair(delta_exec, curr);
	update_min_vruntime(cfs_rq);

	if (entity_is_task(curr)) {
		struct task_struct *curtask = task_of(curr);

		trace_sched_stat_runtime(curtask, delta_exec, curr->vruntime);
		cgroup_account_cputime(curtask, delta_exec);
		account_group_exec_runtime(curtask, delta_exec);
	}

	account_cfs_rq_runtime(cfs_rq, delta_exec);
}

static void update_curr_fair(struct rq *rq)
{
	update_curr(cfs_rq_of(&rq->curr->se));
}

static inline void
update_stats_wait_start(struct cfs_rq *cfs_rq, struct sched_entity *se)
{
	u64 wait_start, prev_wait_start;

	if (!schedstat_enabled())
		return;

	wait_start = rq_clock(rq_of(cfs_rq));
	prev_wait_start = schedstat_val(se->statistics.wait_start);

	if (entity_is_task(se) && task_on_rq_migrating(task_of(se)) &&
	    likely(wait_start > prev_wait_start))
		wait_start -= prev_wait_start;

	__schedstat_set(se->statistics.wait_start, wait_start);
}

static inline void
update_stats_wait_end(struct cfs_rq *cfs_rq, struct sched_entity *se)
{
	struct task_struct *p;
	u64 delta;

	if (!schedstat_enabled())
		return;

	delta = rq_clock(rq_of(cfs_rq)) - schedstat_val(se->statistics.wait_start);

	if (entity_is_task(se)) {
		p = task_of(se);
		if (task_on_rq_migrating(p)) {
			/*
			 * Preserve migrating task's wait time so wait_start
			 * time stamp can be adjusted to accumulate wait time
			 * prior to migration.
			 */
			__schedstat_set(se->statistics.wait_start, delta);
			return;
		}
		trace_sched_stat_wait(p, delta);
	}

	__schedstat_set(se->statistics.wait_max,
		      max(schedstat_val(se->statistics.wait_max), delta));
	__schedstat_inc(se->statistics.wait_count);
	__schedstat_add(se->statistics.wait_sum, delta);
	__schedstat_set(se->statistics.wait_start, 0);
}

static inline void
update_stats_enqueue_sleeper(struct cfs_rq *cfs_rq, struct sched_entity *se)
{
	struct task_struct *tsk = NULL;
	u64 sleep_start, block_start;

	if (!schedstat_enabled())
		return;

	sleep_start = schedstat_val(se->statistics.sleep_start);
	block_start = schedstat_val(se->statistics.block_start);

	if (entity_is_task(se))
		tsk = task_of(se);

	if (sleep_start) {
		u64 delta = rq_clock(rq_of(cfs_rq)) - sleep_start;

		if ((s64)delta < 0)
			delta = 0;

		if (unlikely(delta > schedstat_val(se->statistics.sleep_max)))
			__schedstat_set(se->statistics.sleep_max, delta);

		__schedstat_set(se->statistics.sleep_start, 0);
		__schedstat_add(se->statistics.sum_sleep_runtime, delta);

		if (tsk) {
			account_scheduler_latency(tsk, delta >> 10, 1);
			trace_sched_stat_sleep(tsk, delta);
		}
	}
	if (block_start) {
		u64 delta = rq_clock(rq_of(cfs_rq)) - block_start;

		if ((s64)delta < 0)
			delta = 0;

		if (unlikely(delta > schedstat_val(se->statistics.block_max)))
			__schedstat_set(se->statistics.block_max, delta);

		__schedstat_set(se->statistics.block_start, 0);
		__schedstat_add(se->statistics.sum_sleep_runtime, delta);

		if (tsk) {
			if (tsk->in_iowait) {
				__schedstat_add(se->statistics.iowait_sum, delta);
				__schedstat_inc(se->statistics.iowait_count);
				trace_sched_stat_iowait(tsk, delta);
			}

			trace_sched_stat_blocked(tsk, delta);
			trace_sched_blocked_reason(tsk);

			/*
			 * Blocking time is in units of nanosecs, so shift by
			 * 20 to get a milliseconds-range estimation of the
			 * amount of time that the task spent sleeping:
			 */
			if (unlikely(prof_on == SLEEP_PROFILING)) {
				profile_hits(SLEEP_PROFILING,
						(void *)get_wchan(tsk),
						delta >> 20);
			}
			account_scheduler_latency(tsk, delta >> 10, 0);
		}
	}
}

/*
 * Task is being enqueued - update stats:
 */
static inline void
update_stats_enqueue(struct cfs_rq *cfs_rq, struct sched_entity *se, int flags)
{
	if (!schedstat_enabled())
		return;

	/*
	 * Are we enqueueing a waiting task? (for current tasks
	 * a dequeue/enqueue event is a NOP)
	 */
	if (se != cfs_rq->curr)
		update_stats_wait_start(cfs_rq, se);

	if (flags & ENQUEUE_WAKEUP)
		update_stats_enqueue_sleeper(cfs_rq, se);
}

static inline void
update_stats_dequeue(struct cfs_rq *cfs_rq, struct sched_entity *se, int flags)
{

	if (!schedstat_enabled())
		return;

	/*
	 * Mark the end of the wait period if dequeueing a
	 * waiting task:
	 */
	if (se != cfs_rq->curr)
		update_stats_wait_end(cfs_rq, se);

	if ((flags & DEQUEUE_SLEEP) && entity_is_task(se)) {
		struct task_struct *tsk = task_of(se);

		if (tsk->state & TASK_INTERRUPTIBLE)
			__schedstat_set(se->statistics.sleep_start,
				      rq_clock(rq_of(cfs_rq)));
		if (tsk->state & TASK_UNINTERRUPTIBLE)
			__schedstat_set(se->statistics.block_start,
				      rq_clock(rq_of(cfs_rq)));
	}
}

/*
 * We are picking a new current task - update its stats:
 */
static inline void
update_stats_curr_start(struct cfs_rq *cfs_rq, struct sched_entity *se)
{
	/*
	 * We are starting a new run period:
	 */
	se->exec_start = rq_clock_task(rq_of(cfs_rq));
}

/**************************************************
 * Scheduling class queueing methods:
 */

#ifdef CONFIG_NUMA_BALANCING
/*
 * Approximate time to scan a full NUMA task in ms. The task scan period is
 * calculated based on the tasks virtual memory size and
 * numa_balancing_scan_size.
 */
unsigned int sysctl_numa_balancing_scan_period_min = 1000;
unsigned int sysctl_numa_balancing_scan_period_max = 60000;

/* Portion of address space to scan in MB */
unsigned int sysctl_numa_balancing_scan_size = 256;

/* Scan @scan_size MB every @scan_period after an initial @scan_delay in ms */
unsigned int sysctl_numa_balancing_scan_delay = 1000;

struct numa_group {
	refcount_t refcount;

	spinlock_t lock; /* nr_tasks, tasks */
	int nr_tasks;
	pid_t gid;
	int active_nodes;

	struct rcu_head rcu;
	unsigned long total_faults;
	unsigned long max_faults_cpu;
	/*
	 * Faults_cpu is used to decide whether memory should move
	 * towards the CPU. As a consequence, these stats are weighted
	 * more by CPU use than by memory faults.
	 */
	unsigned long *faults_cpu;
	unsigned long faults[];
};

/*
 * For functions that can be called in multiple contexts that permit reading
 * ->numa_group (see struct task_struct for locking rules).
 */
static struct numa_group *deref_task_numa_group(struct task_struct *p)
{
	return rcu_dereference_check(p->numa_group, p == current ||
		(lockdep_is_held(&task_rq(p)->lock) && !READ_ONCE(p->on_cpu)));
}

static struct numa_group *deref_curr_numa_group(struct task_struct *p)
{
	return rcu_dereference_protected(p->numa_group, p == current);
}

static inline unsigned long group_faults_priv(struct numa_group *ng);
static inline unsigned long group_faults_shared(struct numa_group *ng);

static unsigned int task_nr_scan_windows(struct task_struct *p)
{
	unsigned long rss = 0;
	unsigned long nr_scan_pages;

	/*
	 * Calculations based on RSS as non-present and empty pages are skipped
	 * by the PTE scanner and NUMA hinting faults should be trapped based
	 * on resident pages
	 */
	nr_scan_pages = sysctl_numa_balancing_scan_size << (20 - PAGE_SHIFT);
	rss = get_mm_rss(p->mm);
	if (!rss)
		rss = nr_scan_pages;

	rss = round_up(rss, nr_scan_pages);
	return rss / nr_scan_pages;
}

/* For sanitys sake, never scan more PTEs than MAX_SCAN_WINDOW MB/sec. */
#define MAX_SCAN_WINDOW 2560

static unsigned int task_scan_min(struct task_struct *p)
{
	unsigned int scan_size = READ_ONCE(sysctl_numa_balancing_scan_size);
	unsigned int scan, floor;
	unsigned int windows = 1;

	if (scan_size < MAX_SCAN_WINDOW)
		windows = MAX_SCAN_WINDOW / scan_size;
	floor = 1000 / windows;

	scan = sysctl_numa_balancing_scan_period_min / task_nr_scan_windows(p);
	return max_t(unsigned int, floor, scan);
}

static unsigned int task_scan_start(struct task_struct *p)
{
	unsigned long smin = task_scan_min(p);
	unsigned long period = smin;
	struct numa_group *ng;

	/* Scale the maximum scan period with the amount of shared memory. */
	rcu_read_lock();
	ng = rcu_dereference(p->numa_group);
	if (ng) {
		unsigned long shared = group_faults_shared(ng);
		unsigned long private = group_faults_priv(ng);

		period *= refcount_read(&ng->refcount);
		period *= shared + 1;
		period /= private + shared + 1;
	}
	rcu_read_unlock();

	return max(smin, period);
}

static unsigned int task_scan_max(struct task_struct *p)
{
	unsigned long smin = task_scan_min(p);
	unsigned long smax;
	struct numa_group *ng;

	/* Watch for min being lower than max due to floor calculations */
	smax = sysctl_numa_balancing_scan_period_max / task_nr_scan_windows(p);

	/* Scale the maximum scan period with the amount of shared memory. */
	ng = deref_curr_numa_group(p);
	if (ng) {
		unsigned long shared = group_faults_shared(ng);
		unsigned long private = group_faults_priv(ng);
		unsigned long period = smax;

		period *= refcount_read(&ng->refcount);
		period *= shared + 1;
		period /= private + shared + 1;

		smax = max(smax, period);
	}

	return max(smin, smax);
}

static void account_numa_enqueue(struct rq *rq, struct task_struct *p)
{
	rq->nr_numa_running += (p->numa_preferred_nid != NUMA_NO_NODE);
	rq->nr_preferred_running += (p->numa_preferred_nid == task_node(p));
}

static void account_numa_dequeue(struct rq *rq, struct task_struct *p)
{
	rq->nr_numa_running -= (p->numa_preferred_nid != NUMA_NO_NODE);
	rq->nr_preferred_running -= (p->numa_preferred_nid == task_node(p));
}

/* Shared or private faults. */
#define NR_NUMA_HINT_FAULT_TYPES 2

/* Memory and CPU locality */
#define NR_NUMA_HINT_FAULT_STATS (NR_NUMA_HINT_FAULT_TYPES * 2)

/* Averaged statistics, and temporary buffers. */
#define NR_NUMA_HINT_FAULT_BUCKETS (NR_NUMA_HINT_FAULT_STATS * 2)

pid_t task_numa_group_id(struct task_struct *p)
{
	struct numa_group *ng;
	pid_t gid = 0;

	rcu_read_lock();
	ng = rcu_dereference(p->numa_group);
	if (ng)
		gid = ng->gid;
	rcu_read_unlock();

	return gid;
}

/*
 * The averaged statistics, shared & private, memory & CPU,
 * occupy the first half of the array. The second half of the
 * array is for current counters, which are averaged into the
 * first set by task_numa_placement.
 */
static inline int task_faults_idx(enum numa_faults_stats s, int nid, int priv)
{
	return NR_NUMA_HINT_FAULT_TYPES * (s * nr_node_ids + nid) + priv;
}

static inline unsigned long task_faults(struct task_struct *p, int nid)
{
	if (!p->numa_faults)
		return 0;

	return p->numa_faults[task_faults_idx(NUMA_MEM, nid, 0)] +
		p->numa_faults[task_faults_idx(NUMA_MEM, nid, 1)];
}

static inline unsigned long group_faults(struct task_struct *p, int nid)
{
	struct numa_group *ng = deref_task_numa_group(p);

	if (!ng)
		return 0;

	return ng->faults[task_faults_idx(NUMA_MEM, nid, 0)] +
		ng->faults[task_faults_idx(NUMA_MEM, nid, 1)];
}

static inline unsigned long group_faults_cpu(struct numa_group *group, int nid)
{
	return group->faults_cpu[task_faults_idx(NUMA_MEM, nid, 0)] +
		group->faults_cpu[task_faults_idx(NUMA_MEM, nid, 1)];
}

static inline unsigned long group_faults_priv(struct numa_group *ng)
{
	unsigned long faults = 0;
	int node;

	for_each_online_node(node) {
		faults += ng->faults[task_faults_idx(NUMA_MEM, node, 1)];
	}

	return faults;
}

static inline unsigned long group_faults_shared(struct numa_group *ng)
{
	unsigned long faults = 0;
	int node;

	for_each_online_node(node) {
		faults += ng->faults[task_faults_idx(NUMA_MEM, node, 0)];
	}

	return faults;
}

/*
 * A node triggering more than 1/3 as many NUMA faults as the maximum is
 * considered part of a numa group's pseudo-interleaving set. Migrations
 * between these nodes are slowed down, to allow things to settle down.
 */
#define ACTIVE_NODE_FRACTION 3

static bool numa_is_active_node(int nid, struct numa_group *ng)
{
	return group_faults_cpu(ng, nid) * ACTIVE_NODE_FRACTION > ng->max_faults_cpu;
}

/* Handle placement on systems where not all nodes are directly connected. */
static unsigned long score_nearby_nodes(struct task_struct *p, int nid,
					int maxdist, bool task)
{
	unsigned long score = 0;
	int node;

	/*
	 * All nodes are directly connected, and the same distance
	 * from each other. No need for fancy placement algorithms.
	 */
	if (sched_numa_topology_type == NUMA_DIRECT)
		return 0;

	/*
	 * This code is called for each node, introducing N^2 complexity,
	 * which should be ok given the number of nodes rarely exceeds 8.
	 */
	for_each_online_node(node) {
		unsigned long faults;
		int dist = node_distance(nid, node);

		/*
		 * The furthest away nodes in the system are not interesting
		 * for placement; nid was already counted.
		 */
		if (dist == sched_max_numa_distance || node == nid)
			continue;

		/*
		 * On systems with a backplane NUMA topology, compare groups
		 * of nodes, and move tasks towards the group with the most
		 * memory accesses. When comparing two nodes at distance
		 * "hoplimit", only nodes closer by than "hoplimit" are part
		 * of each group. Skip other nodes.
		 */
		if (sched_numa_topology_type == NUMA_BACKPLANE &&
					dist >= maxdist)
			continue;

		/* Add up the faults from nearby nodes. */
		if (task)
			faults = task_faults(p, node);
		else
			faults = group_faults(p, node);

		/*
		 * On systems with a glueless mesh NUMA topology, there are
		 * no fixed "groups of nodes". Instead, nodes that are not
		 * directly connected bounce traffic through intermediate
		 * nodes; a numa_group can occupy any set of nodes.
		 * The further away a node is, the less the faults count.
		 * This seems to result in good task placement.
		 */
		if (sched_numa_topology_type == NUMA_GLUELESS_MESH) {
			faults *= (sched_max_numa_distance - dist);
			faults /= (sched_max_numa_distance - LOCAL_DISTANCE);
		}

		score += faults;
	}

	return score;
}

/*
 * These return the fraction of accesses done by a particular task, or
 * task group, on a particular numa node.  The group weight is given a
 * larger multiplier, in order to group tasks together that are almost
 * evenly spread out between numa nodes.
 */
static inline unsigned long task_weight(struct task_struct *p, int nid,
					int dist)
{
	unsigned long faults, total_faults;

	if (!p->numa_faults)
		return 0;

	total_faults = p->total_numa_faults;

	if (!total_faults)
		return 0;

	faults = task_faults(p, nid);
	faults += score_nearby_nodes(p, nid, dist, true);

	return 1000 * faults / total_faults;
}

static inline unsigned long group_weight(struct task_struct *p, int nid,
					 int dist)
{
	struct numa_group *ng = deref_task_numa_group(p);
	unsigned long faults, total_faults;

	if (!ng)
		return 0;

	total_faults = ng->total_faults;

	if (!total_faults)
		return 0;

	faults = group_faults(p, nid);
	faults += score_nearby_nodes(p, nid, dist, false);

	return 1000 * faults / total_faults;
}

bool should_numa_migrate_memory(struct task_struct *p, struct page * page,
				int src_nid, int dst_cpu)
{
	struct numa_group *ng = deref_curr_numa_group(p);
	int dst_nid = cpu_to_node(dst_cpu);
	int last_cpupid, this_cpupid;

	this_cpupid = cpu_pid_to_cpupid(dst_cpu, current->pid);
	last_cpupid = page_cpupid_xchg_last(page, this_cpupid);

	/*
	 * Allow first faults or private faults to migrate immediately early in
	 * the lifetime of a task. The magic number 4 is based on waiting for
	 * two full passes of the "multi-stage node selection" test that is
	 * executed below.
	 */
	if ((p->numa_preferred_nid == NUMA_NO_NODE || p->numa_scan_seq <= 4) &&
	    (cpupid_pid_unset(last_cpupid) || cpupid_match_pid(p, last_cpupid)))
		return true;

	/*
	 * Multi-stage node selection is used in conjunction with a periodic
	 * migration fault to build a temporal task<->page relation. By using
	 * a two-stage filter we remove short/unlikely relations.
	 *
	 * Using P(p) ~ n_p / n_t as per frequentist probability, we can equate
	 * a task's usage of a particular page (n_p) per total usage of this
	 * page (n_t) (in a given time-span) to a probability.
	 *
	 * Our periodic faults will sample this probability and getting the
	 * same result twice in a row, given these samples are fully
	 * independent, is then given by P(n)^2, provided our sample period
	 * is sufficiently short compared to the usage pattern.
	 *
	 * This quadric squishes small probabilities, making it less likely we
	 * act on an unlikely task<->page relation.
	 */
	if (!cpupid_pid_unset(last_cpupid) &&
				cpupid_to_nid(last_cpupid) != dst_nid)
		return false;

	/* Always allow migrate on private faults */
	if (cpupid_match_pid(p, last_cpupid))
		return true;

	/* A shared fault, but p->numa_group has not been set up yet. */
	if (!ng)
		return true;

	/*
	 * Destination node is much more heavily used than the source
	 * node? Allow migration.
	 */
	if (group_faults_cpu(ng, dst_nid) > group_faults_cpu(ng, src_nid) *
					ACTIVE_NODE_FRACTION)
		return true;

	/*
	 * Distribute memory according to CPU & memory use on each node,
	 * with 3/4 hysteresis to avoid unnecessary memory migrations:
	 *
	 * faults_cpu(dst)   3   faults_cpu(src)
	 * --------------- * - > ---------------
	 * faults_mem(dst)   4   faults_mem(src)
	 */
	return group_faults_cpu(ng, dst_nid) * group_faults(p, src_nid) * 3 >
	       group_faults_cpu(ng, src_nid) * group_faults(p, dst_nid) * 4;
}

/*
 * 'numa_type' describes the node at the moment of load balancing.
 */
enum numa_type {
	/* The node has spare capacity that can be used to run more tasks.  */
	node_has_spare = 0,
	/*
	 * The node is fully used and the tasks don't compete for more CPU
	 * cycles. Nevertheless, some tasks might wait before running.
	 */
	node_fully_busy,
	/*
	 * The node is overloaded and can't provide expected CPU cycles to all
	 * tasks.
	 */
	node_overloaded
};

/* Cached statistics for all CPUs within a node */
struct numa_stats {
	unsigned long load;
	unsigned long runnable;
	unsigned long util;
	/* Total compute capacity of CPUs on a node */
	unsigned long compute_capacity;
	unsigned int nr_running;
	unsigned int weight;
	enum numa_type node_type;
	int idle_cpu;
};

static inline bool is_core_idle(int cpu)
{
#ifdef CONFIG_SCHED_SMT
	int sibling;

	for_each_cpu(sibling, cpu_smt_mask(cpu)) {
		if (cpu == sibling)
			continue;

		if (!idle_cpu(cpu))
			return false;
	}
#endif

	return true;
}

struct task_numa_env {
	struct task_struct *p;

	int src_cpu, src_nid;
	int dst_cpu, dst_nid;

	struct numa_stats src_stats, dst_stats;

	int imbalance_pct;
	int dist;

	struct task_struct *best_task;
	long best_imp;
	int best_cpu;
};

static unsigned long cpu_load(struct rq *rq);
static unsigned long cpu_runnable(struct rq *rq);
static unsigned long cpu_util(int cpu);
static inline long adjust_numa_imbalance(int imbalance, int nr_running);

static inline enum
numa_type numa_classify(unsigned int imbalance_pct,
			 struct numa_stats *ns)
{
	if ((ns->nr_running > ns->weight) &&
	    (((ns->compute_capacity * 100) < (ns->util * imbalance_pct)) ||
	     ((ns->compute_capacity * imbalance_pct) < (ns->runnable * 100))))
		return node_overloaded;

	if ((ns->nr_running < ns->weight) ||
	    (((ns->compute_capacity * 100) > (ns->util * imbalance_pct)) &&
	     ((ns->compute_capacity * imbalance_pct) > (ns->runnable * 100))))
		return node_has_spare;

	return node_fully_busy;
}

#ifdef CONFIG_SCHED_SMT
/* Forward declarations of select_idle_sibling helpers */
static inline bool test_idle_cores(int cpu, bool def);
static inline int numa_idle_core(int idle_core, int cpu)
{
	if (!static_branch_likely(&sched_smt_present) ||
	    idle_core >= 0 || !test_idle_cores(cpu, false))
		return idle_core;

	/*
	 * Prefer cores instead of packing HT siblings
	 * and triggering future load balancing.
	 */
	if (is_core_idle(cpu))
		idle_core = cpu;

	return idle_core;
}
#else
static inline int numa_idle_core(int idle_core, int cpu)
{
	return idle_core;
}
#endif

/*
 * Gather all necessary information to make NUMA balancing placement
 * decisions that are compatible with standard load balancer. This
 * borrows code and logic from update_sg_lb_stats but sharing a
 * common implementation is impractical.
 */
static void update_numa_stats(struct task_numa_env *env,
			      struct numa_stats *ns, int nid,
			      bool find_idle)
{
	int cpu, idle_core = -1;

	memset(ns, 0, sizeof(*ns));
	ns->idle_cpu = -1;

	rcu_read_lock();
	for_each_cpu(cpu, cpumask_of_node(nid)) {
		struct rq *rq = cpu_rq(cpu);

		ns->load += cpu_load(rq);
		ns->runnable += cpu_runnable(rq);
		ns->util += cpu_util(cpu);
		ns->nr_running += rq->cfs.h_nr_running;
		ns->compute_capacity += capacity_of(cpu);

		if (find_idle && !rq->nr_running && idle_cpu(cpu)) {
			if (READ_ONCE(rq->numa_migrate_on) ||
			    !cpumask_test_cpu(cpu, env->p->cpus_ptr))
				continue;

			if (ns->idle_cpu == -1)
				ns->idle_cpu = cpu;

			idle_core = numa_idle_core(idle_core, cpu);
		}
	}
	rcu_read_unlock();

	ns->weight = cpumask_weight(cpumask_of_node(nid));

	ns->node_type = numa_classify(env->imbalance_pct, ns);

	if (idle_core >= 0)
		ns->idle_cpu = idle_core;
}

static void task_numa_assign(struct task_numa_env *env,
			     struct task_struct *p, long imp)
{
	struct rq *rq = cpu_rq(env->dst_cpu);

	/* Check if run-queue part of active NUMA balance. */
	if (env->best_cpu != env->dst_cpu && xchg(&rq->numa_migrate_on, 1)) {
		int cpu;
		int start = env->dst_cpu;

		/* Find alternative idle CPU. */
		for_each_cpu_wrap(cpu, cpumask_of_node(env->dst_nid), start) {
			if (cpu == env->best_cpu || !idle_cpu(cpu) ||
			    !cpumask_test_cpu(cpu, env->p->cpus_ptr)) {
				continue;
			}

			env->dst_cpu = cpu;
			rq = cpu_rq(env->dst_cpu);
			if (!xchg(&rq->numa_migrate_on, 1))
				goto assign;
		}

		/* Failed to find an alternative idle CPU */
		return;
	}

assign:
	/*
	 * Clear previous best_cpu/rq numa-migrate flag, since task now
	 * found a better CPU to move/swap.
	 */
	if (env->best_cpu != -1 && env->best_cpu != env->dst_cpu) {
		rq = cpu_rq(env->best_cpu);
		WRITE_ONCE(rq->numa_migrate_on, 0);
	}

	if (env->best_task)
		put_task_struct(env->best_task);
	if (p)
		get_task_struct(p);

	env->best_task = p;
	env->best_imp = imp;
	env->best_cpu = env->dst_cpu;
}

static bool load_too_imbalanced(long src_load, long dst_load,
				struct task_numa_env *env)
{
	long imb, old_imb;
	long orig_src_load, orig_dst_load;
	long src_capacity, dst_capacity;

	/*
	 * The load is corrected for the CPU capacity available on each node.
	 *
	 * src_load        dst_load
	 * ------------ vs ---------
	 * src_capacity    dst_capacity
	 */
	src_capacity = env->src_stats.compute_capacity;
	dst_capacity = env->dst_stats.compute_capacity;

	imb = abs(dst_load * src_capacity - src_load * dst_capacity);

	orig_src_load = env->src_stats.load;
	orig_dst_load = env->dst_stats.load;

	old_imb = abs(orig_dst_load * src_capacity - orig_src_load * dst_capacity);

	/* Would this change make things worse? */
	return (imb > old_imb);
}

/*
 * Maximum NUMA importance can be 1998 (2*999);
 * SMALLIMP @ 30 would be close to 1998/64.
 * Used to deter task migration.
 */
#define SMALLIMP	30

/*
 * This checks if the overall compute and NUMA accesses of the system would
 * be improved if the source tasks was migrated to the target dst_cpu taking
 * into account that it might be best if task running on the dst_cpu should
 * be exchanged with the source task
 */
static bool task_numa_compare(struct task_numa_env *env,
			      long taskimp, long groupimp, bool maymove)
{
	struct numa_group *cur_ng, *p_ng = deref_curr_numa_group(env->p);
	struct rq *dst_rq = cpu_rq(env->dst_cpu);
	long imp = p_ng ? groupimp : taskimp;
	struct task_struct *cur;
	long src_load, dst_load;
	int dist = env->dist;
	long moveimp = imp;
	long load;
	bool stopsearch = false;

	if (READ_ONCE(dst_rq->numa_migrate_on))
		return false;

	rcu_read_lock();
	cur = rcu_dereference(dst_rq->curr);
	if (cur && ((cur->flags & PF_EXITING) || is_idle_task(cur)))
		cur = NULL;

	/*
	 * Because we have preemption enabled we can get migrated around and
	 * end try selecting ourselves (current == env->p) as a swap candidate.
	 */
	if (cur == env->p) {
		stopsearch = true;
		goto unlock;
	}

	if (!cur) {
		if (maymove && moveimp >= env->best_imp)
			goto assign;
		else
			goto unlock;
	}

	/* Skip this swap candidate if cannot move to the source cpu. */
	if (!cpumask_test_cpu(env->src_cpu, cur->cpus_ptr))
		goto unlock;

	/*
	 * Skip this swap candidate if it is not moving to its preferred
	 * node and the best task is.
	 */
	if (env->best_task &&
	    env->best_task->numa_preferred_nid == env->src_nid &&
	    cur->numa_preferred_nid != env->src_nid) {
		goto unlock;
	}

	/*
	 * "imp" is the fault differential for the source task between the
	 * source and destination node. Calculate the total differential for
	 * the source task and potential destination task. The more negative
	 * the value is, the more remote accesses that would be expected to
	 * be incurred if the tasks were swapped.
	 *
	 * If dst and source tasks are in the same NUMA group, or not
	 * in any group then look only at task weights.
	 */
	cur_ng = rcu_dereference(cur->numa_group);
	if (cur_ng == p_ng) {
		imp = taskimp + task_weight(cur, env->src_nid, dist) -
		      task_weight(cur, env->dst_nid, dist);
		/*
		 * Add some hysteresis to prevent swapping the
		 * tasks within a group over tiny differences.
		 */
		if (cur_ng)
			imp -= imp / 16;
	} else {
		/*
		 * Compare the group weights. If a task is all by itself
		 * (not part of a group), use the task weight instead.
		 */
		if (cur_ng && p_ng)
			imp += group_weight(cur, env->src_nid, dist) -
			       group_weight(cur, env->dst_nid, dist);
		else
			imp += task_weight(cur, env->src_nid, dist) -
			       task_weight(cur, env->dst_nid, dist);
	}

	/* Discourage picking a task already on its preferred node */
	if (cur->numa_preferred_nid == env->dst_nid)
		imp -= imp / 16;

	/*
	 * Encourage picking a task that moves to its preferred node.
	 * This potentially makes imp larger than it's maximum of
	 * 1998 (see SMALLIMP and task_weight for why) but in this
	 * case, it does not matter.
	 */
	if (cur->numa_preferred_nid == env->src_nid)
		imp += imp / 8;

	if (maymove && moveimp > imp && moveimp > env->best_imp) {
		imp = moveimp;
		cur = NULL;
		goto assign;
	}

	/*
	 * Prefer swapping with a task moving to its preferred node over a
	 * task that is not.
	 */
	if (env->best_task && cur->numa_preferred_nid == env->src_nid &&
	    env->best_task->numa_preferred_nid != env->src_nid) {
		goto assign;
	}

	/*
	 * If the NUMA importance is less than SMALLIMP,
	 * task migration might only result in ping pong
	 * of tasks and also hurt performance due to cache
	 * misses.
	 */
	if (imp < SMALLIMP || imp <= env->best_imp + SMALLIMP / 2)
		goto unlock;

	/*
	 * In the overloaded case, try and keep the load balanced.
	 */
	load = task_h_load(env->p) - task_h_load(cur);
	if (!load)
		goto assign;

	dst_load = env->dst_stats.load + load;
	src_load = env->src_stats.load - load;

	if (load_too_imbalanced(src_load, dst_load, env))
		goto unlock;

assign:
	/* Evaluate an idle CPU for a task numa move. */
	if (!cur) {
		int cpu = env->dst_stats.idle_cpu;

		/* Nothing cached so current CPU went idle since the search. */
		if (cpu < 0)
			cpu = env->dst_cpu;

		/*
		 * If the CPU is no longer truly idle and the previous best CPU
		 * is, keep using it.
		 */
		if (!idle_cpu(cpu) && env->best_cpu >= 0 &&
		    idle_cpu(env->best_cpu)) {
			cpu = env->best_cpu;
		}

		env->dst_cpu = cpu;
	}

	task_numa_assign(env, cur, imp);

	/*
	 * If a move to idle is allowed because there is capacity or load
	 * balance improves then stop the search. While a better swap
	 * candidate may exist, a search is not free.
	 */
	if (maymove && !cur && env->best_cpu >= 0 && idle_cpu(env->best_cpu))
		stopsearch = true;

	/*
	 * If a swap candidate must be identified and the current best task
	 * moves its preferred node then stop the search.
	 */
	if (!maymove && env->best_task &&
	    env->best_task->numa_preferred_nid == env->src_nid) {
		stopsearch = true;
	}
unlock:
	rcu_read_unlock();

	return stopsearch;
}

static void task_numa_find_cpu(struct task_numa_env *env,
				long taskimp, long groupimp)
{
	bool maymove = false;
	int cpu;

	/*
	 * If dst node has spare capacity, then check if there is an
	 * imbalance that would be overruled by the load balancer.
	 */
	if (env->dst_stats.node_type == node_has_spare) {
		unsigned int imbalance;
		int src_running, dst_running;

		/*
		 * Would movement cause an imbalance? Note that if src has
		 * more running tasks that the imbalance is ignored as the
		 * move improves the imbalance from the perspective of the
		 * CPU load balancer.
		 * */
		src_running = env->src_stats.nr_running - 1;
		dst_running = env->dst_stats.nr_running + 1;
		imbalance = max(0, dst_running - src_running);
		imbalance = adjust_numa_imbalance(imbalance, dst_running);

		/* Use idle CPU if there is no imbalance */
		if (!imbalance) {
			maymove = true;
			if (env->dst_stats.idle_cpu >= 0) {
				env->dst_cpu = env->dst_stats.idle_cpu;
				task_numa_assign(env, NULL, 0);
				return;
			}
		}
	} else {
		long src_load, dst_load, load;
		/*
		 * If the improvement from just moving env->p direction is better
		 * than swapping tasks around, check if a move is possible.
		 */
		load = task_h_load(env->p);
		dst_load = env->dst_stats.load + load;
		src_load = env->src_stats.load - load;
		maymove = !load_too_imbalanced(src_load, dst_load, env);
	}

	for_each_cpu(cpu, cpumask_of_node(env->dst_nid)) {
		/* Skip this CPU if the source task cannot migrate */
		if (!cpumask_test_cpu(cpu, env->p->cpus_ptr))
			continue;

		env->dst_cpu = cpu;
		if (task_numa_compare(env, taskimp, groupimp, maymove))
			break;
	}
}

static int task_numa_migrate(struct task_struct *p)
{
	struct task_numa_env env = {
		.p = p,

		.src_cpu = task_cpu(p),
		.src_nid = task_node(p),

		.imbalance_pct = 112,

		.best_task = NULL,
		.best_imp = 0,
		.best_cpu = -1,
	};
	unsigned long taskweight, groupweight;
	struct sched_domain *sd;
	long taskimp, groupimp;
	struct numa_group *ng;
	struct rq *best_rq;
	int nid, ret, dist;

	/*
	 * Pick the lowest SD_NUMA domain, as that would have the smallest
	 * imbalance and would be the first to start moving tasks about.
	 *
	 * And we want to avoid any moving of tasks about, as that would create
	 * random movement of tasks -- counter the numa conditions we're trying
	 * to satisfy here.
	 */
	rcu_read_lock();
	sd = rcu_dereference(per_cpu(sd_numa, env.src_cpu));
	if (sd)
		env.imbalance_pct = 100 + (sd->imbalance_pct - 100) / 2;
	rcu_read_unlock();

	/*
	 * Cpusets can break the scheduler domain tree into smaller
	 * balance domains, some of which do not cross NUMA boundaries.
	 * Tasks that are "trapped" in such domains cannot be migrated
	 * elsewhere, so there is no point in (re)trying.
	 */
	if (unlikely(!sd)) {
		sched_setnuma(p, task_node(p));
		return -EINVAL;
	}

	env.dst_nid = p->numa_preferred_nid;
	dist = env.dist = node_distance(env.src_nid, env.dst_nid);
	taskweight = task_weight(p, env.src_nid, dist);
	groupweight = group_weight(p, env.src_nid, dist);
	update_numa_stats(&env, &env.src_stats, env.src_nid, false);
	taskimp = task_weight(p, env.dst_nid, dist) - taskweight;
	groupimp = group_weight(p, env.dst_nid, dist) - groupweight;
	update_numa_stats(&env, &env.dst_stats, env.dst_nid, true);

	/* Try to find a spot on the preferred nid. */
	task_numa_find_cpu(&env, taskimp, groupimp);

	/*
	 * Look at other nodes in these cases:
	 * - there is no space available on the preferred_nid
	 * - the task is part of a numa_group that is interleaved across
	 *   multiple NUMA nodes; in order to better consolidate the group,
	 *   we need to check other locations.
	 */
	ng = deref_curr_numa_group(p);
	if (env.best_cpu == -1 || (ng && ng->active_nodes > 1)) {
		for_each_online_node(nid) {
			if (nid == env.src_nid || nid == p->numa_preferred_nid)
				continue;

			dist = node_distance(env.src_nid, env.dst_nid);
			if (sched_numa_topology_type == NUMA_BACKPLANE &&
						dist != env.dist) {
				taskweight = task_weight(p, env.src_nid, dist);
				groupweight = group_weight(p, env.src_nid, dist);
			}

			/* Only consider nodes where both task and groups benefit */
			taskimp = task_weight(p, nid, dist) - taskweight;
			groupimp = group_weight(p, nid, dist) - groupweight;
			if (taskimp < 0 && groupimp < 0)
				continue;

			env.dist = dist;
			env.dst_nid = nid;
			update_numa_stats(&env, &env.dst_stats, env.dst_nid, true);
			task_numa_find_cpu(&env, taskimp, groupimp);
		}
	}

	/*
	 * If the task is part of a workload that spans multiple NUMA nodes,
	 * and is migrating into one of the workload's active nodes, remember
	 * this node as the task's preferred numa node, so the workload can
	 * settle down.
	 * A task that migrated to a second choice node will be better off
	 * trying for a better one later. Do not set the preferred node here.
	 */
	if (ng) {
		if (env.best_cpu == -1)
			nid = env.src_nid;
		else
			nid = cpu_to_node(env.best_cpu);

		if (nid != p->numa_preferred_nid)
			sched_setnuma(p, nid);
	}

	/* No better CPU than the current one was found. */
	if (env.best_cpu == -1) {
		trace_sched_stick_numa(p, env.src_cpu, NULL, -1);
		return -EAGAIN;
	}

	best_rq = cpu_rq(env.best_cpu);
	if (env.best_task == NULL) {
		ret = migrate_task_to(p, env.best_cpu);
		WRITE_ONCE(best_rq->numa_migrate_on, 0);
		if (ret != 0)
			trace_sched_stick_numa(p, env.src_cpu, NULL, env.best_cpu);
		return ret;
	}

	ret = migrate_swap(p, env.best_task, env.best_cpu, env.src_cpu);
	WRITE_ONCE(best_rq->numa_migrate_on, 0);

	if (ret != 0)
		trace_sched_stick_numa(p, env.src_cpu, env.best_task, env.best_cpu);
	put_task_struct(env.best_task);
	return ret;
}

/* Attempt to migrate a task to a CPU on the preferred node. */
static void numa_migrate_preferred(struct task_struct *p)
{
	unsigned long interval = HZ;

	/* This task has no NUMA fault statistics yet */
	if (unlikely(p->numa_preferred_nid == NUMA_NO_NODE || !p->numa_faults))
		return;

	/* Periodically retry migrating the task to the preferred node */
	interval = min(interval, msecs_to_jiffies(p->numa_scan_period) / 16);
	p->numa_migrate_retry = jiffies + interval;

	/* Success if task is already running on preferred CPU */
	if (task_node(p) == p->numa_preferred_nid)
		return;

	/* Otherwise, try migrate to a CPU on the preferred node */
	task_numa_migrate(p);
}

/*
 * Find out how many nodes on the workload is actively running on. Do this by
 * tracking the nodes from which NUMA hinting faults are triggered. This can
 * be different from the set of nodes where the workload's memory is currently
 * located.
 */
static void numa_group_count_active_nodes(struct numa_group *numa_group)
{
	unsigned long faults, max_faults = 0;
	int nid, active_nodes = 0;

	for_each_online_node(nid) {
		faults = group_faults_cpu(numa_group, nid);
		if (faults > max_faults)
			max_faults = faults;
	}

	for_each_online_node(nid) {
		faults = group_faults_cpu(numa_group, nid);
		if (faults * ACTIVE_NODE_FRACTION > max_faults)
			active_nodes++;
	}

	numa_group->max_faults_cpu = max_faults;
	numa_group->active_nodes = active_nodes;
}

/*
 * When adapting the scan rate, the period is divided into NUMA_PERIOD_SLOTS
 * increments. The more local the fault statistics are, the higher the scan
 * period will be for the next scan window. If local/(local+remote) ratio is
 * below NUMA_PERIOD_THRESHOLD (where range of ratio is 1..NUMA_PERIOD_SLOTS)
 * the scan period will decrease. Aim for 70% local accesses.
 */
#define NUMA_PERIOD_SLOTS 10
#define NUMA_PERIOD_THRESHOLD 7

/*
 * Increase the scan period (slow down scanning) if the majority of
 * our memory is already on our local node, or if the majority of
 * the page accesses are shared with other processes.
 * Otherwise, decrease the scan period.
 */
static void update_task_scan_period(struct task_struct *p,
			unsigned long shared, unsigned long private)
{
	unsigned int period_slot;
	int lr_ratio, ps_ratio;
	int diff;

	unsigned long remote = p->numa_faults_locality[0];
	unsigned long local = p->numa_faults_locality[1];

	/*
	 * If there were no record hinting faults then either the task is
	 * completely idle or all activity is areas that are not of interest
	 * to automatic numa balancing. Related to that, if there were failed
	 * migration then it implies we are migrating too quickly or the local
	 * node is overloaded. In either case, scan slower
	 */
	if (local + shared == 0 || p->numa_faults_locality[2]) {
		p->numa_scan_period = min(p->numa_scan_period_max,
			p->numa_scan_period << 1);

		p->mm->numa_next_scan = jiffies +
			msecs_to_jiffies(p->numa_scan_period);

		return;
	}

	/*
	 * Prepare to scale scan period relative to the current period.
	 *	 == NUMA_PERIOD_THRESHOLD scan period stays the same
	 *       <  NUMA_PERIOD_THRESHOLD scan period decreases (scan faster)
	 *	 >= NUMA_PERIOD_THRESHOLD scan period increases (scan slower)
	 */
	period_slot = DIV_ROUND_UP(p->numa_scan_period, NUMA_PERIOD_SLOTS);
	lr_ratio = (local * NUMA_PERIOD_SLOTS) / (local + remote);
	ps_ratio = (private * NUMA_PERIOD_SLOTS) / (private + shared);

	if (ps_ratio >= NUMA_PERIOD_THRESHOLD) {
		/*
		 * Most memory accesses are local. There is no need to
		 * do fast NUMA scanning, since memory is already local.
		 */
		int slot = ps_ratio - NUMA_PERIOD_THRESHOLD;
		if (!slot)
			slot = 1;
		diff = slot * period_slot;
	} else if (lr_ratio >= NUMA_PERIOD_THRESHOLD) {
		/*
		 * Most memory accesses are shared with other tasks.
		 * There is no point in continuing fast NUMA scanning,
		 * since other tasks may just move the memory elsewhere.
		 */
		int slot = lr_ratio - NUMA_PERIOD_THRESHOLD;
		if (!slot)
			slot = 1;
		diff = slot * period_slot;
	} else {
		/*
		 * Private memory faults exceed (SLOTS-THRESHOLD)/SLOTS,
		 * yet they are not on the local NUMA node. Speed up
		 * NUMA scanning to get the memory moved over.
		 */
		int ratio = max(lr_ratio, ps_ratio);
		diff = -(NUMA_PERIOD_THRESHOLD - ratio) * period_slot;
	}

	p->numa_scan_period = clamp(p->numa_scan_period + diff,
			task_scan_min(p), task_scan_max(p));
	memset(p->numa_faults_locality, 0, sizeof(p->numa_faults_locality));
}

/*
 * Get the fraction of time the task has been running since the last
 * NUMA placement cycle. The scheduler keeps similar statistics, but
 * decays those on a 32ms period, which is orders of magnitude off
 * from the dozens-of-seconds NUMA balancing period. Use the scheduler
 * stats only if the task is so new there are no NUMA statistics yet.
 */
static u64 numa_get_avg_runtime(struct task_struct *p, u64 *period)
{
	u64 runtime, delta, now;
	/* Use the start of this time slice to avoid calculations. */
	now = p->se.exec_start;
	runtime = p->se.sum_exec_runtime;

	if (p->last_task_numa_placement) {
		delta = runtime - p->last_sum_exec_runtime;
		*period = now - p->last_task_numa_placement;

		/* Avoid time going backwards, prevent potential divide error: */
		if (unlikely((s64)*period < 0))
			*period = 0;
	} else {
		delta = p->se.avg.load_sum;
		*period = LOAD_AVG_MAX;
	}

	p->last_sum_exec_runtime = runtime;
	p->last_task_numa_placement = now;

	return delta;
}

/*
 * Determine the preferred nid for a task in a numa_group. This needs to
 * be done in a way that produces consistent results with group_weight,
 * otherwise workloads might not converge.
 */
static int preferred_group_nid(struct task_struct *p, int nid)
{
	nodemask_t nodes;
	int dist;

	/* Direct connections between all NUMA nodes. */
	if (sched_numa_topology_type == NUMA_DIRECT)
		return nid;

	/*
	 * On a system with glueless mesh NUMA topology, group_weight
	 * scores nodes according to the number of NUMA hinting faults on
	 * both the node itself, and on nearby nodes.
	 */
	if (sched_numa_topology_type == NUMA_GLUELESS_MESH) {
		unsigned long score, max_score = 0;
		int node, max_node = nid;

		dist = sched_max_numa_distance;

		for_each_online_node(node) {
			score = group_weight(p, node, dist);
			if (score > max_score) {
				max_score = score;
				max_node = node;
			}
		}
		return max_node;
	}

	/*
	 * Finding the preferred nid in a system with NUMA backplane
	 * interconnect topology is more involved. The goal is to locate
	 * tasks from numa_groups near each other in the system, and
	 * untangle workloads from different sides of the system. This requires
	 * searching down the hierarchy of node groups, recursively searching
	 * inside the highest scoring group of nodes. The nodemask tricks
	 * keep the complexity of the search down.
	 */
	nodes = node_online_map;
	for (dist = sched_max_numa_distance; dist > LOCAL_DISTANCE; dist--) {
		unsigned long max_faults = 0;
		nodemask_t max_group = NODE_MASK_NONE;
		int a, b;

		/* Are there nodes at this distance from each other? */
		if (!find_numa_distance(dist))
			continue;

		for_each_node_mask(a, nodes) {
			unsigned long faults = 0;
			nodemask_t this_group;
			nodes_clear(this_group);

			/* Sum group's NUMA faults; includes a==b case. */
			for_each_node_mask(b, nodes) {
				if (node_distance(a, b) < dist) {
					faults += group_faults(p, b);
					node_set(b, this_group);
					node_clear(b, nodes);
				}
			}

			/* Remember the top group. */
			if (faults > max_faults) {
				max_faults = faults;
				max_group = this_group;
				/*
				 * subtle: at the smallest distance there is
				 * just one node left in each "group", the
				 * winner is the preferred nid.
				 */
				nid = a;
			}
		}
		/* Next round, evaluate the nodes within max_group. */
		if (!max_faults)
			break;
		nodes = max_group;
	}
	return nid;
}

static void task_numa_placement(struct task_struct *p)
{
	int seq, nid, max_nid = NUMA_NO_NODE;
	unsigned long max_faults = 0;
	unsigned long fault_types[2] = { 0, 0 };
	unsigned long total_faults;
	u64 runtime, period;
	spinlock_t *group_lock = NULL;
	struct numa_group *ng;

	/*
	 * The p->mm->numa_scan_seq field gets updated without
	 * exclusive access. Use READ_ONCE() here to ensure
	 * that the field is read in a single access:
	 */
	seq = READ_ONCE(p->mm->numa_scan_seq);
	if (p->numa_scan_seq == seq)
		return;
	p->numa_scan_seq = seq;
	p->numa_scan_period_max = task_scan_max(p);

	total_faults = p->numa_faults_locality[0] +
		       p->numa_faults_locality[1];
	runtime = numa_get_avg_runtime(p, &period);

	/* If the task is part of a group prevent parallel updates to group stats */
	ng = deref_curr_numa_group(p);
	if (ng) {
		group_lock = &ng->lock;
		spin_lock_irq(group_lock);
	}

	/* Find the node with the highest number of faults */
	for_each_online_node(nid) {
		/* Keep track of the offsets in numa_faults array */
		int mem_idx, membuf_idx, cpu_idx, cpubuf_idx;
		unsigned long faults = 0, group_faults = 0;
		int priv;

		for (priv = 0; priv < NR_NUMA_HINT_FAULT_TYPES; priv++) {
			long diff, f_diff, f_weight;

			mem_idx = task_faults_idx(NUMA_MEM, nid, priv);
			membuf_idx = task_faults_idx(NUMA_MEMBUF, nid, priv);
			cpu_idx = task_faults_idx(NUMA_CPU, nid, priv);
			cpubuf_idx = task_faults_idx(NUMA_CPUBUF, nid, priv);

			/* Decay existing window, copy faults since last scan */
			diff = p->numa_faults[membuf_idx] - p->numa_faults[mem_idx] / 2;
			fault_types[priv] += p->numa_faults[membuf_idx];
			p->numa_faults[membuf_idx] = 0;

			/*
			 * Normalize the faults_from, so all tasks in a group
			 * count according to CPU use, instead of by the raw
			 * number of faults. Tasks with little runtime have
			 * little over-all impact on throughput, and thus their
			 * faults are less important.
			 */
			f_weight = div64_u64(runtime << 16, period + 1);
			f_weight = (f_weight * p->numa_faults[cpubuf_idx]) /
				   (total_faults + 1);
			f_diff = f_weight - p->numa_faults[cpu_idx] / 2;
			p->numa_faults[cpubuf_idx] = 0;

			p->numa_faults[mem_idx] += diff;
			p->numa_faults[cpu_idx] += f_diff;
			faults += p->numa_faults[mem_idx];
			p->total_numa_faults += diff;
			if (ng) {
				/*
				 * safe because we can only change our own group
				 *
				 * mem_idx represents the offset for a given
				 * nid and priv in a specific region because it
				 * is at the beginning of the numa_faults array.
				 */
				ng->faults[mem_idx] += diff;
				ng->faults_cpu[mem_idx] += f_diff;
				ng->total_faults += diff;
				group_faults += ng->faults[mem_idx];
			}
		}

		if (!ng) {
			if (faults > max_faults) {
				max_faults = faults;
				max_nid = nid;
			}
		} else if (group_faults > max_faults) {
			max_faults = group_faults;
			max_nid = nid;
		}
	}

	if (ng) {
		numa_group_count_active_nodes(ng);
		spin_unlock_irq(group_lock);
		max_nid = preferred_group_nid(p, max_nid);
	}

	if (max_faults) {
		/* Set the new preferred node */
		if (max_nid != p->numa_preferred_nid)
			sched_setnuma(p, max_nid);
	}

	update_task_scan_period(p, fault_types[0], fault_types[1]);
}

static inline int get_numa_group(struct numa_group *grp)
{
	return refcount_inc_not_zero(&grp->refcount);
}

static inline void put_numa_group(struct numa_group *grp)
{
	if (refcount_dec_and_test(&grp->refcount))
		kfree_rcu(grp, rcu);
}

static void task_numa_group(struct task_struct *p, int cpupid, int flags,
			int *priv)
{
	struct numa_group *grp, *my_grp;
	struct task_struct *tsk;
	bool join = false;
	int cpu = cpupid_to_cpu(cpupid);
	int i;

	if (unlikely(!deref_curr_numa_group(p))) {
		unsigned int size = sizeof(struct numa_group) +
				    4*nr_node_ids*sizeof(unsigned long);

		grp = kzalloc(size, GFP_KERNEL | __GFP_NOWARN);
		if (!grp)
			return;

		refcount_set(&grp->refcount, 1);
		grp->active_nodes = 1;
		grp->max_faults_cpu = 0;
		spin_lock_init(&grp->lock);
		grp->gid = p->pid;
		/* Second half of the array tracks nids where faults happen */
		grp->faults_cpu = grp->faults + NR_NUMA_HINT_FAULT_TYPES *
						nr_node_ids;

		for (i = 0; i < NR_NUMA_HINT_FAULT_STATS * nr_node_ids; i++)
			grp->faults[i] = p->numa_faults[i];

		grp->total_faults = p->total_numa_faults;

		grp->nr_tasks++;
		rcu_assign_pointer(p->numa_group, grp);
	}

	rcu_read_lock();
	tsk = READ_ONCE(cpu_rq(cpu)->curr);

	if (!cpupid_match_pid(tsk, cpupid))
		goto no_join;

	grp = rcu_dereference(tsk->numa_group);
	if (!grp)
		goto no_join;

	my_grp = deref_curr_numa_group(p);
	if (grp == my_grp)
		goto no_join;

	/*
	 * Only join the other group if its bigger; if we're the bigger group,
	 * the other task will join us.
	 */
	if (my_grp->nr_tasks > grp->nr_tasks)
		goto no_join;

	/*
	 * Tie-break on the grp address.
	 */
	if (my_grp->nr_tasks == grp->nr_tasks && my_grp > grp)
		goto no_join;

	/* Always join threads in the same process. */
	if (tsk->mm == current->mm)
		join = true;

	/* Simple filter to avoid false positives due to PID collisions */
	if (flags & TNF_SHARED)
		join = true;

	/* Update priv based on whether false sharing was detected */
	*priv = !join;

	if (join && !get_numa_group(grp))
		goto no_join;

	rcu_read_unlock();

	if (!join)
		return;

	BUG_ON(irqs_disabled());
	double_lock_irq(&my_grp->lock, &grp->lock);

	for (i = 0; i < NR_NUMA_HINT_FAULT_STATS * nr_node_ids; i++) {
		my_grp->faults[i] -= p->numa_faults[i];
		grp->faults[i] += p->numa_faults[i];
	}
	my_grp->total_faults -= p->total_numa_faults;
	grp->total_faults += p->total_numa_faults;

	my_grp->nr_tasks--;
	grp->nr_tasks++;

	spin_unlock(&my_grp->lock);
	spin_unlock_irq(&grp->lock);

	rcu_assign_pointer(p->numa_group, grp);

	put_numa_group(my_grp);
	return;

no_join:
	rcu_read_unlock();
	return;
}

/*
 * Get rid of NUMA staticstics associated with a task (either current or dead).
 * If @final is set, the task is dead and has reached refcount zero, so we can
 * safely free all relevant data structures. Otherwise, there might be
 * concurrent reads from places like load balancing and procfs, and we should
 * reset the data back to default state without freeing ->numa_faults.
 */
void task_numa_free(struct task_struct *p, bool final)
{
	/* safe: p either is current or is being freed by current */
	struct numa_group *grp = rcu_dereference_raw(p->numa_group);
	unsigned long *numa_faults = p->numa_faults;
	unsigned long flags;
	int i;

	if (!numa_faults)
		return;

	if (grp) {
		spin_lock_irqsave(&grp->lock, flags);
		for (i = 0; i < NR_NUMA_HINT_FAULT_STATS * nr_node_ids; i++)
			grp->faults[i] -= p->numa_faults[i];
		grp->total_faults -= p->total_numa_faults;

		grp->nr_tasks--;
		spin_unlock_irqrestore(&grp->lock, flags);
		RCU_INIT_POINTER(p->numa_group, NULL);
		put_numa_group(grp);
	}

	if (final) {
		p->numa_faults = NULL;
		kfree(numa_faults);
	} else {
		p->total_numa_faults = 0;
		for (i = 0; i < NR_NUMA_HINT_FAULT_STATS * nr_node_ids; i++)
			numa_faults[i] = 0;
	}
}

/*
 * Got a PROT_NONE fault for a page on @node.
 */
void task_numa_fault(int last_cpupid, int mem_node, int pages, int flags)
{
	struct task_struct *p = current;
	bool migrated = flags & TNF_MIGRATED;
	int cpu_node = task_node(current);
	int local = !!(flags & TNF_FAULT_LOCAL);
	struct numa_group *ng;
	int priv;

	if (!static_branch_likely(&sched_numa_balancing))
		return;

	/* for example, ksmd faulting in a user's mm */
	if (!p->mm)
		return;

	/* Allocate buffer to track faults on a per-node basis */
	if (unlikely(!p->numa_faults)) {
		int size = sizeof(*p->numa_faults) *
			   NR_NUMA_HINT_FAULT_BUCKETS * nr_node_ids;

		p->numa_faults = kzalloc(size, GFP_KERNEL|__GFP_NOWARN);
		if (!p->numa_faults)
			return;

		p->total_numa_faults = 0;
		memset(p->numa_faults_locality, 0, sizeof(p->numa_faults_locality));
	}

	/*
	 * First accesses are treated as private, otherwise consider accesses
	 * to be private if the accessing pid has not changed
	 */
	if (unlikely(last_cpupid == (-1 & LAST_CPUPID_MASK))) {
		priv = 1;
	} else {
		priv = cpupid_match_pid(p, last_cpupid);
		if (!priv && !(flags & TNF_NO_GROUP))
			task_numa_group(p, last_cpupid, flags, &priv);
	}

	/*
	 * If a workload spans multiple NUMA nodes, a shared fault that
	 * occurs wholly within the set of nodes that the workload is
	 * actively using should be counted as local. This allows the
	 * scan rate to slow down when a workload has settled down.
	 */
	ng = deref_curr_numa_group(p);
	if (!priv && !local && ng && ng->active_nodes > 1 &&
				numa_is_active_node(cpu_node, ng) &&
				numa_is_active_node(mem_node, ng))
		local = 1;

	/*
	 * Retry to migrate task to preferred node periodically, in case it
	 * previously failed, or the scheduler moved us.
	 */
	if (time_after(jiffies, p->numa_migrate_retry)) {
		task_numa_placement(p);
		numa_migrate_preferred(p);
	}

	if (migrated)
		p->numa_pages_migrated += pages;
	if (flags & TNF_MIGRATE_FAIL)
		p->numa_faults_locality[2] += pages;

	p->numa_faults[task_faults_idx(NUMA_MEMBUF, mem_node, priv)] += pages;
	p->numa_faults[task_faults_idx(NUMA_CPUBUF, cpu_node, priv)] += pages;
	p->numa_faults_locality[local] += pages;
}

static void reset_ptenuma_scan(struct task_struct *p)
{
	/*
	 * We only did a read acquisition of the mmap sem, so
	 * p->mm->numa_scan_seq is written to without exclusive access
	 * and the update is not guaranteed to be atomic. That's not
	 * much of an issue though, since this is just used for
	 * statistical sampling. Use READ_ONCE/WRITE_ONCE, which are not
	 * expensive, to avoid any form of compiler optimizations:
	 */
	WRITE_ONCE(p->mm->numa_scan_seq, READ_ONCE(p->mm->numa_scan_seq) + 1);
	p->mm->numa_scan_offset = 0;
}

/*
 * The expensive part of numa migration is done from task_work context.
 * Triggered from task_tick_numa().
 */
static void task_numa_work(struct callback_head *work)
{
	unsigned long migrate, next_scan, now = jiffies;
	struct task_struct *p = current;
	struct mm_struct *mm = p->mm;
	u64 runtime = p->se.sum_exec_runtime;
	struct vm_area_struct *vma;
	unsigned long start, end;
	unsigned long nr_pte_updates = 0;
	long pages, virtpages;

	SCHED_WARN_ON(p != container_of(work, struct task_struct, numa_work));

	work->next = work;
	/*
	 * Who cares about NUMA placement when they're dying.
	 *
	 * NOTE: make sure not to dereference p->mm before this check,
	 * exit_task_work() happens _after_ exit_mm() so we could be called
	 * without p->mm even though we still had it when we enqueued this
	 * work.
	 */
	if (p->flags & PF_EXITING)
		return;

	if (!mm->numa_next_scan) {
		mm->numa_next_scan = now +
			msecs_to_jiffies(sysctl_numa_balancing_scan_delay);
	}

	/*
	 * Enforce maximal scan/migration frequency..
	 */
	migrate = mm->numa_next_scan;
	if (time_before(now, migrate))
		return;

	if (p->numa_scan_period == 0) {
		p->numa_scan_period_max = task_scan_max(p);
		p->numa_scan_period = task_scan_start(p);
	}

	next_scan = now + msecs_to_jiffies(p->numa_scan_period);
	if (cmpxchg(&mm->numa_next_scan, migrate, next_scan) != migrate)
		return;

	/*
	 * Delay this task enough that another task of this mm will likely win
	 * the next time around.
	 */
	p->node_stamp += 2 * TICK_NSEC;

	start = mm->numa_scan_offset;
	pages = sysctl_numa_balancing_scan_size;
	pages <<= 20 - PAGE_SHIFT; /* MB in pages */
	virtpages = pages * 8;	   /* Scan up to this much virtual space */
	if (!pages)
		return;


	if (!mmap_read_trylock(mm))
		return;
	vma = find_vma(mm, start);
	if (!vma) {
		reset_ptenuma_scan(p);
		start = 0;
		vma = mm->mmap;
	}
	for (; vma; vma = vma->vm_next) {
		if (!vma_migratable(vma) || !vma_policy_mof(vma) ||
			is_vm_hugetlb_page(vma) || (vma->vm_flags & VM_MIXEDMAP)) {
			continue;
		}

		/*
		 * Shared library pages mapped by multiple processes are not
		 * migrated as it is expected they are cache replicated. Avoid
		 * hinting faults in read-only file-backed mappings or the vdso
		 * as migrating the pages will be of marginal benefit.
		 */
		if (!vma->vm_mm ||
		    (vma->vm_file && (vma->vm_flags & (VM_READ|VM_WRITE)) == (VM_READ)))
			continue;

		/*
		 * Skip inaccessible VMAs to avoid any confusion between
		 * PROT_NONE and NUMA hinting ptes
		 */
		if (!vma_is_accessible(vma))
			continue;

		do {
			start = max(start, vma->vm_start);
			end = ALIGN(start + (pages << PAGE_SHIFT), HPAGE_SIZE);
			end = min(end, vma->vm_end);
			nr_pte_updates = change_prot_numa(vma, start, end);

			/*
			 * Try to scan sysctl_numa_balancing_size worth of
			 * hpages that have at least one present PTE that
			 * is not already pte-numa. If the VMA contains
			 * areas that are unused or already full of prot_numa
			 * PTEs, scan up to virtpages, to skip through those
			 * areas faster.
			 */
			if (nr_pte_updates)
				pages -= (end - start) >> PAGE_SHIFT;
			virtpages -= (end - start) >> PAGE_SHIFT;

			start = end;
			if (pages <= 0 || virtpages <= 0)
				goto out;

			cond_resched();
		} while (end != vma->vm_end);
	}

out:
	/*
	 * It is possible to reach the end of the VMA list but the last few
	 * VMAs are not guaranteed to the vma_migratable. If they are not, we
	 * would find the !migratable VMA on the next scan but not reset the
	 * scanner to the start so check it now.
	 */
	if (vma)
		mm->numa_scan_offset = start;
	else
		reset_ptenuma_scan(p);
	mmap_read_unlock(mm);

	/*
	 * Make sure tasks use at least 32x as much time to run other code
	 * than they used here, to limit NUMA PTE scanning overhead to 3% max.
	 * Usually update_task_scan_period slows down scanning enough; on an
	 * overloaded system we need to limit overhead on a per task basis.
	 */
	if (unlikely(p->se.sum_exec_runtime != runtime)) {
		u64 diff = p->se.sum_exec_runtime - runtime;
		p->node_stamp += 32 * diff;
	}
}

void init_numa_balancing(unsigned long clone_flags, struct task_struct *p)
{
	int mm_users = 0;
	struct mm_struct *mm = p->mm;

	if (mm) {
		mm_users = atomic_read(&mm->mm_users);
		if (mm_users == 1) {
			mm->numa_next_scan = jiffies + msecs_to_jiffies(sysctl_numa_balancing_scan_delay);
			mm->numa_scan_seq = 0;
		}
	}
	p->node_stamp			= 0;
	p->numa_scan_seq		= mm ? mm->numa_scan_seq : 0;
	p->numa_scan_period		= sysctl_numa_balancing_scan_delay;
	/* Protect against double add, see task_tick_numa and task_numa_work */
	p->numa_work.next		= &p->numa_work;
	p->numa_faults			= NULL;
	RCU_INIT_POINTER(p->numa_group, NULL);
	p->last_task_numa_placement	= 0;
	p->last_sum_exec_runtime	= 0;

	init_task_work(&p->numa_work, task_numa_work);

	/* New address space, reset the preferred nid */
	if (!(clone_flags & CLONE_VM)) {
		p->numa_preferred_nid = NUMA_NO_NODE;
		return;
	}

	/*
	 * New thread, keep existing numa_preferred_nid which should be copied
	 * already by arch_dup_task_struct but stagger when scans start.
	 */
	if (mm) {
		unsigned int delay;

		delay = min_t(unsigned int, task_scan_max(current),
			current->numa_scan_period * mm_users * NSEC_PER_MSEC);
		delay += 2 * TICK_NSEC;
		p->node_stamp = delay;
	}
}

/*
 * Drive the periodic memory faults..
 */
static void task_tick_numa(struct rq *rq, struct task_struct *curr)
{
	struct callback_head *work = &curr->numa_work;
	u64 period, now;

	/*
	 * We don't care about NUMA placement if we don't have memory.
	 */
	if ((curr->flags & (PF_EXITING | PF_KTHREAD)) || work->next != work)
		return;

	/*
	 * Using runtime rather than walltime has the dual advantage that
	 * we (mostly) drive the selection from busy threads and that the
	 * task needs to have done some actual work before we bother with
	 * NUMA placement.
	 */
	now = curr->se.sum_exec_runtime;
	period = (u64)curr->numa_scan_period * NSEC_PER_MSEC;

	if (now > curr->node_stamp + period) {
		if (!curr->node_stamp)
			curr->numa_scan_period = task_scan_start(curr);
		curr->node_stamp += period;

		if (!time_before(jiffies, curr->mm->numa_next_scan))
			task_work_add(curr, work, TWA_RESUME);
	}
}

static void update_scan_period(struct task_struct *p, int new_cpu)
{
	int src_nid = cpu_to_node(task_cpu(p));
	int dst_nid = cpu_to_node(new_cpu);

	if (!static_branch_likely(&sched_numa_balancing))
		return;

	if (!p->mm || !p->numa_faults || (p->flags & PF_EXITING))
		return;

	if (src_nid == dst_nid)
		return;

	/*
	 * Allow resets if faults have been trapped before one scan
	 * has completed. This is most likely due to a new task that
	 * is pulled cross-node due to wakeups or load balancing.
	 */
	if (p->numa_scan_seq) {
		/*
		 * Avoid scan adjustments if moving to the preferred
		 * node or if the task was not previously running on
		 * the preferred node.
		 */
		if (dst_nid == p->numa_preferred_nid ||
		    (p->numa_preferred_nid != NUMA_NO_NODE &&
			src_nid != p->numa_preferred_nid))
			return;
	}

	p->numa_scan_period = task_scan_start(p);
}

#else
static void task_tick_numa(struct rq *rq, struct task_struct *curr)
{
}

static inline void account_numa_enqueue(struct rq *rq, struct task_struct *p)
{
}

static inline void account_numa_dequeue(struct rq *rq, struct task_struct *p)
{
}

static inline void update_scan_period(struct task_struct *p, int new_cpu)
{
}

#endif /* CONFIG_NUMA_BALANCING */

static void
account_entity_enqueue(struct cfs_rq *cfs_rq, struct sched_entity *se)
{
	update_load_add(&cfs_rq->load, se->load.weight);
#ifdef CONFIG_SMP
	if (entity_is_task(se)) {
		struct rq *rq = rq_of(cfs_rq);

		account_numa_enqueue(rq, task_of(se));
		list_add(&se->group_node, &rq->cfs_tasks);
	}
#endif
	cfs_rq->nr_running++;
}

static void
account_entity_dequeue(struct cfs_rq *cfs_rq, struct sched_entity *se)
{
	update_load_sub(&cfs_rq->load, se->load.weight);
#ifdef CONFIG_SMP
	if (entity_is_task(se)) {
		account_numa_dequeue(rq_of(cfs_rq), task_of(se));
		list_del_init(&se->group_node);
	}
#endif
	cfs_rq->nr_running--;
}

/*
 * Signed add and clamp on underflow.
 *
 * Explicitly do a load-store to ensure the intermediate value never hits
 * memory. This allows lockless observations without ever seeing the negative
 * values.
 */
#define add_positive(_ptr, _val) do {                           \
	typeof(_ptr) ptr = (_ptr);                              \
	typeof(_val) val = (_val);                              \
	typeof(*ptr) res, var = READ_ONCE(*ptr);                \
								\
	res = var + val;                                        \
								\
	if (val < 0 && res > var)                               \
		res = 0;                                        \
								\
	WRITE_ONCE(*ptr, res);                                  \
} while (0)

/*
 * Unsigned subtract and clamp on underflow.
 *
 * Explicitly do a load-store to ensure the intermediate value never hits
 * memory. This allows lockless observations without ever seeing the negative
 * values.
 */
#define sub_positive(_ptr, _val) do {				\
	typeof(_ptr) ptr = (_ptr);				\
	typeof(*ptr) val = (_val);				\
	typeof(*ptr) res, var = READ_ONCE(*ptr);		\
	res = var - val;					\
	if (res > var)						\
		res = 0;					\
	WRITE_ONCE(*ptr, res);					\
} while (0)

/*
 * Remove and clamp on negative, from a local variable.
 *
 * A variant of sub_positive(), which does not use explicit load-store
 * and is thus optimized for local variable updates.
 */
#define lsub_positive(_ptr, _val) do {				\
	typeof(_ptr) ptr = (_ptr);				\
	*ptr -= min_t(typeof(*ptr), *ptr, _val);		\
} while (0)

#ifdef CONFIG_SMP
static inline void
enqueue_load_avg(struct cfs_rq *cfs_rq, struct sched_entity *se)
{
	cfs_rq->avg.load_avg += se->avg.load_avg;
	cfs_rq->avg.load_sum += se_weight(se) * se->avg.load_sum;
}

static inline void
dequeue_load_avg(struct cfs_rq *cfs_rq, struct sched_entity *se)
{
	sub_positive(&cfs_rq->avg.load_avg, se->avg.load_avg);
	sub_positive(&cfs_rq->avg.load_sum, se_weight(se) * se->avg.load_sum);
}
#else
static inline void
enqueue_load_avg(struct cfs_rq *cfs_rq, struct sched_entity *se) { }
static inline void
dequeue_load_avg(struct cfs_rq *cfs_rq, struct sched_entity *se) { }
#endif

static void reweight_entity(struct cfs_rq *cfs_rq, struct sched_entity *se,
			    unsigned long weight)
{
	if (se->on_rq) {
		/* commit outstanding execution time */
		if (cfs_rq->curr == se)
			update_curr(cfs_rq);
		update_load_sub(&cfs_rq->load, se->load.weight);
	}
	dequeue_load_avg(cfs_rq, se);

	update_load_set(&se->load, weight);

#ifdef CONFIG_SMP
	do {
		u32 divider = get_pelt_divider(&se->avg);

		se->avg.load_avg = div_u64(se_weight(se) * se->avg.load_sum, divider);
	} while (0);
#endif

	enqueue_load_avg(cfs_rq, se);
	if (se->on_rq)
		update_load_add(&cfs_rq->load, se->load.weight);

}

void reweight_task(struct task_struct *p, int prio)
{
	struct sched_entity *se = &p->se;
	struct cfs_rq *cfs_rq = cfs_rq_of(se);
	struct load_weight *load = &se->load;
	unsigned long weight = scale_load(sched_prio_to_weight[prio]);

	reweight_entity(cfs_rq, se, weight);
	load->inv_weight = sched_prio_to_wmult[prio];
}

#ifdef CONFIG_FAIR_GROUP_SCHED
#ifdef CONFIG_SMP
/*
 * All this does is approximate the hierarchical proportion which includes that
 * global sum we all love to hate.
 *
 * That is, the weight of a group entity, is the proportional share of the
 * group weight based on the group runqueue weights. That is:
 *
 *                     tg->weight * grq->load.weight
 *   ge->load.weight = -----------------------------               (1)
 *			  \Sum grq->load.weight
 *
 * Now, because computing that sum is prohibitively expensive to compute (been
 * there, done that) we approximate it with this average stuff. The average
 * moves slower and therefore the approximation is cheaper and more stable.
 *
 * So instead of the above, we substitute:
 *
 *   grq->load.weight -> grq->avg.load_avg                         (2)
 *
 * which yields the following:
 *
 *                     tg->weight * grq->avg.load_avg
 *   ge->load.weight = ------------------------------              (3)
 *				tg->load_avg
 *
 * Where: tg->load_avg ~= \Sum grq->avg.load_avg
 *
 * That is shares_avg, and it is right (given the approximation (2)).
 *
 * The problem with it is that because the average is slow -- it was designed
 * to be exactly that of course -- this leads to transients in boundary
 * conditions. In specific, the case where the group was idle and we start the
 * one task. It takes time for our CPU's grq->avg.load_avg to build up,
 * yielding bad latency etc..
 *
 * Now, in that special case (1) reduces to:
 *
 *                     tg->weight * grq->load.weight
 *   ge->load.weight = ----------------------------- = tg->weight   (4)
 *			    grp->load.weight
 *
 * That is, the sum collapses because all other CPUs are idle; the UP scenario.
 *
 * So what we do is modify our approximation (3) to approach (4) in the (near)
 * UP case, like:
 *
 *   ge->load.weight =
 *
 *              tg->weight * grq->load.weight
 *     ---------------------------------------------------         (5)
 *     tg->load_avg - grq->avg.load_avg + grq->load.weight
 *
 * But because grq->load.weight can drop to 0, resulting in a divide by zero,
 * we need to use grq->avg.load_avg as its lower bound, which then gives:
 *
 *
 *                     tg->weight * grq->load.weight
 *   ge->load.weight = -----------------------------		   (6)
 *				tg_load_avg'
 *
 * Where:
 *
 *   tg_load_avg' = tg->load_avg - grq->avg.load_avg +
 *                  max(grq->load.weight, grq->avg.load_avg)
 *
 * And that is shares_weight and is icky. In the (near) UP case it approaches
 * (4) while in the normal case it approaches (3). It consistently
 * overestimates the ge->load.weight and therefore:
 *
 *   \Sum ge->load.weight >= tg->weight
 *
 * hence icky!
 */
static long calc_group_shares(struct cfs_rq *cfs_rq)
{
	long tg_weight, tg_shares, load, shares;
	struct task_group *tg = cfs_rq->tg;

	tg_shares = READ_ONCE(tg->shares);

	load = max(scale_load_down(cfs_rq->load.weight), cfs_rq->avg.load_avg);

	tg_weight = atomic_long_read(&tg->load_avg);

	/* Ensure tg_weight >= load */
	tg_weight -= cfs_rq->tg_load_avg_contrib;
	tg_weight += load;

	shares = (tg_shares * load);
	if (tg_weight)
		shares /= tg_weight;

	/*
	 * MIN_SHARES has to be unscaled here to support per-CPU partitioning
	 * of a group with small tg->shares value. It is a floor value which is
	 * assigned as a minimum load.weight to the sched_entity representing
	 * the group on a CPU.
	 *
	 * E.g. on 64-bit for a group with tg->shares of scale_load(15)=15*1024
	 * on an 8-core system with 8 tasks each runnable on one CPU shares has
	 * to be 15*1024*1/8=1920 instead of scale_load(MIN_SHARES)=2*1024. In
	 * case no task is runnable on a CPU MIN_SHARES=2 should be returned
	 * instead of 0.
	 */
	return clamp_t(long, shares, MIN_SHARES, tg_shares);
}
#endif /* CONFIG_SMP */

static inline int throttled_hierarchy(struct cfs_rq *cfs_rq);

/*
 * Recomputes the group entity based on the current state of its group
 * runqueue.
 */
static void update_cfs_group(struct sched_entity *se)
{
	struct cfs_rq *gcfs_rq = group_cfs_rq(se);
	long shares;

	if (!gcfs_rq)
		return;

	if (throttled_hierarchy(gcfs_rq))
		return;

#ifndef CONFIG_SMP
	shares = READ_ONCE(gcfs_rq->tg->shares);

	if (likely(se->load.weight == shares))
		return;
#else
	shares   = calc_group_shares(gcfs_rq);
#endif

	reweight_entity(cfs_rq_of(se), se, shares);
}

#else /* CONFIG_FAIR_GROUP_SCHED */
static inline void update_cfs_group(struct sched_entity *se)
{
}
#endif /* CONFIG_FAIR_GROUP_SCHED */

static inline void cfs_rq_util_change(struct cfs_rq *cfs_rq, int flags)
{
	struct rq *rq = rq_of(cfs_rq);

	if (&rq->cfs == cfs_rq) {
		/*
		 * There are a few boundary cases this might miss but it should
		 * get called often enough that that should (hopefully) not be
		 * a real problem.
		 *
		 * It will not get called when we go idle, because the idle
		 * thread is a different class (!fair), nor will the utilization
		 * number include things like RT tasks.
		 *
		 * As is, the util number is not freq-invariant (we'd have to
		 * implement arch_scale_freq_capacity() for that).
		 *
		 * See cpu_util().
		 */
		cpufreq_update_util(rq, flags);
	}
}

#ifdef CONFIG_SMP
#ifdef CONFIG_FAIR_GROUP_SCHED
/**
 * update_tg_load_avg - update the tg's load avg
 * @cfs_rq: the cfs_rq whose avg changed
 *
 * This function 'ensures': tg->load_avg := \Sum tg->cfs_rq[]->avg.load.
 * However, because tg->load_avg is a global value there are performance
 * considerations.
 *
 * In order to avoid having to look at the other cfs_rq's, we use a
 * differential update where we store the last value we propagated. This in
 * turn allows skipping updates if the differential is 'small'.
 *
 * Updating tg's load_avg is necessary before update_cfs_share().
 */
static inline void update_tg_load_avg(struct cfs_rq *cfs_rq)
{
	long delta = cfs_rq->avg.load_avg - cfs_rq->tg_load_avg_contrib;

	/*
	 * No need to update load_avg for root_task_group as it is not used.
	 */
	if (cfs_rq->tg == &root_task_group)
		return;

	if (abs(delta) > cfs_rq->tg_load_avg_contrib / 64) {
		atomic_long_add(delta, &cfs_rq->tg->load_avg);
		cfs_rq->tg_load_avg_contrib = cfs_rq->avg.load_avg;
	}
}

/*
 * Called within set_task_rq() right before setting a task's CPU. The
 * caller only guarantees p->pi_lock is held; no other assumptions,
 * including the state of rq->lock, should be made.
 */
void set_task_rq_fair(struct sched_entity *se,
		      struct cfs_rq *prev, struct cfs_rq *next)
{
	u64 p_last_update_time;
	u64 n_last_update_time;

	if (!sched_feat(ATTACH_AGE_LOAD))
		return;

	/*
	 * We are supposed to update the task to "current" time, then its up to
	 * date and ready to go to new CPU/cfs_rq. But we have difficulty in
	 * getting what current time is, so simply throw away the out-of-date
	 * time. This will result in the wakee task is less decayed, but giving
	 * the wakee more load sounds not bad.
	 */
	if (!(se->avg.last_update_time && prev))
		return;

#ifndef CONFIG_64BIT
	{
		u64 p_last_update_time_copy;
		u64 n_last_update_time_copy;

		do {
			p_last_update_time_copy = prev->load_last_update_time_copy;
			n_last_update_time_copy = next->load_last_update_time_copy;

			smp_rmb();

			p_last_update_time = prev->avg.last_update_time;
			n_last_update_time = next->avg.last_update_time;

		} while (p_last_update_time != p_last_update_time_copy ||
			 n_last_update_time != n_last_update_time_copy);
	}
#else
	p_last_update_time = prev->avg.last_update_time;
	n_last_update_time = next->avg.last_update_time;
#endif
	__update_load_avg_blocked_se(p_last_update_time, se);
	se->avg.last_update_time = n_last_update_time;
}


/*
 * When on migration a sched_entity joins/leaves the PELT hierarchy, we need to
 * propagate its contribution. The key to this propagation is the invariant
 * that for each group:
 *
 *   ge->avg == grq->avg						(1)
 *
 * _IFF_ we look at the pure running and runnable sums. Because they
 * represent the very same entity, just at different points in the hierarchy.
 *
 * Per the above update_tg_cfs_util() and update_tg_cfs_runnable() are trivial
 * and simply copies the running/runnable sum over (but still wrong, because
 * the group entity and group rq do not have their PELT windows aligned).
 *
 * However, update_tg_cfs_load() is more complex. So we have:
 *
 *   ge->avg.load_avg = ge->load.weight * ge->avg.runnable_avg		(2)
 *
 * And since, like util, the runnable part should be directly transferable,
 * the following would _appear_ to be the straight forward approach:
 *
 *   grq->avg.load_avg = grq->load.weight * grq->avg.runnable_avg	(3)
 *
 * And per (1) we have:
 *
 *   ge->avg.runnable_avg == grq->avg.runnable_avg
 *
 * Which gives:
 *
 *                      ge->load.weight * grq->avg.load_avg
 *   ge->avg.load_avg = -----------------------------------		(4)
 *                               grq->load.weight
 *
 * Except that is wrong!
 *
 * Because while for entities historical weight is not important and we
 * really only care about our future and therefore can consider a pure
 * runnable sum, runqueues can NOT do this.
 *
 * We specifically want runqueues to have a load_avg that includes
 * historical weights. Those represent the blocked load, the load we expect
 * to (shortly) return to us. This only works by keeping the weights as
 * integral part of the sum. We therefore cannot decompose as per (3).
 *
 * Another reason this doesn't work is that runnable isn't a 0-sum entity.
 * Imagine a rq with 2 tasks that each are runnable 2/3 of the time. Then the
 * rq itself is runnable anywhere between 2/3 and 1 depending on how the
 * runnable section of these tasks overlap (or not). If they were to perfectly
 * align the rq as a whole would be runnable 2/3 of the time. If however we
 * always have at least 1 runnable task, the rq as a whole is always runnable.
 *
 * So we'll have to approximate.. :/
 *
 * Given the constraint:
 *
 *   ge->avg.running_sum <= ge->avg.runnable_sum <= LOAD_AVG_MAX
 *
 * We can construct a rule that adds runnable to a rq by assuming minimal
 * overlap.
 *
 * On removal, we'll assume each task is equally runnable; which yields:
 *
 *   grq->avg.runnable_sum = grq->avg.load_sum / grq->load.weight
 *
 * XXX: only do this for the part of runnable > running ?
 *
 */

static inline void
update_tg_cfs_util(struct cfs_rq *cfs_rq, struct sched_entity *se, struct cfs_rq *gcfs_rq)
{
	long delta = gcfs_rq->avg.util_avg - se->avg.util_avg;
	u32 divider;

	/* Nothing to update */
	if (!delta)
		return;

	/*
	 * cfs_rq->avg.period_contrib can be used for both cfs_rq and se.
	 * See ___update_load_avg() for details.
	 */
	divider = get_pelt_divider(&cfs_rq->avg);

	/* Set new sched_entity's utilization */
	se->avg.util_avg = gcfs_rq->avg.util_avg;
	se->avg.util_sum = se->avg.util_avg * divider;

	/* Update parent cfs_rq utilization */
	add_positive(&cfs_rq->avg.util_avg, delta);
	cfs_rq->avg.util_sum = cfs_rq->avg.util_avg * divider;
}

static inline void
update_tg_cfs_runnable(struct cfs_rq *cfs_rq, struct sched_entity *se, struct cfs_rq *gcfs_rq)
{
	long delta = gcfs_rq->avg.runnable_avg - se->avg.runnable_avg;
	u32 divider;

	/* Nothing to update */
	if (!delta)
		return;

	/*
	 * cfs_rq->avg.period_contrib can be used for both cfs_rq and se.
	 * See ___update_load_avg() for details.
	 */
	divider = get_pelt_divider(&cfs_rq->avg);

	/* Set new sched_entity's runnable */
	se->avg.runnable_avg = gcfs_rq->avg.runnable_avg;
	se->avg.runnable_sum = se->avg.runnable_avg * divider;

	/* Update parent cfs_rq runnable */
	add_positive(&cfs_rq->avg.runnable_avg, delta);
	cfs_rq->avg.runnable_sum = cfs_rq->avg.runnable_avg * divider;
}

static inline void
update_tg_cfs_load(struct cfs_rq *cfs_rq, struct sched_entity *se, struct cfs_rq *gcfs_rq)
{
	long delta_avg, running_sum, runnable_sum = gcfs_rq->prop_runnable_sum;
	unsigned long load_avg;
	u64 load_sum = 0;
	s64 delta_sum;
	u32 divider;

	if (!runnable_sum)
		return;

	gcfs_rq->prop_runnable_sum = 0;

	/*
	 * cfs_rq->avg.period_contrib can be used for both cfs_rq and se.
	 * See ___update_load_avg() for details.
	 */
	divider = get_pelt_divider(&cfs_rq->avg);

	if (runnable_sum >= 0) {
		/*
		 * Add runnable; clip at LOAD_AVG_MAX. Reflects that until
		 * the CPU is saturated running == runnable.
		 */
		runnable_sum += se->avg.load_sum;
		runnable_sum = min_t(long, runnable_sum, divider);
	} else {
		/*
		 * Estimate the new unweighted runnable_sum of the gcfs_rq by
		 * assuming all tasks are equally runnable.
		 */
		if (scale_load_down(gcfs_rq->load.weight)) {
			load_sum = div_s64(gcfs_rq->avg.load_sum,
				scale_load_down(gcfs_rq->load.weight));
		}

		/* But make sure to not inflate se's runnable */
		runnable_sum = min(se->avg.load_sum, load_sum);
	}

	/*
	 * runnable_sum can't be lower than running_sum
	 * Rescale running sum to be in the same range as runnable sum
	 * running_sum is in [0 : LOAD_AVG_MAX <<  SCHED_CAPACITY_SHIFT]
	 * runnable_sum is in [0 : LOAD_AVG_MAX]
	 */
	running_sum = se->avg.util_sum >> SCHED_CAPACITY_SHIFT;
	runnable_sum = max(runnable_sum, running_sum);

	load_sum = (s64)se_weight(se) * runnable_sum;
	load_avg = div_s64(load_sum, divider);

	delta_sum = load_sum - (s64)se_weight(se) * se->avg.load_sum;
	delta_avg = load_avg - se->avg.load_avg;

	se->avg.load_sum = runnable_sum;
	se->avg.load_avg = load_avg;
	add_positive(&cfs_rq->avg.load_avg, delta_avg);
	add_positive(&cfs_rq->avg.load_sum, delta_sum);
}

static inline void add_tg_cfs_propagate(struct cfs_rq *cfs_rq, long runnable_sum)
{
	cfs_rq->propagate = 1;
	cfs_rq->prop_runnable_sum += runnable_sum;
}

/* Update task and its cfs_rq load average */
static inline int propagate_entity_load_avg(struct sched_entity *se)
{
	struct cfs_rq *cfs_rq, *gcfs_rq;

	if (entity_is_task(se))
		return 0;

	gcfs_rq = group_cfs_rq(se);
	if (!gcfs_rq->propagate)
		return 0;

	gcfs_rq->propagate = 0;

	cfs_rq = cfs_rq_of(se);

	add_tg_cfs_propagate(cfs_rq, gcfs_rq->prop_runnable_sum);

	update_tg_cfs_util(cfs_rq, se, gcfs_rq);
	update_tg_cfs_runnable(cfs_rq, se, gcfs_rq);
	update_tg_cfs_load(cfs_rq, se, gcfs_rq);

	trace_pelt_cfs_tp(cfs_rq);
	trace_pelt_se_tp(se);

	return 1;
}

/*
 * Check if we need to update the load and the utilization of a blocked
 * group_entity:
 */
static inline bool skip_blocked_update(struct sched_entity *se)
{
	struct cfs_rq *gcfs_rq = group_cfs_rq(se);

	/*
	 * If sched_entity still have not zero load or utilization, we have to
	 * decay it:
	 */
	if (se->avg.load_avg || se->avg.util_avg)
		return false;

	/*
	 * If there is a pending propagation, we have to update the load and
	 * the utilization of the sched_entity:
	 */
	if (gcfs_rq->propagate)
		return false;

	/*
	 * Otherwise, the load and the utilization of the sched_entity is
	 * already zero and there is no pending propagation, so it will be a
	 * waste of time to try to decay it:
	 */
	return true;
}

#else /* CONFIG_FAIR_GROUP_SCHED */

static inline void update_tg_load_avg(struct cfs_rq *cfs_rq) {}

static inline int propagate_entity_load_avg(struct sched_entity *se)
{
	return 0;
}

static inline void add_tg_cfs_propagate(struct cfs_rq *cfs_rq, long runnable_sum) {}

#endif /* CONFIG_FAIR_GROUP_SCHED */

/**
 * update_cfs_rq_load_avg - update the cfs_rq's load/util averages
 * @now: current time, as per cfs_rq_clock_pelt()
 * @cfs_rq: cfs_rq to update
 *
 * The cfs_rq avg is the direct sum of all its entities (blocked and runnable)
 * avg. The immediate corollary is that all (fair) tasks must be attached, see
 * post_init_entity_util_avg().
 *
 * cfs_rq->avg is used for task_h_load() and update_cfs_share() for example.
 *
 * Returns true if the load decayed or we removed load.
 *
 * Since both these conditions indicate a changed cfs_rq->avg.load we should
 * call update_tg_load_avg() when this function returns true.
 */
static inline int
update_cfs_rq_load_avg(u64 now, struct cfs_rq *cfs_rq)
{
	unsigned long removed_load = 0, removed_util = 0, removed_runnable = 0;
	struct sched_avg *sa = &cfs_rq->avg;
	int decayed = 0;

	if (cfs_rq->removed.nr) {
		unsigned long r;
		u32 divider = get_pelt_divider(&cfs_rq->avg);

		raw_spin_lock(&cfs_rq->removed.lock);
		swap(cfs_rq->removed.util_avg, removed_util);
		swap(cfs_rq->removed.load_avg, removed_load);
		swap(cfs_rq->removed.runnable_avg, removed_runnable);
		cfs_rq->removed.nr = 0;
		raw_spin_unlock(&cfs_rq->removed.lock);

		r = removed_load;
		sub_positive(&sa->load_avg, r);
		sub_positive(&sa->load_sum, r * divider);

		r = removed_util;
		sub_positive(&sa->util_avg, r);
		sub_positive(&sa->util_sum, r * divider);

		r = removed_runnable;
		sub_positive(&sa->runnable_avg, r);
		sub_positive(&sa->runnable_sum, r * divider);

		/*
		 * removed_runnable is the unweighted version of removed_load so we
		 * can use it to estimate removed_load_sum.
		 */
		add_tg_cfs_propagate(cfs_rq,
			-(long)(removed_runnable * divider) >> SCHED_CAPACITY_SHIFT);

		decayed = 1;
	}

	decayed |= __update_load_avg_cfs_rq(now, cfs_rq);

#ifndef CONFIG_64BIT
	smp_wmb();
	cfs_rq->load_last_update_time_copy = sa->last_update_time;
#endif

	return decayed;
}

/**
 * attach_entity_load_avg - attach this entity to its cfs_rq load avg
 * @cfs_rq: cfs_rq to attach to
 * @se: sched_entity to attach
 *
 * Must call update_cfs_rq_load_avg() before this, since we rely on
 * cfs_rq->avg.last_update_time being current.
 */
static void attach_entity_load_avg(struct cfs_rq *cfs_rq, struct sched_entity *se)
{
	/*
	 * cfs_rq->avg.period_contrib can be used for both cfs_rq and se.
	 * See ___update_load_avg() for details.
	 */
	u32 divider = get_pelt_divider(&cfs_rq->avg);

	/*
	 * When we attach the @se to the @cfs_rq, we must align the decay
	 * window because without that, really weird and wonderful things can
	 * happen.
	 *
	 * XXX illustrate
	 */
	se->avg.last_update_time = cfs_rq->avg.last_update_time;
	se->avg.period_contrib = cfs_rq->avg.period_contrib;

	/*
	 * Hell(o) Nasty stuff.. we need to recompute _sum based on the new
	 * period_contrib. This isn't strictly correct, but since we're
	 * entirely outside of the PELT hierarchy, nobody cares if we truncate
	 * _sum a little.
	 */
	se->avg.util_sum = se->avg.util_avg * divider;

	se->avg.runnable_sum = se->avg.runnable_avg * divider;

	se->avg.load_sum = divider;
	if (se_weight(se)) {
		se->avg.load_sum =
			div_u64(se->avg.load_avg * se->avg.load_sum, se_weight(se));
	}

	enqueue_load_avg(cfs_rq, se);
	cfs_rq->avg.util_avg += se->avg.util_avg;
	cfs_rq->avg.util_sum += se->avg.util_sum;
	cfs_rq->avg.runnable_avg += se->avg.runnable_avg;
	cfs_rq->avg.runnable_sum += se->avg.runnable_sum;

	add_tg_cfs_propagate(cfs_rq, se->avg.load_sum);

	cfs_rq_util_change(cfs_rq, 0);

	trace_pelt_cfs_tp(cfs_rq);
}

/**
 * detach_entity_load_avg - detach this entity from its cfs_rq load avg
 * @cfs_rq: cfs_rq to detach from
 * @se: sched_entity to detach
 *
 * Must call update_cfs_rq_load_avg() before this, since we rely on
 * cfs_rq->avg.last_update_time being current.
 */
static void detach_entity_load_avg(struct cfs_rq *cfs_rq, struct sched_entity *se)
{
	dequeue_load_avg(cfs_rq, se);
	sub_positive(&cfs_rq->avg.util_avg, se->avg.util_avg);
	sub_positive(&cfs_rq->avg.util_sum, se->avg.util_sum);
	sub_positive(&cfs_rq->avg.runnable_avg, se->avg.runnable_avg);
	sub_positive(&cfs_rq->avg.runnable_sum, se->avg.runnable_sum);

	add_tg_cfs_propagate(cfs_rq, -se->avg.load_sum);

	cfs_rq_util_change(cfs_rq, 0);

	trace_pelt_cfs_tp(cfs_rq);
}

/*
 * Optional action to be done while updating the load average
 */
#define UPDATE_TG	0x1
#define SKIP_AGE_LOAD	0x2
#define DO_ATTACH	0x4

/* Update task and its cfs_rq load average */
static inline void update_load_avg(struct cfs_rq *cfs_rq, struct sched_entity *se, int flags)
{
	u64 now = cfs_rq_clock_pelt(cfs_rq);
	int decayed;

	/*
	 * Track task load average for carrying it to new CPU after migrated, and
	 * track group sched_entity load average for task_h_load calc in migration
	 */
	if (se->avg.last_update_time && !(flags & SKIP_AGE_LOAD))
		__update_load_avg_se(now, cfs_rq, se);

	decayed  = update_cfs_rq_load_avg(now, cfs_rq);
	decayed |= propagate_entity_load_avg(se);

	if (!se->avg.last_update_time && (flags & DO_ATTACH)) {

		/*
		 * DO_ATTACH means we're here from enqueue_entity().
		 * !last_update_time means we've passed through
		 * migrate_task_rq_fair() indicating we migrated.
		 *
		 * IOW we're enqueueing a task on a new CPU.
		 */
		attach_entity_load_avg(cfs_rq, se);
		update_tg_load_avg(cfs_rq);

	} else if (decayed) {
		cfs_rq_util_change(cfs_rq, 0);

		if (flags & UPDATE_TG)
			update_tg_load_avg(cfs_rq);
	}
}

#ifndef CONFIG_64BIT
static inline u64 cfs_rq_last_update_time(struct cfs_rq *cfs_rq)
{
	u64 last_update_time_copy;
	u64 last_update_time;

	do {
		last_update_time_copy = cfs_rq->load_last_update_time_copy;
		smp_rmb();
		last_update_time = cfs_rq->avg.last_update_time;
	} while (last_update_time != last_update_time_copy);

	return last_update_time;
}
#else
static inline u64 cfs_rq_last_update_time(struct cfs_rq *cfs_rq)
{
	return cfs_rq->avg.last_update_time;
}
#endif

/*
 * Synchronize entity load avg of dequeued entity without locking
 * the previous rq.
 */
static void sync_entity_load_avg(struct sched_entity *se)
{
	struct cfs_rq *cfs_rq = cfs_rq_of(se);
	u64 last_update_time;

	last_update_time = cfs_rq_last_update_time(cfs_rq);
	__update_load_avg_blocked_se(last_update_time, se);
}

/*
 * Task first catches up with cfs_rq, and then subtract
 * itself from the cfs_rq (task must be off the queue now).
 */
static void remove_entity_load_avg(struct sched_entity *se)
{
	struct cfs_rq *cfs_rq = cfs_rq_of(se);
	unsigned long flags;

	/*
	 * tasks cannot exit without having gone through wake_up_new_task() ->
	 * post_init_entity_util_avg() which will have added things to the
	 * cfs_rq, so we can remove unconditionally.
	 */

	sync_entity_load_avg(se);

	raw_spin_lock_irqsave(&cfs_rq->removed.lock, flags);
	++cfs_rq->removed.nr;
	cfs_rq->removed.util_avg	+= se->avg.util_avg;
	cfs_rq->removed.load_avg	+= se->avg.load_avg;
	cfs_rq->removed.runnable_avg	+= se->avg.runnable_avg;
	raw_spin_unlock_irqrestore(&cfs_rq->removed.lock, flags);
}

static inline unsigned long cfs_rq_runnable_avg(struct cfs_rq *cfs_rq)
{
	return cfs_rq->avg.runnable_avg;
}

static inline unsigned long cfs_rq_load_avg(struct cfs_rq *cfs_rq)
{
	return cfs_rq->avg.load_avg;
}

static int newidle_balance(struct rq *this_rq, struct rq_flags *rf);

#ifndef CONFIG_SCHED_WALT
static inline unsigned long task_util(struct task_struct *p)
{
	return READ_ONCE(p->se.avg.util_avg);
}
#endif

static inline unsigned long _task_util_est(struct task_struct *p)
{
	struct util_est ue = READ_ONCE(p->se.avg.util_est);

	return (max(ue.ewma, ue.enqueued) | UTIL_AVG_UNCHANGED);
}

static inline unsigned long task_util_est(struct task_struct *p)
{
#ifdef CONFIG_SCHED_WALT
	return p->wts.demand_scaled;
#endif
	return max(task_util(p), _task_util_est(p));
}

#ifdef CONFIG_UCLAMP_TASK
static inline unsigned long uclamp_task_util(struct task_struct *p)
{
	return clamp(task_util_est(p),
		     uclamp_eff_value(p, UCLAMP_MIN),
		     uclamp_eff_value(p, UCLAMP_MAX));
}
#else
static inline unsigned long uclamp_task_util(struct task_struct *p)
{
	return task_util_est(p);
}
#endif

static inline void util_est_enqueue(struct cfs_rq *cfs_rq,
				    struct task_struct *p)
{
	unsigned int enqueued;

	if (!sched_feat(UTIL_EST))
		return;

	/* Update root cfs_rq's estimated utilization */
	enqueued  = cfs_rq->avg.util_est.enqueued;
	enqueued += _task_util_est(p);
	WRITE_ONCE(cfs_rq->avg.util_est.enqueued, enqueued);

	trace_sched_util_est_cfs_tp(cfs_rq);
}

/*
 * Check if a (signed) value is within a specified (unsigned) margin,
 * based on the observation that:
 *
 *     abs(x) < y := (unsigned)(x + y - 1) < (2 * y - 1)
 *
 * NOTE: this only works when value + maring < INT_MAX.
 */
static inline bool within_margin(int value, int margin)
{
	return ((unsigned int)(value + margin - 1) < (2 * margin - 1));
}

static void
util_est_dequeue(struct cfs_rq *cfs_rq, struct task_struct *p, bool task_sleep)
{
	long last_ewma_diff;
	struct util_est ue;
	int cpu;

	if (!sched_feat(UTIL_EST))
		return;

	/* Update root cfs_rq's estimated utilization */
	ue.enqueued  = cfs_rq->avg.util_est.enqueued;
	ue.enqueued -= min_t(unsigned int, ue.enqueued, _task_util_est(p));
	WRITE_ONCE(cfs_rq->avg.util_est.enqueued, ue.enqueued);

	trace_sched_util_est_cfs_tp(cfs_rq);

	/*
	 * Skip update of task's estimated utilization when the task has not
	 * yet completed an activation, e.g. being migrated.
	 */
	if (!task_sleep)
		return;

	/*
	 * If the PELT values haven't changed since enqueue time,
	 * skip the util_est update.
	 */
	ue = p->se.avg.util_est;
	if (ue.enqueued & UTIL_AVG_UNCHANGED)
		return;

	/*
	 * Reset EWMA on utilization increases, the moving average is used only
	 * to smooth utilization decreases.
	 */
	ue.enqueued = (task_util(p) | UTIL_AVG_UNCHANGED);
	if (sched_feat(UTIL_EST_FASTUP)) {
		if (ue.ewma < ue.enqueued) {
			ue.ewma = ue.enqueued;
			goto done;
		}
	}

	/*
	 * Skip update of task's estimated utilization when its EWMA is
	 * already ~1% close to its last activation value.
	 */
	last_ewma_diff = ue.enqueued - ue.ewma;
	if (within_margin(last_ewma_diff, (SCHED_CAPACITY_SCALE / 100)))
		return;

	/*
	 * To avoid overestimation of actual task utilization, skip updates if
	 * we cannot grant there is idle time in this CPU.
	 */
	cpu = cpu_of(rq_of(cfs_rq));
	if (task_util(p) > capacity_orig_of(cpu))
		return;

	/*
	 * Update Task's estimated utilization
	 *
	 * When *p completes an activation we can consolidate another sample
	 * of the task size. This is done by storing the current PELT value
	 * as ue.enqueued and by using this value to update the Exponential
	 * Weighted Moving Average (EWMA):
	 *
	 *  ewma(t) = w *  task_util(p) + (1-w) * ewma(t-1)
	 *          = w *  task_util(p) +         ewma(t-1)  - w * ewma(t-1)
	 *          = w * (task_util(p) -         ewma(t-1)) +     ewma(t-1)
	 *          = w * (      last_ewma_diff            ) +     ewma(t-1)
	 *          = w * (last_ewma_diff  +  ewma(t-1) / w)
	 *
	 * Where 'w' is the weight of new samples, which is configured to be
	 * 0.25, thus making w=1/4 ( >>= UTIL_EST_WEIGHT_SHIFT)
	 */
	ue.ewma <<= UTIL_EST_WEIGHT_SHIFT;
	ue.ewma  += last_ewma_diff;
	ue.ewma >>= UTIL_EST_WEIGHT_SHIFT;
done:
	WRITE_ONCE(p->se.avg.util_est, ue);

	trace_sched_util_est_se_tp(&p->se);
}

#ifndef CONFIG_SCHED_WALT
static inline int task_fits_capacity(struct task_struct *p, long capacity)
{
	return fits_capacity(uclamp_task_util(p), capacity);
}
#else /* CONFIG_SCHED_WALT */
static inline bool
bias_to_this_cpu(struct task_struct *p, int cpu, int start_cpu)
{
	bool base_test = cpumask_test_cpu(cpu, &p->cpus_mask) &&
						cpu_active(cpu);
	bool start_cap_test = (capacity_orig_of(cpu) >=
					capacity_orig_of(start_cpu));

	return base_test && start_cap_test;
}

static inline bool task_fits_capacity(struct task_struct *p,
					long capacity,
					int cpu)
{
	unsigned int margin;

	/*
	 * Derive upmigration/downmigrate margin wrt the src/dest CPU.
	 */
	if (capacity_orig_of(task_cpu(p)) > capacity_orig_of(cpu))
		margin = sched_capacity_margin_down[cpu];
	else
		margin = sched_capacity_margin_up[task_cpu(p)];

	return capacity * 1024 > uclamp_task_util(p) * margin;
}

static inline bool task_fits_max(struct task_struct *p, int cpu)
{
	unsigned long capacity = capacity_orig_of(cpu);
	unsigned long max_capacity = cpu_rq(cpu)->rd->max_cpu_capacity.val;
	unsigned long task_boost = per_task_boost(p);

	if (capacity == max_capacity)
		return true;

	if (is_min_capacity_cpu(cpu)) {
		if (task_boost_policy(p) == SCHED_BOOST_ON_BIG ||
				task_boost > 0 ||
				uclamp_boosted(p) ||
				walt_should_kick_upmigrate(p, cpu))
			return false;
	} else { /* mid cap cpu */
		if (task_boost > TASK_BOOST_ON_MID)
			return false;
	}

	return task_fits_capacity(p, capacity, cpu);
}

static inline bool task_demand_fits(struct task_struct *p, int cpu)
{
	unsigned long capacity = capacity_orig_of(cpu);
	unsigned long max_capacity = cpu_rq(cpu)->rd->max_cpu_capacity.val;

	if (capacity == max_capacity)
		return true;

	return task_fits_capacity(p, capacity, cpu);
}

struct find_best_target_env {
	bool is_rtg;
	int need_idle;
	bool boosted;
	int fastpath;
	int start_cpu;
	int order_index;
	int end_index;
	bool strict_max;
	int skip_cpu;
};

static inline bool prefer_spread_on_idle(int cpu, bool new_ilb)
{
#ifdef CONFIG_SCHED_WALT
	switch (sysctl_sched_prefer_spread) {
	case 1:
		return is_min_capacity_cpu(cpu);
	case 2:
		return true;
	case 3:
		return (new_ilb && is_min_capacity_cpu(cpu));
	case 4:
		return new_ilb;
	default:
		return false;
	}
#else
	return false;
#endif
}

static inline void walt_adjust_cpus_for_packing(struct task_struct *p,
				int *target_cpu, int *best_idle_cpu,
				int shallowest_idle_cstate,
				struct find_best_target_env *fbt_env)
{
	unsigned long tutil, estimated_capacity;

	if (*best_idle_cpu == -1 || *target_cpu == -1)
		return;

	if (prefer_spread_on_idle(*best_idle_cpu, false))
		fbt_env->need_idle |= 2;

	if (task_rtg_high_prio(p) && walt_nr_rtg_high_prio(*target_cpu) > 0) {
		*target_cpu = -1;
		return;
	}


	if (fbt_env->need_idle || task_placement_boost_enabled(p) ||
		fbt_env->boosted || shallowest_idle_cstate <= 0) {
		*target_cpu = -1;
		return;
	}

	if (task_in_cum_window_demand(cpu_rq(*target_cpu), p))
		tutil = 0;
	else
		tutil = task_util(p);

	estimated_capacity = cpu_util_cum(*target_cpu, tutil);
	estimated_capacity = add_capacity_margin(estimated_capacity,
							*target_cpu);

	/*
	 * If there is only one active CPU and it is already above its current
	 * capacity, avoid placing additional task on the CPU.
	 */
	if (estimated_capacity > capacity_curr_of(*target_cpu)) {
		*target_cpu = -1;
		return;
	}

	if (fbt_env->is_rtg)
		*best_idle_cpu = -1;
}
#endif /* CONFIG_SCHED_WALT */

static inline void update_misfit_status(struct task_struct *p, struct rq *rq)
{
	bool need_update = true;

	trace_android_rvh_update_misfit_status(p, rq, &need_update);
	if (!static_branch_unlikely(&sched_asym_cpucapacity) || !need_update)
		return;

	if (!p) {
		rq->misfit_task_load = 0;
		return;
	}

#ifndef CONFIG_SCHED_WALT
	if (task_fits_capacity(p, capacity_of(cpu_of(rq)))) {
		rq->misfit_task_load = 0;
		return;
	}
#else
	if (task_fits_max(p, cpu_of(rq))) {
		rq->misfit_task_load = 0;
		return;
	}
#endif

	/*
	 * Make sure that misfit_task_load will not be null even if
	 * task_h_load() returns 0.
	 */
	rq->misfit_task_load = max_t(unsigned long, task_h_load(p), 1);
}

#else /* CONFIG_SMP */

#define UPDATE_TG	0x0
#define SKIP_AGE_LOAD	0x0
#define DO_ATTACH	0x0

static inline void update_load_avg(struct cfs_rq *cfs_rq, struct sched_entity *se, int not_used1)
{
	cfs_rq_util_change(cfs_rq, 0);
}

static inline void remove_entity_load_avg(struct sched_entity *se) {}

static inline void
attach_entity_load_avg(struct cfs_rq *cfs_rq, struct sched_entity *se) {}
static inline void
detach_entity_load_avg(struct cfs_rq *cfs_rq, struct sched_entity *se) {}

static inline int newidle_balance(struct rq *rq, struct rq_flags *rf)
{
	return 0;
}

static inline void
util_est_enqueue(struct cfs_rq *cfs_rq, struct task_struct *p) {}

static inline void
util_est_dequeue(struct cfs_rq *cfs_rq, struct task_struct *p,
		 bool task_sleep) {}
static inline void update_misfit_status(struct task_struct *p, struct rq *rq) {}

#endif /* CONFIG_SMP */

static void check_spread(struct cfs_rq *cfs_rq, struct sched_entity *se)
{
#ifdef CONFIG_SCHED_DEBUG
	s64 d = se->vruntime - cfs_rq->min_vruntime;

	if (d < 0)
		d = -d;

	if (d > 3*sysctl_sched_latency)
		schedstat_inc(cfs_rq->nr_spread_over);
#endif
}

static void
place_entity(struct cfs_rq *cfs_rq, struct sched_entity *se, int initial)
{
	u64 vruntime = cfs_rq->min_vruntime;

	/*
	 * The 'current' period is already promised to the current tasks,
	 * however the extra weight of the new task will slow them down a
	 * little, place the new task so that it fits in the slot that
	 * stays open at the end.
	 */
	if (initial && sched_feat(START_DEBIT))
		vruntime += sched_vslice(cfs_rq, se);

	/* sleeps up to a single latency don't count. */
	if (!initial) {
		unsigned long thresh = sysctl_sched_latency;

		/*
		 * Halve their sleep time's effect, to allow
		 * for a gentler effect of sleepers:
		 */
		if (sched_feat(GENTLE_FAIR_SLEEPERS))
			thresh >>= 1;

		vruntime -= thresh;
<<<<<<< HEAD
#ifdef CONFIG_SCHED_WALT
		if (entity_is_task(se)) {
			if ((per_task_boost(task_of(se)) ==
					TASK_BOOST_STRICT_MAX) ||
					walt_low_latency_task(task_of(se)) ||
					task_rtg_high_prio(task_of(se))) {
				vruntime -= sysctl_sched_latency;
				vruntime -= thresh;
				se->vruntime = vruntime;
				return;
			}
		}
#endif
=======
		trace_android_rvh_place_entity(se, &vruntime);
>>>>>>> ec1fff1f
	}

	/* ensure we never gain time by being placed backwards. */
	se->vruntime = max_vruntime(se->vruntime, vruntime);
}

static void check_enqueue_throttle(struct cfs_rq *cfs_rq);

static inline void check_schedstat_required(void)
{
#ifdef CONFIG_SCHEDSTATS
	if (schedstat_enabled())
		return;

	/* Force schedstat enabled if a dependent tracepoint is active */
	if (trace_sched_stat_wait_enabled()    ||
			trace_sched_stat_sleep_enabled()   ||
			trace_sched_stat_iowait_enabled()  ||
			trace_sched_stat_blocked_enabled() ||
			trace_sched_stat_runtime_enabled())  {
		printk_deferred_once("Scheduler tracepoints stat_sleep, stat_iowait, "
			     "stat_blocked and stat_runtime require the "
			     "kernel parameter schedstats=enable or "
			     "kernel.sched_schedstats=1\n");
	}
#endif
}

static inline bool cfs_bandwidth_used(void);

/*
 * MIGRATION
 *
 *	dequeue
 *	  update_curr()
 *	    update_min_vruntime()
 *	  vruntime -= min_vruntime
 *
 *	enqueue
 *	  update_curr()
 *	    update_min_vruntime()
 *	  vruntime += min_vruntime
 *
 * this way the vruntime transition between RQs is done when both
 * min_vruntime are up-to-date.
 *
 * WAKEUP (remote)
 *
 *	->migrate_task_rq_fair() (p->state == TASK_WAKING)
 *	  vruntime -= min_vruntime
 *
 *	enqueue
 *	  update_curr()
 *	    update_min_vruntime()
 *	  vruntime += min_vruntime
 *
 * this way we don't have the most up-to-date min_vruntime on the originating
 * CPU and an up-to-date min_vruntime on the destination CPU.
 */

static void
enqueue_entity(struct cfs_rq *cfs_rq, struct sched_entity *se, int flags)
{
	bool renorm = !(flags & ENQUEUE_WAKEUP) || (flags & ENQUEUE_MIGRATED);
	bool curr = cfs_rq->curr == se;

	/*
	 * If we're the current task, we must renormalise before calling
	 * update_curr().
	 */
	if (renorm && curr)
		se->vruntime += cfs_rq->min_vruntime;

	update_curr(cfs_rq);

	/*
	 * Otherwise, renormalise after, such that we're placed at the current
	 * moment in time, instead of some random moment in the past. Being
	 * placed in the past could significantly boost this task to the
	 * fairness detriment of existing tasks.
	 */
	if (renorm && !curr)
		se->vruntime += cfs_rq->min_vruntime;

	/*
	 * When enqueuing a sched_entity, we must:
	 *   - Update loads to have both entity and cfs_rq synced with now.
	 *   - Add its load to cfs_rq->runnable_avg
	 *   - For group_entity, update its weight to reflect the new share of
	 *     its group cfs_rq
	 *   - Add its new weight to cfs_rq->load.weight
	 */
	update_load_avg(cfs_rq, se, UPDATE_TG | DO_ATTACH);
	se_update_runnable(se);
	update_cfs_group(se);
	account_entity_enqueue(cfs_rq, se);

	if (flags & ENQUEUE_WAKEUP)
		place_entity(cfs_rq, se, 0);

	check_schedstat_required();
	update_stats_enqueue(cfs_rq, se, flags);
	check_spread(cfs_rq, se);
	if (!curr)
		__enqueue_entity(cfs_rq, se);
	se->on_rq = 1;

	/*
	 * When bandwidth control is enabled, cfs might have been removed
	 * because of a parent been throttled but cfs->nr_running > 1. Try to
	 * add it unconditionnally.
	 */
	if (cfs_rq->nr_running == 1 || cfs_bandwidth_used())
		list_add_leaf_cfs_rq(cfs_rq);

	if (cfs_rq->nr_running == 1)
		check_enqueue_throttle(cfs_rq);
}

static void __clear_buddies_last(struct sched_entity *se)
{
	for_each_sched_entity(se) {
		struct cfs_rq *cfs_rq = cfs_rq_of(se);
		if (cfs_rq->last != se)
			break;

		cfs_rq->last = NULL;
	}
}

static void __clear_buddies_next(struct sched_entity *se)
{
	for_each_sched_entity(se) {
		struct cfs_rq *cfs_rq = cfs_rq_of(se);
		if (cfs_rq->next != se)
			break;

		cfs_rq->next = NULL;
	}
}

static void __clear_buddies_skip(struct sched_entity *se)
{
	for_each_sched_entity(se) {
		struct cfs_rq *cfs_rq = cfs_rq_of(se);
		if (cfs_rq->skip != se)
			break;

		cfs_rq->skip = NULL;
	}
}

static void clear_buddies(struct cfs_rq *cfs_rq, struct sched_entity *se)
{
	if (cfs_rq->last == se)
		__clear_buddies_last(se);

	if (cfs_rq->next == se)
		__clear_buddies_next(se);

	if (cfs_rq->skip == se)
		__clear_buddies_skip(se);
}

static __always_inline void return_cfs_rq_runtime(struct cfs_rq *cfs_rq);

static void
dequeue_entity(struct cfs_rq *cfs_rq, struct sched_entity *se, int flags)
{
	/*
	 * Update run-time statistics of the 'current'.
	 */
	update_curr(cfs_rq);

	/*
	 * When dequeuing a sched_entity, we must:
	 *   - Update loads to have both entity and cfs_rq synced with now.
	 *   - Subtract its load from the cfs_rq->runnable_avg.
	 *   - Subtract its previous weight from cfs_rq->load.weight.
	 *   - For group entity, update its weight to reflect the new share
	 *     of its group cfs_rq.
	 */
	update_load_avg(cfs_rq, se, UPDATE_TG);
	se_update_runnable(se);

	update_stats_dequeue(cfs_rq, se, flags);

	clear_buddies(cfs_rq, se);

	if (se != cfs_rq->curr)
		__dequeue_entity(cfs_rq, se);
	se->on_rq = 0;
	account_entity_dequeue(cfs_rq, se);

	/*
	 * Normalize after update_curr(); which will also have moved
	 * min_vruntime if @se is the one holding it back. But before doing
	 * update_min_vruntime() again, which will discount @se's position and
	 * can move min_vruntime forward still more.
	 */
	if (!(flags & DEQUEUE_SLEEP))
		se->vruntime -= cfs_rq->min_vruntime;

	/* return excess runtime on last dequeue */
	return_cfs_rq_runtime(cfs_rq);

	update_cfs_group(se);

	/*
	 * Now advance min_vruntime if @se was the entity holding it back,
	 * except when: DEQUEUE_SAVE && !DEQUEUE_MOVE, in this case we'll be
	 * put back on, and if we advance min_vruntime, we'll be placed back
	 * further than we started -- ie. we'll be penalized.
	 */
	if ((flags & (DEQUEUE_SAVE | DEQUEUE_MOVE)) != DEQUEUE_SAVE)
		update_min_vruntime(cfs_rq);
}

/*
 * Preempt the current task with a newly woken task if needed:
 */
static void
check_preempt_tick(struct cfs_rq *cfs_rq, struct sched_entity *curr)
{
	unsigned long ideal_runtime, delta_exec;
	struct sched_entity *se;
	s64 delta;

	ideal_runtime = sched_slice(cfs_rq, curr);
	delta_exec = curr->sum_exec_runtime - curr->prev_sum_exec_runtime;
	if (delta_exec > ideal_runtime) {
		resched_curr(rq_of(cfs_rq));
		/*
		 * The current task ran long enough, ensure it doesn't get
		 * re-elected due to buddy favours.
		 */
		clear_buddies(cfs_rq, curr);
		return;
	}

	/*
	 * Ensure that a task that missed wakeup preemption by a
	 * narrow margin doesn't have to wait for a full slice.
	 * This also mitigates buddy induced latencies under load.
	 */
	if (delta_exec < sysctl_sched_min_granularity)
		return;

	se = __pick_first_entity(cfs_rq);
	delta = curr->vruntime - se->vruntime;

	if (delta < 0)
		return;

	if (delta > ideal_runtime)
		resched_curr(rq_of(cfs_rq));
}

static void
set_next_entity(struct cfs_rq *cfs_rq, struct sched_entity *se)
{
	/* 'current' is not kept within the tree. */
	if (se->on_rq) {
		/*
		 * Any task has to be enqueued before it get to execute on
		 * a CPU. So account for the time it spent waiting on the
		 * runqueue.
		 */
		update_stats_wait_end(cfs_rq, se);
		__dequeue_entity(cfs_rq, se);
		update_load_avg(cfs_rq, se, UPDATE_TG);
	}

	update_stats_curr_start(cfs_rq, se);
	cfs_rq->curr = se;

	/*
	 * Track our maximum slice length, if the CPU's load is at
	 * least twice that of our own weight (i.e. dont track it
	 * when there are only lesser-weight tasks around):
	 */
	if (schedstat_enabled() &&
	    rq_of(cfs_rq)->cfs.load.weight >= 2*se->load.weight) {
		schedstat_set(se->statistics.slice_max,
			max((u64)schedstat_val(se->statistics.slice_max),
			    se->sum_exec_runtime - se->prev_sum_exec_runtime));
	}

	se->prev_sum_exec_runtime = se->sum_exec_runtime;
}

static int
wakeup_preempt_entity(struct sched_entity *curr, struct sched_entity *se);

/*
 * Pick the next process, keeping these things in mind, in this order:
 * 1) keep things fair between processes/task groups
 * 2) pick the "next" process, since someone really wants that to run
 * 3) pick the "last" process, for cache locality
 * 4) do not run the "skip" process, if something else is available
 */
static struct sched_entity *
pick_next_entity(struct cfs_rq *cfs_rq, struct sched_entity *curr)
{
	struct sched_entity *left = __pick_first_entity(cfs_rq);
	struct sched_entity *se;

	/*
	 * If curr is set we have to see if its left of the leftmost entity
	 * still in the tree, provided there was anything in the tree at all.
	 */
	if (!left || (curr && entity_before(curr, left)))
		left = curr;

	se = left; /* ideally we run the leftmost entity */

	/*
	 * Avoid running the skip buddy, if running something else can
	 * be done without getting too unfair.
	 */
	if (cfs_rq->skip == se) {
		struct sched_entity *second;

		if (se == curr) {
			second = __pick_first_entity(cfs_rq);
		} else {
			second = __pick_next_entity(se);
			if (!second || (curr && entity_before(curr, second)))
				second = curr;
		}

		if (second && wakeup_preempt_entity(second, left) < 1)
			se = second;
	}

	if (cfs_rq->next && wakeup_preempt_entity(cfs_rq->next, left) < 1) {
		/*
		 * Someone really wants this to run. If it's not unfair, run it.
		 */
		se = cfs_rq->next;
	} else if (cfs_rq->last && wakeup_preempt_entity(cfs_rq->last, left) < 1) {
		/*
		 * Prefer last buddy, try to return the CPU to a preempted task.
		 */
		se = cfs_rq->last;
	}

	clear_buddies(cfs_rq, se);

	return se;
}

static bool check_cfs_rq_runtime(struct cfs_rq *cfs_rq);

static void put_prev_entity(struct cfs_rq *cfs_rq, struct sched_entity *prev)
{
	/*
	 * If still on the runqueue then deactivate_task()
	 * was not called and update_curr() has to be done:
	 */
	if (prev->on_rq)
		update_curr(cfs_rq);

	/* throttle cfs_rqs exceeding runtime */
	check_cfs_rq_runtime(cfs_rq);

	check_spread(cfs_rq, prev);

	if (prev->on_rq) {
		update_stats_wait_start(cfs_rq, prev);
		/* Put 'current' back into the tree. */
		__enqueue_entity(cfs_rq, prev);
		/* in !on_rq case, update occurred at dequeue */
		update_load_avg(cfs_rq, prev, 0);
	}
	cfs_rq->curr = NULL;
}

static void
entity_tick(struct cfs_rq *cfs_rq, struct sched_entity *curr, int queued)
{
	/*
	 * Update run-time statistics of the 'current'.
	 */
	update_curr(cfs_rq);

	/*
	 * Ensure that runnable average is periodically updated.
	 */
	update_load_avg(cfs_rq, curr, UPDATE_TG);
	update_cfs_group(curr);

#ifdef CONFIG_SCHED_HRTICK
	/*
	 * queued ticks are scheduled to match the slice, so don't bother
	 * validating it and just reschedule.
	 */
	if (queued) {
		resched_curr(rq_of(cfs_rq));
		return;
	}
	/*
	 * don't let the period tick interfere with the hrtick preemption
	 */
	if (!sched_feat(DOUBLE_TICK) &&
			hrtimer_active(&rq_of(cfs_rq)->hrtick_timer))
		return;
#endif

	if (cfs_rq->nr_running > 1)
		check_preempt_tick(cfs_rq, curr);
}


/**************************************************
 * CFS bandwidth control machinery
 */

#ifdef CONFIG_CFS_BANDWIDTH

#ifdef CONFIG_JUMP_LABEL
static struct static_key __cfs_bandwidth_used;

static inline bool cfs_bandwidth_used(void)
{
	return static_key_false(&__cfs_bandwidth_used);
}

void cfs_bandwidth_usage_inc(void)
{
	static_key_slow_inc_cpuslocked(&__cfs_bandwidth_used);
}

void cfs_bandwidth_usage_dec(void)
{
	static_key_slow_dec_cpuslocked(&__cfs_bandwidth_used);
}
#else /* CONFIG_JUMP_LABEL */
static bool cfs_bandwidth_used(void)
{
	return true;
}

void cfs_bandwidth_usage_inc(void) {}
void cfs_bandwidth_usage_dec(void) {}
#endif /* CONFIG_JUMP_LABEL */

/*
 * default period for cfs group bandwidth.
 * default: 0.1s, units: nanoseconds
 */
static inline u64 default_cfs_period(void)
{
	return 100000000ULL;
}

static inline u64 sched_cfs_bandwidth_slice(void)
{
	return (u64)sysctl_sched_cfs_bandwidth_slice * NSEC_PER_USEC;
}

/*
 * Replenish runtime according to assigned quota. We use sched_clock_cpu
 * directly instead of rq->clock to avoid adding additional synchronization
 * around rq->lock.
 *
 * requires cfs_b->lock
 */
void __refill_cfs_bandwidth_runtime(struct cfs_bandwidth *cfs_b)
{
	if (cfs_b->quota != RUNTIME_INF)
		cfs_b->runtime = cfs_b->quota;
}

static inline struct cfs_bandwidth *tg_cfs_bandwidth(struct task_group *tg)
{
	return &tg->cfs_bandwidth;
}

/* returns 0 on failure to allocate runtime */
static int __assign_cfs_rq_runtime(struct cfs_bandwidth *cfs_b,
				   struct cfs_rq *cfs_rq, u64 target_runtime)
{
	u64 min_amount, amount = 0;

	lockdep_assert_held(&cfs_b->lock);

	/* note: this is a positive sum as runtime_remaining <= 0 */
	min_amount = target_runtime - cfs_rq->runtime_remaining;

	if (cfs_b->quota == RUNTIME_INF)
		amount = min_amount;
	else {
		start_cfs_bandwidth(cfs_b);

		if (cfs_b->runtime > 0) {
			amount = min(cfs_b->runtime, min_amount);
			cfs_b->runtime -= amount;
			cfs_b->idle = 0;
		}
	}

	cfs_rq->runtime_remaining += amount;

	return cfs_rq->runtime_remaining > 0;
}

/* returns 0 on failure to allocate runtime */
static int assign_cfs_rq_runtime(struct cfs_rq *cfs_rq)
{
	struct cfs_bandwidth *cfs_b = tg_cfs_bandwidth(cfs_rq->tg);
	int ret;

	raw_spin_lock(&cfs_b->lock);
	ret = __assign_cfs_rq_runtime(cfs_b, cfs_rq, sched_cfs_bandwidth_slice());
	raw_spin_unlock(&cfs_b->lock);

	return ret;
}

static void __account_cfs_rq_runtime(struct cfs_rq *cfs_rq, u64 delta_exec)
{
	/* dock delta_exec before expiring quota (as it could span periods) */
	cfs_rq->runtime_remaining -= delta_exec;

	if (likely(cfs_rq->runtime_remaining > 0))
		return;

	if (cfs_rq->throttled)
		return;
	/*
	 * if we're unable to extend our runtime we resched so that the active
	 * hierarchy can be throttled
	 */
	if (!assign_cfs_rq_runtime(cfs_rq) && likely(cfs_rq->curr))
		resched_curr(rq_of(cfs_rq));
}

static __always_inline
void account_cfs_rq_runtime(struct cfs_rq *cfs_rq, u64 delta_exec)
{
	if (!cfs_bandwidth_used() || !cfs_rq->runtime_enabled)
		return;

	__account_cfs_rq_runtime(cfs_rq, delta_exec);
}

static inline int cfs_rq_throttled(struct cfs_rq *cfs_rq)
{
	return cfs_bandwidth_used() && cfs_rq->throttled;
}

/* check whether cfs_rq, or any parent, is throttled */
static inline int throttled_hierarchy(struct cfs_rq *cfs_rq)
{
	return cfs_bandwidth_used() && cfs_rq->throttle_count;
}

/*
 * Ensure that neither of the group entities corresponding to src_cpu or
 * dest_cpu are members of a throttled hierarchy when performing group
 * load-balance operations.
 */
static inline int throttled_lb_pair(struct task_group *tg,
				    int src_cpu, int dest_cpu)
{
	struct cfs_rq *src_cfs_rq, *dest_cfs_rq;

	src_cfs_rq = tg->cfs_rq[src_cpu];
	dest_cfs_rq = tg->cfs_rq[dest_cpu];

	return throttled_hierarchy(src_cfs_rq) ||
	       throttled_hierarchy(dest_cfs_rq);
}

static int tg_unthrottle_up(struct task_group *tg, void *data)
{
	struct rq *rq = data;
	struct cfs_rq *cfs_rq = tg->cfs_rq[cpu_of(rq)];

	cfs_rq->throttle_count--;
	if (!cfs_rq->throttle_count) {
		cfs_rq->throttled_clock_task_time += rq_clock_task(rq) -
					     cfs_rq->throttled_clock_task;

		/* Add cfs_rq with already running entity in the list */
		if (cfs_rq->nr_running >= 1)
			list_add_leaf_cfs_rq(cfs_rq);
	}

	return 0;
}

static int tg_throttle_down(struct task_group *tg, void *data)
{
	struct rq *rq = data;
	struct cfs_rq *cfs_rq = tg->cfs_rq[cpu_of(rq)];

	/* group is entering throttled state, stop time */
	if (!cfs_rq->throttle_count) {
		cfs_rq->throttled_clock_task = rq_clock_task(rq);
		list_del_leaf_cfs_rq(cfs_rq);
	}
	cfs_rq->throttle_count++;

	return 0;
}

static bool throttle_cfs_rq(struct cfs_rq *cfs_rq)
{
	struct rq *rq = rq_of(cfs_rq);
	struct cfs_bandwidth *cfs_b = tg_cfs_bandwidth(cfs_rq->tg);
	struct sched_entity *se;
	long task_delta, idle_task_delta, dequeue = 1;

	raw_spin_lock(&cfs_b->lock);
	/* This will start the period timer if necessary */
	if (__assign_cfs_rq_runtime(cfs_b, cfs_rq, 1)) {
		/*
		 * We have raced with bandwidth becoming available, and if we
		 * actually throttled the timer might not unthrottle us for an
		 * entire period. We additionally needed to make sure that any
		 * subsequent check_cfs_rq_runtime calls agree not to throttle
		 * us, as we may commit to do cfs put_prev+pick_next, so we ask
		 * for 1ns of runtime rather than just check cfs_b.
		 */
		dequeue = 0;
	} else {
		list_add_tail_rcu(&cfs_rq->throttled_list,
				  &cfs_b->throttled_cfs_rq);
	}
	raw_spin_unlock(&cfs_b->lock);

	if (!dequeue)
		return false;  /* Throttle no longer required. */

	se = cfs_rq->tg->se[cpu_of(rq_of(cfs_rq))];

	/* freeze hierarchy runnable averages while throttled */
	rcu_read_lock();
	walk_tg_tree_from(cfs_rq->tg, tg_throttle_down, tg_nop, (void *)rq);
	rcu_read_unlock();

	task_delta = cfs_rq->h_nr_running;
	idle_task_delta = cfs_rq->idle_h_nr_running;
	for_each_sched_entity(se) {
		struct cfs_rq *qcfs_rq = cfs_rq_of(se);
		/* throttled entity or throttle-on-deactivate */
		if (!se->on_rq)
			break;

		if (dequeue) {
			dequeue_entity(qcfs_rq, se, DEQUEUE_SLEEP);
		} else {
			update_load_avg(qcfs_rq, se, 0);
			se_update_runnable(se);
		}

		qcfs_rq->h_nr_running -= task_delta;
		qcfs_rq->idle_h_nr_running -= idle_task_delta;

		if (qcfs_rq->load.weight)
			dequeue = 0;
	}

	if (!se)
		sub_nr_running(rq, task_delta);

	/*
	 * Note: distribution will already see us throttled via the
	 * throttled-list.  rq->lock protects completion.
	 */
	cfs_rq->throttled = 1;
	cfs_rq->throttled_clock = rq_clock(rq);
	return true;
}

void unthrottle_cfs_rq(struct cfs_rq *cfs_rq)
{
	struct rq *rq = rq_of(cfs_rq);
	struct cfs_bandwidth *cfs_b = tg_cfs_bandwidth(cfs_rq->tg);
	struct sched_entity *se;
	long task_delta, idle_task_delta;

	se = cfs_rq->tg->se[cpu_of(rq)];

	cfs_rq->throttled = 0;

	update_rq_clock(rq);

	raw_spin_lock(&cfs_b->lock);
	cfs_b->throttled_time += rq_clock(rq) - cfs_rq->throttled_clock;
	list_del_rcu(&cfs_rq->throttled_list);
	raw_spin_unlock(&cfs_b->lock);

	/* update hierarchical throttle state */
	walk_tg_tree_from(cfs_rq->tg, tg_nop, tg_unthrottle_up, (void *)rq);

	if (!cfs_rq->load.weight)
		return;

	task_delta = cfs_rq->h_nr_running;
	idle_task_delta = cfs_rq->idle_h_nr_running;
	for_each_sched_entity(se) {
		if (se->on_rq)
			break;
		cfs_rq = cfs_rq_of(se);
		enqueue_entity(cfs_rq, se, ENQUEUE_WAKEUP);

		cfs_rq->h_nr_running += task_delta;
		cfs_rq->idle_h_nr_running += idle_task_delta;

		/* end evaluation on encountering a throttled cfs_rq */
		if (cfs_rq_throttled(cfs_rq))
			goto unthrottle_throttle;
	}

	for_each_sched_entity(se) {
		cfs_rq = cfs_rq_of(se);

		update_load_avg(cfs_rq, se, UPDATE_TG);
		se_update_runnable(se);

		cfs_rq->h_nr_running += task_delta;
		cfs_rq->idle_h_nr_running += idle_task_delta;


		/* end evaluation on encountering a throttled cfs_rq */
		if (cfs_rq_throttled(cfs_rq))
			goto unthrottle_throttle;

		/*
		 * One parent has been throttled and cfs_rq removed from the
		 * list. Add it back to not break the leaf list.
		 */
		if (throttled_hierarchy(cfs_rq))
			list_add_leaf_cfs_rq(cfs_rq);
	}

	/* At this point se is NULL and we are at root level*/
	add_nr_running(rq, task_delta);

unthrottle_throttle:
	/*
	 * The cfs_rq_throttled() breaks in the above iteration can result in
	 * incomplete leaf list maintenance, resulting in triggering the
	 * assertion below.
	 */
	for_each_sched_entity(se) {
		cfs_rq = cfs_rq_of(se);

		if (list_add_leaf_cfs_rq(cfs_rq))
			break;
	}

	assert_list_leaf_cfs_rq(rq);

	/* Determine whether we need to wake up potentially idle CPU: */
	if (rq->curr == rq->idle && rq->cfs.nr_running)
		resched_curr(rq);
}

static void distribute_cfs_runtime(struct cfs_bandwidth *cfs_b)
{
	struct cfs_rq *cfs_rq;
	u64 runtime, remaining = 1;

	rcu_read_lock();
	list_for_each_entry_rcu(cfs_rq, &cfs_b->throttled_cfs_rq,
				throttled_list) {
		struct rq *rq = rq_of(cfs_rq);
		struct rq_flags rf;

		rq_lock_irqsave(rq, &rf);
		if (!cfs_rq_throttled(cfs_rq))
			goto next;

		/* By the above check, this should never be true */
		SCHED_WARN_ON(cfs_rq->runtime_remaining > 0);

		raw_spin_lock(&cfs_b->lock);
		runtime = -cfs_rq->runtime_remaining + 1;
		if (runtime > cfs_b->runtime)
			runtime = cfs_b->runtime;
		cfs_b->runtime -= runtime;
		remaining = cfs_b->runtime;
		raw_spin_unlock(&cfs_b->lock);

		cfs_rq->runtime_remaining += runtime;

		/* we check whether we're throttled above */
		if (cfs_rq->runtime_remaining > 0)
			unthrottle_cfs_rq(cfs_rq);

next:
		rq_unlock_irqrestore(rq, &rf);

		if (!remaining)
			break;
	}
	rcu_read_unlock();
}

/*
 * Responsible for refilling a task_group's bandwidth and unthrottling its
 * cfs_rqs as appropriate. If there has been no activity within the last
 * period the timer is deactivated until scheduling resumes; cfs_b->idle is
 * used to track this state.
 */
static int do_sched_cfs_period_timer(struct cfs_bandwidth *cfs_b, int overrun, unsigned long flags)
{
	int throttled;

	/* no need to continue the timer with no bandwidth constraint */
	if (cfs_b->quota == RUNTIME_INF)
		goto out_deactivate;

	throttled = !list_empty(&cfs_b->throttled_cfs_rq);
	cfs_b->nr_periods += overrun;

	/*
	 * idle depends on !throttled (for the case of a large deficit), and if
	 * we're going inactive then everything else can be deferred
	 */
	if (cfs_b->idle && !throttled)
		goto out_deactivate;

	__refill_cfs_bandwidth_runtime(cfs_b);

	if (!throttled) {
		/* mark as potentially idle for the upcoming period */
		cfs_b->idle = 1;
		return 0;
	}

	/* account preceding periods in which throttling occurred */
	cfs_b->nr_throttled += overrun;

	/*
	 * This check is repeated as we release cfs_b->lock while we unthrottle.
	 */
	while (throttled && cfs_b->runtime > 0) {
		raw_spin_unlock_irqrestore(&cfs_b->lock, flags);
		/* we can't nest cfs_b->lock while distributing bandwidth */
		distribute_cfs_runtime(cfs_b);
		raw_spin_lock_irqsave(&cfs_b->lock, flags);

		throttled = !list_empty(&cfs_b->throttled_cfs_rq);
	}

	/*
	 * While we are ensured activity in the period following an
	 * unthrottle, this also covers the case in which the new bandwidth is
	 * insufficient to cover the existing bandwidth deficit.  (Forcing the
	 * timer to remain active while there are any throttled entities.)
	 */
	cfs_b->idle = 0;

	return 0;

out_deactivate:
	return 1;
}

/* a cfs_rq won't donate quota below this amount */
static const u64 min_cfs_rq_runtime = 1 * NSEC_PER_MSEC;
/* minimum remaining period time to redistribute slack quota */
static const u64 min_bandwidth_expiration = 2 * NSEC_PER_MSEC;
/* how long we wait to gather additional slack before distributing */
static const u64 cfs_bandwidth_slack_period = 5 * NSEC_PER_MSEC;

/*
 * Are we near the end of the current quota period?
 *
 * Requires cfs_b->lock for hrtimer_expires_remaining to be safe against the
 * hrtimer base being cleared by hrtimer_start. In the case of
 * migrate_hrtimers, base is never cleared, so we are fine.
 */
static int runtime_refresh_within(struct cfs_bandwidth *cfs_b, u64 min_expire)
{
	struct hrtimer *refresh_timer = &cfs_b->period_timer;
	u64 remaining;

	/* if the call-back is running a quota refresh is already occurring */
	if (hrtimer_callback_running(refresh_timer))
		return 1;

	/* is a quota refresh about to occur? */
	remaining = ktime_to_ns(hrtimer_expires_remaining(refresh_timer));
	if (remaining < min_expire)
		return 1;

	return 0;
}

static void start_cfs_slack_bandwidth(struct cfs_bandwidth *cfs_b)
{
	u64 min_left = cfs_bandwidth_slack_period + min_bandwidth_expiration;

	/* if there's a quota refresh soon don't bother with slack */
	if (runtime_refresh_within(cfs_b, min_left))
		return;

	/* don't push forwards an existing deferred unthrottle */
	if (cfs_b->slack_started)
		return;
	cfs_b->slack_started = true;

	hrtimer_start(&cfs_b->slack_timer,
			ns_to_ktime(cfs_bandwidth_slack_period),
			HRTIMER_MODE_REL);
}

/* we know any runtime found here is valid as update_curr() precedes return */
static void __return_cfs_rq_runtime(struct cfs_rq *cfs_rq)
{
	struct cfs_bandwidth *cfs_b = tg_cfs_bandwidth(cfs_rq->tg);
	s64 slack_runtime = cfs_rq->runtime_remaining - min_cfs_rq_runtime;

	if (slack_runtime <= 0)
		return;

	raw_spin_lock(&cfs_b->lock);
	if (cfs_b->quota != RUNTIME_INF) {
		cfs_b->runtime += slack_runtime;

		/* we are under rq->lock, defer unthrottling using a timer */
		if (cfs_b->runtime > sched_cfs_bandwidth_slice() &&
		    !list_empty(&cfs_b->throttled_cfs_rq))
			start_cfs_slack_bandwidth(cfs_b);
	}
	raw_spin_unlock(&cfs_b->lock);

	/* even if it's not valid for return we don't want to try again */
	cfs_rq->runtime_remaining -= slack_runtime;
}

static __always_inline void return_cfs_rq_runtime(struct cfs_rq *cfs_rq)
{
	if (!cfs_bandwidth_used())
		return;

	if (!cfs_rq->runtime_enabled || cfs_rq->nr_running)
		return;

	__return_cfs_rq_runtime(cfs_rq);
}

/*
 * This is done with a timer (instead of inline with bandwidth return) since
 * it's necessary to juggle rq->locks to unthrottle their respective cfs_rqs.
 */
static void do_sched_cfs_slack_timer(struct cfs_bandwidth *cfs_b)
{
	u64 runtime = 0, slice = sched_cfs_bandwidth_slice();
	unsigned long flags;

	/* confirm we're still not at a refresh boundary */
	raw_spin_lock_irqsave(&cfs_b->lock, flags);
	cfs_b->slack_started = false;

	if (runtime_refresh_within(cfs_b, min_bandwidth_expiration)) {
		raw_spin_unlock_irqrestore(&cfs_b->lock, flags);
		return;
	}

	if (cfs_b->quota != RUNTIME_INF && cfs_b->runtime > slice)
		runtime = cfs_b->runtime;

	raw_spin_unlock_irqrestore(&cfs_b->lock, flags);

	if (!runtime)
		return;

	distribute_cfs_runtime(cfs_b);

	raw_spin_lock_irqsave(&cfs_b->lock, flags);
	raw_spin_unlock_irqrestore(&cfs_b->lock, flags);
}

/*
 * When a group wakes up we want to make sure that its quota is not already
 * expired/exceeded, otherwise it may be allowed to steal additional ticks of
 * runtime as update_curr() throttling can not not trigger until it's on-rq.
 */
static void check_enqueue_throttle(struct cfs_rq *cfs_rq)
{
	if (!cfs_bandwidth_used())
		return;

	/* an active group must be handled by the update_curr()->put() path */
	if (!cfs_rq->runtime_enabled || cfs_rq->curr)
		return;

	/* ensure the group is not already throttled */
	if (cfs_rq_throttled(cfs_rq))
		return;

	/* update runtime allocation */
	account_cfs_rq_runtime(cfs_rq, 0);
	if (cfs_rq->runtime_remaining <= 0)
		throttle_cfs_rq(cfs_rq);
}

static void sync_throttle(struct task_group *tg, int cpu)
{
	struct cfs_rq *pcfs_rq, *cfs_rq;

	if (!cfs_bandwidth_used())
		return;

	if (!tg->parent)
		return;

	cfs_rq = tg->cfs_rq[cpu];
	pcfs_rq = tg->parent->cfs_rq[cpu];

	cfs_rq->throttle_count = pcfs_rq->throttle_count;
	cfs_rq->throttled_clock_task = rq_clock_task(cpu_rq(cpu));
}

/* conditionally throttle active cfs_rq's from put_prev_entity() */
static bool check_cfs_rq_runtime(struct cfs_rq *cfs_rq)
{
	if (!cfs_bandwidth_used())
		return false;

	if (likely(!cfs_rq->runtime_enabled || cfs_rq->runtime_remaining > 0))
		return false;

	/*
	 * it's possible for a throttled entity to be forced into a running
	 * state (e.g. set_curr_task), in this case we're finished.
	 */
	if (cfs_rq_throttled(cfs_rq))
		return true;

	return throttle_cfs_rq(cfs_rq);
}

static enum hrtimer_restart sched_cfs_slack_timer(struct hrtimer *timer)
{
	struct cfs_bandwidth *cfs_b =
		container_of(timer, struct cfs_bandwidth, slack_timer);

	do_sched_cfs_slack_timer(cfs_b);

	return HRTIMER_NORESTART;
}

extern const u64 max_cfs_quota_period;

static enum hrtimer_restart sched_cfs_period_timer(struct hrtimer *timer)
{
	struct cfs_bandwidth *cfs_b =
		container_of(timer, struct cfs_bandwidth, period_timer);
	unsigned long flags;
	int overrun;
	int idle = 0;
	int count = 0;

	raw_spin_lock_irqsave(&cfs_b->lock, flags);
	for (;;) {
		overrun = hrtimer_forward_now(timer, cfs_b->period);
		if (!overrun)
			break;

		idle = do_sched_cfs_period_timer(cfs_b, overrun, flags);

		if (++count > 3) {
			u64 new, old = ktime_to_ns(cfs_b->period);

			/*
			 * Grow period by a factor of 2 to avoid losing precision.
			 * Precision loss in the quota/period ratio can cause __cfs_schedulable
			 * to fail.
			 */
			new = old * 2;
			if (new < max_cfs_quota_period) {
				cfs_b->period = ns_to_ktime(new);
				cfs_b->quota *= 2;

				pr_warn_ratelimited(
	"cfs_period_timer[cpu%d]: period too short, scaling up (new cfs_period_us = %lld, cfs_quota_us = %lld)\n",
					smp_processor_id(),
					div_u64(new, NSEC_PER_USEC),
					div_u64(cfs_b->quota, NSEC_PER_USEC));
			} else {
				pr_warn_ratelimited(
	"cfs_period_timer[cpu%d]: period too short, but cannot scale up without losing precision (cfs_period_us = %lld, cfs_quota_us = %lld)\n",
					smp_processor_id(),
					div_u64(old, NSEC_PER_USEC),
					div_u64(cfs_b->quota, NSEC_PER_USEC));
			}

			/* reset count so we don't come right back in here */
			count = 0;
		}
	}
	if (idle)
		cfs_b->period_active = 0;
	raw_spin_unlock_irqrestore(&cfs_b->lock, flags);

	return idle ? HRTIMER_NORESTART : HRTIMER_RESTART;
}

void init_cfs_bandwidth(struct cfs_bandwidth *cfs_b)
{
	raw_spin_lock_init(&cfs_b->lock);
	cfs_b->runtime = 0;
	cfs_b->quota = RUNTIME_INF;
	cfs_b->period = ns_to_ktime(default_cfs_period());

	INIT_LIST_HEAD(&cfs_b->throttled_cfs_rq);
	hrtimer_init(&cfs_b->period_timer, CLOCK_MONOTONIC, HRTIMER_MODE_ABS_PINNED);
	cfs_b->period_timer.function = sched_cfs_period_timer;
	hrtimer_init(&cfs_b->slack_timer, CLOCK_MONOTONIC, HRTIMER_MODE_REL);
	cfs_b->slack_timer.function = sched_cfs_slack_timer;
	cfs_b->slack_started = false;
}

static void init_cfs_rq_runtime(struct cfs_rq *cfs_rq)
{
	cfs_rq->runtime_enabled = 0;
	INIT_LIST_HEAD(&cfs_rq->throttled_list);
}

void start_cfs_bandwidth(struct cfs_bandwidth *cfs_b)
{
	lockdep_assert_held(&cfs_b->lock);

	if (cfs_b->period_active)
		return;

	cfs_b->period_active = 1;
	hrtimer_forward_now(&cfs_b->period_timer, cfs_b->period);
	hrtimer_start_expires(&cfs_b->period_timer, HRTIMER_MODE_ABS_PINNED);
}

static void destroy_cfs_bandwidth(struct cfs_bandwidth *cfs_b)
{
	/* init_cfs_bandwidth() was not called */
	if (!cfs_b->throttled_cfs_rq.next)
		return;

	hrtimer_cancel(&cfs_b->period_timer);
	hrtimer_cancel(&cfs_b->slack_timer);
}

/*
 * Both these CPU hotplug callbacks race against unregister_fair_sched_group()
 *
 * The race is harmless, since modifying bandwidth settings of unhooked group
 * bits doesn't do much.
 */

/* cpu online calback */
static void __maybe_unused update_runtime_enabled(struct rq *rq)
{
	struct task_group *tg;

	lockdep_assert_held(&rq->lock);

	rcu_read_lock();
	list_for_each_entry_rcu(tg, &task_groups, list) {
		struct cfs_bandwidth *cfs_b = &tg->cfs_bandwidth;
		struct cfs_rq *cfs_rq = tg->cfs_rq[cpu_of(rq)];

		raw_spin_lock(&cfs_b->lock);
		cfs_rq->runtime_enabled = cfs_b->quota != RUNTIME_INF;
		raw_spin_unlock(&cfs_b->lock);
	}
	rcu_read_unlock();
}

/* cpu offline callback */
static void __maybe_unused unthrottle_offline_cfs_rqs(struct rq *rq)
{
	struct task_group *tg;

	lockdep_assert_held(&rq->lock);

	rcu_read_lock();
	list_for_each_entry_rcu(tg, &task_groups, list) {
		struct cfs_rq *cfs_rq = tg->cfs_rq[cpu_of(rq)];

		if (!cfs_rq->runtime_enabled)
			continue;

		/*
		 * clock_task is not advancing so we just need to make sure
		 * there's some valid quota amount
		 */
		cfs_rq->runtime_remaining = 1;
		/*
		 * Offline rq is schedulable till CPU is completely disabled
		 * in take_cpu_down(), so we prevent new cfs throttling here.
		 */
		cfs_rq->runtime_enabled = 0;

		if (cfs_rq_throttled(cfs_rq))
			unthrottle_cfs_rq(cfs_rq);
	}
	rcu_read_unlock();
}

#else /* CONFIG_CFS_BANDWIDTH */

static inline bool cfs_bandwidth_used(void)
{
	return false;
}

static void account_cfs_rq_runtime(struct cfs_rq *cfs_rq, u64 delta_exec) {}
static bool check_cfs_rq_runtime(struct cfs_rq *cfs_rq) { return false; }
static void check_enqueue_throttle(struct cfs_rq *cfs_rq) {}
static inline void sync_throttle(struct task_group *tg, int cpu) {}
static __always_inline void return_cfs_rq_runtime(struct cfs_rq *cfs_rq) {}

static inline int cfs_rq_throttled(struct cfs_rq *cfs_rq)
{
	return 0;
}

static inline int throttled_hierarchy(struct cfs_rq *cfs_rq)
{
	return 0;
}

static inline int throttled_lb_pair(struct task_group *tg,
				    int src_cpu, int dest_cpu)
{
	return 0;
}

void init_cfs_bandwidth(struct cfs_bandwidth *cfs_b) {}

#ifdef CONFIG_FAIR_GROUP_SCHED
static void init_cfs_rq_runtime(struct cfs_rq *cfs_rq) {}
#endif

static inline struct cfs_bandwidth *tg_cfs_bandwidth(struct task_group *tg)
{
	return NULL;
}
static inline void destroy_cfs_bandwidth(struct cfs_bandwidth *cfs_b) {}
static inline void update_runtime_enabled(struct rq *rq) {}
static inline void unthrottle_offline_cfs_rqs(struct rq *rq) {}

#endif /* CONFIG_CFS_BANDWIDTH */

/**************************************************
 * CFS operations on tasks:
 */

#ifdef CONFIG_SCHED_HRTICK
static void hrtick_start_fair(struct rq *rq, struct task_struct *p)
{
	struct sched_entity *se = &p->se;
	struct cfs_rq *cfs_rq = cfs_rq_of(se);

	SCHED_WARN_ON(task_rq(p) != rq);

	if (rq->cfs.h_nr_running > 1) {
		u64 slice = sched_slice(cfs_rq, se);
		u64 ran = se->sum_exec_runtime - se->prev_sum_exec_runtime;
		s64 delta = slice - ran;

		if (delta < 0) {
			if (rq->curr == p)
				resched_curr(rq);
			return;
		}
		hrtick_start(rq, delta);
	}
}

/*
 * called from enqueue/dequeue and updates the hrtick when the
 * current task is from our class and nr_running is low enough
 * to matter.
 */
static void hrtick_update(struct rq *rq)
{
	struct task_struct *curr = rq->curr;

	if (!hrtick_enabled(rq) || curr->sched_class != &fair_sched_class)
		return;

	if (cfs_rq_of(&curr->se)->nr_running < sched_nr_latency)
		hrtick_start_fair(rq, curr);
}
#else /* !CONFIG_SCHED_HRTICK */
static inline void
hrtick_start_fair(struct rq *rq, struct task_struct *p)
{
}

static inline void hrtick_update(struct rq *rq)
{
}
#endif

#ifdef CONFIG_SMP
#ifndef CONFIG_SCHED_WALT
static inline unsigned long cpu_util(int cpu);

static inline bool cpu_overutilized(int cpu)
{
	return !fits_capacity(cpu_util(cpu), capacity_of(cpu));
}
#else /* CONFIG_SCHED_WALT */

bool __cpu_overutilized(int cpu, int delta)
{
	return (capacity_orig_of(cpu) * 1024) <
		((cpu_util(cpu) + delta) * sched_capacity_margin_up[cpu]);
}

bool cpu_overutilized(int cpu)
{
	return __cpu_overutilized(cpu, 0);
}

static bool sd_overutilized(struct sched_domain *sd)
{
	return sd->shared->overutilized;
}

static void set_sd_overutilized(struct sched_domain *sd)
{
	trace_sched_overutilized(sd, sd->shared->overutilized, true);
	sd->shared->overutilized = true;
}

static void clear_sd_overutilized(struct sched_domain *sd)
{
	trace_sched_overutilized(sd, sd->shared->overutilized, false);
	sd->shared->overutilized = false;
}
#endif /* CONFIG_SCHED_WALT */



static inline void update_overutilized_status(struct rq *rq)
{
#ifndef CONFIG_SCHED_WALT
	if (!READ_ONCE(rq->rd->overutilized) && cpu_overutilized(rq->cpu)) {
		WRITE_ONCE(rq->rd->overutilized, SG_OVERUTILIZED);
		trace_sched_overutilized_tp(rq->rd, SG_OVERUTILIZED);
	}
#else /* CONFIG_SCHED_WALT */
	struct sched_domain *sd;

	rcu_read_lock();
	sd = rcu_dereference(rq->sd);
	if (sd && !sd_overutilized(sd) &&
	    cpu_overutilized(rq->cpu))
		set_sd_overutilized(sd);
	rcu_read_unlock();
#endif /* CONFIG_SCHED_WALT */
}
#else
static inline void update_overutilized_status(struct rq *rq) { }
#endif

/* Runqueue only has SCHED_IDLE tasks enqueued */
static int sched_idle_rq(struct rq *rq)
{
	return unlikely(rq->nr_running == rq->cfs.idle_h_nr_running &&
			rq->nr_running);
}

#ifdef CONFIG_SMP
static int sched_idle_cpu(int cpu)
{
	return sched_idle_rq(cpu_rq(cpu));
}
#endif

/*
 * The enqueue_task method is called before nr_running is
 * increased. Here we update the fair scheduling stats and
 * then put the task into the rbtree:
 */
static void
enqueue_task_fair(struct rq *rq, struct task_struct *p, int flags)
{
	struct cfs_rq *cfs_rq;
	struct sched_entity *se = &p->se;
	int idle_h_nr_running = task_has_idle_policy(p);
	int task_new = !(flags & ENQUEUE_WAKEUP);
	int should_iowait_boost;

	/*
	 * The code below (indirectly) updates schedutil which looks at
	 * the cfs_rq utilization to select a frequency.
	 * Let's add the task's estimated utilization to the cfs_rq's
	 * estimated utilization, before we update schedutil.
	 */
	util_est_enqueue(&rq->cfs, p);

	/*
	 * If in_iowait is set, the code below may not trigger any cpufreq
	 * utilization updates, so do it here explicitly with the IOWAIT flag
	 * passed.
	 */
	should_iowait_boost = p->in_iowait;
	trace_android_rvh_set_iowait(p, &should_iowait_boost);
	if (should_iowait_boost)
		cpufreq_update_util(rq, SCHED_CPUFREQ_IOWAIT);

	for_each_sched_entity(se) {
		if (se->on_rq)
			break;
		cfs_rq = cfs_rq_of(se);
		enqueue_entity(cfs_rq, se, flags);

		cfs_rq->h_nr_running++;
		cfs_rq->idle_h_nr_running += idle_h_nr_running;

		/* end evaluation on encountering a throttled cfs_rq */
		if (cfs_rq_throttled(cfs_rq))
			goto enqueue_throttle;

		flags = ENQUEUE_WAKEUP;
	}

	for_each_sched_entity(se) {
		cfs_rq = cfs_rq_of(se);

		update_load_avg(cfs_rq, se, UPDATE_TG);
		se_update_runnable(se);
		update_cfs_group(se);

		cfs_rq->h_nr_running++;
		cfs_rq->idle_h_nr_running += idle_h_nr_running;

		/* end evaluation on encountering a throttled cfs_rq */
		if (cfs_rq_throttled(cfs_rq))
			goto enqueue_throttle;

		/*
		 * One parent has been throttled and cfs_rq removed from the
		 * list. Add it back to not break the leaf list.
		 */
		if (throttled_hierarchy(cfs_rq))
			list_add_leaf_cfs_rq(cfs_rq);
	}

	/* At this point se is NULL and we are at root level*/
	add_nr_running(rq, 1);
#ifdef CONFIG_SCHED_WALT
	p->misfit = !task_fits_max(p, rq->cpu);
	inc_rq_walt_stats(rq, p);
#endif
	/*
	 * Since new tasks are assigned an initial util_avg equal to
	 * half of the spare capacity of their CPU, tiny tasks have the
	 * ability to cross the overutilized threshold, which will
	 * result in the load balancer ruining all the task placement
	 * done by EAS. As a way to mitigate that effect, do not account
	 * for the first enqueue operation of new tasks during the
	 * overutilized flag detection.
	 *
	 * A better way of solving this problem would be to wait for
	 * the PELT signals of tasks to converge before taking them
	 * into account, but that is not straightforward to implement,
	 * and the following generally works well enough in practice.
	 */
	if (!task_new)
		update_overutilized_status(rq);

enqueue_throttle:
	if (cfs_bandwidth_used()) {
		/*
		 * When bandwidth control is enabled; the cfs_rq_throttled()
		 * breaks in the above iteration can result in incomplete
		 * leaf list maintenance, resulting in triggering the assertion
		 * below.
		 */
		for_each_sched_entity(se) {
			cfs_rq = cfs_rq_of(se);

			if (list_add_leaf_cfs_rq(cfs_rq))
				break;
		}
	}

	assert_list_leaf_cfs_rq(rq);

	hrtick_update(rq);
}

static void set_next_buddy(struct sched_entity *se);

/*
 * The dequeue_task method is called before nr_running is
 * decreased. We remove the task from the rbtree and
 * update the fair scheduling stats:
 */
static void dequeue_task_fair(struct rq *rq, struct task_struct *p, int flags)
{
	struct cfs_rq *cfs_rq;
	struct sched_entity *se = &p->se;
	int task_sleep = flags & DEQUEUE_SLEEP;
	int idle_h_nr_running = task_has_idle_policy(p);
	bool was_sched_idle = sched_idle_rq(rq);

	for_each_sched_entity(se) {
		cfs_rq = cfs_rq_of(se);
		dequeue_entity(cfs_rq, se, flags);

		cfs_rq->h_nr_running--;
		cfs_rq->idle_h_nr_running -= idle_h_nr_running;

		/* end evaluation on encountering a throttled cfs_rq */
		if (cfs_rq_throttled(cfs_rq))
			goto dequeue_throttle;

		/* Don't dequeue parent if it has other entities besides us */
		if (cfs_rq->load.weight) {
			/* Avoid re-evaluating load for this entity: */
			se = parent_entity(se);
			/*
			 * Bias pick_next to pick a task from this cfs_rq, as
			 * p is sleeping when it is within its sched_slice.
			 */
			if (task_sleep && se && !throttled_hierarchy(cfs_rq))
				set_next_buddy(se);
			break;
		}
		flags |= DEQUEUE_SLEEP;
	}

	for_each_sched_entity(se) {
		cfs_rq = cfs_rq_of(se);

		update_load_avg(cfs_rq, se, UPDATE_TG);
		se_update_runnable(se);
		update_cfs_group(se);

		cfs_rq->h_nr_running--;
		cfs_rq->idle_h_nr_running -= idle_h_nr_running;

		/* end evaluation on encountering a throttled cfs_rq */
		if (cfs_rq_throttled(cfs_rq))
			goto dequeue_throttle;

	}

	/* At this point se is NULL and we are at root level*/
	sub_nr_running(rq, 1);
#ifdef CONFIG_SCHED_WALT
	dec_rq_walt_stats(rq, p);
#endif
	/* balance early to pull high priority tasks */
	if (unlikely(!was_sched_idle && sched_idle_rq(rq)))
		rq->next_balance = jiffies;

dequeue_throttle:
	util_est_dequeue(&rq->cfs, p, task_sleep);
	hrtick_update(rq);
}

#ifdef CONFIG_SMP

/* Working cpumask for: load_balance, load_balance_newidle. */
DEFINE_PER_CPU(cpumask_var_t, load_balance_mask);
DEFINE_PER_CPU(cpumask_var_t, select_idle_mask);

#ifdef CONFIG_NO_HZ_COMMON

static struct {
	cpumask_var_t idle_cpus_mask;
	atomic_t nr_cpus;
	int has_blocked;		/* Idle CPUS has blocked load */
	unsigned long next_balance;     /* in jiffy units */
	unsigned long next_blocked;	/* Next update of blocked load in jiffies */
} nohz ____cacheline_aligned;

#endif /* CONFIG_NO_HZ_COMMON */

static unsigned long cpu_load(struct rq *rq)
{
	return cfs_rq_load_avg(&rq->cfs);
}

/*
 * cpu_load_without - compute CPU load without any contributions from *p
 * @cpu: the CPU which load is requested
 * @p: the task which load should be discounted
 *
 * The load of a CPU is defined by the load of tasks currently enqueued on that
 * CPU as well as tasks which are currently sleeping after an execution on that
 * CPU.
 *
 * This method returns the load of the specified CPU by discounting the load of
 * the specified task, whenever the task is currently contributing to the CPU
 * load.
 */
static unsigned long cpu_load_without(struct rq *rq, struct task_struct *p)
{
	struct cfs_rq *cfs_rq;
	unsigned int load;

	/* Task has no contribution or is new */
	if (cpu_of(rq) != task_cpu(p) || !READ_ONCE(p->se.avg.last_update_time))
		return cpu_load(rq);

	cfs_rq = &rq->cfs;
	load = READ_ONCE(cfs_rq->avg.load_avg);

	/* Discount task's util from CPU's util */
	lsub_positive(&load, task_h_load(p));

	return load;
}

static unsigned long cpu_runnable(struct rq *rq)
{
	return cfs_rq_runnable_avg(&rq->cfs);
}

static unsigned long cpu_runnable_without(struct rq *rq, struct task_struct *p)
{
	struct cfs_rq *cfs_rq;
	unsigned int runnable;

	/* Task has no contribution or is new */
	if (cpu_of(rq) != task_cpu(p) || !READ_ONCE(p->se.avg.last_update_time))
		return cpu_runnable(rq);

	cfs_rq = &rq->cfs;
	runnable = READ_ONCE(cfs_rq->avg.runnable_avg);

	/* Discount task's runnable from CPU's runnable */
	lsub_positive(&runnable, p->se.avg.runnable_avg);

	return runnable;
}

static unsigned long capacity_of(int cpu)
{
	return cpu_rq(cpu)->cpu_capacity;
}

static void record_wakee(struct task_struct *p)
{
	/*
	 * Only decay a single time; tasks that have less then 1 wakeup per
	 * jiffy will not have built up many flips.
	 */
	if (time_after(jiffies, current->wakee_flip_decay_ts + HZ)) {
		current->wakee_flips >>= 1;
		current->wakee_flip_decay_ts = jiffies;
	}

	if (current->last_wakee != p) {
		current->last_wakee = p;
		current->wakee_flips++;
	}
}

/*
 * Detect M:N waker/wakee relationships via a switching-frequency heuristic.
 *
 * A waker of many should wake a different task than the one last awakened
 * at a frequency roughly N times higher than one of its wakees.
 *
 * In order to determine whether we should let the load spread vs consolidating
 * to shared cache, we look for a minimum 'flip' frequency of llc_size in one
 * partner, and a factor of lls_size higher frequency in the other.
 *
 * With both conditions met, we can be relatively sure that the relationship is
 * non-monogamous, with partner count exceeding socket size.
 *
 * Waker/wakee being client/server, worker/dispatcher, interrupt source or
 * whatever is irrelevant, spread criteria is apparent partner count exceeds
 * socket size.
 */
#ifndef CONFIG_SCHED_WALT
static int wake_wide(struct task_struct *p)
{
	unsigned int master = current->wakee_flips;
	unsigned int slave = p->wakee_flips;
	int factor = __this_cpu_read(sd_llc_size);

	if (master < slave)
		swap(master, slave);
	if (slave < factor || master < slave * factor)
		return 0;
	return 1;
}
#else
static int wake_wide(struct task_struct *p, int sibling_count_hint)
{
	unsigned int master = current->wakee_flips;
	unsigned int slave = p->wakee_flips;
	int llc_size = this_cpu_read(sd_llc_size);

	if (sibling_count_hint >= llc_size)
		return 1;

	if (master < slave)
		swap(master, slave);
	if (slave < llc_size || master < slave * llc_size)
		return 0;
	return 1;
}
#endif

/*
 * The purpose of wake_affine() is to quickly determine on which CPU we can run
 * soonest. For the purpose of speed we only consider the waking and previous
 * CPU.
 *
 * wake_affine_idle() - only considers 'now', it check if the waking CPU is
 *			cache-affine and is (or	will be) idle.
 *
 * wake_affine_weight() - considers the weight to reflect the average
 *			  scheduling latency of the CPUs. This seems to work
 *			  for the overloaded case.
 */
static int
wake_affine_idle(int this_cpu, int prev_cpu, int sync)
{
	/*
	 * If this_cpu is idle, it implies the wakeup is from interrupt
	 * context. Only allow the move if cache is shared. Otherwise an
	 * interrupt intensive workload could force all tasks onto one
	 * node depending on the IO topology or IRQ affinity settings.
	 *
	 * If the prev_cpu is idle and cache affine then avoid a migration.
	 * There is no guarantee that the cache hot data from an interrupt
	 * is more important than cache hot data on the prev_cpu and from
	 * a cpufreq perspective, it's better to have higher utilisation
	 * on one CPU.
	 */
	if (available_idle_cpu(this_cpu) && cpus_share_cache(this_cpu, prev_cpu))
		return available_idle_cpu(prev_cpu) ? prev_cpu : this_cpu;

	if (sync && cpu_rq(this_cpu)->nr_running == 1)
		return this_cpu;

	return nr_cpumask_bits;
}

static int
wake_affine_weight(struct sched_domain *sd, struct task_struct *p,
		   int this_cpu, int prev_cpu, int sync)
{
	s64 this_eff_load, prev_eff_load;
	unsigned long task_load;

	this_eff_load = cpu_load(cpu_rq(this_cpu));

	if (sync) {
		unsigned long current_load = task_h_load(current);

		if (current_load > this_eff_load)
			return this_cpu;

		this_eff_load -= current_load;
	}

	task_load = task_h_load(p);

	this_eff_load += task_load;
	if (sched_feat(WA_BIAS))
		this_eff_load *= 100;
	this_eff_load *= capacity_of(prev_cpu);

	prev_eff_load = cpu_load(cpu_rq(prev_cpu));
	prev_eff_load -= task_load;
	if (sched_feat(WA_BIAS))
		prev_eff_load *= 100 + (sd->imbalance_pct - 100) / 2;
	prev_eff_load *= capacity_of(this_cpu);

	/*
	 * If sync, adjust the weight of prev_eff_load such that if
	 * prev_eff == this_eff that select_idle_sibling() will consider
	 * stacking the wakee on top of the waker if no other CPU is
	 * idle.
	 */
	if (sync)
		prev_eff_load += 1;

	return this_eff_load < prev_eff_load ? this_cpu : nr_cpumask_bits;
}

static int wake_affine(struct sched_domain *sd, struct task_struct *p,
		       int this_cpu, int prev_cpu, int sync)
{
	int target = nr_cpumask_bits;

	if (sched_feat(WA_IDLE))
		target = wake_affine_idle(this_cpu, prev_cpu, sync);

	if (sched_feat(WA_WEIGHT) && target == nr_cpumask_bits)
		target = wake_affine_weight(sd, p, this_cpu, prev_cpu, sync);

	schedstat_inc(p->se.statistics.nr_wakeups_affine_attempts);
	if (target == nr_cpumask_bits)
		return prev_cpu;

	schedstat_inc(sd->ttwu_move_affine);
	schedstat_inc(p->se.statistics.nr_wakeups_affine);
	return target;
}

static struct sched_group *
find_idlest_group(struct sched_domain *sd, struct task_struct *p, int this_cpu);

/*
 * find_idlest_group_cpu - find the idlest CPU among the CPUs in the group.
 */
static int
find_idlest_group_cpu(struct sched_group *group, struct task_struct *p, int this_cpu)
{
	unsigned long load, min_load = ULONG_MAX;
	unsigned int min_exit_latency = UINT_MAX;
	u64 latest_idle_timestamp = 0;
	int least_loaded_cpu = this_cpu;
	int shallowest_idle_cpu = -1;
	int i;

	/* Check if we have any choice: */
	if (group->group_weight == 1)
		return cpumask_first(sched_group_span(group));

	/* Traverse only the allowed CPUs */
	for_each_cpu_and(i, sched_group_span(group), p->cpus_ptr) {
		if (sched_idle_cpu(i))
			return i;

		if (available_idle_cpu(i)) {
			struct rq *rq = cpu_rq(i);
			struct cpuidle_state *idle = idle_get_state(rq);
			if (idle && idle->exit_latency < min_exit_latency) {
				/*
				 * We give priority to a CPU whose idle state
				 * has the smallest exit latency irrespective
				 * of any idle timestamp.
				 */
				min_exit_latency = idle->exit_latency;
				latest_idle_timestamp = rq->idle_stamp;
				shallowest_idle_cpu = i;
			} else if ((!idle || idle->exit_latency == min_exit_latency) &&
				   rq->idle_stamp > latest_idle_timestamp) {
				/*
				 * If equal or no active idle state, then
				 * the most recently idled CPU might have
				 * a warmer cache.
				 */
				latest_idle_timestamp = rq->idle_stamp;
				shallowest_idle_cpu = i;
			}
		} else if (shallowest_idle_cpu == -1) {
			load = cpu_load(cpu_rq(i));
			if (load < min_load) {
				min_load = load;
				least_loaded_cpu = i;
			}
		}
	}

	return shallowest_idle_cpu != -1 ? shallowest_idle_cpu : least_loaded_cpu;
}

static inline int find_idlest_cpu(struct sched_domain *sd, struct task_struct *p,
				  int cpu, int prev_cpu, int sd_flag)
{
	int new_cpu = cpu;

	if (!cpumask_intersects(sched_domain_span(sd), p->cpus_ptr))
		return prev_cpu;

	/*
	 * We need task's util for cpu_util_without, sync it up to
	 * prev_cpu's last_update_time.
	 */
	if (!(sd_flag & SD_BALANCE_FORK))
		sync_entity_load_avg(&p->se);

	while (sd) {
		struct sched_group *group;
		struct sched_domain *tmp;
		int weight;

		if (!(sd->flags & sd_flag)) {
			sd = sd->child;
			continue;
		}

		group = find_idlest_group(sd, p, cpu);
		if (!group) {
			sd = sd->child;
			continue;
		}

		new_cpu = find_idlest_group_cpu(group, p, cpu);
		if (new_cpu == cpu) {
			/* Now try balancing at a lower domain level of 'cpu': */
			sd = sd->child;
			continue;
		}

		/* Now try balancing at a lower domain level of 'new_cpu': */
		cpu = new_cpu;
		weight = sd->span_weight;
		sd = NULL;
		for_each_domain(cpu, tmp) {
			if (weight <= tmp->span_weight)
				break;
			if (tmp->flags & sd_flag)
				sd = tmp;
		}
	}

	return new_cpu;
}

#ifdef CONFIG_SCHED_SMT
DEFINE_STATIC_KEY_FALSE(sched_smt_present);
EXPORT_SYMBOL_GPL(sched_smt_present);

static inline void set_idle_cores(int cpu, int val)
{
	struct sched_domain_shared *sds;

	sds = rcu_dereference(per_cpu(sd_llc_shared, cpu));
	if (sds)
		WRITE_ONCE(sds->has_idle_cores, val);
}

static inline bool test_idle_cores(int cpu, bool def)
{
	struct sched_domain_shared *sds;

	sds = rcu_dereference(per_cpu(sd_llc_shared, cpu));
	if (sds)
		return READ_ONCE(sds->has_idle_cores);

	return def;
}

/*
 * Scans the local SMT mask to see if the entire core is idle, and records this
 * information in sd_llc_shared->has_idle_cores.
 *
 * Since SMT siblings share all cache levels, inspecting this limited remote
 * state should be fairly cheap.
 */
void __update_idle_core(struct rq *rq)
{
	int core = cpu_of(rq);
	int cpu;

	rcu_read_lock();
	if (test_idle_cores(core, true))
		goto unlock;

	for_each_cpu(cpu, cpu_smt_mask(core)) {
		if (cpu == core)
			continue;

		if (!available_idle_cpu(cpu))
			goto unlock;
	}

	set_idle_cores(core, 1);
unlock:
	rcu_read_unlock();
}

/*
 * Scan the entire LLC domain for idle cores; this dynamically switches off if
 * there are no idle cores left in the system; tracked through
 * sd_llc->shared->has_idle_cores and enabled through update_idle_core() above.
 */
static int select_idle_core(struct task_struct *p, struct sched_domain *sd, int target)
{
	struct cpumask *cpus = this_cpu_cpumask_var_ptr(select_idle_mask);
	int core, cpu;

	if (!static_branch_likely(&sched_smt_present))
		return -1;

	if (!test_idle_cores(target, false))
		return -1;

	cpumask_and(cpus, sched_domain_span(sd), p->cpus_ptr);

	for_each_cpu_wrap(core, cpus, target) {
		bool idle = true;

		for_each_cpu(cpu, cpu_smt_mask(core)) {
			if (!available_idle_cpu(cpu)) {
				idle = false;
				break;
			}
		}
		cpumask_andnot(cpus, cpus, cpu_smt_mask(core));

		if (idle)
			return core;
	}

	/*
	 * Failed to find an idle core; stop looking for one.
	 */
	set_idle_cores(target, 0);

	return -1;
}

/*
 * Scan the local SMT mask for idle CPUs.
 */
static int select_idle_smt(struct task_struct *p, struct sched_domain *sd, int target)
{
	int cpu;

	if (!static_branch_likely(&sched_smt_present))
		return -1;

	for_each_cpu(cpu, cpu_smt_mask(target)) {
		if (!cpumask_test_cpu(cpu, p->cpus_ptr) ||
		    !cpumask_test_cpu(cpu, sched_domain_span(sd)))
			continue;
		if (available_idle_cpu(cpu) || sched_idle_cpu(cpu))
			return cpu;
	}

	return -1;
}

#else /* CONFIG_SCHED_SMT */

static inline int select_idle_core(struct task_struct *p, struct sched_domain *sd, int target)
{
	return -1;
}

static inline int select_idle_smt(struct task_struct *p, struct sched_domain *sd, int target)
{
	return -1;
}

#endif /* CONFIG_SCHED_SMT */

/*
 * Scan the LLC domain for idle CPUs; this is dynamically regulated by
 * comparing the average scan cost (tracked in sd->avg_scan_cost) against the
 * average idle time for this rq (as found in rq->avg_idle).
 */
static int select_idle_cpu(struct task_struct *p, struct sched_domain *sd, int target)
{
	struct cpumask *cpus = this_cpu_cpumask_var_ptr(select_idle_mask);
	struct sched_domain *this_sd;
	u64 avg_cost, avg_idle;
	u64 time;
	int this = smp_processor_id();
	int cpu, nr = INT_MAX;

	this_sd = rcu_dereference(*this_cpu_ptr(&sd_llc));
	if (!this_sd)
		return -1;

	/*
	 * Due to large variance we need a large fuzz factor; hackbench in
	 * particularly is sensitive here.
	 */
	avg_idle = this_rq()->avg_idle / 512;
	avg_cost = this_sd->avg_scan_cost + 1;

	if (sched_feat(SIS_AVG_CPU) && avg_idle < avg_cost)
		return -1;

	if (sched_feat(SIS_PROP)) {
		u64 span_avg = sd->span_weight * avg_idle;
		if (span_avg > 4*avg_cost)
			nr = div_u64(span_avg, avg_cost);
		else
			nr = 4;
	}

	time = cpu_clock(this);

	cpumask_and(cpus, sched_domain_span(sd), p->cpus_ptr);

	for_each_cpu_wrap(cpu, cpus, target) {
		if (!--nr)
			return -1;
#ifdef CONFIG_SCHED_WALT
		if (cpu_isolated(cpu))
			continue;
#endif
		if (available_idle_cpu(cpu) || sched_idle_cpu(cpu))
			break;
	}

	time = cpu_clock(this) - time;
	update_avg(&this_sd->avg_scan_cost, time);

	return cpu;
}

/*
 * Scan the asym_capacity domain for idle CPUs; pick the first idle one on which
 * the task fits. If no CPU is big enough, but there are idle ones, try to
 * maximize capacity.
 */
static int
select_idle_capacity(struct task_struct *p, struct sched_domain *sd, int target)
{
	unsigned long task_util, best_cap = 0;
	int cpu, best_cpu = -1;
	struct cpumask *cpus;

	cpus = this_cpu_cpumask_var_ptr(select_idle_mask);
	cpumask_and(cpus, sched_domain_span(sd), p->cpus_ptr);

	task_util = uclamp_task_util(p);

	for_each_cpu_wrap(cpu, cpus, target) {
		unsigned long cpu_cap = capacity_of(cpu);

#ifndef CONFIG_SCHED_WALT
		if (!available_idle_cpu(cpu) && !sched_idle_cpu(cpu))
			continue;
		if (fits_capacity(task_util, cpu_cap))
			return cpu;
#else
		if ((!available_idle_cpu(cpu) && !sched_idle_cpu(cpu)) ||
				cpu_isolated(target))
			continue;
		if (task_fits_capacity(p, cpu_cap, cpu))
			return cpu;
#endif


		if (cpu_cap > best_cap) {
			best_cap = cpu_cap;
			best_cpu = cpu;
		}
	}

	return best_cpu;
}

static inline bool asym_fits_capacity(int task_util, int cpu)
{
	if (static_branch_unlikely(&sched_asym_cpucapacity))
		return fits_capacity(task_util, capacity_of(cpu));

	return true;
}

/*
 * Try and locate an idle core/thread in the LLC cache domain.
 */
static int select_idle_sibling(struct task_struct *p, int prev, int target)
{
	struct sched_domain *sd;
	unsigned long task_util;
	int i, recent_used_cpu;

	/*
	 * On asymmetric system, update task utilization because we will check
	 * that the task fits with cpu's capacity.
	 */
	if (static_branch_unlikely(&sched_asym_cpucapacity)) {
		sync_entity_load_avg(&p->se);
		task_util = uclamp_task_util(p);
	}

<<<<<<< HEAD
symmetric:
#ifndef CONFIG_SCHED_WALT
	if (available_idle_cpu(target) || sched_idle_cpu(target))
=======
	if ((available_idle_cpu(target) || sched_idle_cpu(target)) &&
	    asym_fits_capacity(task_util, target))
>>>>>>> ec1fff1f
		return target;
#else
	if ((available_idle_cpu(target) || sched_idle_cpu(target)) &&
						!cpu_isolated(target))
		return target;
#endif

	/*
	 * If the previous CPU is cache affine and idle, don't be stupid:
	 */
	if (prev != target && cpus_share_cache(prev, target) &&
<<<<<<< HEAD
#ifndef CONFIG_SCHED_WALT
	    (available_idle_cpu(prev) || sched_idle_cpu(prev)))
=======
	    (available_idle_cpu(prev) || sched_idle_cpu(prev)) &&
	    asym_fits_capacity(task_util, prev))
>>>>>>> ec1fff1f
		return prev;
#else
	    ((available_idle_cpu(prev) || sched_idle_cpu(prev)) &&
						!cpu_isolated(prev)))
		return prev;
#endif

	/*
	 * Allow a per-cpu kthread to stack with the wakee if the
	 * kworker thread and the tasks previous CPUs are the same.
	 * The assumption is that the wakee queued work for the
	 * per-cpu kthread that is now complete and the wakeup is
	 * essentially a sync wakeup. An obvious example of this
	 * pattern is IO completions.
	 */
	if (is_per_cpu_kthread(current) &&
	    prev == smp_processor_id() &&
	    this_rq()->nr_running <= 1) {
		return prev;
	}

	/* Check a recently used CPU as a potential idle candidate: */
	recent_used_cpu = p->recent_used_cpu;
	if (recent_used_cpu != prev &&
	    recent_used_cpu != target &&
	    cpus_share_cache(recent_used_cpu, target) &&
	    (available_idle_cpu(recent_used_cpu) || sched_idle_cpu(recent_used_cpu)) &&
	    cpumask_test_cpu(p->recent_used_cpu, p->cpus_ptr) &&
	    asym_fits_capacity(task_util, recent_used_cpu)) {
		/*
		 * Replace recent_used_cpu with prev as it is a potential
		 * candidate for the next wake:
		 */
		p->recent_used_cpu = prev;
		return recent_used_cpu;
	}

	/*
	 * For asymmetric CPU capacity systems, our domain of interest is
	 * sd_asym_cpucapacity rather than sd_llc.
	 */
	if (static_branch_unlikely(&sched_asym_cpucapacity)) {
		sd = rcu_dereference(per_cpu(sd_asym_cpucapacity, target));
		/*
		 * On an asymmetric CPU capacity system where an exclusive
		 * cpuset defines a symmetric island (i.e. one unique
		 * capacity_orig value through the cpuset), the key will be set
		 * but the CPUs within that cpuset will not have a domain with
		 * SD_ASYM_CPUCAPACITY. These should follow the usual symmetric
		 * capacity path.
		 */
		if (sd) {
			i = select_idle_capacity(p, sd, target);
			return ((unsigned)i < nr_cpumask_bits) ? i : target;
		}
	}

	sd = rcu_dereference(per_cpu(sd_llc, target));
	if (!sd)
		return target;

	i = select_idle_core(p, sd, target);
	if ((unsigned)i < nr_cpumask_bits)
		return i;

	i = select_idle_cpu(p, sd, target);
	if ((unsigned)i < nr_cpumask_bits)
		return i;

	i = select_idle_smt(p, sd, target);
	if ((unsigned)i < nr_cpumask_bits)
		return i;

	return target;
}

#ifndef CONFIG_SCHED_WALT
/**
 * Amount of capacity of a CPU that is (estimated to be) used by CFS tasks
 * @cpu: the CPU to get the utilization of
 *
 * The unit of the return value must be the one of capacity so we can compare
 * the utilization with the capacity of the CPU that is available for CFS task
 * (ie cpu_capacity).
 *
 * cfs_rq.avg.util_avg is the sum of running time of runnable tasks plus the
 * recent utilization of currently non-runnable tasks on a CPU. It represents
 * the amount of utilization of a CPU in the range [0..capacity_orig] where
 * capacity_orig is the cpu_capacity available at the highest frequency
 * (arch_scale_freq_capacity()).
 * The utilization of a CPU converges towards a sum equal to or less than the
 * current capacity (capacity_curr <= capacity_orig) of the CPU because it is
 * the running time on this CPU scaled by capacity_curr.
 *
 * The estimated utilization of a CPU is defined to be the maximum between its
 * cfs_rq.avg.util_avg and the sum of the estimated utilization of the tasks
 * currently RUNNABLE on that CPU.
 * This allows to properly represent the expected utilization of a CPU which
 * has just got a big task running since a long sleep period. At the same time
 * however it preserves the benefits of the "blocked utilization" in
 * describing the potential for other tasks waking up on the same CPU.
 *
 * Nevertheless, cfs_rq.avg.util_avg can be higher than capacity_curr or even
 * higher than capacity_orig because of unfortunate rounding in
 * cfs.avg.util_avg or just after migrating tasks and new task wakeups until
 * the average stabilizes with the new running time. We need to check that the
 * utilization stays within the range of [0..capacity_orig] and cap it if
 * necessary. Without utilization capping, a group could be seen as overloaded
 * (CPU0 utilization at 121% + CPU1 utilization at 80%) whereas CPU1 has 20% of
 * available capacity. We allow utilization to overshoot capacity_curr (but not
 * capacity_orig) as it useful for predicting the capacity required after task
 * migrations (scheduler-driven DVFS).
 *
 * Return: the (estimated) utilization for the specified CPU
 */
static inline unsigned long cpu_util(int cpu)
{
	struct cfs_rq *cfs_rq;
	unsigned int util;

	cfs_rq = &cpu_rq(cpu)->cfs;
	util = READ_ONCE(cfs_rq->avg.util_avg);

	if (sched_feat(UTIL_EST))
		util = max(util, READ_ONCE(cfs_rq->avg.util_est.enqueued));

	return min_t(unsigned long, util, capacity_orig_of(cpu));
}
#endif

/*
 * cpu_util_without: compute cpu utilization without any contributions from *p
 * @cpu: the CPU which utilization is requested
 * @p: the task which utilization should be discounted
 *
 * The utilization of a CPU is defined by the utilization of tasks currently
 * enqueued on that CPU as well as tasks which are currently sleeping after an
 * execution on that CPU.
 *
 * This method returns the utilization of the specified CPU by discounting the
 * utilization of the specified task, whenever the task is currently
 * contributing to the CPU utilization.
 */
static unsigned long cpu_util_without(int cpu, struct task_struct *p)
{
#ifndef CONFIG_SCHED_WALT
	struct cfs_rq *cfs_rq;
#endif
	unsigned int util;

#ifdef CONFIG_SCHED_WALT
	/*
	 * WALT does not decay idle tasks in the same manner
	 * as PELT, so it makes little sense to subtract task
	 * utilization from cpu utilization. Instead just use
	 * cpu_util for this case.
	 */
	if (likely(p->state == TASK_WAKING))
		return cpu_util(cpu);
#endif

	/* Task has no contribution or is new */
	if (cpu != task_cpu(p) || !READ_ONCE(p->se.avg.last_update_time))
		return cpu_util(cpu);

#ifdef CONFIG_SCHED_WALT
	util = max_t(long, cpu_util(cpu) - task_util(p), 0);
#else
	cfs_rq = &cpu_rq(cpu)->cfs;
	util = READ_ONCE(cfs_rq->avg.util_avg);

	/* Discount task's util from CPU's util */
	lsub_positive(&util, task_util(p));

	/*
	 * Covered cases:
	 *
	 * a) if *p is the only task sleeping on this CPU, then:
	 *      cpu_util (== task_util) > util_est (== 0)
	 *    and thus we return:
	 *      cpu_util_without = (cpu_util - task_util) = 0
	 *
	 * b) if other tasks are SLEEPING on this CPU, which is now exiting
	 *    IDLE, then:
	 *      cpu_util >= task_util
	 *      cpu_util > util_est (== 0)
	 *    and thus we discount *p's blocked utilization to return:
	 *      cpu_util_without = (cpu_util - task_util) >= 0
	 *
	 * c) if other tasks are RUNNABLE on that CPU and
	 *      util_est > cpu_util
	 *    then we use util_est since it returns a more restrictive
	 *    estimation of the spare capacity on that CPU, by just
	 *    considering the expected utilization of tasks already
	 *    runnable on that CPU.
	 *
	 * Cases a) and b) are covered by the above code, while case c) is
	 * covered by the following code when estimated utilization is
	 * enabled.
	 */
	if (sched_feat(UTIL_EST)) {
		unsigned int estimated =
			READ_ONCE(cfs_rq->avg.util_est.enqueued);

		/*
		 * Despite the following checks we still have a small window
		 * for a possible race, when an execl's select_task_rq_fair()
		 * races with LB's detach_task():
		 *
		 *   detach_task()
		 *     p->on_rq = TASK_ON_RQ_MIGRATING;
		 *     ---------------------------------- A
		 *     deactivate_task()                   \
		 *       dequeue_task()                     + RaceTime
		 *         util_est_dequeue()              /
		 *     ---------------------------------- B
		 *
		 * The additional check on "current == p" it's required to
		 * properly fix the execl regression and it helps in further
		 * reducing the chances for the above race.
		 */
		if (unlikely(task_on_rq_queued(p) || current == p))
			lsub_positive(&estimated, _task_util_est(p));

		util = max(util, estimated);
	}
#endif

	/*
	 * Utilization (estimated) can exceed the CPU capacity, thus let's
	 * clamp to the maximum CPU capacity to ensure consistency with
	 * the cpu_util call.
	 */
	return min_t(unsigned long, util, capacity_orig_of(cpu));
}

#ifdef CONFIG_SCHED_WALT
/*
 * Returns the current capacity of cpu after applying both
 * cpu and freq scaling.
 */
unsigned long capacity_curr_of(int cpu)
{
	unsigned long max_cap = cpu_rq(cpu)->cpu_capacity_orig;
	unsigned long scale_freq = arch_scale_freq_capacity(cpu);

	return cap_scale(max_cap, scale_freq);
}

static inline bool walt_get_rtg_status(struct task_struct *p)
{
	struct walt_related_thread_group *grp;
	bool ret = false;

	rcu_read_lock();

	grp = task_related_thread_group(p);
	if (grp)
		ret = grp->skip_min;

	rcu_read_unlock();

	return ret;
}

static inline bool walt_task_skip_min_cpu(struct task_struct *p)
{
	return sched_boost() != CONSERVATIVE_BOOST &&
		walt_get_rtg_status(p) && p->wts.unfilter;
}

static inline bool walt_is_many_wakeup(int sibling_count_hint)
{
	return sibling_count_hint >= sysctl_sched_many_wakeup_threshold;
}

static inline bool walt_target_ok(int target_cpu, int order_index)
{
	return !((order_index != num_sched_clusters - 1) &&
		 (cpumask_weight(&cpu_array[order_index][0]) == 1) &&
		 (target_cpu == cpumask_first(&cpu_array[order_index][0])));
}

static void walt_get_indicies(struct task_struct *p, int *order_index,
		int *end_index, int task_boost, bool boosted)
{
	int i = 0;

	*order_index = 0;
	*end_index = 0;

	if (num_sched_clusters <= 1)
		return;

	if (task_boost > TASK_BOOST_ON_MID) {
		*order_index = num_sched_clusters - 1;
		return;
	}

	if (is_full_throttle_boost()) {
		*order_index = num_sched_clusters - 1;
		if ((*order_index > 1) && task_demand_fits(p,
			cpumask_first(&cpu_array[*order_index][1])))
			*end_index = 1;
		return;
	}

	if (boosted || task_boost_policy(p) == SCHED_BOOST_ON_BIG ||
		walt_task_skip_min_cpu(p))
		*order_index = 1;

	for (i = *order_index ; i < num_sched_clusters - 1; i++) {
		if (task_demand_fits(p, cpumask_first(&cpu_array[i][0])))
			break;
	}

	*order_index = i;
}

enum fastpaths {
	NONE = 0,
	SYNC_WAKEUP,
	PREV_CPU_FASTPATH,
};

static void walt_find_best_target(struct sched_domain *sd, cpumask_t *cpus,
					struct task_struct *p,
					struct find_best_target_env *fbt_env)
{
	unsigned long min_util = uclamp_task_util(p);
	long target_max_spare_cap = 0;
	unsigned long best_idle_cuml_util = ULONG_MAX;
	/* Initialise with deepest possible cstate (INT_MAX) */
	int shallowest_idle_cstate = INT_MAX;
	int best_idle_cpu = -1;
	int target_cpu = -1;
	int i, start_cpu;
	long spare_wake_cap, most_spare_wake_cap = 0;
	int most_spare_cap_cpu = -1;
	int prev_cpu = task_cpu(p);
	int unisolated_candidate = -1;
	int order_index = fbt_env->order_index, end_index = fbt_env->end_index;
	int cluster;
	unsigned int target_nr_rtg_high_prio = UINT_MAX;
	bool rtg_high_prio_task = task_rtg_high_prio(p);
	cpumask_t visit_cpus;

	/* Find start CPU based on boost value */
	start_cpu = fbt_env->start_cpu;

	if (fbt_env->strict_max)
		target_max_spare_cap = LONG_MIN;

	if (p->state == TASK_RUNNING)
		most_spare_wake_cap = ULONG_MAX;

	/* fast path for prev_cpu */
	if (((capacity_orig_of(prev_cpu) == capacity_orig_of(start_cpu)) ||
		asym_cap_siblings(prev_cpu, start_cpu)) &&
		!cpu_isolated(prev_cpu) && cpu_online(prev_cpu) &&
		idle_cpu(prev_cpu)) {

		if (idle_get_state_idx(cpu_rq(prev_cpu)) <= 1) {
			target_cpu = prev_cpu;

			fbt_env->fastpath = PREV_CPU_FASTPATH;
			cpumask_set_cpu(target_cpu, cpus);
			goto out;
		}
	}
	for (cluster = 0; cluster < num_sched_clusters; cluster++) {
		cpumask_and(&visit_cpus, &p->cpus_mask,
				&cpu_array[order_index][cluster]);
		for_each_cpu(i, &visit_cpus) {
			unsigned long capacity_orig = capacity_orig_of(i);
			unsigned long wake_util, new_util, new_util_cuml;
			long spare_cap;
			int idle_idx = INT_MAX;

			trace_sched_cpu_util(i);

			if (!cpu_active(i) || cpu_isolated(i))
				continue;

			if (unisolated_candidate == -1)
				unisolated_candidate = i;

			/*
			 * This CPU is the target of an active migration that's
			 * yet to complete. Avoid placing another task on it.
			 * See check_for_migration()
			 */
			if (is_reserved(i))
				continue;

			if (sched_cpu_high_irqload(i))
				continue;

			if (fbt_env->skip_cpu == i)
				continue;

			/*
			 * p's blocked utilization is still accounted for on prev_cpu
			 * so prev_cpu will receive a negative bias due to the double
			 * accounting. However, the blocked utilization may be zero.
			 */
			wake_util = cpu_util_without(i, p);
			new_util = wake_util + uclamp_task_util(p);
			spare_wake_cap = capacity_orig - wake_util;

			if (spare_wake_cap > most_spare_wake_cap) {
				most_spare_wake_cap = spare_wake_cap;
				most_spare_cap_cpu = i;
			}

			if ((per_task_boost(cpu_rq(i)->curr) ==
					TASK_BOOST_STRICT_MAX) &&
					!fbt_env->strict_max)
				continue;
			/*
			 * Cumulative demand may already be accounting for the
			 * task. If so, add just the boost-utilization to
			 * the cumulative demand of the cpu.
			 */
			if (task_in_cum_window_demand(cpu_rq(i), p))
				new_util_cuml = cpu_util_cum(i, 0) +
						min_util - task_util(p);
			else
				new_util_cuml = cpu_util_cum(i, 0) + min_util;

			/*
			 * Ensure minimum capacity to grant the required boost.
			 * The target CPU can be already at a capacity level higher
			 * than the one required to boost the task.
			 */
			new_util = max(min_util, new_util);
			if (!fbt_env->strict_max && new_util > capacity_orig)
				continue;

			/*
			 * Pre-compute the maximum possible capacity we expect
			 * to have available on this CPU once the task is
			 * enqueued here.
			 */
			spare_cap = capacity_orig - new_util;

			if (idle_cpu(i))
				idle_idx = idle_get_state_idx(cpu_rq(i));

			/*
			 * Find an optimal backup IDLE CPU for non latency
			 * sensitive tasks.
			 *
			 * Looking for:
			 * - favoring shallowest idle states
			 *   i.e. avoid to wakeup deep-idle CPUs
			 *
			 * The following code path is used by non latency
			 * sensitive tasks if IDLE CPUs are available. If at
			 * least one of such CPUs are available it sets the
			 * best_idle_cpu to the most suitable idle CPU to be
			 * selected.
			 *
			 * If idle CPUs are available, favour these CPUs to
			 * improve performances by spreading tasks.
			 * Indeed, the energy_diff() computed by the caller
			 * will take care to ensure the minimization of energy
			 * consumptions without affecting performance.
			 */
			if (idle_cpu(i)) {
				/*
				 * Prefer shallowest over deeper idle state cpu,
				 * of same capacity cpus.
				 */
				if (idle_idx > shallowest_idle_cstate)
					continue;
				if (shallowest_idle_cstate == idle_idx &&
					(best_idle_cpu == prev_cpu ||
					(i != prev_cpu &&
					new_util_cuml > best_idle_cuml_util)))
					continue;

				shallowest_idle_cstate = idle_idx;
				best_idle_cuml_util = new_util_cuml;
				best_idle_cpu = i;
				continue;
			}

			/*
			 * Consider only idle CPUs for active migration.
			 */
			if (p->state == TASK_RUNNING)
				continue;

			/*
			 * Try to spread the rtg high prio tasks so that they
			 * don't preempt each other. This is a optimisitc
			 * check assuming rtg high prio can actually preempt
			 * the current running task with the given vruntime
			 * boost.
			 */
			if (rtg_high_prio_task)  {
				if (walt_nr_rtg_high_prio(i) > target_nr_rtg_high_prio)
					continue;

				/* Favor CPUs with maximum spare capacity */
				if (walt_nr_rtg_high_prio(i) == target_nr_rtg_high_prio &&
						spare_cap < target_max_spare_cap)
					continue;

			} else {
				/* Favor CPUs with maximum spare capacity */
				if (spare_cap < target_max_spare_cap)
					continue;
			}

			target_max_spare_cap = spare_cap;
			target_nr_rtg_high_prio = walt_nr_rtg_high_prio(i);
			target_cpu = i;
		}

		if (best_idle_cpu != -1)
			break;

		if ((cluster >= end_index) && (target_cpu != -1) &&
			walt_target_ok(target_cpu, order_index))
			break;
	}

	walt_adjust_cpus_for_packing(p, &target_cpu, &best_idle_cpu,
				shallowest_idle_cstate, fbt_env);

	/*
	 * We set both idle and target as long as they are valid CPUs.
	 * If we don't find either, then we fallback to most_spare_cap,
	 * If we don't find most spare cap, we fallback to prev_cpu,
	 * provided that the prev_cpu is not isolated.
	 * If the prev_cpu is isolated, we fallback to unisolated_candidate.
	 */

	if (unlikely(target_cpu == -1)) {
		if (best_idle_cpu != -1)
			target_cpu = best_idle_cpu;
		else if (most_spare_cap_cpu != -1)
			target_cpu = most_spare_cap_cpu;
		else if (cpu_isolated(prev_cpu))
			target_cpu = unisolated_candidate;
	}

	if (target_cpu != -1)
		cpumask_set_cpu(target_cpu, cpus);
	if (best_idle_cpu != -1 && target_cpu != best_idle_cpu)
		cpumask_set_cpu(best_idle_cpu, cpus);
out:
	trace_sched_find_best_target(p, min_util, start_cpu,
			     best_idle_cpu, most_spare_cap_cpu,
			     target_cpu, order_index, end_index,
			     fbt_env->skip_cpu, p->state == TASK_RUNNING);
}

static inline unsigned long
cpu_util_next_walt(int cpu, struct task_struct *p, int dst_cpu)
{
	unsigned long util =
		cpu_rq(cpu)->wrq.walt_stats.cumulative_runnable_avg_scaled;
	bool queued = task_on_rq_queued(p);

	/*
	 * When task is queued,
	 * (a) The evaluating CPU (cpu) is task's current CPU. If the
	 * task is migrating, discount the task contribution from the
	 * evaluation cpu.
	 * (b) The evaluating CPU (cpu) is task's current CPU. If the
	 * task is NOT migrating, nothing to do. The contribution is
	 * already present on the evaluation CPU.
	 * (c) The evaluating CPU (cpu) is not task's current CPU. But
	 * the task is migrating to the evaluating CPU. So add the
	 * task contribution to it.
	 * (d) The evaluating CPU (cpu) is neither the current CPU nor
	 * the destination CPU. don't care.
	 *
	 * When task is NOT queued i.e waking. Task contribution is not
	 * present on any CPU.
	 *
	 * (a) If the evaluating CPU is the destination CPU, add the task
	 * contribution.
	 * (b) The evaluation CPU is not the destination CPU, don't care.
	 */
	if (unlikely(queued)) {
		if (task_cpu(p) == cpu) {
			if (dst_cpu != cpu)
				util = max_t(long, util - task_util(p), 0);
		} else if (dst_cpu == cpu) {
			util += task_util(p);
		}
	} else if (dst_cpu == cpu) {
		util += task_util(p);
	}

	return min_t(unsigned long, util, capacity_orig_of(cpu));
}

#else /* !CONFIG_SCHED_WALT */
/*
 * Predicts what cpu_util(@cpu) would return if @p was migrated (and enqueued)
 * to @dst_cpu.
 */
static unsigned long cpu_util_next(int cpu, struct task_struct *p, int dst_cpu)
{
	struct cfs_rq *cfs_rq = &cpu_rq(cpu)->cfs;
	unsigned long util_est, util = READ_ONCE(cfs_rq->avg.util_avg);

	/*
	 * If @p migrates from @cpu to another, remove its contribution. Or,
	 * if @p migrates from another CPU to @cpu, add its contribution. In
	 * the other cases, @cpu is not impacted by the migration, so the
	 * util_avg should already be correct.
	 */
	if (task_cpu(p) == cpu && dst_cpu != cpu)
		sub_positive(&util, task_util(p));
	else if (task_cpu(p) != cpu && dst_cpu == cpu)
		util += task_util(p);

	if (sched_feat(UTIL_EST)) {
		util_est = READ_ONCE(cfs_rq->avg.util_est.enqueued);

		/*
		 * During wake-up, the task isn't enqueued yet and doesn't
		 * appear in the cfs_rq->avg.util_est.enqueued of any rq,
		 * so just add it (if needed) to "simulate" what will be
		 * cpu_util() after the task has been enqueued.
		 */
		if (dst_cpu == cpu)
			util_est += _task_util_est(p);

		util = max(util, util_est);
	}

	return min(util, capacity_orig_of(cpu));
}
#endif /* CONFIG_SCHED_WALT */

/*
 * compute_energy(): Estimates the energy that @pd would consume if @p was
 * migrated to @dst_cpu. compute_energy() predicts what will be the utilization
 * landscape of @pd's CPUs after the task migration, and uses the Energy Model
 * to compute what would be the energy if we decided to actually migrate that
 * task.
 */
static long
compute_energy(struct task_struct *p, int dst_cpu, struct perf_domain *pd)
{
	struct cpumask *pd_mask = perf_domain_span(pd);
#ifndef CONFIG_SCHED_WALT
	unsigned long cpu_cap = arch_scale_cpu_capacity(cpumask_first(pd_mask));
#else
	unsigned long cpu_util;
#endif
	unsigned long max_util = 0, sum_util = 0;
	int cpu;

	/*
	 * The capacity state of CPUs of the current rd can be driven by CPUs
	 * of another rd if they belong to the same pd. So, account for the
	 * utilization of these CPUs too by masking pd with cpu_online_mask
	 * instead of the rd span.
	 *
	 * If an entire pd is outside of the current rd, it will not appear in
	 * its pd list and will not be accounted by compute_energy().
	 */
	for_each_cpu_and(cpu, pd_mask, cpu_online_mask) {
#ifdef CONFIG_SCHED_WALT
		cpu_util = cpu_util_next_walt(cpu, p, dst_cpu);
		sum_util += cpu_util;
#else
		unsigned long cpu_util, util_cfs = cpu_util_next(cpu, p, dst_cpu);
		struct task_struct *tsk = cpu == dst_cpu ? p : NULL;

		/*
		 * Busy time computation: utilization clamping is not
		 * required since the ratio (sum_util / cpu_capacity)
		 * is already enough to scale the EM reported power
		 * consumption at the (eventually clamped) cpu_capacity.
		 */
		sum_util += schedutil_cpu_util(cpu, util_cfs, cpu_cap,
					       ENERGY_UTIL, NULL);

		/*
		 * Performance domain frequency: utilization clamping
		 * must be considered since it affects the selection
		 * of the performance domain frequency.
		 * NOTE: in case RT tasks are running, by default the
		 * FREQUENCY_UTIL's utilization can be max OPP.
		 */
		cpu_util = schedutil_cpu_util(cpu, util_cfs, cpu_cap,
					      FREQUENCY_UTIL, tsk);
#endif
		max_util = max(max_util, cpu_util);
	}

	return em_cpu_energy(pd->em_pd, max_util, sum_util);
}

#ifdef CONFIG_SCHED_WALT
static inline int wake_to_idle(struct task_struct *p)
{
	return (current->wts.wake_up_idle || p->wts.wake_up_idle);
}

/* return true if cpu should be chosen over best_energy_cpu */
static inline bool select_cpu_same_energy(int cpu, int best_cpu, int prev_cpu)
{
	if (capacity_orig_of(cpu) < capacity_orig_of(best_cpu))
		return true;

	if (best_cpu == prev_cpu)
		return false;

	if (idle_cpu(best_cpu) && idle_get_state_idx(cpu_rq(best_cpu)) <= 0)
		return false; /* best_cpu is idle wfi or shallower */

	if (idle_cpu(cpu) && idle_get_state_idx(cpu_rq(cpu)) <= 0)
		return true; /* new cpu is idle wfi or shallower */

	/*
	 * If we are this far this must be a tie between a busy and deep idle,
	 * pick the busy.
	 */
	return idle_cpu(best_cpu);
}
#endif

/*
 * find_energy_efficient_cpu(): Find most energy-efficient target CPU for the
 * waking task. find_energy_efficient_cpu() looks for the CPU with maximum
 * spare capacity in each performance domain and uses it as a potential
 * candidate to execute the task. Then, it uses the Energy Model to figure
 * out which of the CPU candidates is the most energy-efficient.
 *
 * The rationale for this heuristic is as follows. In a performance domain,
 * all the most energy efficient CPU candidates (according to the Energy
 * Model) are those for which we'll request a low frequency. When there are
 * several CPUs for which the frequency request will be the same, we don't
 * have enough data to break the tie between them, because the Energy Model
 * only includes active power costs. With this model, if we assume that
 * frequency requests follow utilization (e.g. using schedutil), the CPU with
 * the maximum spare capacity in a performance domain is guaranteed to be among
 * the best candidates of the performance domain.
 *
 * In practice, it could be preferable from an energy standpoint to pack
 * small tasks on a CPU in order to let other CPUs go in deeper idle states,
 * but that could also hurt our chances to go cluster idle, and we have no
 * ways to tell with the current Energy Model if this is actually a good
 * idea or not. So, find_energy_efficient_cpu() basically favors
 * cluster-packing, and spreading inside a cluster. That should at least be
 * a good thing for latency, and this is consistent with the idea that most
 * of the energy savings of EAS come from the asymmetry of the system, and
 * not so much from breaking the tie between identical CPUs. That's also the
 * reason why EAS is enabled in the topology code only for systems where
 * SD_ASYM_CPUCAPACITY is set.
 *
 * NOTE: Forkees are not accepted in the energy-aware wake-up path because
 * they don't have any useful utilization data yet and it's not possible to
 * forecast their impact on energy consumption. Consequently, they will be
 * placed by find_idlest_cpu() on the least loaded CPU, which might turn out
 * to be energy-inefficient in some use-cases. The alternative would be to
 * bias new tasks towards specific types of CPUs first, or to try to infer
 * their util_avg from the parent task, but those heuristics could hurt
 * other use-cases too. So, until someone finds a better way to solve this,
 * let's keep things simple by re-using the existing slow path.
 */
#ifdef CONFIG_SCHED_WALT
static DEFINE_PER_CPU(cpumask_t, energy_cpus);
int find_energy_efficient_cpu(struct task_struct *p, int prev_cpu,
				     int sync, int sibling_count_hint)
{
	unsigned long prev_delta = ULONG_MAX, best_delta = ULONG_MAX;
	struct root_domain *rd = cpu_rq(smp_processor_id())->rd;
	int weight, cpu = smp_processor_id(), best_energy_cpu = prev_cpu;
	struct perf_domain *pd;
	unsigned long cur_energy;
	cpumask_t *candidates;
	bool is_rtg, curr_is_rtg;
	struct find_best_target_env fbt_env;
	bool need_idle = wake_to_idle(p) || uclamp_latency_sensitive(p);
	u64 start_t = 0;
	int delta = 0;
	int task_boost = per_task_boost(p);
	bool is_uclamp_boosted = uclamp_boosted(p);
	bool boosted = is_uclamp_boosted || (task_boost > 0);
	int start_cpu, order_index, end_index;

	if (walt_is_many_wakeup(sibling_count_hint) && prev_cpu != cpu &&
			cpumask_test_cpu(prev_cpu, &p->cpus_mask))
		return prev_cpu;

	if (unlikely(!cpu_array))
		goto eas_not_ready;

	walt_get_indicies(p, &order_index, &end_index, task_boost, boosted);
	start_cpu = cpumask_first(&cpu_array[order_index][0]);

	is_rtg = task_in_related_thread_group(p);
	curr_is_rtg = task_in_related_thread_group(cpu_rq(cpu)->curr);

	fbt_env.fastpath = 0;
	fbt_env.need_idle = need_idle;

	if (trace_sched_task_util_enabled())
		start_t = sched_clock();

	/* Pre-select a set of candidate CPUs. */
	candidates = this_cpu_ptr(&energy_cpus);
	cpumask_clear(candidates);

	if (sync && (need_idle || (is_rtg && curr_is_rtg)))
		sync = 0;

	if (sync && bias_to_this_cpu(p, cpu, start_cpu)) {
		best_energy_cpu = cpu;
		fbt_env.fastpath = SYNC_WAKEUP;
		goto done;
	}

	rcu_read_lock();
	pd = rcu_dereference(rd->pd);
	if (!pd)
		goto fail;

	fbt_env.is_rtg = is_rtg;
	fbt_env.start_cpu = start_cpu;
	fbt_env.order_index = order_index;
	fbt_env.end_index = end_index;
	fbt_env.boosted = boosted;
	fbt_env.strict_max = is_rtg &&
		(task_boost == TASK_BOOST_STRICT_MAX);
	fbt_env.skip_cpu = walt_is_many_wakeup(sibling_count_hint) ?
			   cpu : -1;

	walt_find_best_target(NULL, candidates, p, &fbt_env);

	/* Bail out if no candidate was found. */
	weight = cpumask_weight(candidates);
	if (!weight)
		goto unlock;

	/* If there is only one sensible candidate, select it now. */
	cpu = cpumask_first(candidates);
	if (weight == 1 && (idle_cpu(cpu) || cpu == prev_cpu)) {
		best_energy_cpu = cpu;
		goto unlock;
	}

	if (p->state == TASK_WAKING)
		delta = task_util(p);

	if (task_placement_boost_enabled(p) || fbt_env.need_idle ||
	    boosted || is_rtg || __cpu_overutilized(prev_cpu, delta) ||
	    !task_fits_max(p, prev_cpu) || cpu_isolated(prev_cpu)) {
		best_energy_cpu = cpu;
		goto unlock;
	}

	if (cpumask_test_cpu(prev_cpu, &p->cpus_mask))
		prev_delta = best_delta =
				compute_energy(p, prev_cpu, pd);
	else
		prev_delta = best_delta = ULONG_MAX;

	/* Select the best candidate energy-wise. */
	for_each_cpu(cpu, candidates) {
		if (cpu == prev_cpu)
			continue;

		cur_energy = compute_energy(p, cpu, pd);
		trace_sched_compute_energy(p, cpu, cur_energy,
			prev_delta, best_delta, best_energy_cpu);

		if (cur_energy < best_delta) {
			best_delta = cur_energy;
			best_energy_cpu = cpu;
		} else if (cur_energy == best_delta) {
			if (select_cpu_same_energy(cpu, best_energy_cpu,
							prev_cpu)) {
				best_delta = cur_energy;
				best_energy_cpu = cpu;
			}
		}
	}

unlock:
	rcu_read_unlock();

	/*
	 * Pick the prev CPU, if best energy CPU can't saves at least 6% of
	 * the energy used by prev_cpu.
	 */
	if (!(idle_cpu(best_energy_cpu) &&
	    idle_get_state_idx(cpu_rq(best_energy_cpu)) <= 0) &&
	    (prev_delta != ULONG_MAX) && (best_energy_cpu != prev_cpu)  &&
	    ((prev_delta - best_delta) <= prev_delta >> 4) &&
	    (capacity_orig_of(prev_cpu) <= capacity_orig_of(start_cpu)))
		best_energy_cpu = prev_cpu;

done:
	trace_sched_task_util(p, cpumask_bits(candidates)[0], best_energy_cpu,
			sync, fbt_env.need_idle, fbt_env.fastpath,
			task_boost_policy(p), start_t, boosted, is_rtg,
			walt_get_rtg_status(p), start_cpu);

	return best_energy_cpu;

fail:
	rcu_read_unlock();

eas_not_ready:
	return -EPERM;
}
#else /* !CONFIG_SCHED_WALT */
static int find_energy_efficient_cpu(struct task_struct *p, int prev_cpu, int sync)
{
	unsigned long prev_delta = ULONG_MAX, best_delta = ULONG_MAX;
	struct root_domain *rd = cpu_rq(smp_processor_id())->rd;
	int max_spare_cap_cpu_ls = prev_cpu, best_idle_cpu = -1;
	unsigned long max_spare_cap_ls = 0, target_cap;
	unsigned long cpu_cap, util, base_energy = 0;
	bool boosted, latency_sensitive = false;
	unsigned int min_exit_lat = UINT_MAX;
	int cpu, best_energy_cpu = prev_cpu;
	struct cpuidle_state *idle;
	struct sched_domain *sd;
	struct perf_domain *pd;
	int new_cpu = INT_MAX;

	trace_android_rvh_find_energy_efficient_cpu(p, prev_cpu, sync, &new_cpu);
	if (new_cpu != INT_MAX)
		return new_cpu;

	rcu_read_lock();
	pd = rcu_dereference(rd->pd);
	if (!pd || READ_ONCE(rd->overutilized))
		goto fail;

	cpu = smp_processor_id();
	if (sync && cpu_rq(cpu)->nr_running == 1 &&
	    cpumask_test_cpu(cpu, p->cpus_ptr) &&
	    task_fits_capacity(p, capacity_of(cpu))) {
		rcu_read_unlock();
		return cpu;
	}

	/*
	 * Energy-aware wake-up happens on the lowest sched_domain starting
	 * from sd_asym_cpucapacity spanning over this_cpu and prev_cpu.
	 */
	sd = rcu_dereference(*this_cpu_ptr(&sd_asym_cpucapacity));
	while (sd && !cpumask_test_cpu(prev_cpu, sched_domain_span(sd)))
		sd = sd->parent;
	if (!sd)
		goto fail;

	sync_entity_load_avg(&p->se);
	if (!task_util_est(p))
		goto unlock;

	latency_sensitive = uclamp_latency_sensitive(p);
	boosted = uclamp_boosted(p);
	target_cap = boosted ? 0 : ULONG_MAX;

	for (; pd; pd = pd->next) {
		unsigned long cur_delta, spare_cap, max_spare_cap = 0;
		unsigned long base_energy_pd;
		int max_spare_cap_cpu = -1;

		/* Compute the 'base' energy of the pd, without @p */
		base_energy_pd = compute_energy(p, -1, pd);
		base_energy += base_energy_pd;

		for_each_cpu_and(cpu, perf_domain_span(pd), sched_domain_span(sd)) {
			if (!cpumask_test_cpu(cpu, p->cpus_ptr))
				continue;

			util = cpu_util_next(cpu, p, cpu);
			cpu_cap = capacity_of(cpu);
			spare_cap = cpu_cap;
			lsub_positive(&spare_cap, util);

			/*
			 * Skip CPUs that cannot satisfy the capacity request.
			 * IOW, placing the task there would make the CPU
			 * overutilized. Take uclamp into account to see how
			 * much capacity we can get out of the CPU; this is
			 * aligned with schedutil_cpu_util().
			 */
			util = uclamp_rq_util_with(cpu_rq(cpu), util, p);
			if (!fits_capacity(util, cpu_cap))
				continue;

			/* Always use prev_cpu as a candidate. */
			if (!latency_sensitive && cpu == prev_cpu) {
				prev_delta = compute_energy(p, prev_cpu, pd);
				prev_delta -= base_energy_pd;
				best_delta = min(best_delta, prev_delta);
			}

			/*
			 * Find the CPU with the maximum spare capacity in
			 * the performance domain
			 */
			if (spare_cap > max_spare_cap) {
				max_spare_cap = spare_cap;
				max_spare_cap_cpu = cpu;
			}

			if (!latency_sensitive)
				continue;

			if (idle_cpu(cpu)) {
				cpu_cap = capacity_orig_of(cpu);
				if (boosted && cpu_cap < target_cap)
					continue;
				if (!boosted && cpu_cap > target_cap)
					continue;
				idle = idle_get_state(cpu_rq(cpu));
				if (idle && idle->exit_latency > min_exit_lat &&
						cpu_cap == target_cap)
					continue;

				if (idle)
					min_exit_lat = idle->exit_latency;
				target_cap = cpu_cap;
				best_idle_cpu = cpu;
			} else if (spare_cap > max_spare_cap_ls) {
				max_spare_cap_ls = spare_cap;
				max_spare_cap_cpu_ls = cpu;
			}
		}

		/* Evaluate the energy impact of using this CPU. */
		if (!latency_sensitive && max_spare_cap_cpu >= 0 &&
						max_spare_cap_cpu != prev_cpu) {
			cur_delta = compute_energy(p, max_spare_cap_cpu, pd);
			cur_delta -= base_energy_pd;
			if (cur_delta < best_delta) {
				best_delta = cur_delta;
				best_energy_cpu = max_spare_cap_cpu;
			}
		}
	}
unlock:
	rcu_read_unlock();

	if (latency_sensitive)
		return best_idle_cpu >= 0 ? best_idle_cpu : max_spare_cap_cpu_ls;

	/*
	 * Pick the best CPU if prev_cpu cannot be used, or if it saves at
	 * least 6% of the energy used by prev_cpu.
	 */
	if (prev_delta == ULONG_MAX)
		return best_energy_cpu;

	if ((prev_delta - best_delta) > ((prev_delta + base_energy) >> 4))
		return best_energy_cpu;

	return prev_cpu;

fail:
	rcu_read_unlock();
	return -EPERM;
}
#endif /* CONFIG_SCHED_WALT */
/*
 * select_task_rq_fair: Select target runqueue for the waking task in domains
 * that have the 'sd_flag' flag set. In practice, this is SD_BALANCE_WAKE,
 * SD_BALANCE_FORK, or SD_BALANCE_EXEC.
 *
 * Balances load by selecting the idlest CPU in the idlest group, or under
 * certain conditions an idle sibling CPU if the domain has SD_WAKE_AFFINE set.
 *
 * Returns the target CPU number.
 *
 * preempt must be disabled.
 */
static int
#ifdef CONFIG_SCHED_WALT
select_task_rq_fair(struct task_struct *p, int prev_cpu, int sd_flag, int wake_flags,
		    int sibling_count_hint)
#else
select_task_rq_fair(struct task_struct *p, int prev_cpu, int sd_flag, int wake_flags)
#endif
{
	struct sched_domain *tmp, *sd = NULL;
	int cpu = smp_processor_id();
	int new_cpu = prev_cpu;
	int want_affine = 0;
	int sync = (wake_flags & WF_SYNC) && !(current->flags & PF_EXITING);
	int target_cpu = -1;

	trace_android_rvh_select_task_rq_fair(p, prev_cpu, sd_flag,
			wake_flags, &target_cpu);
	if (target_cpu >= 0)
		return target_cpu;

	if (sched_energy_enabled()) {
		rcu_read_lock();
#ifdef CONFIG_SCHED_WALT
		new_cpu = find_energy_efficient_cpu(p, prev_cpu, sync,
						    sibling_count_hint);
#else
		new_cpu = find_energy_efficient_cpu(p, prev_cpu, sync);
#endif
		if (unlikely(new_cpu < 0))
			new_cpu = prev_cpu;
		rcu_read_unlock();
		return new_cpu;
	}

	if (sd_flag & SD_BALANCE_WAKE) {
		record_wakee(p);

		if (sched_energy_enabled()) {
#ifdef CONFIG_SCHED_WALT
			new_cpu = find_energy_efficient_cpu(p, prev_cpu, sync,
							    sibling_count_hint);
#else
			new_cpu = find_energy_efficient_cpu(p, prev_cpu, sync);
#endif
			if (new_cpu >= 0)
				return new_cpu;
			new_cpu = prev_cpu;
		}

#ifdef CONFIG_SCHED_WALT
		want_affine = !wake_wide(p, sibling_count_hint) &&
			      cpumask_test_cpu(cpu, p->cpus_ptr);
#else
		want_affine = !wake_wide(p) &&
			      cpumask_test_cpu(cpu, p->cpus_ptr);
#endif
	}

	rcu_read_lock();
	for_each_domain(cpu, tmp) {
		/*
		 * If both 'cpu' and 'prev_cpu' are part of this domain,
		 * cpu is a valid SD_WAKE_AFFINE target.
		 */
		if (want_affine && (tmp->flags & SD_WAKE_AFFINE) &&
		    cpumask_test_cpu(prev_cpu, sched_domain_span(tmp))) {
			if (cpu != prev_cpu)
				new_cpu = wake_affine(tmp, p, cpu, prev_cpu, sync);

			sd = NULL; /* Prefer wake_affine over balance flags */
			break;
		}

		if (tmp->flags & sd_flag)
			sd = tmp;
		else if (!want_affine)
			break;
	}

	if (unlikely(sd)) {
		/* Slow path */
		new_cpu = find_idlest_cpu(sd, p, cpu, prev_cpu, sd_flag);
	} else if (sd_flag & SD_BALANCE_WAKE) { /* XXX always ? */
		/* Fast path */

		new_cpu = select_idle_sibling(p, prev_cpu, new_cpu);

		if (want_affine)
			current->recent_used_cpu = cpu;
	}
	rcu_read_unlock();

	return new_cpu;
}

static void detach_entity_cfs_rq(struct sched_entity *se);

/*
 * Called immediately before a task is migrated to a new CPU; task_cpu(p) and
 * cfs_rq_of(p) references at time of call are still valid and identify the
 * previous CPU. The caller guarantees p->pi_lock or task_rq(p)->lock is held.
 */
static void migrate_task_rq_fair(struct task_struct *p, int new_cpu)
{
	/*
	 * As blocked tasks retain absolute vruntime the migration needs to
	 * deal with this by subtracting the old and adding the new
	 * min_vruntime -- the latter is done by enqueue_entity() when placing
	 * the task on the new runqueue.
	 */
	if (p->state == TASK_WAKING) {
		struct sched_entity *se = &p->se;
		struct cfs_rq *cfs_rq = cfs_rq_of(se);
		u64 min_vruntime;

#ifndef CONFIG_64BIT
		u64 min_vruntime_copy;

		do {
			min_vruntime_copy = cfs_rq->min_vruntime_copy;
			smp_rmb();
			min_vruntime = cfs_rq->min_vruntime;
		} while (min_vruntime != min_vruntime_copy);
#else
		min_vruntime = cfs_rq->min_vruntime;
#endif

		se->vruntime -= min_vruntime;
	}

	if (p->on_rq == TASK_ON_RQ_MIGRATING) {
		/*
		 * In case of TASK_ON_RQ_MIGRATING we in fact hold the 'old'
		 * rq->lock and can modify state directly.
		 */
		lockdep_assert_held(&task_rq(p)->lock);
		detach_entity_cfs_rq(&p->se);

	} else {
		/*
		 * We are supposed to update the task to "current" time, then
		 * its up to date and ready to go to new CPU/cfs_rq. But we
		 * have difficulty in getting what current time is, so simply
		 * throw away the out-of-date time. This will result in the
		 * wakee task is less decayed, but giving the wakee more load
		 * sounds not bad.
		 */
		remove_entity_load_avg(&p->se);
	}

	/* Tell new CPU we are migrated */
	p->se.avg.last_update_time = 0;

	/* We have migrated, no longer consider this task hot */
	p->se.exec_start = 0;

	update_scan_period(p, new_cpu);
}

static void task_dead_fair(struct task_struct *p)
{
	remove_entity_load_avg(&p->se);
}

static int
balance_fair(struct rq *rq, struct task_struct *prev, struct rq_flags *rf)
{
	if (rq->nr_running)
		return 1;

	return newidle_balance(rq, rf) != 0;
}
#endif /* CONFIG_SMP */

static unsigned long wakeup_gran(struct sched_entity *se)
{
	unsigned long gran = sysctl_sched_wakeup_granularity;

	/*
	 * Since its curr running now, convert the gran from real-time
	 * to virtual-time in his units.
	 *
	 * By using 'se' instead of 'curr' we penalize light tasks, so
	 * they get preempted easier. That is, if 'se' < 'curr' then
	 * the resulting gran will be larger, therefore penalizing the
	 * lighter, if otoh 'se' > 'curr' then the resulting gran will
	 * be smaller, again penalizing the lighter task.
	 *
	 * This is especially important for buddies when the leftmost
	 * task is higher priority than the buddy.
	 */
	return calc_delta_fair(gran, se);
}

/*
 * Should 'se' preempt 'curr'.
 *
 *             |s1
 *        |s2
 *   |s3
 *         g
 *      |<--->|c
 *
 *  w(c, s1) = -1
 *  w(c, s2) =  0
 *  w(c, s3) =  1
 *
 */
static int
wakeup_preempt_entity(struct sched_entity *curr, struct sched_entity *se)
{
	s64 gran, vdiff = curr->vruntime - se->vruntime;

	if (vdiff <= 0)
		return -1;

	gran = wakeup_gran(se);
	if (vdiff > gran)
		return 1;

	return 0;
}

static void set_last_buddy(struct sched_entity *se)
{
	if (entity_is_task(se) && unlikely(task_has_idle_policy(task_of(se))))
		return;

	for_each_sched_entity(se) {
		if (SCHED_WARN_ON(!se->on_rq))
			return;
		cfs_rq_of(se)->last = se;
	}
}

static void set_next_buddy(struct sched_entity *se)
{
	if (entity_is_task(se) && unlikely(task_has_idle_policy(task_of(se))))
		return;

	for_each_sched_entity(se) {
		if (SCHED_WARN_ON(!se->on_rq))
			return;
		cfs_rq_of(se)->next = se;
	}
}

static void set_skip_buddy(struct sched_entity *se)
{
	for_each_sched_entity(se)
		cfs_rq_of(se)->skip = se;
}

/*
 * Preempt the current task with a newly woken task if needed:
 */
static void check_preempt_wakeup(struct rq *rq, struct task_struct *p, int wake_flags)
{
	struct task_struct *curr = rq->curr;
	struct sched_entity *se = &curr->se, *pse = &p->se;
	struct cfs_rq *cfs_rq = task_cfs_rq(curr);
	int scale = cfs_rq->nr_running >= sched_nr_latency;
	int next_buddy_marked = 0;

	if (unlikely(se == pse))
		return;

	/*
	 * This is possible from callers such as attach_tasks(), in which we
	 * unconditionally check_prempt_curr() after an enqueue (which may have
	 * lead to a throttle).  This both saves work and prevents false
	 * next-buddy nomination below.
	 */
	if (unlikely(throttled_hierarchy(cfs_rq_of(pse))))
		return;

	if (sched_feat(NEXT_BUDDY) && scale && !(wake_flags & WF_FORK)) {
		set_next_buddy(pse);
		next_buddy_marked = 1;
	}

	/*
	 * We can come here with TIF_NEED_RESCHED already set from new task
	 * wake up path.
	 *
	 * Note: this also catches the edge-case of curr being in a throttled
	 * group (e.g. via set_curr_task), since update_curr() (in the
	 * enqueue of curr) will have resulted in resched being set.  This
	 * prevents us from potentially nominating it as a false LAST_BUDDY
	 * below.
	 */
	if (test_tsk_need_resched(curr))
		return;

	/* Idle tasks are by definition preempted by non-idle tasks. */
	if (unlikely(task_has_idle_policy(curr)) &&
	    likely(!task_has_idle_policy(p)))
		goto preempt;

	/*
	 * Batch and idle tasks do not preempt non-idle tasks (their preemption
	 * is driven by the tick):
	 */
	if (unlikely(p->policy != SCHED_NORMAL) || !sched_feat(WAKEUP_PREEMPTION))
		return;

	find_matching_se(&se, &pse);
	update_curr(cfs_rq_of(se));
	BUG_ON(!pse);
	if (wakeup_preempt_entity(se, pse) == 1) {
		/*
		 * Bias pick_next to pick the sched entity that is
		 * triggering this preemption.
		 */
		if (!next_buddy_marked)
			set_next_buddy(pse);
		goto preempt;
	}

	return;

preempt:
	resched_curr(rq);
	/*
	 * Only set the backward buddy when the current task is still
	 * on the rq. This can happen when a wakeup gets interleaved
	 * with schedule on the ->pre_schedule() or idle_balance()
	 * point, either of which can * drop the rq lock.
	 *
	 * Also, during early boot the idle thread is in the fair class,
	 * for obvious reasons its a bad idea to schedule back to it.
	 */
	if (unlikely(!se->on_rq || curr == rq->idle))
		return;

	if (sched_feat(LAST_BUDDY) && scale && entity_is_task(se))
		set_last_buddy(se);
}

struct task_struct *
pick_next_task_fair(struct rq *rq, struct task_struct *prev, struct rq_flags *rf)
{
	struct cfs_rq *cfs_rq = &rq->cfs;
	struct sched_entity *se;
	struct task_struct *p;
	int new_tasks;

again:
	if (!sched_fair_runnable(rq))
		goto idle;

#ifdef CONFIG_FAIR_GROUP_SCHED
	if (!prev || prev->sched_class != &fair_sched_class)
		goto simple;

	/*
	 * Because of the set_next_buddy() in dequeue_task_fair() it is rather
	 * likely that a next task is from the same cgroup as the current.
	 *
	 * Therefore attempt to avoid putting and setting the entire cgroup
	 * hierarchy, only change the part that actually changes.
	 */

	do {
		struct sched_entity *curr = cfs_rq->curr;

		/*
		 * Since we got here without doing put_prev_entity() we also
		 * have to consider cfs_rq->curr. If it is still a runnable
		 * entity, update_curr() will update its vruntime, otherwise
		 * forget we've ever seen it.
		 */
		if (curr) {
			if (curr->on_rq)
				update_curr(cfs_rq);
			else
				curr = NULL;

			/*
			 * This call to check_cfs_rq_runtime() will do the
			 * throttle and dequeue its entity in the parent(s).
			 * Therefore the nr_running test will indeed
			 * be correct.
			 */
			if (unlikely(check_cfs_rq_runtime(cfs_rq))) {
				cfs_rq = &rq->cfs;

				if (!cfs_rq->nr_running)
					goto idle;

				goto simple;
			}
		}

		se = pick_next_entity(cfs_rq, curr);
		cfs_rq = group_cfs_rq(se);
	} while (cfs_rq);

	p = task_of(se);

	/*
	 * Since we haven't yet done put_prev_entity and if the selected task
	 * is a different task than we started out with, try and touch the
	 * least amount of cfs_rqs.
	 */
	if (prev != p) {
		struct sched_entity *pse = &prev->se;

		while (!(cfs_rq = is_same_group(se, pse))) {
			int se_depth = se->depth;
			int pse_depth = pse->depth;

			if (se_depth <= pse_depth) {
				put_prev_entity(cfs_rq_of(pse), pse);
				pse = parent_entity(pse);
			}
			if (se_depth >= pse_depth) {
				set_next_entity(cfs_rq_of(se), se);
				se = parent_entity(se);
			}
		}

		put_prev_entity(cfs_rq, pse);
		set_next_entity(cfs_rq, se);
	}

	goto done;
simple:
#endif
	if (prev)
		put_prev_task(rq, prev);

	do {
		se = pick_next_entity(cfs_rq, NULL);
		set_next_entity(cfs_rq, se);
		cfs_rq = group_cfs_rq(se);
	} while (cfs_rq);

	p = task_of(se);

done: __maybe_unused;
#ifdef CONFIG_SMP
	/*
	 * Move the next running task to the front of
	 * the list, so our cfs_tasks list becomes MRU
	 * one.
	 */
	list_move(&p->se.group_node, &rq->cfs_tasks);
#endif

	if (hrtick_enabled(rq))
		hrtick_start_fair(rq, p);

	update_misfit_status(p, rq);

	return p;

idle:
	if (!rf)
		return NULL;

	new_tasks = newidle_balance(rq, rf);

	/*
	 * Because newidle_balance() releases (and re-acquires) rq->lock, it is
	 * possible for any higher priority task to appear. In that case we
	 * must re-start the pick_next_entity() loop.
	 */
	if (new_tasks < 0)
		return RETRY_TASK;

	if (new_tasks > 0)
		goto again;

	/*
	 * rq is about to be idle, check if we need to update the
	 * lost_idle_time of clock_pelt
	 */
	update_idle_rq_clock_pelt(rq);

	return NULL;
}

static struct task_struct *__pick_next_task_fair(struct rq *rq)
{
	return pick_next_task_fair(rq, NULL, NULL);
}

/*
 * Account for a descheduled task:
 */
static void put_prev_task_fair(struct rq *rq, struct task_struct *prev)
{
	struct sched_entity *se = &prev->se;
	struct cfs_rq *cfs_rq;

	for_each_sched_entity(se) {
		cfs_rq = cfs_rq_of(se);
		put_prev_entity(cfs_rq, se);
	}
}

/*
 * sched_yield() is very simple
 *
 * The magic of dealing with the ->skip buddy is in pick_next_entity.
 */
static void yield_task_fair(struct rq *rq)
{
	struct task_struct *curr = rq->curr;
	struct cfs_rq *cfs_rq = task_cfs_rq(curr);
	struct sched_entity *se = &curr->se;

	/*
	 * Are we the only task in the tree?
	 */
	if (unlikely(rq->nr_running == 1))
		return;

	clear_buddies(cfs_rq, se);

	if (curr->policy != SCHED_BATCH) {
		update_rq_clock(rq);
		/*
		 * Update run-time statistics of the 'current'.
		 */
		update_curr(cfs_rq);
		/*
		 * Tell update_rq_clock() that we've just updated,
		 * so we don't do microscopic update in schedule()
		 * and double the fastpath cost.
		 */
		rq_clock_skip_update(rq);
	}

	set_skip_buddy(se);
}

static bool yield_to_task_fair(struct rq *rq, struct task_struct *p)
{
	struct sched_entity *se = &p->se;

	/* throttled hierarchies are not runnable */
	if (!se->on_rq || throttled_hierarchy(cfs_rq_of(se)))
		return false;

	/* Tell the scheduler that we'd really like pse to run next. */
	set_next_buddy(se);

	yield_task_fair(rq);

	return true;
}

#ifdef CONFIG_SMP
/**************************************************
 * Fair scheduling class load-balancing methods.
 *
 * BASICS
 *
 * The purpose of load-balancing is to achieve the same basic fairness the
 * per-CPU scheduler provides, namely provide a proportional amount of compute
 * time to each task. This is expressed in the following equation:
 *
 *   W_i,n/P_i == W_j,n/P_j for all i,j                               (1)
 *
 * Where W_i,n is the n-th weight average for CPU i. The instantaneous weight
 * W_i,0 is defined as:
 *
 *   W_i,0 = \Sum_j w_i,j                                             (2)
 *
 * Where w_i,j is the weight of the j-th runnable task on CPU i. This weight
 * is derived from the nice value as per sched_prio_to_weight[].
 *
 * The weight average is an exponential decay average of the instantaneous
 * weight:
 *
 *   W'_i,n = (2^n - 1) / 2^n * W_i,n + 1 / 2^n * W_i,0               (3)
 *
 * C_i is the compute capacity of CPU i, typically it is the
 * fraction of 'recent' time available for SCHED_OTHER task execution. But it
 * can also include other factors [XXX].
 *
 * To achieve this balance we define a measure of imbalance which follows
 * directly from (1):
 *
 *   imb_i,j = max{ avg(W/C), W_i/C_i } - min{ avg(W/C), W_j/C_j }    (4)
 *
 * We them move tasks around to minimize the imbalance. In the continuous
 * function space it is obvious this converges, in the discrete case we get
 * a few fun cases generally called infeasible weight scenarios.
 *
 * [XXX expand on:
 *     - infeasible weights;
 *     - local vs global optima in the discrete case. ]
 *
 *
 * SCHED DOMAINS
 *
 * In order to solve the imbalance equation (4), and avoid the obvious O(n^2)
 * for all i,j solution, we create a tree of CPUs that follows the hardware
 * topology where each level pairs two lower groups (or better). This results
 * in O(log n) layers. Furthermore we reduce the number of CPUs going up the
 * tree to only the first of the previous level and we decrease the frequency
 * of load-balance at each level inv. proportional to the number of CPUs in
 * the groups.
 *
 * This yields:
 *
 *     log_2 n     1     n
 *   \Sum       { --- * --- * 2^i } = O(n)                            (5)
 *     i = 0      2^i   2^i
 *                               `- size of each group
 *         |         |     `- number of CPUs doing load-balance
 *         |         `- freq
 *         `- sum over all levels
 *
 * Coupled with a limit on how many tasks we can migrate every balance pass,
 * this makes (5) the runtime complexity of the balancer.
 *
 * An important property here is that each CPU is still (indirectly) connected
 * to every other CPU in at most O(log n) steps:
 *
 * The adjacency matrix of the resulting graph is given by:
 *
 *             log_2 n
 *   A_i,j = \Union     (i % 2^k == 0) && i / 2^(k+1) == j / 2^(k+1)  (6)
 *             k = 0
 *
 * And you'll find that:
 *
 *   A^(log_2 n)_i,j != 0  for all i,j                                (7)
 *
 * Showing there's indeed a path between every CPU in at most O(log n) steps.
 * The task movement gives a factor of O(m), giving a convergence complexity
 * of:
 *
 *   O(nm log n),  n := nr_cpus, m := nr_tasks                        (8)
 *
 *
 * WORK CONSERVING
 *
 * In order to avoid CPUs going idle while there's still work to do, new idle
 * balancing is more aggressive and has the newly idle CPU iterate up the domain
 * tree itself instead of relying on other CPUs to bring it work.
 *
 * This adds some complexity to both (5) and (8) but it reduces the total idle
 * time.
 *
 * [XXX more?]
 *
 *
 * CGROUPS
 *
 * Cgroups make a horror show out of (2), instead of a simple sum we get:
 *
 *                                s_k,i
 *   W_i,0 = \Sum_j \Prod_k w_k * -----                               (9)
 *                                 S_k
 *
 * Where
 *
 *   s_k,i = \Sum_j w_i,j,k  and  S_k = \Sum_i s_k,i                 (10)
 *
 * w_i,j,k is the weight of the j-th runnable task in the k-th cgroup on CPU i.
 *
 * The big problem is S_k, its a global sum needed to compute a local (W_i)
 * property.
 *
 * [XXX write more on how we solve this.. _after_ merging pjt's patches that
 *      rewrite all of this once again.]
 */

static unsigned long __read_mostly max_load_balance_interval = HZ/10;

enum fbq_type { regular, remote, all };

/*
 * 'group_type' describes the group of CPUs at the moment of load balancing.
 *
 * The enum is ordered by pulling priority, with the group with lowest priority
 * first so the group_type can simply be compared when selecting the busiest
 * group. See update_sd_pick_busiest().
 */
enum group_type {
	/* The group has spare capacity that can be used to run more tasks.  */
	group_has_spare = 0,
	/*
	 * The group is fully used and the tasks don't compete for more CPU
	 * cycles. Nevertheless, some tasks might wait before running.
	 */
	group_fully_busy,
	/*
	 * SD_ASYM_CPUCAPACITY only: One task doesn't fit with CPU's capacity
	 * and must be migrated to a more powerful CPU.
	 */
	group_misfit_task,
	/*
	 * SD_ASYM_PACKING only: One local CPU with higher capacity is available,
	 * and the task should be migrated to it instead of running on the
	 * current CPU.
	 */
	group_asym_packing,
	/*
	 * The tasks' affinity constraints previously prevented the scheduler
	 * from balancing the load across the system.
	 */
	group_imbalanced,
	/*
	 * The CPU is overloaded and can't provide expected CPU cycles to all
	 * tasks.
	 */
	group_overloaded
};

enum migration_type {
	migrate_load = 0,
	migrate_util,
	migrate_task,
	migrate_misfit
};

#define LBF_ALL_PINNED	0x01
#define LBF_NEED_BREAK	0x02
#define LBF_DST_PINNED  0x04
#define LBF_SOME_PINNED	0x08
#define LBF_NOHZ_STATS	0x10
#define LBF_NOHZ_AGAIN	0x20
#ifdef CONFIG_SCHED_WALT
#define LBF_IGNORE_BIG_TASKS 0x100
#define LBF_IGNORE_PREFERRED_CLUSTER_TASKS 0x200
#endif

struct lb_env {
	struct sched_domain	*sd;

	struct rq		*src_rq;
	int			src_cpu;

	int			dst_cpu;
	struct rq		*dst_rq;

	struct cpumask		*dst_grpmask;
	int			new_dst_cpu;
	enum cpu_idle_type	idle;
	long			imbalance;
	/* The set of CPUs under consideration for load-balancing */
	struct cpumask		*cpus;

	unsigned int		flags;

	unsigned int		loop;
	unsigned int		loop_break;
	unsigned int		loop_max;
#ifdef CONFIG_SCHED_WALT
	bool			prefer_spread;
#endif

	enum fbq_type		fbq_type;
	enum migration_type	migration_type;
	struct list_head	tasks;
	struct rq_flags		*src_rq_rf;
};

/*
 * Is this task likely cache-hot:
 */
static int task_hot(struct task_struct *p, struct lb_env *env)
{
	s64 delta;

	lockdep_assert_held(&env->src_rq->lock);

	if (p->sched_class != &fair_sched_class)
		return 0;

	if (unlikely(task_has_idle_policy(p)))
		return 0;

	/* SMT siblings share cache */
	if (env->sd->flags & SD_SHARE_CPUCAPACITY)
		return 0;

	/*
	 * Buddy candidates are cache hot:
	 */
	if (sched_feat(CACHE_HOT_BUDDY) && env->dst_rq->nr_running &&
			(&p->se == cfs_rq_of(&p->se)->next ||
			 &p->se == cfs_rq_of(&p->se)->last))
		return 1;

	if (sysctl_sched_migration_cost == -1)
		return 1;
	if (sysctl_sched_migration_cost == 0)
		return 0;

	delta = rq_clock_task(env->src_rq) - p->se.exec_start;

	return delta < (s64)sysctl_sched_migration_cost;
}

#ifdef CONFIG_NUMA_BALANCING
/*
 * Returns 1, if task migration degrades locality
 * Returns 0, if task migration improves locality i.e migration preferred.
 * Returns -1, if task migration is not affected by locality.
 */
static int migrate_degrades_locality(struct task_struct *p, struct lb_env *env)
{
	struct numa_group *numa_group = rcu_dereference(p->numa_group);
	unsigned long src_weight, dst_weight;
	int src_nid, dst_nid, dist;

	if (!static_branch_likely(&sched_numa_balancing))
		return -1;

	if (!p->numa_faults || !(env->sd->flags & SD_NUMA))
		return -1;

	src_nid = cpu_to_node(env->src_cpu);
	dst_nid = cpu_to_node(env->dst_cpu);

	if (src_nid == dst_nid)
		return -1;

	/* Migrating away from the preferred node is always bad. */
	if (src_nid == p->numa_preferred_nid) {
		if (env->src_rq->nr_running > env->src_rq->nr_preferred_running)
			return 1;
		else
			return -1;
	}

	/* Encourage migration to the preferred node. */
	if (dst_nid == p->numa_preferred_nid)
		return 0;

	/* Leaving a core idle is often worse than degrading locality. */
	if (env->idle == CPU_IDLE)
		return -1;

	dist = node_distance(src_nid, dst_nid);
	if (numa_group) {
		src_weight = group_weight(p, src_nid, dist);
		dst_weight = group_weight(p, dst_nid, dist);
	} else {
		src_weight = task_weight(p, src_nid, dist);
		dst_weight = task_weight(p, dst_nid, dist);
	}

	return dst_weight < src_weight;
}

#else
static inline int migrate_degrades_locality(struct task_struct *p,
					     struct lb_env *env)
{
	return -1;
}
#endif

#ifdef CONFIG_SCHED_WALT
static inline bool can_migrate_boosted_task(struct task_struct *p,
			int src_cpu, int dst_cpu)
{
	if (per_task_boost(p) == TASK_BOOST_STRICT_MAX &&
		task_in_related_thread_group(p) &&
		(capacity_orig_of(dst_cpu) < capacity_orig_of(src_cpu)))
		return false;
	return true;
}
#endif

/*
 * can_migrate_task - may task p from runqueue rq be migrated to this_cpu?
 */
static
int can_migrate_task(struct task_struct *p, struct lb_env *env)
{
	int tsk_cache_hot;
	int can_migrate = 1;

	lockdep_assert_held(&env->src_rq->lock);

	trace_android_rvh_can_migrate_task(p, env->dst_cpu, &can_migrate);
	if (!can_migrate)
		return 0;

	/*
	 * We do not migrate tasks that are:
	 * 1) throttled_lb_pair, or
	 * 2) cannot be migrated to this CPU due to cpus_ptr, or
	 * 3) running (obviously), or
	 * 4) are cache-hot on their current CPU.
	 */
	if (throttled_lb_pair(task_group(p), env->src_cpu, env->dst_cpu))
		return 0;

#ifdef CONFIG_SCHED_WALT
	/*
	 * don't allow pull boost task to smaller cores.
	 */
	if (!can_migrate_boosted_task(p, env->src_cpu, env->dst_cpu))
		return 0;
#endif
	if (!cpumask_test_cpu(env->dst_cpu, p->cpus_ptr)) {
		int cpu;

		schedstat_inc(p->se.statistics.nr_failed_migrations_affine);

		env->flags |= LBF_SOME_PINNED;

		/*
		 * Remember if this task can be migrated to any other CPU in
		 * our sched_group. We may want to revisit it if we couldn't
		 * meet load balance goals by pulling other tasks on src_cpu.
		 *
		 * Avoid computing new_dst_cpu for NEWLY_IDLE or if we have
		 * already computed one in current iteration.
		 */
		if (env->idle == CPU_NEWLY_IDLE || (env->flags & LBF_DST_PINNED))
			return 0;

		/* Prevent to re-select dst_cpu via env's CPUs: */
		for_each_cpu_and(cpu, env->dst_grpmask, env->cpus) {
			if (cpumask_test_cpu(cpu, p->cpus_ptr)) {
				env->flags |= LBF_DST_PINNED;
				env->new_dst_cpu = cpu;
				break;
			}
		}

		return 0;
	}

	/* Record that we found atleast one task that could run on dst_cpu */
	env->flags &= ~LBF_ALL_PINNED;

#ifdef CONFIG_SCHED_WALT
	if (static_branch_unlikely(&sched_energy_present)) {
		struct root_domain *rd = env->dst_rq->rd;

		if ((rcu_dereference(rd->pd) && !sd_overutilized(env->sd)) &&
		    env->idle == CPU_NEWLY_IDLE && !env->prefer_spread &&
		    !task_in_related_thread_group(p)) {
			long util_cum_dst, util_cum_src;
			unsigned long demand;

			demand = task_util(p);
			util_cum_dst = cpu_util_cum(env->dst_cpu, 0) + demand;
			util_cum_src = cpu_util_cum(env->src_cpu, 0) - demand;

			if (util_cum_dst > util_cum_src)
				return 0;
		}
	}

	if (env->flags & LBF_IGNORE_PREFERRED_CLUSTER_TASKS &&
			 !preferred_cluster(
				cpu_rq(env->dst_cpu)->wrq.cluster, p))
		return 0;

	/* Don't detach task if it doesn't fit on the destination */
	if (env->flags & LBF_IGNORE_BIG_TASKS &&
		!task_fits_max(p, env->dst_cpu))
		return 0;

	/* Don't detach task if it is under active migration */
	if (env->src_rq->wrq.push_task == p)
		return 0;
#endif

	if (task_running(env->src_rq, p)) {
		schedstat_inc(p->se.statistics.nr_failed_migrations_running);
		return 0;
	}

#ifdef CONFIG_SCHED_WALT
	if ((env->idle == CPU_NEWLY_IDLE) &&
		is_min_capacity_cpu(env->dst_cpu) &&
		!is_min_capacity_cpu(env->src_cpu) &&
		walt_get_rtg_status(p)) {
		bool pull_to_silver_allowed = false;
		unsigned int cpu;

		for_each_cpu(cpu, env->cpus) {
			if (!is_min_capacity_cpu(cpu) &&
				cpu_overutilized(cpu)) {
				pull_to_silver_allowed = true;
				break;
			}
		}

		if (!pull_to_silver_allowed)
			return 0;
	}
#endif

	/*
	 * Aggressive migration if:
	 * 1) destination numa is preferred
	 * 2) task is cache cold, or
	 * 3) too many balance attempts have failed.
	 */
	tsk_cache_hot = migrate_degrades_locality(p, env);
	if (tsk_cache_hot == -1)
		tsk_cache_hot = task_hot(p, env);

#ifndef CONFING_SCHED_WALT
	if (tsk_cache_hot <= 0 ||
#else
	/* Also Aggressive migration if:
	 * 4) IDLE or NEWLY_IDLE balance.
	 */
	if (env->idle != CPU_NOT_IDLE || tsk_cache_hot <= 0 ||
#endif
	    env->sd->nr_balance_failed > env->sd->cache_nice_tries) {
		if (tsk_cache_hot == 1) {
			schedstat_inc(env->sd->lb_hot_gained[env->idle]);
			schedstat_inc(p->se.statistics.nr_forced_migrations);
		}
		return 1;
	}

	schedstat_inc(p->se.statistics.nr_failed_migrations_hot);
	return 0;
}

/*
 * detach_task() -- detach the task for the migration specified in env
 */
static void detach_task(struct task_struct *p, struct lb_env *env)
{
	int detached = 0;

	lockdep_assert_held(&env->src_rq->lock);

	/*
	 * The vendor hook may drop the lock temporarily, so
	 * pass the rq flags to unpin lock. We expect the
	 * rq lock to be held after return.
	 */
	trace_android_rvh_migrate_queued_task(env->src_rq, env->src_rq_rf, p,
					      env->dst_cpu, &detached);
	if (detached)
		return;

	deactivate_task(env->src_rq, p, DEQUEUE_NOCLOCK);
#ifndef CONFIG_SCHED_WALT
	set_task_cpu(p, env->dst_cpu);
#else
	lockdep_off();
	double_lock_balance(env->src_rq, env->dst_rq);
	if (!(env->src_rq->clock_update_flags & RQCF_UPDATED))
		update_rq_clock(env->src_rq);
	set_task_cpu(p, env->dst_cpu);
	double_unlock_balance(env->src_rq, env->dst_rq);
	lockdep_on();
#endif
}

/*
 * detach_one_task() -- tries to dequeue exactly one task from env->src_rq, as
 * part of active balancing operations within "domain".
 *
 * Returns a task if successful and NULL otherwise.
 */
static struct task_struct *detach_one_task(struct lb_env *env)
{
	struct task_struct *p;

	lockdep_assert_held(&env->src_rq->lock);

	list_for_each_entry_reverse(p,
			&env->src_rq->cfs_tasks, se.group_node) {
		if (!can_migrate_task(p, env))
			continue;

		detach_task(p, env);

		/*
		 * Right now, this is only the second place where
		 * lb_gained[env->idle] is updated (other is detach_tasks)
		 * so we can safely collect stats here rather than
		 * inside detach_tasks().
		 */
		schedstat_inc(env->sd->lb_gained[env->idle]);
		return p;
	}
	return NULL;
}

static const unsigned int sched_nr_migrate_break = 32;

/*
 * detach_tasks() -- tries to detach up to imbalance load/util/tasks from
 * busiest_rq, as part of a balancing operation within domain "sd".
 *
 * Returns number of detached tasks if successful and 0 otherwise.
 */
static int detach_tasks(struct lb_env *env)
{
	struct list_head *tasks = &env->src_rq->cfs_tasks;
	unsigned long util;
	struct task_struct *p;
#ifndef CONFIG_SCHED_WALT
	unsigned long load;
#else
	int orig_loop = env->loop;
#endif
	int detached = 0;

	lockdep_assert_held(&env->src_rq->lock);

	if (env->imbalance <= 0)
		return 0;

#ifdef CONFIG_SCHED_WALT
	if (!same_cluster(env->dst_cpu, env->src_cpu))
		env->flags |= LBF_IGNORE_PREFERRED_CLUSTER_TASKS;

	if (capacity_orig_of(env->dst_cpu) < capacity_orig_of(env->src_cpu))
		env->flags |= LBF_IGNORE_BIG_TASKS;

redo:
#endif
	while (!list_empty(tasks)) {
		/*
		 * We don't want to steal all, otherwise we may be treated likewise,
		 * which could at worst lead to a livelock crash.
		 */
		if (env->idle != CPU_NOT_IDLE && env->src_rq->nr_running <= 1)
			break;

		p = list_last_entry(tasks, struct task_struct, se.group_node);

		env->loop++;
		/* We've more or less seen every task there is, call it quits */
		if (env->loop > env->loop_max)
			break;

		/* take a breather every nr_migrate tasks */
		if (env->loop > env->loop_break) {
			env->loop_break += sched_nr_migrate_break;
			env->flags |= LBF_NEED_BREAK;
			break;
		}

		if (!can_migrate_task(p, env))
			goto next;

		switch (env->migration_type) {
		case migrate_load:
			/*
			 * Depending of the number of CPUs and tasks and the
			 * cgroup hierarchy, task_h_load() can return a null
			 * value. Make sure that env->imbalance decreases
			 * otherwise detach_tasks() will stop only after
			 * detaching up to loop_max tasks.
			 */
			load = max_t(unsigned long, task_h_load(p), 1);

			if (sched_feat(LB_MIN) &&
			    load < 16 && !env->sd->nr_balance_failed)
				goto next;

#ifndef CONFIG_SCHED_WALT
			/*
			 * Make sure that we don't migrate too much load.
			 * Nevertheless, let relax the constraint if
			 * scheduler fails to find a good waiting task to
			 * migrate.
			 */

			if ((load >> env->sd->nr_balance_failed) > env->imbalance)
#else /* CONFIG_SCHED_WALT */
			/*
			 * p is not running task when we goes until here, so if p is one
			 * of the 2 task in src cpu rq and not the running one,
			 * that means it is the only task that can be balanced.
			 * So only when there is other tasks can be balanced or
			 * there is situation to ignore big task, it is needed
			 * to skip the task load bigger than 2*imbalance.
			 *
			 * And load based checks are skipped for prefer_spread in
			 * finding busiest group, ignore the task's h_load.
			 */
			if (!env->prefer_spread &&
				((cpu_rq(env->src_cpu)->nr_running > 2) ||
				(env->flags & LBF_IGNORE_BIG_TASKS)) &&
				((load / 2) > env->imbalance))
#endif /* CONFIG_SCHED_WALT */
				goto next;
			env->imbalance -= load;
			break;

		case migrate_util:
			util = task_util_est(p);

			if (util > env->imbalance)
				goto next;

			env->imbalance -= util;
			break;

		case migrate_task:
			env->imbalance--;
			break;

		case migrate_misfit:
			/* This is not a misfit task */
#ifdef CONFIG_SCHED_WALT
			if (task_fits_capacity(p, capacity_of(env->src_cpu), env->src_cpu))
				goto next;
#else
			if (task_fits_capacity(p, capacity_of(env->src_cpu)))
				goto next;
#endif

			env->imbalance = 0;
			break;
		}

		detach_task(p, env);
		list_add(&p->se.group_node, &env->tasks);

		detached++;

#ifdef CONFIG_PREEMPTION
		/*
		 * NEWIDLE balancing is a source of latency, so preemptible
		 * kernels will stop after the first task is detached to minimize
		 * the critical section.
		 */
		if (env->idle == CPU_NEWLY_IDLE)
			break;
#endif

		/*
		 * We only want to steal up to the prescribed amount of
		 * load/util/tasks.
		 */
		if (env->imbalance <= 0)
			break;

		continue;
next:
#ifdef CONFIG_SCHED_WALT
		trace_sched_load_balance_skip_tasks(env->src_cpu, env->dst_cpu,
				p->pid, load, task_util(p),
				cpumask_bits(&p->cpus_mask)[0]);
#endif
		list_move(&p->se.group_node, tasks);
	}

#ifdef CONFIG_SCHED_WALT
	if (env->flags & (LBF_IGNORE_BIG_TASKS |
			LBF_IGNORE_PREFERRED_CLUSTER_TASKS) && !detached) {
		tasks = &env->src_rq->cfs_tasks;
		env->flags &= ~(LBF_IGNORE_BIG_TASKS |
				LBF_IGNORE_PREFERRED_CLUSTER_TASKS);
		env->loop = orig_loop;
		goto redo;
	}
#endif

	/*
	 * Right now, this is one of only two places we collect this stat
	 * so we can safely collect detach_one_task() stats here rather
	 * than inside detach_one_task().
	 */
	schedstat_add(env->sd->lb_gained[env->idle], detached);

	return detached;
}

/*
 * attach_task() -- attach the task detached by detach_task() to its new rq.
 */
static void attach_task(struct rq *rq, struct task_struct *p)
{
	lockdep_assert_held(&rq->lock);

	BUG_ON(task_rq(p) != rq);
	activate_task(rq, p, ENQUEUE_NOCLOCK);
	check_preempt_curr(rq, p, 0);
}

/*
 * attach_one_task() -- attaches the task returned from detach_one_task() to
 * its new rq.
 */
static void attach_one_task(struct rq *rq, struct task_struct *p)
{
	struct rq_flags rf;

	rq_lock(rq, &rf);
	update_rq_clock(rq);
	attach_task(rq, p);
#ifdef CONFIG_SCHED_WALT
	update_overutilized_status(rq);
#endif
	rq_unlock(rq, &rf);
}

/*
 * attach_tasks() -- attaches all tasks detached by detach_tasks() to their
 * new rq.
 */
static void attach_tasks(struct lb_env *env)
{
	struct list_head *tasks = &env->tasks;
	struct task_struct *p;
	struct rq_flags rf;

	rq_lock(env->dst_rq, &rf);
	update_rq_clock(env->dst_rq);

	while (!list_empty(tasks)) {
		p = list_first_entry(tasks, struct task_struct, se.group_node);
		list_del_init(&p->se.group_node);

		attach_task(env->dst_rq, p);
	}

#ifdef CONFIG_SCHED_WALT
	/*
	 * The enqueue_task_fair only updates the overutilized status
	 * for the waking tasks. Since multiple tasks may get migrated
	 * from load balancer, instead of doing it there, update the
	 * overutilized status here at the end.
	 */
	update_overutilized_status(env->dst_rq);
#endif

	rq_unlock(env->dst_rq, &rf);
}

#ifdef CONFIG_NO_HZ_COMMON
static inline bool cfs_rq_has_blocked(struct cfs_rq *cfs_rq)
{
	if (cfs_rq->avg.load_avg)
		return true;

	if (cfs_rq->avg.util_avg)
		return true;

	return false;
}

static inline bool others_have_blocked(struct rq *rq)
{
	if (READ_ONCE(rq->avg_rt.util_avg))
		return true;

	if (READ_ONCE(rq->avg_dl.util_avg))
		return true;

	if (thermal_load_avg(rq))
		return true;

#ifdef CONFIG_HAVE_SCHED_AVG_IRQ
	if (READ_ONCE(rq->avg_irq.util_avg))
		return true;
#endif

	return false;
}

static inline void update_blocked_load_status(struct rq *rq, bool has_blocked)
{
	rq->last_blocked_load_update_tick = jiffies;

	if (!has_blocked)
		rq->has_blocked_load = 0;
}
#else
static inline bool cfs_rq_has_blocked(struct cfs_rq *cfs_rq) { return false; }
static inline bool others_have_blocked(struct rq *rq) { return false; }
static inline void update_blocked_load_status(struct rq *rq, bool has_blocked) {}
#endif

static bool __update_blocked_others(struct rq *rq, bool *done)
{
	const struct sched_class *curr_class;
	u64 now = rq_clock_pelt(rq);
	unsigned long thermal_pressure;
	bool decayed;

	/*
	 * update_load_avg() can call cpufreq_update_util(). Make sure that RT,
	 * DL and IRQ signals have been updated before updating CFS.
	 */
	curr_class = rq->curr->sched_class;

	thermal_pressure = arch_scale_thermal_pressure(cpu_of(rq));

	decayed = update_rt_rq_load_avg(now, rq, curr_class == &rt_sched_class) |
		  update_dl_rq_load_avg(now, rq, curr_class == &dl_sched_class) |
		  update_thermal_load_avg(rq_clock_thermal(rq), rq, thermal_pressure) |
		  update_irq_load_avg(rq, 0);

	if (others_have_blocked(rq))
		*done = false;

	return decayed;
}

#ifdef CONFIG_FAIR_GROUP_SCHED

static inline bool cfs_rq_is_decayed(struct cfs_rq *cfs_rq)
{
	if (cfs_rq->load.weight)
		return false;

	if (cfs_rq->avg.load_sum)
		return false;

	if (cfs_rq->avg.util_sum)
		return false;

	if (cfs_rq->avg.runnable_sum)
		return false;

	return true;
}

static bool __update_blocked_fair(struct rq *rq, bool *done)
{
	struct cfs_rq *cfs_rq, *pos;
	bool decayed = false;
	int cpu = cpu_of(rq);

	/*
	 * Iterates the task_group tree in a bottom up fashion, see
	 * list_add_leaf_cfs_rq() for details.
	 */
	for_each_leaf_cfs_rq_safe(rq, cfs_rq, pos) {
		struct sched_entity *se;

		if (update_cfs_rq_load_avg(cfs_rq_clock_pelt(cfs_rq), cfs_rq)) {
			update_tg_load_avg(cfs_rq);

			if (cfs_rq == &rq->cfs)
				decayed = true;
		}

		/* Propagate pending load changes to the parent, if any: */
		se = cfs_rq->tg->se[cpu];
		if (se && !skip_blocked_update(se))
			update_load_avg(cfs_rq_of(se), se, 0);

		/*
		 * There can be a lot of idle CPU cgroups.  Don't let fully
		 * decayed cfs_rqs linger on the list.
		 */
		if (cfs_rq_is_decayed(cfs_rq))
			list_del_leaf_cfs_rq(cfs_rq);

		/* Don't need periodic decay once load/util_avg are null */
		if (cfs_rq_has_blocked(cfs_rq))
			*done = false;
	}

	return decayed;
}

/*
 * Compute the hierarchical load factor for cfs_rq and all its ascendants.
 * This needs to be done in a top-down fashion because the load of a child
 * group is a fraction of its parents load.
 */
static void update_cfs_rq_h_load(struct cfs_rq *cfs_rq)
{
	struct rq *rq = rq_of(cfs_rq);
	struct sched_entity *se = cfs_rq->tg->se[cpu_of(rq)];
	unsigned long now = jiffies;
	unsigned long load;

	if (cfs_rq->last_h_load_update == now)
		return;

	WRITE_ONCE(cfs_rq->h_load_next, NULL);
	for_each_sched_entity(se) {
		cfs_rq = cfs_rq_of(se);
		WRITE_ONCE(cfs_rq->h_load_next, se);
		if (cfs_rq->last_h_load_update == now)
			break;
	}

	if (!se) {
		cfs_rq->h_load = cfs_rq_load_avg(cfs_rq);
		cfs_rq->last_h_load_update = now;
	}

	while ((se = READ_ONCE(cfs_rq->h_load_next)) != NULL) {
		load = cfs_rq->h_load;
		load = div64_ul(load * se->avg.load_avg,
			cfs_rq_load_avg(cfs_rq) + 1);
		cfs_rq = group_cfs_rq(se);
		cfs_rq->h_load = load;
		cfs_rq->last_h_load_update = now;
	}
}

static unsigned long task_h_load(struct task_struct *p)
{
	struct cfs_rq *cfs_rq = task_cfs_rq(p);

	update_cfs_rq_h_load(cfs_rq);
	return div64_ul(p->se.avg.load_avg * cfs_rq->h_load,
			cfs_rq_load_avg(cfs_rq) + 1);
}
#else
static bool __update_blocked_fair(struct rq *rq, bool *done)
{
	struct cfs_rq *cfs_rq = &rq->cfs;
	bool decayed;

	decayed = update_cfs_rq_load_avg(cfs_rq_clock_pelt(cfs_rq), cfs_rq);
	if (cfs_rq_has_blocked(cfs_rq))
		*done = false;

	return decayed;
}

static unsigned long task_h_load(struct task_struct *p)
{
	return p->se.avg.load_avg;
}
#endif

static void update_blocked_averages(int cpu)
{
	bool decayed = false, done = true;
	struct rq *rq = cpu_rq(cpu);
	struct rq_flags rf;

	rq_lock_irqsave(rq, &rf);
	update_rq_clock(rq);

	decayed |= __update_blocked_others(rq, &done);
	decayed |= __update_blocked_fair(rq, &done);

	update_blocked_load_status(rq, !done);
	if (decayed)
		cpufreq_update_util(rq, 0);
	rq_unlock_irqrestore(rq, &rf);
}

/********** Helpers for find_busiest_group ************************/

/*
 * sg_lb_stats - stats of a sched_group required for load_balancing
 */
struct sg_lb_stats {
	unsigned long avg_load; /*Avg load across the CPUs of the group */
	unsigned long group_load; /* Total load over the CPUs of the group */
	unsigned long group_capacity;
	unsigned long group_util; /* Total utilization over the CPUs of the group */
	unsigned long group_runnable; /* Total runnable time over the CPUs of the group */
	unsigned int sum_nr_running; /* Nr of tasks running in the group */
	unsigned int sum_h_nr_running; /* Nr of CFS tasks running in the group */
	unsigned int idle_cpus;
	unsigned int group_weight;
	enum group_type group_type;
	unsigned int group_asym_packing; /* Tasks should be moved to preferred CPU */
	unsigned long group_misfit_task_load; /* A CPU has a task too big for its capacity */
#ifdef CONFIG_NUMA_BALANCING
	unsigned int nr_numa_running;
	unsigned int nr_preferred_running;
#endif
};

/*
 * sd_lb_stats - Structure to store the statistics of a sched_domain
 *		 during load balancing.
 */
struct sd_lb_stats {
	struct sched_group *busiest;	/* Busiest group in this sd */
	struct sched_group *local;	/* Local group in this sd */
	unsigned long total_load;	/* Total load of all groups in sd */
	unsigned long total_capacity;	/* Total capacity of all groups in sd */
#ifdef CONFIG_SCHED_WALT
	unsigned long total_util;	/* Total util of all groups in sd */
#endif
	unsigned long avg_load;	/* Average load across all groups in sd */
	unsigned int prefer_sibling; /* tasks should go to sibling first */

	struct sg_lb_stats busiest_stat;/* Statistics of the busiest group */
	struct sg_lb_stats local_stat;	/* Statistics of the local group */
};

static inline void init_sd_lb_stats(struct sd_lb_stats *sds)
{
	/*
	 * Skimp on the clearing to avoid duplicate work. We can avoid clearing
	 * local_stat because update_sg_lb_stats() does a full clear/assignment.
	 * We must however set busiest_stat::group_type and
	 * busiest_stat::idle_cpus to the worst busiest group because
	 * update_sd_pick_busiest() reads these before assignment.
	 */
	*sds = (struct sd_lb_stats){
		.busiest = NULL,
		.local = NULL,
		.total_load = 0UL,
		.total_capacity = 0UL,
#ifdef CONFIG_SCHED_WALT
		.total_util = 0UL,
#endif
		.busiest_stat = {
			.idle_cpus = UINT_MAX,
			.group_type = group_has_spare,
		},
	};
}

static unsigned long scale_rt_capacity(int cpu)
{
	struct rq *rq = cpu_rq(cpu);
	unsigned long max = arch_scale_cpu_capacity(cpu);
	unsigned long used, free;
	unsigned long irq;

	irq = cpu_util_irq(rq);

	if (unlikely(irq >= max))
		return 1;

	/*
	 * avg_rt.util_avg and avg_dl.util_avg track binary signals
	 * (running and not running) with weights 0 and 1024 respectively.
	 * avg_thermal.load_avg tracks thermal pressure and the weighted
	 * average uses the actual delta max capacity(load).
	 */
	used = READ_ONCE(rq->avg_rt.util_avg);
	used += READ_ONCE(rq->avg_dl.util_avg);
	used += thermal_load_avg(rq);

	if (unlikely(used >= max))
		return 1;

	free = max - used;

	return scale_irq_capacity(free, irq, max);
}

static void update_cpu_capacity(struct sched_domain *sd, int cpu)
{
	unsigned long capacity = scale_rt_capacity(cpu);
	struct sched_group *sdg = sd->groups;
#ifndef CONFIG_SCHED_WALT

	cpu_rq(cpu)->cpu_capacity_orig = arch_scale_cpu_capacity(cpu);
#else /* CONFIG_SCHED_WALT */
	capacity = min(capacity, thermal_cap(cpu));
	cpu_rq(cpu)->cpu_capacity_orig = capacity;
#endif /* CONFIG_SCHED_WALT */


	if (!capacity)
		capacity = 1;

	trace_android_rvh_update_cpu_capacity(cpu, &capacity);
	cpu_rq(cpu)->cpu_capacity = capacity;
	trace_sched_cpu_capacity_tp(cpu_rq(cpu));

	sdg->sgc->capacity = capacity;
	sdg->sgc->min_capacity = capacity;
	sdg->sgc->max_capacity = capacity;
}

void update_group_capacity(struct sched_domain *sd, int cpu)
{
	struct sched_domain *child = sd->child;
	struct sched_group *group, *sdg = sd->groups;
	unsigned long capacity, min_capacity, max_capacity;
	unsigned long interval;

	interval = msecs_to_jiffies(sd->balance_interval);
	interval = clamp(interval, 1UL, max_load_balance_interval);
	sdg->sgc->next_update = jiffies + interval;

	if (!child) {
		update_cpu_capacity(sd, cpu);
		return;
	}

	capacity = 0;
	min_capacity = ULONG_MAX;
	max_capacity = 0;

	if (child->flags & SD_OVERLAP) {
		/*
		 * SD_OVERLAP domains cannot assume that child groups
		 * span the current group.
		 */

		for_each_cpu(cpu, sched_group_span(sdg)) {
			unsigned long cpu_cap = capacity_of(cpu);

			if (cpu_isolated(cpu))
				continue;

			capacity += cpu_cap;
			min_capacity = min(cpu_cap, min_capacity);
			max_capacity = max(cpu_cap, max_capacity);
		}
	} else  {
		/*
		 * !SD_OVERLAP domains can assume that child groups
		 * span the current group.
		 */

		group = child->groups;
		do {
			struct sched_group_capacity *sgc = group->sgc;
			__maybe_unused cpumask_t *cpus =
					sched_group_span(group);

			if (!cpu_isolated(cpumask_first(cpus))) {
				capacity += sgc->capacity;
				min_capacity = min(sgc->min_capacity,
							min_capacity);
				max_capacity = max(sgc->max_capacity,
							max_capacity);
			}
			group = group->next;
		} while (group != child->groups);
	}

	sdg->sgc->capacity = capacity;
	sdg->sgc->min_capacity = min_capacity;
	sdg->sgc->max_capacity = max_capacity;
}

/*
 * Check whether the capacity of the rq has been noticeably reduced by side
 * activity. The imbalance_pct is used for the threshold.
 * Return true is the capacity is reduced
 */
static inline int
check_cpu_capacity(struct rq *rq, struct sched_domain *sd)
{
	return ((rq->cpu_capacity * sd->imbalance_pct) <
				(rq->cpu_capacity_orig * 100));
}

/*
 * Check whether a rq has a misfit task and if it looks like we can actually
 * help that task: we can migrate the task to a CPU of higher capacity, or
 * the task's current CPU is heavily pressured.
 */
static inline int check_misfit_status(struct rq *rq, struct sched_domain *sd)
{
	return rq->misfit_task_load &&
		(rq->cpu_capacity_orig < rq->rd->max_cpu_capacity ||
		 check_cpu_capacity(rq, sd));
}

/*
 * Group imbalance indicates (and tries to solve) the problem where balancing
 * groups is inadequate due to ->cpus_ptr constraints.
 *
 * Imagine a situation of two groups of 4 CPUs each and 4 tasks each with a
 * cpumask covering 1 CPU of the first group and 3 CPUs of the second group.
 * Something like:
 *
 *	{ 0 1 2 3 } { 4 5 6 7 }
 *	        *     * * *
 *
 * If we were to balance group-wise we'd place two tasks in the first group and
 * two tasks in the second group. Clearly this is undesired as it will overload
 * cpu 3 and leave one of the CPUs in the second group unused.
 *
 * The current solution to this issue is detecting the skew in the first group
 * by noticing the lower domain failed to reach balance and had difficulty
 * moving tasks due to affinity constraints.
 *
 * When this is so detected; this group becomes a candidate for busiest; see
 * update_sd_pick_busiest(). And calculate_imbalance() and
 * find_busiest_group() avoid some of the usual balance conditions to allow it
 * to create an effective group imbalance.
 *
 * This is a somewhat tricky proposition since the next run might not find the
 * group imbalance and decide the groups need to be balanced again. A most
 * subtle and fragile situation.
 */

static inline int sg_imbalanced(struct sched_group *group)
{
	return group->sgc->imbalance;
}

/*
 * group_has_capacity returns true if the group has spare capacity that could
 * be used by some tasks.
 * We consider that a group has spare capacity if the  * number of task is
 * smaller than the number of CPUs or if the utilization is lower than the
 * available capacity for CFS tasks.
 * For the latter, we use a threshold to stabilize the state, to take into
 * account the variance of the tasks' load and to return true if the available
 * capacity in meaningful for the load balancer.
 * As an example, an available capacity of 1% can appear but it doesn't make
 * any benefit for the load balance.
 */
static inline bool
group_has_capacity(unsigned int imbalance_pct, struct sg_lb_stats *sgs)
{
	if (sgs->sum_nr_running < sgs->group_weight)
		return true;

	if ((sgs->group_capacity * imbalance_pct) <
			(sgs->group_runnable * 100))
		return false;

	if ((sgs->group_capacity * 100) >
			(sgs->group_util * imbalance_pct))
		return true;

	return false;
}

/*
 *  group_is_overloaded returns true if the group has more tasks than it can
 *  handle.
 *  group_is_overloaded is not equals to !group_has_capacity because a group
 *  with the exact right number of tasks, has no more spare capacity but is not
 *  overloaded so both group_has_capacity and group_is_overloaded return
 *  false.
 */
static inline bool
group_is_overloaded(unsigned int imbalance_pct, struct sg_lb_stats *sgs)
{
	if (sgs->sum_nr_running <= sgs->group_weight)
		return false;

#ifdef CONFIG_SCHED_WALT
	if (env->idle != CPU_NOT_IDLE && walt_rotation_enabled)
		return true;
#endif

	if ((sgs->group_capacity * 100) <
			(sgs->group_util * imbalance_pct))
		return true;

	if ((sgs->group_capacity * imbalance_pct) <
			(sgs->group_runnable * 100))
		return true;

	return false;
}

/*
 * group_smaller_min_cpu_capacity: Returns true if sched_group sg has smaller
 * per-CPU capacity than sched_group ref.
 */
static inline bool
group_smaller_min_cpu_capacity(struct sched_group *sg, struct sched_group *ref)
{
#ifndef CONFIG_SCHED_WALT
	return fits_capacity(sg->sgc->min_capacity, ref->sgc->min_capacity);
#else
	return sg->sgc->min_capacity *
				sched_capacity_margin_up[group_first_cpu(sg)] <
						ref->sgc->min_capacity * 1024;
#endif
}

/*
 * group_smaller_max_cpu_capacity: Returns true if sched_group sg has smaller
 * per-CPU capacity_orig than sched_group ref.
 */
static inline bool
group_smaller_max_cpu_capacity(struct sched_group *sg, struct sched_group *ref)
{
#ifndef CONFIG_SCHED_WALT
	return fits_capacity(sg->sgc->max_capacity, ref->sgc->max_capacity);
#else
	return sg->sgc->max_capacity *
				sched_capacity_margin_up[group_first_cpu(sg)] <
						ref->sgc->max_capacity * 1024;
#endif
}

#ifdef CONFIG_SCHED_WALT
/*
 * group_similar_cpu_capacity: Returns true if the minimum capacity of the
 * compared groups differ by less than 12.5%.
 */
static inline bool
group_similar_cpu_capacity(struct sched_group *sg, struct sched_group *ref)
{
	long diff = sg->sgc->min_capacity - ref->sgc->min_capacity;
	long max = max(sg->sgc->min_capacity, ref->sgc->min_capacity);

	return ((abs(diff) < max >> 3) ||
		asym_cap_siblings(group_first_cpu(sg), group_first_cpu(ref)));
}
#endif

static inline enum
group_type group_classify(unsigned int imbalance_pct,
			  struct sched_group *group,
			  struct sg_lb_stats *sgs)
{
	if (group_is_overloaded(imbalance_pct, sgs))
		return group_overloaded;

	if (sg_imbalanced(group))
		return group_imbalanced;

	if (sgs->group_asym_packing)
		return group_asym_packing;

	if (sgs->group_misfit_task_load)
		return group_misfit_task;

	if (!group_has_capacity(imbalance_pct, sgs))
		return group_fully_busy;

	return group_has_spare;
}

static bool update_nohz_stats(struct rq *rq, bool force)
{
#ifdef CONFIG_NO_HZ_COMMON
	unsigned int cpu = rq->cpu;

	if (!rq->has_blocked_load)
		return false;

	if (!cpumask_test_cpu(cpu, nohz.idle_cpus_mask))
		return false;

	if (!force && !time_after(jiffies, rq->last_blocked_load_update_tick))
		return true;

	update_blocked_averages(cpu);

	return rq->has_blocked_load;
#else
	return false;
#endif
}

/**
 * update_sg_lb_stats - Update sched_group's statistics for load balancing.
 * @env: The load balancing environment.
 * @group: sched_group whose statistics are to be updated.
 * @sgs: variable to hold the statistics for this group.
 * @sg_status: Holds flag indicating the status of the sched_group
 */
static inline void update_sg_lb_stats(struct lb_env *env,
				      struct sched_group *group,
				      struct sg_lb_stats *sgs,
				      int *sg_status)
{
	int i, nr_running, local_group;

	memset(sgs, 0, sizeof(*sgs));

	local_group = cpumask_test_cpu(env->dst_cpu, sched_group_span(group));

	for_each_cpu_and(i, sched_group_span(group), env->cpus) {
		struct rq *rq = cpu_rq(i);

#ifdef CONFIG_SCHED_WALT
		if (cpu_isolated(i))
			continue;
#endif

		if ((env->flags & LBF_NOHZ_STATS) && update_nohz_stats(rq, false))
			env->flags |= LBF_NOHZ_AGAIN;

		sgs->group_load += cpu_load(rq);
		sgs->group_util += cpu_util(i);
		sgs->group_runnable += cpu_runnable(rq);
		sgs->sum_h_nr_running += rq->cfs.h_nr_running;

		nr_running = rq->nr_running;
		sgs->sum_nr_running += nr_running;

		if (nr_running > 1)
			*sg_status |= SG_OVERLOAD;

#ifndef CONFIG_SCHED_WALT
		if (cpu_overutilized(i))
			*sg_status |= SG_OVERUTILIZED;
#else
		if (cpu_overutilized(i)) {
			*sg_status |= SG_OVERUTILIZED;

			if (rq->misfit_task_load)
				*sg_status |= SG_HAS_MISFIT_TASK;
		}
#endif

#ifdef CONFIG_NUMA_BALANCING
		sgs->nr_numa_running += rq->nr_numa_running;
		sgs->nr_preferred_running += rq->nr_preferred_running;
#endif
		/*
		 * No need to call idle_cpu() if nr_running is not 0
		 */
		if (!nr_running && idle_cpu(i)) {
			sgs->idle_cpus++;
			/* Idle cpu can't have misfit task */
			continue;
		}

		if (local_group)
			continue;

		/* Check for a misfit task on the cpu */
		if (env->sd->flags & SD_ASYM_CPUCAPACITY &&
		    sgs->group_misfit_task_load < rq->misfit_task_load) {
			sgs->group_misfit_task_load = rq->misfit_task_load;
			*sg_status |= SG_OVERLOAD;
		}
	}

#ifdef CONFIG_SCHED_WALT
	/* Isolated CPU has no weight */
	if (!group->group_weight) {
		sgs->group_capacity = 0;
		sgs->avg_load = 0;
		sgs->group_no_capacity = 1;
		sgs->group_type = group_other;
		sgs->group_weight = group->group_weight;
		goto out;
	}
#endif

	/* Check if dst CPU is idle and preferred to this group */
	if (env->sd->flags & SD_ASYM_PACKING &&
	    env->idle != CPU_NOT_IDLE &&
	    sgs->sum_h_nr_running &&
	    sched_asym_prefer(env->dst_cpu, group->asym_prefer_cpu)) {
		sgs->group_asym_packing = 1;
	}

	sgs->group_capacity = group->sgc->capacity;

	sgs->group_weight = group->group_weight;

	sgs->group_type = group_classify(env->sd->imbalance_pct, group, sgs);

	/* Computing avg_load makes sense only when group is overloaded */
	if (sgs->group_type == group_overloaded)
		sgs->avg_load = (sgs->group_load * SCHED_CAPACITY_SCALE) /
				sgs->group_capacity;

#ifdef CONFIG_SCHED_WALT
out:
#endif

	/* Computing avg_load makes sense only when group is overloaded */
	if (sgs->group_type == group_overloaded)
		sgs->avg_load = (sgs->group_load * SCHED_CAPACITY_SCALE) /
				sgs->group_capacity;
}

/**
 * update_sd_pick_busiest - return 1 on busiest group
 * @env: The load balancing environment.
 * @sds: sched_domain statistics
 * @sg: sched_group candidate to be checked for being the busiest
 * @sgs: sched_group statistics
 *
 * Determine if @sg is a busier group than the previously selected
 * busiest group.
 *
 * Return: %true if @sg is a busier group than the previously selected
 * busiest group. %false otherwise.
 */
static bool update_sd_pick_busiest(struct lb_env *env,
				   struct sd_lb_stats *sds,
				   struct sched_group *sg,
				   struct sg_lb_stats *sgs)
{
	struct sg_lb_stats *busiest = &sds->busiest_stat;

	/* Make sure that there is at least one task to pull */
	if (!sgs->sum_h_nr_running)
		return false;

	/*
	 * Don't try to pull misfit tasks we can't help.
	 * We can use max_capacity here as reduction in capacity on some
	 * CPUs in the group should either be possible to resolve
	 * internally or be covered by avg_load imbalance (eventually).
	 */
	if (sgs->group_type == group_misfit_task &&
	    (!group_smaller_max_cpu_capacity(sg, sds->local) ||
	     sds->local_stat.group_type != group_has_spare))
		return false;

	if (sgs->group_type > busiest->group_type)
		return true;

	if (sgs->group_type < busiest->group_type)
		return false;
#ifdef CONFIG_SCHED_WALT
	/*
	 * This sg and busiest are classified as same. when prefer_spread
	 * is true, we want to maximize the chance of pulling taks, so
	 * prefer to pick sg with more runnable tasks and break the ties
	 * with utilization.
	 */
	if (env->prefer_spread) {
		if (sgs->sum_nr_running < busiest->sum_nr_running)
			return false;
		if (sgs->sum_nr_running > busiest->sum_nr_running)
			return true;
		return sgs->group_util > busiest->group_util;
	}
#endif
	/*
	 * The candidate and the current busiest group are the same type of
	 * group. Let check which one is the busiest according to the type.
	 */

	switch (sgs->group_type) {
	case group_overloaded:
		/* Select the overloaded group with highest avg_load. */
		if (sgs->avg_load <= busiest->avg_load)
			return false;
		break;

	case group_imbalanced:
		/*
		 * Select the 1st imbalanced group as we don't have any way to
		 * choose one more than another.
		 */
		return false;

	case group_asym_packing:
		/* Prefer to move from lowest priority CPU's work */
		if (sched_asym_prefer(sg->asym_prefer_cpu, sds->busiest->asym_prefer_cpu))
			return false;
		break;

	case group_misfit_task:
		/*
		 * If we have more than one misfit sg go with the biggest
		 * misfit.
		 */
		if (sgs->group_misfit_task_load < busiest->group_misfit_task_load)
			return false;
		break;

	case group_fully_busy:
		/*
		 * Select the fully busy group with highest avg_load. In
		 * theory, there is no need to pull task from such kind of
		 * group because tasks have all compute capacity that they need
		 * but we can still improve the overall throughput by reducing
		 * contention when accessing shared HW resources.
		 *
		 * XXX for now avg_load is not computed and always 0 so we
		 * select the 1st one.
		 */
		if (sgs->avg_load <= busiest->avg_load)
			return false;
		break;

	case group_has_spare:
		/*
		 * Select not overloaded group with lowest number of idle cpus
		 * and highest number of running tasks. We could also compare
		 * the spare capacity which is more stable but it can end up
		 * that the group has less spare capacity but finally more idle
		 * CPUs which means less opportunity to pull tasks.
		 */
		if (sgs->idle_cpus > busiest->idle_cpus)
			return false;
		else if ((sgs->idle_cpus == busiest->idle_cpus) &&
			 (sgs->sum_nr_running <= busiest->sum_nr_running))
			return false;

		break;
	}

	/*
	 * Candidate sg has no more than one task per CPU and has higher
	 * per-CPU capacity. Migrating tasks to less capable CPUs may harm
	 * throughput. Maximize throughput, power/energy consequences are not
	 * considered.
	 */
	if ((env->sd->flags & SD_ASYM_CPUCAPACITY) &&
	    (sgs->group_type <= group_fully_busy) &&
	    (group_smaller_min_cpu_capacity(sds->local, sg)))
		return false;

	return true;
}

#ifdef CONFIG_NUMA_BALANCING
static inline enum fbq_type fbq_classify_group(struct sg_lb_stats *sgs)
{
	if (sgs->sum_h_nr_running > sgs->nr_numa_running)
		return regular;
	if (sgs->sum_h_nr_running > sgs->nr_preferred_running)
		return remote;
	return all;
}

static inline enum fbq_type fbq_classify_rq(struct rq *rq)
{
	if (rq->nr_running > rq->nr_numa_running)
		return regular;
	if (rq->nr_running > rq->nr_preferred_running)
		return remote;
	return all;
}
#else
static inline enum fbq_type fbq_classify_group(struct sg_lb_stats *sgs)
{
	return all;
}

static inline enum fbq_type fbq_classify_rq(struct rq *rq)
{
	return regular;
}
#endif /* CONFIG_NUMA_BALANCING */

struct sg_lb_stats;

/*
 * task_running_on_cpu - return 1 if @p is running on @cpu.
 */

static unsigned int task_running_on_cpu(int cpu, struct task_struct *p)
{
	/* Task has no contribution or is new */
	if (cpu != task_cpu(p) || !READ_ONCE(p->se.avg.last_update_time))
		return 0;

	if (task_on_rq_queued(p))
		return 1;

	return 0;
}

/**
 * idle_cpu_without - would a given CPU be idle without p ?
 * @cpu: the processor on which idleness is tested.
 * @p: task which should be ignored.
 *
 * Return: 1 if the CPU would be idle. 0 otherwise.
 */
static int idle_cpu_without(int cpu, struct task_struct *p)
{
	struct rq *rq = cpu_rq(cpu);

	if (rq->curr != rq->idle && rq->curr != p)
		return 0;

	/*
	 * rq->nr_running can't be used but an updated version without the
	 * impact of p on cpu must be used instead. The updated nr_running
	 * be computed and tested before calling idle_cpu_without().
	 */

#ifdef CONFIG_SMP
	if (rq->ttwu_pending)
		return 0;
#endif

	return 1;
}

/*
 * update_sg_wakeup_stats - Update sched_group's statistics for wakeup.
 * @sd: The sched_domain level to look for idlest group.
 * @group: sched_group whose statistics are to be updated.
 * @sgs: variable to hold the statistics for this group.
 * @p: The task for which we look for the idlest group/CPU.
 */
static inline void update_sg_wakeup_stats(struct sched_domain *sd,
					  struct sched_group *group,
					  struct sg_lb_stats *sgs,
					  struct task_struct *p)
{
	int i, nr_running;

	memset(sgs, 0, sizeof(*sgs));

	for_each_cpu(i, sched_group_span(group)) {
		struct rq *rq = cpu_rq(i);
		unsigned int local;

		sgs->group_load += cpu_load_without(rq, p);
		sgs->group_util += cpu_util_without(i, p);
		sgs->group_runnable += cpu_runnable_without(rq, p);
		local = task_running_on_cpu(i, p);
		sgs->sum_h_nr_running += rq->cfs.h_nr_running - local;

		nr_running = rq->nr_running - local;
		sgs->sum_nr_running += nr_running;

		/*
		 * No need to call idle_cpu_without() if nr_running is not 0
		 */
		if (!nr_running && idle_cpu_without(i, p))
			sgs->idle_cpus++;

	}

	/* Check if task fits in the group */
#ifdef CONFIG_SCHED_WALT
	if (sd->flags & SD_ASYM_CPUCAPACITY &&
	    !task_fits_capacity(p, group->sgc->max_capacity,
				cpumask_any(sched_group_span(group)))) {
		sgs->group_misfit_task_load = 1;
	}
#else
	if (sd->flags & SD_ASYM_CPUCAPACITY &&
	    !task_fits_capacity(p, group->sgc->max_capacity)) {
		sgs->group_misfit_task_load = 1;
	}
#endif

	sgs->group_capacity = group->sgc->capacity;

	sgs->group_weight = group->group_weight;

	sgs->group_type = group_classify(sd->imbalance_pct, group, sgs);

	/*
	 * Computing avg_load makes sense only when group is fully busy or
	 * overloaded
	 */
	if (sgs->group_type == group_fully_busy ||
		sgs->group_type == group_overloaded)
		sgs->avg_load = (sgs->group_load * SCHED_CAPACITY_SCALE) /
				sgs->group_capacity;
}

static bool update_pick_idlest(struct sched_group *idlest,
			       struct sg_lb_stats *idlest_sgs,
			       struct sched_group *group,
			       struct sg_lb_stats *sgs)
{
	if (sgs->group_type < idlest_sgs->group_type)
		return true;

	if (sgs->group_type > idlest_sgs->group_type)
		return false;

	/*
	 * The candidate and the current idlest group are the same type of
	 * group. Let check which one is the idlest according to the type.
	 */

	switch (sgs->group_type) {
	case group_overloaded:
	case group_fully_busy:
		/* Select the group with lowest avg_load. */
		if (idlest_sgs->avg_load <= sgs->avg_load)
			return false;
		break;

	case group_imbalanced:
	case group_asym_packing:
		/* Those types are not used in the slow wakeup path */
		return false;

	case group_misfit_task:
		/* Select group with the highest max capacity */
		if (idlest->sgc->max_capacity >= group->sgc->max_capacity)
			return false;
		break;

	case group_has_spare:
		/* Select group with most idle CPUs */
		if (idlest_sgs->idle_cpus > sgs->idle_cpus)
			return false;

		/* Select group with lowest group_util */
		if (idlest_sgs->idle_cpus == sgs->idle_cpus &&
			idlest_sgs->group_util <= sgs->group_util)
			return false;

		break;
	}

	return true;
}

/*
 * find_idlest_group() finds and returns the least busy CPU group within the
 * domain.
 *
 * Assumes p is allowed on at least one CPU in sd.
 */
static struct sched_group *
find_idlest_group(struct sched_domain *sd, struct task_struct *p, int this_cpu)
{
	struct sched_group *idlest = NULL, *local = NULL, *group = sd->groups;
	struct sg_lb_stats local_sgs, tmp_sgs;
	struct sg_lb_stats *sgs;
	unsigned long imbalance;
	struct sg_lb_stats idlest_sgs = {
			.avg_load = UINT_MAX,
			.group_type = group_overloaded,
	};

	imbalance = scale_load_down(NICE_0_LOAD) *
				(sd->imbalance_pct-100) / 100;

	do {
		int local_group;

		/* Skip over this group if it has no CPUs allowed */
#ifdef CONFIG_SCHED_WALT
		if (!cpumask_intersects(sched_group_span(group),
					&p->cpus_allowed))
			continue;
#else
		if (!cpumask_intersects(sched_group_span(group),
					p->cpus_ptr))
			continue;
#endif

		local_group = cpumask_test_cpu(this_cpu,
					       sched_group_span(group));

		if (local_group) {
			sgs = &local_sgs;
			local = group;
		} else {
			sgs = &tmp_sgs;
		}

		update_sg_wakeup_stats(sd, group, sgs, p);

		if (!local_group && update_pick_idlest(idlest, &idlest_sgs, group, sgs)) {
			idlest = group;
			idlest_sgs = *sgs;
		}

	} while (group = group->next, group != sd->groups);


	/* There is no idlest group to push tasks to */
	if (!idlest)
		return NULL;

	/* The local group has been skipped because of CPU affinity */
	if (!local)
		return idlest;

	/*
	 * If the local group is idler than the selected idlest group
	 * don't try and push the task.
	 */
	if (local_sgs.group_type < idlest_sgs.group_type)
		return NULL;

	/*
	 * If the local group is busier than the selected idlest group
	 * try and push the task.
	 */
	if (local_sgs.group_type > idlest_sgs.group_type)
		return idlest;

	switch (local_sgs.group_type) {
	case group_overloaded:
	case group_fully_busy:
		/*
		 * When comparing groups across NUMA domains, it's possible for
		 * the local domain to be very lightly loaded relative to the
		 * remote domains but "imbalance" skews the comparison making
		 * remote CPUs look much more favourable. When considering
		 * cross-domain, add imbalance to the load on the remote node
		 * and consider staying local.
		 */

		if ((sd->flags & SD_NUMA) &&
		    ((idlest_sgs.avg_load + imbalance) >= local_sgs.avg_load))
			return NULL;

		/*
		 * If the local group is less loaded than the selected
		 * idlest group don't try and push any tasks.
		 */
		if (idlest_sgs.avg_load >= (local_sgs.avg_load + imbalance))
			return NULL;

		if (100 * local_sgs.avg_load <= sd->imbalance_pct * idlest_sgs.avg_load)
			return NULL;
		break;

	case group_imbalanced:
	case group_asym_packing:
		/* Those type are not used in the slow wakeup path */
		return NULL;

	case group_misfit_task:
		/* Select group with the highest max capacity */
		if (local->sgc->max_capacity >= idlest->sgc->max_capacity)
			return NULL;
		break;

	case group_has_spare:
		if (sd->flags & SD_NUMA) {
#ifdef CONFIG_NUMA_BALANCING
			int idlest_cpu;
			/*
			 * If there is spare capacity at NUMA, try to select
			 * the preferred node
			 */
			if (cpu_to_node(this_cpu) == p->numa_preferred_nid)
				return NULL;

			idlest_cpu = cpumask_first(sched_group_span(idlest));
			if (cpu_to_node(idlest_cpu) == p->numa_preferred_nid)
				return idlest;
#endif
			/*
			 * Otherwise, keep the task on this node to stay close
			 * its wakeup source and improve locality. If there is
			 * a real need of migration, periodic load balance will
			 * take care of it.
			 */
			if (local_sgs.idle_cpus)
				return NULL;
		}

		/*
		 * Select group with highest number of idle CPUs. We could also
		 * compare the utilization which is more stable but it can end
		 * up that the group has less spare capacity but finally more
		 * idle CPUs which means more opportunity to run task.
		 */
		if (local_sgs.idle_cpus >= idlest_sgs.idle_cpus)
			return NULL;
		break;
	}

	return idlest;
}

/**
 * update_sd_lb_stats - Update sched_domain's statistics for load balancing.
 * @env: The load balancing environment.
 * @sds: variable to hold the statistics for this sched_domain.
 */

static inline void update_sd_lb_stats(struct lb_env *env, struct sd_lb_stats *sds)
{
	struct sched_domain *child = env->sd->child;
	struct sched_group *sg = env->sd->groups;
	struct sg_lb_stats *local = &sds->local_stat;
	struct sg_lb_stats tmp_sgs;
	int sg_status = 0;

#ifdef CONFIG_NO_HZ_COMMON
	if (env->idle == CPU_NEWLY_IDLE && READ_ONCE(nohz.has_blocked))
		env->flags |= LBF_NOHZ_STATS;
#endif

	do {
		struct sg_lb_stats *sgs = &tmp_sgs;
		int local_group;

		local_group = cpumask_test_cpu(env->dst_cpu, sched_group_span(sg));
		if (local_group) {
			sds->local = sg;
			sgs = local;

			if (env->idle != CPU_NEWLY_IDLE ||
			    time_after_eq(jiffies, sg->sgc->next_update))
				update_group_capacity(env->sd, env->dst_cpu);
		}

		update_sg_lb_stats(env, sg, sgs, &sg_status);

		if (local_group)
			goto next_group;


#ifdef CONFIG_SCHED_WALT
		/*
		 * Disallow moving tasks from asym cap sibling CPUs to other
		 * CPUs (lower capacity) unless the asym cap sibling group has
		 * no capacity to manage the current load.
		 */
		if ((env->sd->flags & SD_ASYM_CPUCAPACITY) &&
			asym_cap_sibling_group_has_capacity(env->dst_cpu,
						env->sd->imbalance_pct)) {
			sgs->group_type = group_classify(env->sd->imbalance_pct, sg, sgs);
		}
#endif

		if (update_sd_pick_busiest(env, sds, sg, sgs)) {
			sds->busiest = sg;
			sds->busiest_stat = *sgs;
		}

next_group:
		/* Now, start updating sd_lb_stats */
		sds->total_load += sgs->group_load;
		sds->total_capacity += sgs->group_capacity;

#ifdef CONFIG_SCHED_WALT
		sds->total_util += sgs->group_util;

		trace_sched_load_balance_sg_stats(sg->cpumask[0], sgs->group_type,
				sgs->idle_cpus, sgs->sum_nr_running,
				sgs->group_load, sgs->group_capacity,
				sgs->group_util, sgs->group_misfit_task_load,
				sds->busiest ? sds->busiest->cpumask[0] : 0);
#endif
		sg = sg->next;
	} while (sg != env->sd->groups);

	/* Tag domain that child domain prefers tasks go to siblings first */
	sds->prefer_sibling = child && child->flags & SD_PREFER_SIBLING;

#ifdef CONFIG_NO_HZ_COMMON
	if ((env->flags & LBF_NOHZ_AGAIN) &&
	    cpumask_subset(nohz.idle_cpus_mask, sched_domain_span(env->sd))) {

		WRITE_ONCE(nohz.next_blocked,
			   jiffies + msecs_to_jiffies(LOAD_AVG_PERIOD));
	}
#endif

	if (env->sd->flags & SD_NUMA)
		env->fbq_type = fbq_classify_group(&sds->busiest_stat);

	if (!env->sd->parent) {
		struct root_domain *rd = env->dst_rq->rd;

		/* update overload indicator if we are at root domain */
		WRITE_ONCE(rd->overload, sg_status & SG_OVERLOAD);

#ifndef CONFIG_SCHED_WALT
		/* Update over-utilization (tipping point, U >= 0) indicator */
		WRITE_ONCE(rd->overutilized, sg_status & SG_OVERUTILIZED);
		trace_sched_overutilized_tp(rd, sg_status & SG_OVERUTILIZED);
	} else if (sg_status & SG_OVERUTILIZED) {
		struct root_domain *rd = env->dst_rq->rd;

		WRITE_ONCE(rd->overutilized, SG_OVERUTILIZED);
		trace_sched_overutilized_tp(rd, SG_OVERUTILIZED);
#endif
	}

#ifdef CONFIG_SCHED_WALT
	if (sg_status & SG_OVERUTILIZED)
		set_sd_overutilized(env->sd);
	else
		clear_sd_overutilized(env->sd);

	/*
	 * If there is a misfit task in one cpu in this sched_domain
	 * it is likely that the imbalance cannot be sorted out among
	 * the cpu's in this sched_domain. In this case set the
	 * overutilized flag at the parent sched_domain.
	 */
	if (sg_status & SG_HAS_MISFIT_TASK) {
		struct sched_domain *sd = env->sd->parent;

		/*
		 * In case of a misfit task, load balance at the parent
		 * sched domain level will make sense only if the the cpus
		 * have a different capacity. If cpus at a domain level have
		 * the same capacity, the misfit task cannot be well
		 * accomodated	in any of the cpus and there in no point in
		 * trying a load balance at this level
		 */
		while (sd) {
			if (sd->flags & SD_ASYM_CPUCAPACITY) {
				set_sd_overutilized(sd);
				break;
			}
			sd = sd->parent;
		}
	}

	/*
	 * If the domain util is greater that domain capacity, load balancing
	 * needs to be done at the next sched domain level as well.
	 */
	if (env->sd->parent &&
	    sds->total_capacity * 1024 < sds->total_util *
			 sched_capacity_margin_up[group_first_cpu(sds->local)])
		set_sd_overutilized(env->sd->parent);
#endif
}

static inline long adjust_numa_imbalance(int imbalance, int nr_running)
{
	unsigned int imbalance_min;

	/*
	 * Allow a small imbalance based on a simple pair of communicating
	 * tasks that remain local when the source domain is almost idle.
	 */
	imbalance_min = 2;
	if (nr_running <= imbalance_min)
		return 0;

	return imbalance;
}

/**
 * calculate_imbalance - Calculate the amount of imbalance present within the
 *			 groups of a given sched_domain during load balance.
 * @env: load balance environment
 * @sds: statistics of the sched_domain whose imbalance is to be calculated.
 */
static inline void calculate_imbalance(struct lb_env *env, struct sd_lb_stats *sds)
{
	struct sg_lb_stats *local, *busiest;

	local = &sds->local_stat;
	busiest = &sds->busiest_stat;

	if (busiest->group_type == group_misfit_task) {
		/* Set imbalance to allow misfit tasks to be balanced. */
		env->migration_type = migrate_misfit;
		env->imbalance = 1;
		return;
	}

	if (busiest->group_type == group_asym_packing) {
		/*
		 * In case of asym capacity, we will try to migrate all load to
		 * the preferred CPU.
		 */
		env->migration_type = migrate_task;
		env->imbalance = busiest->sum_h_nr_running;
		return;
	}


#ifndef CONFIG_SCHED_WALT
	if (busiest->group_type == group_imbalanced) {
		/*
		 * In the group_imb case we cannot rely on group-wide averages
		 * to ensure CPU-load equilibrium, try to move any task to fix
		 * the imbalance. The next load balance will take care of
		 * balancing back the system.
		 */
		env->migration_type = migrate_task;
		env->imbalance = 1;
		return;
	}
#endif

	/*
	 * Try to use spare capacity of local group without overloading it or
	 * emptying busiest
	 */

	if (local->group_type == group_has_spare) {
		if ((busiest->group_type > group_fully_busy) &&
		    !(env->sd->flags & SD_SHARE_PKG_RESOURCES)) {
			/*
			 * If busiest is overloaded, try to fill spare
			 * capacity. This might end up creating spare capacity
			 * in busiest or busiest still being overloaded but
			 * there is no simple way to directly compute the
			 * amount of load to migrate in order to balance the
			 * system.
			 */
			env->migration_type = migrate_util;
			env->imbalance = max(local->group_capacity, local->group_util) -
					 local->group_util;

			/*
			 * In some cases, the group's utilization is max or even
			 * higher than capacity because of migrations but the
			 * local CPU is (newly) idle. There is at least one
			 * waiting task in this overloaded busiest group. Let's
			 * try to pull it.
			 */
			if (env->idle != CPU_NOT_IDLE && env->imbalance == 0) {
				env->migration_type = migrate_task;
				env->imbalance = 1;
			}

			return;
		}

		if (busiest->group_weight == 1 || sds->prefer_sibling) {
			unsigned int nr_diff = busiest->sum_nr_running;
			/*
			 * When prefer sibling, evenly spread running tasks on
			 * groups.
			 */
			env->migration_type = migrate_task;
			lsub_positive(&nr_diff, local->sum_nr_running);
			env->imbalance = nr_diff >> 1;
			return;
		} else {

			/*
			 * If there is no overload, we just want to even the number of
			 * idle cpus.
			 */
			env->migration_type = migrate_task;
			env->imbalance = max_t(long, 0, (local->idle_cpus -
							busiest->idle_cpus) >> 1);
		}

		/* Consider allowing a small imbalance between NUMA groups */
		if (env->sd->flags & SD_NUMA)
			env->imbalance = adjust_numa_imbalance(env->imbalance,
						busiest->sum_nr_running);

		return;
	}

	/*
	 * Local is fully busy but has to take more load to relieve the
	 * busiest group
	 */
	if (local->group_type < group_overloaded) {
		/*
		 * Local will become overloaded so the avg_load metrics are
		 * finally needed.
		 */
		local->avg_load = (local->group_load * SCHED_CAPACITY_SCALE) /
				  local->group_capacity;

		sds->avg_load = (sds->total_load * SCHED_CAPACITY_SCALE) /
				sds->total_capacity;
		/*
		 * If the local group is more loaded than the selected
		 * busiest group don't try to pull any tasks.
		 */
		if (local->avg_load >= busiest->avg_load) {
			env->imbalance = 0;
			return;
		}
	}

	/*
	 * Both group are or will become overloaded and we're trying to get all
	 * the CPUs to the average_load, so we don't want to push ourselves
	 * above the average load, nor do we wish to reduce the max loaded CPU
	 * below the average load. At the same time, we also don't want to
	 * reduce the group load below the group capacity. Thus we look for
	 * the minimum possible imbalance.
	 */
	env->migration_type = migrate_load;
	env->imbalance = min(
		(busiest->avg_load - sds->avg_load) * busiest->group_capacity,
		(sds->avg_load - local->avg_load) * local->group_capacity
	) / SCHED_CAPACITY_SCALE;
}

/******* find_busiest_group() helpers end here *********************/

/*
 * Decision matrix according to the local and busiest group type:
 *
 * busiest \ local has_spare fully_busy misfit asym imbalanced overloaded
 * has_spare        nr_idle   balanced   N/A    N/A  balanced   balanced
 * fully_busy       nr_idle   nr_idle    N/A    N/A  balanced   balanced
 * misfit_task      force     N/A        N/A    N/A  force      force
 * asym_packing     force     force      N/A    N/A  force      force
 * imbalanced       force     force      N/A    N/A  force      force
 * overloaded       force     force      N/A    N/A  force      avg_load
 *
 * N/A :      Not Applicable because already filtered while updating
 *            statistics.
 * balanced : The system is balanced for these 2 groups.
 * force :    Calculate the imbalance as load migration is probably needed.
 * avg_load : Only if imbalance is significant enough.
 * nr_idle :  dst_cpu is not busy and the number of idle CPUs is quite
 *            different in groups.
 */

/**
 * find_busiest_group - Returns the busiest group within the sched_domain
 * if there is an imbalance.
 *
 * Also calculates the amount of weighted load which should be moved
 * to restore balance.
 *
 * @env: The load balancing environment.
 *
 * Return:	- The busiest group if imbalance exists.
 */
static struct sched_group *find_busiest_group(struct lb_env *env)
{
	struct sg_lb_stats *local, *busiest;
	struct sd_lb_stats sds;

	init_sd_lb_stats(&sds);

	/*
	 * Compute the various statistics relevant for load balancing at
	 * this level.
	 */
	update_sd_lb_stats(env, &sds);

	if (sched_energy_enabled()) {
		struct root_domain *rd = env->dst_rq->rd;
		int out_balance = 1;

		trace_android_rvh_find_busiest_group(sds.busiest, env->dst_rq,
					&out_balance);
#ifndef CONFIG_SCHED_WALT
		if (rcu_dereference(rd->pd) && !READ_ONCE(rd->overutilized)
					&& out_balance)
			goto out_balanced;
#else /* CONFIG_SCHED_WALT */
		if (rcu_dereference(rd->pd) && !sd_overutilized(env->sd)) {
			int cpu_local, cpu_busiest;
			unsigned long capacity_local, capacity_busiest;

			if (env->idle != CPU_NEWLY_IDLE && !env->prefer_spread)
				goto out_balanced;

			if (!sds.local || !sds.busiest)
				goto out_balanced;

			cpu_local = group_first_cpu(sds.local);
			cpu_busiest = group_first_cpu(sds.busiest);

			/* TODO:don't assume same cap cpus are in same domain */
			capacity_local = capacity_orig_of(cpu_local);
			capacity_busiest = capacity_orig_of(cpu_busiest);
			if ((sds.busiest->group_weight > 1) &&
				capacity_local > capacity_busiest) {
				goto out_balanced;
			} else if (capacity_local == capacity_busiest ||
				   asym_cap_siblings(cpu_local, cpu_busiest)) {
				if (cpu_rq(cpu_busiest)->nr_running < 2)
					goto out_balanced;
			}
		}
#endif /* CONFIG_SCHED_WALT */
	}

	local = &sds.local_stat;
	busiest = &sds.busiest_stat;

	/* There is no busy sibling group to pull tasks from */
	if (!sds.busiest)
		goto out_balanced;

	/* Misfit tasks should be dealt with regardless of the avg load */
	if (busiest->group_type == group_misfit_task)
		goto force_balance;

	/* ASYM feature bypasses nice load balance check */
	if (busiest->group_type == group_asym_packing)
		goto force_balance;

	/*
	 * If the busiest group is imbalanced the below checks don't
	 * work because they assume all things are equal, which typically
	 * isn't true due to cpus_allowed constraints and the like.
	 */
	if (busiest->group_type == group_imbalanced)
		goto force_balance;

	/*
	 * If the local group is busier than the selected busiest group
	 * don't try and pull any tasks.
	 */
	if (local->group_type > busiest->group_type)
		goto out_balanced;

	/*
	 * When groups are overloaded, use the avg_load to ensure fairness
	 * between tasks.
	 */
	if (local->group_type == group_overloaded) {
		/*
		 * If the local group is more loaded than the selected
		 * busiest group don't try to pull any tasks.
		 */
		if (local->avg_load >= busiest->avg_load)
			goto out_balanced;

		/* XXX broken for overlapping NUMA groups */
		sds.avg_load = (sds.total_load * SCHED_CAPACITY_SCALE) /
				sds.total_capacity;

		/*
		 * Don't pull any tasks if this group is already above the
		 * domain average load.
		 */
		if (local->avg_load >= sds.avg_load)
			goto out_balanced;

		/*
		 * If the busiest group is more loaded, use imbalance_pct to be
		 * conservative.
		 */
		if (100 * busiest->avg_load <=
				env->sd->imbalance_pct * local->avg_load)
			goto out_balanced;
	}

	/* Try to move all excess tasks to child's sibling domain */
	if (sds.prefer_sibling && local->group_type == group_has_spare &&
	    busiest->sum_nr_running > local->sum_nr_running + 1)
		goto force_balance;

	if (busiest->group_type != group_overloaded) {
		if (env->idle == CPU_NOT_IDLE)
			/*
			 * If the busiest group is not overloaded (and as a
			 * result the local one too) but this CPU is already
			 * busy, let another idle CPU try to pull task.
			 */
			goto out_balanced;

		if (busiest->group_weight > 1 &&
		    local->idle_cpus <= (busiest->idle_cpus + 1))
			/*
			 * If the busiest group is not overloaded
			 * and there is no imbalance between this and busiest
			 * group wrt idle CPUs, it is balanced. The imbalance
			 * becomes significant if the diff is greater than 1
			 * otherwise we might end up to just move the imbalance
			 * on another group. Of course this applies only if
			 * there is more than 1 CPU per group.
			 */
			goto out_balanced;

		if (busiest->sum_h_nr_running == 1)
			/*
			 * busiest doesn't have any tasks waiting to run
			 */
			goto out_balanced;
	}

force_balance:
	/* Looks like there is an imbalance. Compute it */
	calculate_imbalance(env, &sds);
#ifdef CONFIG_SCHED_WALT
	/*
	 * If we couldn't find any imbalance, then boost the imbalance
	 * based on the group util.
	 */
	if (!env->imbalance && env->prefer_spread)
		env->imbalance = (busiest->group_util >> 1);

	trace_sched_load_balance_stats(sds.busiest->cpumask[0],
				busiest->group_type, busiest->avg_load,
				busiest->load_per_task,	sds.local->cpumask[0],
				local->group_type, local->avg_load,
				local->load_per_task,
				sds.avg_load, env->imbalance);
#endif
	return env->imbalance ? sds.busiest : NULL;

out_balanced:
	env->imbalance = 0;
	return NULL;
}

/*
 * find_busiest_queue - find the busiest runqueue among the CPUs in the group.
 */
static struct rq *find_busiest_queue(struct lb_env *env,
				     struct sched_group *group)
{
	struct rq *busiest = NULL, *rq;
	unsigned long busiest_util = 0, busiest_load = 0, busiest_capacity = 1;
	unsigned int busiest_nr = 0;
	int i, done = 0;

	trace_android_rvh_find_busiest_queue(env->dst_cpu, group, env->cpus,
					     &busiest, &done);
	if (done)
		return busiest;

	for_each_cpu_and(i, sched_group_span(group), env->cpus) {
		unsigned long capacity, load, util;
		unsigned int nr_running;
		enum fbq_type rt;

		rq = cpu_rq(i);
		rt = fbq_classify_rq(rq);

		/*
		 * We classify groups/runqueues into three groups:
		 *  - regular: there are !numa tasks
		 *  - remote:  there are numa tasks that run on the 'wrong' node
		 *  - all:     there is no distinction
		 *
		 * In order to avoid migrating ideally placed numa tasks,
		 * ignore those when there's better options.
		 *
		 * If we ignore the actual busiest queue to migrate another
		 * task, the next balance pass can still reduce the busiest
		 * queue by moving tasks around inside the node.
		 *
		 * If we cannot move enough load due to this classification
		 * the next pass will adjust the group classification and
		 * allow migration of more tasks.
		 *
		 * Both cases only affect the total convergence complexity.
		 */
		if (rt > env->fbq_type)
			continue;

		capacity = capacity_of(i);
		nr_running = rq->cfs.h_nr_running;

#ifdef CONFIG_SCHED_WALT
		/*
		 * Ignore cpu, which is undergoing active_balance and doesn't
		 * have more than 2 tasks.
		 */
		if (rq->active_balance && nr_running <= 2)
			continue;
#endif

		/*
		 * For ASYM_CPUCAPACITY domains, don't pick a CPU that could
		 * eventually lead to active_balancing high->low capacity.
		 * Higher per-CPU capacity is considered better than balancing
		 * average load.
		 */
		if (env->sd->flags & SD_ASYM_CPUCAPACITY &&
		    capacity_of(env->dst_cpu) < capacity &&
#ifndef CONFIG_SCHED_WALT
		    nr_running == 1)
#else
		    (nr_running == 1 ||
			 (nr_running == 2 && task_util(rq->curr) <
			  sched_small_task_threshold)))
#endif
			continue;

		switch (env->migration_type) {
		case migrate_load:
			/*
			 * When comparing with load imbalance, use cpu_load()
			 * which is not scaled with the CPU capacity.
			 */
			load = cpu_load(rq);

			if (nr_running == 1 && load > env->imbalance &&
			    !check_cpu_capacity(rq, env->sd))
				break;

			/*
			 * For the load comparisons with the other CPUs,
			 * consider the cpu_load() scaled with the CPU
			 * capacity, so that the load can be moved away
			 * from the CPU that is potentially running at a
			 * lower capacity.
			 *
			 * Thus we're looking for max(load_i / capacity_i),
			 * crosswise multiplication to rid ourselves of the
			 * division works out to:
			 * load_i * capacity_j > load_j * capacity_i;
			 * where j is our previous maximum.
			 */
			if (load * busiest_capacity > busiest_load * capacity) {
				busiest_load = load;
				busiest_capacity = capacity;
				busiest = rq;
			}
			break;

		case migrate_util:
			util = cpu_util(cpu_of(rq));

			/*
			 * Don't try to pull utilization from a CPU with one
			 * running task. Whatever its utilization, we will fail
			 * detach the task.
			 */
			if (nr_running <= 1)
				continue;

			if (busiest_util < util) {
				busiest_util = util;
				busiest = rq;
			}
			break;

		case migrate_task:
			if (busiest_nr < nr_running) {
				busiest_nr = nr_running;
				busiest = rq;
			}
			break;

		case migrate_misfit:
			/*
			 * For ASYM_CPUCAPACITY domains with misfit tasks we
			 * simply seek the "biggest" misfit task.
			 */
			if (rq->misfit_task_load > busiest_load) {
				busiest_load = rq->misfit_task_load;
				busiest = rq;
			}

			break;
		}
	}

	return busiest;
}

/*
 * Max backoff if we encounter pinned tasks. Pretty arbitrary value, but
 * so long as it is large enough.
 */
#define MAX_PINNED_INTERVAL	512

#ifdef CONFIG_SCHED_WALT
#define NEED_ACTIVE_BALANCE_THRESHOLD 10
#endif

static inline bool
asym_active_balance(struct lb_env *env)
{
	/*
	 * ASYM_PACKING needs to force migrate tasks from busy but
	 * lower priority CPUs in order to pack all tasks in the
	 * highest priority CPUs.
	 */
	return env->idle != CPU_NOT_IDLE && (env->sd->flags & SD_ASYM_PACKING) &&
	       sched_asym_prefer(env->dst_cpu, env->src_cpu);
}

static inline bool
voluntary_active_balance(struct lb_env *env)
{
	struct sched_domain *sd = env->sd;

	if (asym_active_balance(env))
		return 1;

	/*
	 * The dst_cpu is idle and the src_cpu CPU has only 1 CFS task.
	 * It's worth migrating the task if the src_cpu's capacity is reduced
	 * because of other sched_class or IRQs if more capacity stays
	 * available on dst_cpu.
	 */
	if ((env->idle != CPU_NOT_IDLE) &&
	    (env->src_rq->cfs.h_nr_running == 1)) {
		if ((check_cpu_capacity(env->src_rq, sd)) &&
		    (capacity_of(env->src_cpu)*sd->imbalance_pct < capacity_of(env->dst_cpu)*100))
			return 1;
	}

#ifdef CONFIG_SCHED_WALT
	if (env->idle != CPU_NOT_IDLE &&
			env->migration_type == migrate_misfit)
#else
	if (env->migration_type == migrate_misfit)
#endif
		return 1;

	return 0;
}

static int need_active_balance(struct lb_env *env)
{
	struct sched_domain *sd = env->sd;

	if (voluntary_active_balance(env))
		return 1;

#ifdef CONFIG_SCHED_WALT
	if ((env->idle != CPU_NOT_IDLE) &&
		(capacity_of(env->src_cpu) < capacity_of(env->dst_cpu)) &&
		((capacity_orig_of(env->src_cpu) <
				capacity_orig_of(env->dst_cpu))) &&
				env->src_rq->cfs.h_nr_running == 1 &&
				cpu_overutilized(env->src_cpu) &&
				!cpu_overutilized(env->dst_cpu)) {
		return 1;
	}
#endif

	if (env->src_rq->misfit_task_load)
		return 1;

	return unlikely(sd->nr_balance_failed > sd->cache_nice_tries+2);
}

#ifdef CONFIG_SCHED_WALT
static int group_balance_cpu_not_isolated(struct sched_group *sg)
{
	cpumask_t cpus;

	cpumask_and(&cpus, sched_group_span(sg), group_balance_mask(sg));
	cpumask_andnot(&cpus, &cpus, cpu_isolated_mask);
	return cpumask_first(&cpus);
}
#endif /* CONFIG_SCHED_WALT */

static int active_load_balance_cpu_stop(void *data);

static int should_we_balance(struct lb_env *env)
{
	struct sched_group *sg = env->sd->groups;
	int cpu;

	/*
	 * Ensure the balancing environment is consistent; can happen
	 * when the softirq triggers 'during' hotplug.
	 */
	if (!cpumask_test_cpu(env->dst_cpu, env->cpus))
		return 0;

	/*
	 * In the newly idle case, we will allow all the CPUs
	 * to do the newly idle load balance.
	 */
	if (env->idle == CPU_NEWLY_IDLE)
		return 1;

	/* Try to find first idle CPU */
	for_each_cpu_and(cpu, group_balance_mask(sg), env->cpus) {
#ifndef CONFIG_SCHED_WALT
		if (!idle_cpu(cpu))
#else
		if (!idle_cpu(cpu) || cpu_isolated(cpu))
#endif
			continue;

		/* Are we the first idle CPU? */
		return cpu == env->dst_cpu;
	}

	/* Are we the first CPU of this group ? */
#ifndef CONFIG_SCHED_WALT
	return group_balance_cpu(sg) == env->dst_cpu;
#else
	return group_balance_cpu_not_isolated(sg) == env->dst_cpu;
#endif
}

/*
 * Check this_cpu to ensure it is balanced within domain. Attempt to move
 * tasks if there is an imbalance.
 */
static int load_balance(int this_cpu, struct rq *this_rq,
			struct sched_domain *sd, enum cpu_idle_type idle,
			int *continue_balancing)
{
	int ld_moved, cur_ld_moved, active_balance = 0;
	struct sched_domain *sd_parent = sd->parent;
	struct sched_group *group;
	struct rq *busiest;
	struct rq_flags rf;
	struct cpumask *cpus = this_cpu_cpumask_var_ptr(load_balance_mask);

	struct lb_env env = {
		.sd		= sd,
		.dst_cpu	= this_cpu,
		.dst_rq		= this_rq,
		.dst_grpmask    = sched_group_span(sd->groups),
		.idle		= idle,
		.loop_break	= sched_nr_migrate_break,
		.cpus		= cpus,
		.fbq_type	= all,
		.tasks		= LIST_HEAD_INIT(env.tasks),
#ifdef CONFIG_SCHED_WALT
		.imbalance	= 0,
		.flags		= 0,
		.loop		= 0,
#endif
	};

#ifdef CONFIG_SCHED_WALT
	env.prefer_spread = (idle != CPU_NOT_IDLE &&
				prefer_spread_on_idle(this_cpu,
				idle == CPU_NEWLY_IDLE) &&
				!((sd->flags & SD_ASYM_CPUCAPACITY) &&
				 !cpumask_test_cpu(this_cpu,
						 &asym_cap_sibling_cpus)));
#endif

	cpumask_and(cpus, sched_domain_span(sd), cpu_active_mask);

	schedstat_inc(sd->lb_count[idle]);

redo:
	if (!should_we_balance(&env)) {
		*continue_balancing = 0;
		goto out_balanced;
	}

	group = find_busiest_group(&env);
	if (!group) {
		schedstat_inc(sd->lb_nobusyg[idle]);
		goto out_balanced;
	}

	busiest = find_busiest_queue(&env, group);
	if (!busiest) {
		schedstat_inc(sd->lb_nobusyq[idle]);
		goto out_balanced;
	}

	BUG_ON(busiest == env.dst_rq);

	schedstat_add(sd->lb_imbalance[idle], env.imbalance);

	env.src_cpu = busiest->cpu;
	env.src_rq = busiest;

	ld_moved = 0;
	if (busiest->nr_running > 1) {
		/*
		 * Attempt to move tasks. If find_busiest_group has found
		 * an imbalance but busiest->nr_running <= 1, the group is
		 * still unbalanced. ld_moved simply stays zero, so it is
		 * correctly treated as an imbalance.
		 */
		env.flags |= LBF_ALL_PINNED;
		env.loop_max  = min(sysctl_sched_nr_migrate, busiest->nr_running);

more_balance:
		rq_lock_irqsave(busiest, &rf);
<<<<<<< HEAD

#ifdef CONFIG_SCHED_WALT
		/*
		 * The world might have changed. Validate assumptions.
		 * And also, if the busiest cpu is undergoing active_balance,
		 * it doesn't need help if it has less than 2 tasks on it.
		 */
		if (busiest->nr_running <= 1 ||
		    (busiest->active_balance && busiest->nr_running <= 2)) {
			rq_unlock_irqrestore(busiest, &rf);
			env.flags &= ~LBF_ALL_PINNED;
			goto no_move;
		}
#endif

=======
		env.src_rq_rf = &rf;
>>>>>>> ec1fff1f
		update_rq_clock(busiest);

		/*
		 * cur_ld_moved - load moved in current iteration
		 * ld_moved     - cumulative load moved across iterations
		 */
		cur_ld_moved = detach_tasks(&env);

		/*
		 * We've detached some tasks from busiest_rq. Every
		 * task is masked "TASK_ON_RQ_MIGRATING", so we can safely
		 * unlock busiest->lock, and we are able to be sure
		 * that nobody can manipulate the tasks in parallel.
		 * See task_rq_lock() family for the details.
		 */

		rq_unlock(busiest, &rf);

		if (cur_ld_moved) {
			attach_tasks(&env);
			ld_moved += cur_ld_moved;
		}

		local_irq_restore(rf.flags);

		if (env.flags & LBF_NEED_BREAK) {
			env.flags &= ~LBF_NEED_BREAK;
			goto more_balance;
		}

		/*
		 * Revisit (affine) tasks on src_cpu that couldn't be moved to
		 * us and move them to an alternate dst_cpu in our sched_group
		 * where they can run. The upper limit on how many times we
		 * iterate on same src_cpu is dependent on number of CPUs in our
		 * sched_group.
		 *
		 * This changes load balance semantics a bit on who can move
		 * load to a given_cpu. In addition to the given_cpu itself
		 * (or a ilb_cpu acting on its behalf where given_cpu is
		 * nohz-idle), we now have balance_cpu in a position to move
		 * load to given_cpu. In rare situations, this may cause
		 * conflicts (balance_cpu and given_cpu/ilb_cpu deciding
		 * _independently_ and at _same_ time to move some load to
		 * given_cpu) causing exceess load to be moved to given_cpu.
		 * This however should not happen so much in practice and
		 * moreover subsequent load balance cycles should correct the
		 * excess load moved.
		 */
		if ((env.flags & LBF_DST_PINNED) && env.imbalance > 0) {

			/* Prevent to re-select dst_cpu via env's CPUs */
			__cpumask_clear_cpu(env.dst_cpu, env.cpus);

			env.dst_rq	 = cpu_rq(env.new_dst_cpu);
			env.dst_cpu	 = env.new_dst_cpu;
			env.flags	&= ~LBF_DST_PINNED;
			env.loop	 = 0;
			env.loop_break	 = sched_nr_migrate_break;

			/*
			 * Go back to "more_balance" rather than "redo" since we
			 * need to continue with same src_cpu.
			 */
			goto more_balance;
		}

		/*
		 * We failed to reach balance because of affinity.
		 */
		if (sd_parent) {
			int *group_imbalance = &sd_parent->groups->sgc->imbalance;

			if ((env.flags & LBF_SOME_PINNED) && env.imbalance > 0)
				*group_imbalance = 1;
		}

		/* All tasks on this runqueue were pinned by CPU affinity */
		if (unlikely(env.flags & LBF_ALL_PINNED)) {
			__cpumask_clear_cpu(cpu_of(busiest), cpus);
			/*
			 * Attempting to continue load balancing at the current
			 * sched_domain level only makes sense if there are
			 * active CPUs remaining as possible busiest CPUs to
			 * pull load from which are not contained within the
			 * destination group that is receiving any migrated
			 * load.
			 */
			if (!cpumask_subset(cpus, env.dst_grpmask)) {
				env.loop = 0;
				env.loop_break = sched_nr_migrate_break;
				goto redo;
			}
			goto out_all_pinned;
		}
	}

#ifdef CONFIG_SCHED_WALT
no_move:
#endif
	if (!ld_moved) {
#ifndef CONFIG_SCHED_WALT
		schedstat_inc(sd->lb_failed[idle]);
#endif
		/*
		 * Increment the failure counter only on periodic balance.
		 * We do not want newidle balance, which can be very
		 * frequent, pollute the failure counter causing
		 * excessive cache_hot migrations and active balances.
		 */
		if (idle != CPU_NEWLY_IDLE)
				sd->nr_balance_failed++;

		if (need_active_balance(&env)) {
			unsigned long flags;

			raw_spin_lock_irqsave(&busiest->lock, flags);

#ifdef CONFIG_SCHED_WALT
			/*
			 * The CPUs are marked as reserved if tasks
			 * are pushed/pulled from other CPUs. In that case,
			 * bail out from the load balancer.
			 */
			if (is_reserved(this_cpu) ||
					is_reserved(cpu_of(busiest))) {
				raw_spin_unlock_irqrestore(&busiest->lock,
								flags);
				*continue_balancing = 0;
				goto out;
			}
#endif

			/*
			 * Don't kick the active_load_balance_cpu_stop,
			 * if the curr task on busiest CPU can't be
			 * moved to this_cpu:
			 */
#ifndef CONFIG_SCHED_WALT
			if (!cpumask_test_cpu(this_cpu, busiest->curr->cpus_ptr)) {
#else
			if (!cpumask_test_cpu(this_cpu,
						busiest->curr->cpus_ptr) ||
				!can_migrate_boosted_task(busiest->curr,
						cpu_of(busiest), this_cpu)) {
#endif
				raw_spin_unlock_irqrestore(&busiest->lock,
							    flags);
				env.flags |= LBF_ALL_PINNED;
				goto out_one_pinned;
			}

			/*
			 * ->active_balance synchronizes accesses to
			 * ->active_balance_work.  Once set, it's cleared
			 * only after active load balance is finished.
			 */
#ifndef CONFIG_SCHED_WALT
			if (!busiest->active_balance) {
#else
			if (!busiest->active_balance &&
			    !cpu_isolated(cpu_of(busiest))) {
#endif

				busiest->active_balance = 1;
				busiest->push_cpu = this_cpu;
				active_balance = 1;
#ifdef CONFIG_SCHED_WALT
				mark_reserved(this_cpu);
#endif
			}
			raw_spin_unlock_irqrestore(&busiest->lock, flags);

			if (active_balance) {
				stop_one_cpu_nowait(cpu_of(busiest),
					active_load_balance_cpu_stop, busiest,
					&busiest->active_balance_work);
#ifdef CONFIG_SCHED_WALT
				*continue_balancing = 0;
#endif
			}

			/* We've kicked active balancing, force task migration. */
#ifndef CONFIG_SCHED_WALT
			sd->nr_balance_failed = sd->cache_nice_tries+1;
#else
			sd->nr_balance_failed = sd->cache_nice_tries +
					NEED_ACTIVE_BALANCE_THRESHOLD - 1;
#endif
		}
	} else
		sd->nr_balance_failed = 0;

	if (likely(!active_balance) || voluntary_active_balance(&env)) {
		/* We were unbalanced, so reset the balancing interval */
		sd->balance_interval = sd->min_interval;
	} else {
		/*
		 * If we've begun active balancing, start to back off. This
		 * case may not be covered by the all_pinned logic if there
		 * is only 1 task on the busy runqueue (because we don't call
		 * detach_tasks).
		 */
		if (sd->balance_interval < sd->max_interval)
			sd->balance_interval *= 2;
	}

	goto out;

out_balanced:
	/*
	 * We reach balance although we may have faced some affinity
	 * constraints. Clear the imbalance flag only if other tasks got
	 * a chance to move and fix the imbalance.
	 */
	if (sd_parent && !(env.flags & LBF_ALL_PINNED)) {
		int *group_imbalance = &sd_parent->groups->sgc->imbalance;

		if (*group_imbalance)
			*group_imbalance = 0;
	}

out_all_pinned:
	/*
	 * We reach balance because all tasks are pinned at this level so
	 * we can't migrate them. Let the imbalance flag set so parent level
	 * can try to migrate them.
	 */
	schedstat_inc(sd->lb_balanced[idle]);

	sd->nr_balance_failed = 0;

out_one_pinned:
	ld_moved = 0;

	/*
	 * newidle_balance() disregards balance intervals, so we could
	 * repeatedly reach this code, which would lead to balance_interval
	 * skyrocketting in a short amount of time. Skip the balance_interval
	 * increase logic to avoid that.
	 */
	if (env.idle == CPU_NEWLY_IDLE)
		goto out;

	/* tune up the balancing interval */
	if ((env.flags & LBF_ALL_PINNED &&
	     sd->balance_interval < MAX_PINNED_INTERVAL) ||
	    sd->balance_interval < sd->max_interval)
		sd->balance_interval *= 2;
out:
#ifdef CONFIG_SCHED_WALT
	trace_sched_load_balance(this_cpu, idle, *continue_balancing,
				 group ? group->cpumask[0] : 0,
				 busiest ? busiest->nr_running : 0,
				 env.imbalance, env.flags, ld_moved,
				 sd->balance_interval, active_balance,
				 sd_overutilized(sd),
				 env.prefer_spread);
#endif
	return ld_moved;
}

static inline unsigned long
get_sd_balance_interval(struct sched_domain *sd, int cpu_busy)
{
	unsigned long interval = sd->balance_interval;
#ifdef CONFIG_SCHED_WALT
	unsigned int cpu;
#endif

	if (cpu_busy)
		interval *= sd->busy_factor;

	/* scale ms to jiffies */
	interval = msecs_to_jiffies(interval);

	/*
	 * Reduce likelihood of busy balancing at higher domains racing with
	 * balancing at lower domains by preventing their balancing periods
	 * from being multiples of each other.
	 */
	if (cpu_busy)
		interval -= 1;

	interval = clamp(interval, 1UL, max_load_balance_interval);

#ifdef CONFIG_SCHED_WALT
	/*
	 * check if sched domain is marked as overutilized
	 * we ought to only do this on systems which have SD_ASYMCAPACITY
	 * but we want to do it for all sched domains in those systems
	 * So for now, just check if overutilized as a proxy.
	 */
	/*
	 * If we are overutilized and we have a misfit task, then
	 * we want to balance as soon as practically possible, so
	 * we return an interval of zero, except for busy balance.
	 */
	if (sd_overutilized(sd) && !cpu_busy) {
		/* we know the root is overutilized, let's check for a misfit task */
		for_each_cpu(cpu, sched_domain_span(sd)) {
			if (cpu_rq(cpu)->misfit_task_load)
				return 1;
		}
	}
#endif
	return interval;
}

static inline void
update_next_balance(struct sched_domain *sd, unsigned long *next_balance)
{
	unsigned long interval, next;

	/* used by idle balance, so cpu_busy = 0 */
	interval = get_sd_balance_interval(sd, 0);
	next = sd->last_balance + interval;

	if (time_after(*next_balance, next))
		*next_balance = next;
}

/*
 * active_load_balance_cpu_stop is run by the CPU stopper. It pushes
 * running tasks off the busiest CPU onto idle CPUs. It requires at
 * least 1 task to be running on each physical CPU where possible, and
 * avoids physical / logical imbalances.
 */
#ifndef CONFIG_SCHED_WALT
static int active_load_balance_cpu_stop(void *data)
#else
int active_load_balance_cpu_stop(void *data)
#endif
{
	struct rq *busiest_rq = data;
	int busiest_cpu = cpu_of(busiest_rq);
	int target_cpu = busiest_rq->push_cpu;
	struct rq *target_rq = cpu_rq(target_cpu);
	struct sched_domain *sd = NULL;
	struct task_struct *p = NULL;
	struct rq_flags rf;
#ifdef CONFIG_SCHED_WALT
	struct task_struct *push_task;
	int push_task_detached = 0;
	struct lb_env env = {
		.sd                     = sd,
		.dst_cpu                = target_cpu,
		.dst_rq                 = target_rq,
		.src_cpu                = busiest_rq->cpu,
		.src_rq                 = busiest_rq,
		.idle                   = CPU_IDLE,
		.flags                  = 0,
		.loop                   = 0,
	};
#endif

	rq_lock_irq(busiest_rq, &rf);
	/*
	 * Between queueing the stop-work and running it is a hole in which
	 * CPUs can become inactive. We should not move tasks from or to
	 * inactive CPUs.
	 */
	if (!cpu_active(busiest_cpu) || !cpu_active(target_cpu))
		goto out_unlock;

	/* Make sure the requested CPU hasn't gone down in the meantime: */
	if (unlikely(busiest_cpu != smp_processor_id() ||
		     !busiest_rq->active_balance))
		goto out_unlock;

	/* Is there any task to move? */
	if (busiest_rq->nr_running <= 1)
		goto out_unlock;

	/*
	 * This condition is "impossible", if it occurs
	 * we need to fix it. Originally reported by
	 * Bjorn Helgaas on a 128-CPU setup.
	 */
	BUG_ON(busiest_rq == target_rq);

#ifdef CONFIG_SCHED_WALT
	push_task = busiest_rq->wrq.push_task;
	target_cpu = busiest_rq->push_cpu;
	if (push_task) {
		if (task_on_rq_queued(push_task) &&
			push_task->state == TASK_RUNNING &&
			task_cpu(push_task) == busiest_cpu &&
					cpu_online(target_cpu)) {
			update_rq_clock(busiest_rq);
			detach_task(push_task, &env);
			push_task_detached = 1;
		}
		goto out_unlock;
	}
#endif

	/* Search for an sd spanning us and the target CPU. */
	rcu_read_lock();
	for_each_domain(target_cpu, sd) {
		if (cpumask_test_cpu(busiest_cpu, sched_domain_span(sd)))
			break;
	}

	if (likely(sd)) {
		struct lb_env env = {
			.sd		= sd,
			.dst_cpu	= target_cpu,
			.dst_rq		= target_rq,
			.src_cpu	= busiest_rq->cpu,
			.src_rq		= busiest_rq,
			.idle		= CPU_IDLE,
			/*
			 * can_migrate_task() doesn't need to compute new_dst_cpu
			 * for active balancing. Since we have CPU_IDLE, but no
			 * @dst_grpmask we need to make that test go away with lying
			 * about DST_PINNED.
			 */
			.flags		= LBF_DST_PINNED,
			.src_rq_rf	= &rf,
		};

		schedstat_inc(sd->alb_count);
		update_rq_clock(busiest_rq);

		p = detach_one_task(&env);
		if (p) {
			schedstat_inc(sd->alb_pushed);
			/* Active balancing done, reset the failure counter. */
			sd->nr_balance_failed = 0;
		} else {
			schedstat_inc(sd->alb_failed);
		}
	}
	rcu_read_unlock();
out_unlock:
	busiest_rq->active_balance = 0;

#ifdef CONFIG_SCHED_WALT
	push_task = busiest_rq->wrq.push_task;
#endif
	target_cpu = busiest_rq->push_cpu;
	clear_reserved(target_cpu);
#ifdef CONFIG_SCHED_WALT
	if (push_task)
		busiest_rq->wrq.push_task = NULL;
#endif

	rq_unlock(busiest_rq, &rf);

#ifdef CONFIG_SCHED_WALT
	if (push_task) {
		if (push_task_detached)
			attach_one_task(target_rq, push_task);
		put_task_struct(push_task);
	}
#endif

	if (p)
		attach_one_task(target_rq, p);

	local_irq_enable();

	return 0;
}

static DEFINE_SPINLOCK(balancing);

/*
 * Scale the max load_balance interval with the number of CPUs in the system.
 * This trades load-balance latency on larger machines for less cross talk.
 */
void update_max_interval(void)
{
<<<<<<< HEAD
	unsigned int available_cpus;
#ifdef CONFIG_SCHED_WALT
	cpumask_t avail_mask;

	cpumask_andnot(&avail_mask, cpu_online_mask, cpu_isolated_mask);
	available_cpus = cpumask_weight(&avail_mask);
#else
	available_cpus = num_online_cpus();
#endif

	max_load_balance_interval = HZ*available_cpus/10;
=======
	max_load_balance_interval = HZ*num_active_cpus()/10;
>>>>>>> ec1fff1f
}

/*
 * It checks each scheduling domain to see if it is due to be balanced,
 * and initiates a balancing operation if so.
 *
 * Balancing parameters are set up in init_sched_domains.
 */
static void rebalance_domains(struct rq *rq, enum cpu_idle_type idle)
{
	int continue_balancing = 1;
	int cpu = rq->cpu;
	int busy = idle != CPU_IDLE && !sched_idle_cpu(cpu);
	unsigned long interval;
	struct sched_domain *sd;
	/* Earliest time when we have to do rebalance again */
	unsigned long next_balance = jiffies + 60*HZ;
	int update_next_balance = 0;
	int need_serialize, need_decay = 0;
	u64 max_cost = 0;

	rcu_read_lock();
	for_each_domain(cpu, sd) {
		/*
		 * Decay the newidle max times here because this is a regular
		 * visit to all the domains. Decay ~1% per second.
		 */
		if (time_after(jiffies, sd->next_decay_max_lb_cost)) {
			sd->max_newidle_lb_cost =
				(sd->max_newidle_lb_cost * 253) / 256;
			sd->next_decay_max_lb_cost = jiffies + HZ;
			need_decay = 1;
		}
		max_cost += sd->max_newidle_lb_cost;

#ifdef CONFIG_SCHED_WALT
		if (!sd_overutilized(sd) && !prefer_spread_on_idle(cpu,
					idle == CPU_NEWLY_IDLE))
			continue;
#endif

		/*
		 * Stop the load balance at this level. There is another
		 * CPU in our sched group which is doing load balancing more
		 * actively.
		 */
		if (!continue_balancing) {
			if (need_decay)
				continue;
			break;
		}

		interval = get_sd_balance_interval(sd, busy);

		need_serialize = sd->flags & SD_SERIALIZE;
		if (need_serialize) {
			if (!spin_trylock(&balancing))
				goto out;
		}

		if (time_after_eq(jiffies, sd->last_balance + interval)) {
			if (load_balance(cpu, rq, sd, idle, &continue_balancing)) {
				/*
				 * The LBF_DST_PINNED logic could have changed
				 * env->dst_cpu, so we can't know our idle
				 * state even if we migrated tasks. Update it.
				 */
				idle = idle_cpu(cpu) ? CPU_IDLE : CPU_NOT_IDLE;
				busy = idle != CPU_IDLE && !sched_idle_cpu(cpu);
			}
			sd->last_balance = jiffies;
			interval = get_sd_balance_interval(sd, busy);
		}
		if (need_serialize)
			spin_unlock(&balancing);
out:
		if (time_after(next_balance, sd->last_balance + interval)) {
			next_balance = sd->last_balance + interval;
			update_next_balance = 1;
		}
	}
	if (need_decay) {
		/*
		 * Ensure the rq-wide value also decays but keep it at a
		 * reasonable floor to avoid funnies with rq->avg_idle.
		 */
		rq->max_idle_balance_cost =
			max((u64)sysctl_sched_migration_cost, max_cost);
	}
	rcu_read_unlock();

	/*
	 * next_balance will be updated only when there is a need.
	 * When the cpu is attached to null domain for ex, it will not be
	 * updated.
	 */
	if (likely(update_next_balance)) {
		rq->next_balance = next_balance;

#ifdef CONFIG_NO_HZ_COMMON
		/*
		 * If this CPU has been elected to perform the nohz idle
		 * balance. Other idle CPUs have already rebalanced with
		 * nohz_idle_balance() and nohz.next_balance has been
		 * updated accordingly. This CPU is now running the idle load
		 * balance for itself and we need to update the
		 * nohz.next_balance accordingly.
		 */
		if ((idle == CPU_IDLE) && time_after(nohz.next_balance, rq->next_balance))
			nohz.next_balance = rq->next_balance;
#endif
	}
}

static inline int on_null_domain(struct rq *rq)
{
	return unlikely(!rcu_dereference_sched(rq->sd));
}

#ifdef CONFIG_NO_HZ_COMMON

#ifdef CONFIG_SCHED_WALT
static inline int find_energy_aware_new_ilb(void)
{
	int ilb = nr_cpu_ids;
	struct sched_domain *sd;
	int cpu = raw_smp_processor_id();
	cpumask_t idle_cpus, tmp_cpus;
	struct sched_group *sg;
	unsigned long ref_cap = capacity_orig_of(cpu);
	unsigned long best_cap = 0, best_cap_cpu = -1;

	rcu_read_lock();
	sd = rcu_dereference(per_cpu(sd_asym_cpucapacity, cpu));
	if (!sd)
		goto out;

	cpumask_and(&idle_cpus, nohz.idle_cpus_mask,
			housekeeping_cpumask(HK_FLAG_MISC));
#ifdef CONFIG_SCHED_WALT
	cpumask_andnot(&idle_cpus, &idle_cpus, cpu_isolated_mask);
#endif

	sg = sd->groups;
	do {
		int i;
		unsigned long cap;

		cpumask_and(&tmp_cpus, &idle_cpus, sched_group_span(sg));
		i = cpumask_first(&tmp_cpus);

		/* This sg did not have any idle CPUs */
		if (i >= nr_cpu_ids)
			continue;

		cap = capacity_orig_of(i);

		/* The first preference is for the same capacity CPU */
		if (cap == ref_cap) {
			ilb = i;
			break;
		}

		/*
		 * When there are no idle CPUs in the same capacity group,
		 * we find the next best capacity CPU.
		 */
		if (best_cap > ref_cap) {
			if (cap > ref_cap && cap < best_cap) {
				best_cap = cap;
				best_cap_cpu = i;
			}
			continue;
		}

		if (cap > best_cap) {
			best_cap = cap;
			best_cap_cpu = i;
		}

	} while (sg = sg->next, sg != sd->groups);

	if (best_cap_cpu != -1)
		ilb = best_cap_cpu;
out:
	rcu_read_unlock();
	return ilb;
}
#endif /* CONFIG_SCHED_WALT */

/*
 * idle load balancing details
 * - When one of the busy CPUs notice that there may be an idle rebalancing
 *   needed, they will kick the idle load balancer, which then does idle
 *   load balancing for all the idle CPUs.
 * - HK_FLAG_MISC CPUs are used for this task, because HK_FLAG_SCHED not set
 *   anywhere yet.
 */

static inline int find_new_ilb(void)
{
	int ilb;

#ifdef CONFIG_SCHED_WALT
	if (static_branch_likely(&sched_asym_cpucapacity))
		return find_energy_aware_new_ilb();
#endif

	for_each_cpu_and(ilb, nohz.idle_cpus_mask,
			      housekeeping_cpumask(HK_FLAG_MISC)) {
#ifdef CONFIG_SCHED_WALT
		if (cpu_isolated(ilb))
			continue;
#endif
		if (idle_cpu(ilb))
			return ilb;
	}

	return nr_cpu_ids;
}

/*
 * Kick a CPU to do the nohz balancing, if it is time for it. We pick any
 * idle CPU in the HK_FLAG_MISC housekeeping set (if there is one).
 */
static void kick_ilb(unsigned int flags)
{
	int ilb_cpu;

	/*
	 * Increase nohz.next_balance only when if full ilb is triggered but
	 * not if we only update stats.
	 */
	if (flags & NOHZ_BALANCE_KICK)
		nohz.next_balance = jiffies+1;

	ilb_cpu = find_new_ilb();

	if (ilb_cpu >= nr_cpu_ids)
		return;

	/*
	 * Access to rq::nohz_csd is serialized by NOHZ_KICK_MASK; he who sets
	 * the first flag owns it; cleared by nohz_csd_func().
	 */
	flags = atomic_fetch_or(flags, nohz_flags(ilb_cpu));
	if (flags & NOHZ_KICK_MASK)
		return;

	/*
	 * This way we generate an IPI on the target CPU which
	 * is idle. And the softirq performing nohz idle load balance
	 * will be run before returning from the IPI.
	 */
#ifdef CONFIG_SCHED_WALT
	trace_sched_load_balance_nohz_kick(smp_processor_id(), ilb_cpu);
#endif
}

/*
 * Current decision point for kicking the idle load balancer in the presence
 * of idle CPUs in the system.
 */
static void nohz_balancer_kick(struct rq *rq)
{
	unsigned long now = jiffies;
	struct sched_domain_shared *sds;
	struct sched_domain *sd;
	int nr_busy, i, cpu = rq->cpu;
	unsigned int flags = 0;
<<<<<<< HEAD
#ifdef CONFIG_SCHED_WALT
	cpumask_t cpumask;
#endif
=======
	int done = 0;
>>>>>>> ec1fff1f

	if (unlikely(rq->idle_balance))
		return;

	/*
	 * We may be recently in ticked or tickless idle mode. At the first
	 * busy tick after returning from idle, we will update the busy stats.
	 */
	nohz_balance_exit_idle(rq);

	/*
	 * None are in tickless mode and hence no need for NOHZ idle load
	 * balancing.
	 */
#ifdef CONFIG_SCHED_WALT
	cpumask_andnot(&cpumask, nohz.idle_cpus_mask, cpu_isolated_mask);
	if (cpumask_empty(&cpumask))
		return;
#else
	if (likely(!atomic_read(&nohz.nr_cpus)))
		return;
#endif

	if (READ_ONCE(nohz.has_blocked) &&
	    time_after(now, READ_ONCE(nohz.next_blocked)))
		flags = NOHZ_STATS_KICK;

	if (time_before(now, nohz.next_balance))
		goto out;

<<<<<<< HEAD
#ifdef CONFIG_SCHED_WALT
	/*
	 * With EAS, no-hz idle balance is allowed only when the CPU
	 * is overutilized and has 2 tasks. The misfit task migration
	 * happens from the tickpath.
	 */
	if (sched_energy_enabled()) {
		if (rq->nr_running >= 2 && (cpu_overutilized(cpu) ||
					prefer_spread_on_idle(cpu, false)))
			flags = NOHZ_KICK_MASK;
		goto out;
	}
#endif
=======
	trace_android_rvh_sched_nohz_balancer_kick(rq, &flags, &done);
	if (done)
		goto out;
>>>>>>> ec1fff1f

	if (rq->nr_running >= 2) {
		flags = NOHZ_KICK_MASK;
		goto out;
	}

	rcu_read_lock();

	sd = rcu_dereference(rq->sd);
	if (sd) {
		/*
		 * If there's a CFS task and the current CPU has reduced
		 * capacity; kick the ILB to see if there's a better CPU to run
		 * on.
		 */
		if (rq->cfs.h_nr_running >= 1 && check_cpu_capacity(rq, sd)) {
			flags = NOHZ_KICK_MASK;
			goto unlock;
		}
	}

	sd = rcu_dereference(per_cpu(sd_asym_packing, cpu));
	if (sd) {
		/*
		 * When ASYM_PACKING; see if there's a more preferred CPU
		 * currently idle; in which case, kick the ILB to move tasks
		 * around.
		 */
#ifndef CONFIG_SCHED_WALT
		for_each_cpu_and(i, sched_domain_span(sd), nohz.idle_cpus_mask) {
#else
		for_each_cpu_and(i, sched_domain_span(sd), &cpumask) {
#endif
			if (sched_asym_prefer(i, cpu)) {
				flags = NOHZ_KICK_MASK;
				goto unlock;
			}
		}
	}

	sd = rcu_dereference(per_cpu(sd_asym_cpucapacity, cpu));
	if (sd) {
		/*
		 * When ASYM_CPUCAPACITY; see if there's a higher capacity CPU
		 * to run the misfit task on.
		 */
		if (check_misfit_status(rq, sd)) {
			flags = NOHZ_KICK_MASK;
			goto unlock;
		}

		/*
		 * For asymmetric systems, we do not want to nicely balance
		 * cache use, instead we want to embrace asymmetry and only
		 * ensure tasks have enough CPU capacity.
		 *
		 * Skip the LLC logic because it's not relevant in that case.
		 */
		goto unlock;
	}

	sds = rcu_dereference(per_cpu(sd_llc_shared, cpu));
	if (sds) {
		/*
		 * If there is an imbalance between LLC domains (IOW we could
		 * increase the overall cache use), we need some less-loaded LLC
		 * domain to pull some load. Likewise, we may need to spread
		 * load within the current LLC domain (e.g. packed SMT cores but
		 * other CPUs are idle). We can't really know from here how busy
		 * the others are - so just get a nohz balance going if it looks
		 * like this LLC domain has tasks we could move.
		 */
		nr_busy = atomic_read(&sds->nr_busy_cpus);
		if (nr_busy > 1) {
			flags = NOHZ_KICK_MASK;
			goto unlock;
		}
	}
unlock:
	rcu_read_unlock();
out:
	if (flags)
		kick_ilb(flags);
}

static void set_cpu_sd_state_busy(int cpu)
{
	struct sched_domain *sd;

	rcu_read_lock();
	sd = rcu_dereference(per_cpu(sd_llc, cpu));

	if (!sd || !sd->nohz_idle)
		goto unlock;
	sd->nohz_idle = 0;

	atomic_inc(&sd->shared->nr_busy_cpus);
unlock:
	rcu_read_unlock();
}

void nohz_balance_exit_idle(struct rq *rq)
{
	SCHED_WARN_ON(rq != this_rq());

	if (likely(!rq->nohz_tick_stopped))
		return;

	rq->nohz_tick_stopped = 0;
	cpumask_clear_cpu(rq->cpu, nohz.idle_cpus_mask);
	atomic_dec(&nohz.nr_cpus);

	set_cpu_sd_state_busy(rq->cpu);
}

static void set_cpu_sd_state_idle(int cpu)
{
	struct sched_domain *sd;

	rcu_read_lock();
	sd = rcu_dereference(per_cpu(sd_llc, cpu));

	if (!sd || sd->nohz_idle)
		goto unlock;
	sd->nohz_idle = 1;

	atomic_dec(&sd->shared->nr_busy_cpus);
unlock:
	rcu_read_unlock();
}

/*
 * This routine will record that the CPU is going idle with tick stopped.
 * This info will be used in performing idle load balancing in the future.
 */
void nohz_balance_enter_idle(int cpu)
{
	struct rq *rq = cpu_rq(cpu);

	SCHED_WARN_ON(cpu != smp_processor_id());

	/* If this CPU is going down, then nothing needs to be done: */
	if (!cpu_active(cpu))
		return;

	/* Spare idle load balancing on CPUs that don't want to be disturbed: */
	if (!housekeeping_cpu(cpu, HK_FLAG_SCHED))
		return;

	/*
	 * Can be set safely without rq->lock held
	 * If a clear happens, it will have evaluated last additions because
	 * rq->lock is held during the check and the clear
	 */
	rq->has_blocked_load = 1;

	/*
	 * The tick is still stopped but load could have been added in the
	 * meantime. We set the nohz.has_blocked flag to trig a check of the
	 * *_avg. The CPU is already part of nohz.idle_cpus_mask so the clear
	 * of nohz.has_blocked can only happen after checking the new load
	 */
	if (rq->nohz_tick_stopped)
		goto out;

	/* If we're a completely isolated CPU, we don't play: */
	if (on_null_domain(rq))
		return;

	rq->nohz_tick_stopped = 1;

	cpumask_set_cpu(cpu, nohz.idle_cpus_mask);
	atomic_inc(&nohz.nr_cpus);

	/*
	 * Ensures that if nohz_idle_balance() fails to observe our
	 * @idle_cpus_mask store, it must observe the @has_blocked
	 * store.
	 */
	smp_mb__after_atomic();

	set_cpu_sd_state_idle(cpu);

out:
	/*
	 * Each time a cpu enter idle, we assume that it has blocked load and
	 * enable the periodic update of the load of idle cpus
	 */
	WRITE_ONCE(nohz.has_blocked, 1);
}

/*
 * Internal function that runs load balance for all idle cpus. The load balance
 * can be a simple update of blocked load or a complete load balance with
 * tasks movement depending of flags.
 * The function returns false if the loop has stopped before running
 * through all idle CPUs.
 */
static bool _nohz_idle_balance(struct rq *this_rq, unsigned int flags,
			       enum cpu_idle_type idle)
{
	/* Earliest time when we have to do rebalance again */
	unsigned long now = jiffies;
	unsigned long next_balance = now + 60*HZ;
	bool has_blocked_load = false;
	int update_next_balance = 0;
	int this_cpu = this_rq->cpu;
	int balance_cpu;
	int ret = false;
	struct rq *rq;
#ifdef CONFIG_SCHED_WALT
	cpumask_t cpus;
#endif

	SCHED_WARN_ON((flags & NOHZ_KICK_MASK) == NOHZ_BALANCE_KICK);

	/*
	 * We assume there will be no idle load after this update and clear
	 * the has_blocked flag. If a cpu enters idle in the mean time, it will
	 * set the has_blocked flag and trig another update of idle load.
	 * Because a cpu that becomes idle, is added to idle_cpus_mask before
	 * setting the flag, we are sure to not clear the state and not
	 * check the load of an idle cpu.
	 */
	WRITE_ONCE(nohz.has_blocked, 0);

	/*
	 * Ensures that if we miss the CPU, we must see the has_blocked
	 * store from nohz_balance_enter_idle().
	 */
	smp_mb();

#ifdef CONFIG_SCHED_WALT
	cpumask_andnot(&cpus, nohz.idle_cpus_mask, cpu_isolated_mask);
	for_each_cpu(balance_cpu, &cpus) {
#else
	for_each_cpu(balance_cpu, nohz.idle_cpus_mask) {
#endif


		if (balance_cpu == this_cpu || !idle_cpu(balance_cpu))
			continue;

		/*
		 * If this CPU gets work to do, stop the load balancing
		 * work being done for other CPUs. Next load
		 * balancing owner will pick it up.
		 */
		if (need_resched()) {
			has_blocked_load = true;
			goto abort;
		}

		rq = cpu_rq(balance_cpu);

		has_blocked_load |= update_nohz_stats(rq, true);

		/*
		 * If time for next balance is due,
		 * do the balance.
		 */
		if (time_after_eq(jiffies, rq->next_balance)) {
			struct rq_flags rf;

			rq_lock_irqsave(rq, &rf);
			update_rq_clock(rq);
			rq_unlock_irqrestore(rq, &rf);

			if (flags & NOHZ_BALANCE_KICK)
				rebalance_domains(rq, CPU_IDLE);
		}

		if (time_after(next_balance, rq->next_balance)) {
			next_balance = rq->next_balance;
			update_next_balance = 1;
		}
	}

	/*
	 * next_balance will be updated only when there is a need.
	 * When the CPU is attached to null domain for ex, it will not be
	 * updated.
	 */
	if (likely(update_next_balance))
		nohz.next_balance = next_balance;

	/* Newly idle CPU doesn't need an update */
	if (idle != CPU_NEWLY_IDLE) {
		update_blocked_averages(this_cpu);
		has_blocked_load |= this_rq->has_blocked_load;
	}

	if (flags & NOHZ_BALANCE_KICK)
		rebalance_domains(this_rq, CPU_IDLE);

	WRITE_ONCE(nohz.next_blocked,
		now + msecs_to_jiffies(LOAD_AVG_PERIOD));

	/* The full idle balance loop has been done */
	ret = true;

abort:
	/* There is still blocked load, enable periodic update */
	if (has_blocked_load)
		WRITE_ONCE(nohz.has_blocked, 1);

	return ret;
}

/*
 * In CONFIG_NO_HZ_COMMON case, the idle balance kickee will do the
 * rebalancing for all the cpus for whom scheduler ticks are stopped.
 */
static bool nohz_idle_balance(struct rq *this_rq, enum cpu_idle_type idle)
{
	unsigned int flags = this_rq->nohz_idle_balance;

	if (!flags)
		return false;

	this_rq->nohz_idle_balance = 0;

	if (idle != CPU_IDLE)
		return false;

	_nohz_idle_balance(this_rq, flags, idle);

	return true;
}

static void nohz_newidle_balance(struct rq *this_rq)
{
	int this_cpu = this_rq->cpu;

	/*
	 * This CPU doesn't want to be disturbed by scheduler
	 * housekeeping
	 */
	if (!housekeeping_cpu(this_cpu, HK_FLAG_SCHED))
		return;

	/* Will wake up very soon. No time for doing anything else*/
	if (this_rq->avg_idle < sysctl_sched_migration_cost)
		return;

	/* Don't need to update blocked load of idle CPUs*/
	if (!READ_ONCE(nohz.has_blocked) ||
	    time_before(jiffies, READ_ONCE(nohz.next_blocked)))
		return;

	raw_spin_unlock(&this_rq->lock);
	/*
	 * This CPU is going to be idle and blocked load of idle CPUs
	 * need to be updated. Run the ilb locally as it is a good
	 * candidate for ilb instead of waking up another idle CPU.
	 * Kick an normal ilb if we failed to do the update.
	 */
	if (!_nohz_idle_balance(this_rq, NOHZ_STATS_KICK, CPU_NEWLY_IDLE))
		kick_ilb(NOHZ_STATS_KICK);
	raw_spin_lock(&this_rq->lock);
}

#else /* !CONFIG_NO_HZ_COMMON */
static inline void nohz_balancer_kick(struct rq *rq) { }

static inline bool nohz_idle_balance(struct rq *this_rq, enum cpu_idle_type idle)
{
	return false;
}

static inline void nohz_newidle_balance(struct rq *this_rq) { }
#endif /* CONFIG_NO_HZ_COMMON */

#ifdef CONFIG_SCHED_WALT
static bool silver_has_big_tasks(void)
{
	int cpu;

	for_each_possible_cpu(cpu) {
		if (!is_min_capacity_cpu(cpu))
			break;
		if (cpu_rq(cpu)->wrq.walt_stats.nr_big_tasks)
			return true;
	}

	return false;
}
#endif

/*
 * idle_balance is called by schedule() if this_cpu is about to become
 * idle. Attempts to pull tasks from other CPUs.
 *
 * Returns:
 *   < 0 - we released the lock and there are !fair tasks present
 *     0 - failed, no new tasks
 *   > 0 - success, new (fair) tasks present
 */
static int newidle_balance(struct rq *this_rq, struct rq_flags *rf)
{
	unsigned long next_balance = jiffies + HZ;
	int this_cpu = this_rq->cpu;
	struct sched_domain *sd;
	int pulled_task = 0;
	u64 curr_cost = 0;
	int done = 0;

	trace_android_rvh_sched_newidle_balance(this_rq, rf, &pulled_task, &done);
	if (done)
		return pulled_task;

#ifdef CONFIG_SCHED_WALT
	u64 avg_idle = this_rq->avg_idle;
	bool prefer_spread = prefer_spread_on_idle(this_cpu, true);
	bool force_lb = (!is_min_capacity_cpu(this_cpu) &&
				silver_has_big_tasks() &&
				sysctl_sched_force_lb_enable &&
				(atomic_read(&this_rq->nr_iowait) == 0));


	if (cpu_isolated(this_cpu))
		return 0;
#endif

	update_misfit_status(NULL, this_rq);
	/*
	 * We must set idle_stamp _before_ calling idle_balance(), such that we
	 * measure the duration of idle_balance() as idle time.
	 */
	this_rq->idle_stamp = rq_clock(this_rq);

	/*
	 * Do not pull tasks towards !active CPUs...
	 */
	if (!cpu_active(this_cpu))
		return 0;

#ifdef CONFIG_SCHED_WALT
	if (force_lb || prefer_spread)
		avg_idle = ULLONG_MAX;
#endif
	/*
	 * This is OK, because current is on_cpu, which avoids it being picked
	 * for load-balance and preemption/IRQs are still disabled avoiding
	 * further scheduler activity on it and we're being very careful to
	 * re-start the picking loop.
	 */
	rq_unpin_lock(this_rq, rf);

#ifndef CONFIG_SCHED_WALT
	if (this_rq->avg_idle < sysctl_sched_migration_cost ||
#else
	if (avg_idle < sysctl_sched_migration_cost ||
#endif
	    !READ_ONCE(this_rq->rd->overload)) {

		rcu_read_lock();
		sd = rcu_dereference_check_sched_domain(this_rq->sd);
		if (sd)
			update_next_balance(sd, &next_balance);
		rcu_read_unlock();

		nohz_newidle_balance(this_rq);

		goto out;
	}

	raw_spin_unlock(&this_rq->lock);

	update_blocked_averages(this_cpu);
	rcu_read_lock();
	for_each_domain(this_cpu, sd) {
		int continue_balancing = 1;
		u64 t0, domain_cost;

#ifdef CONFIG_SCHED_WALT
		if (prefer_spread && !force_lb &&
			(sd->flags & SD_ASYM_CPUCAPACITY) &&
			!(cpumask_test_cpu(this_cpu, &asym_cap_sibling_cpus)))
			avg_idle = this_rq->avg_idle;
#endif

#ifndef CONFIG_SCHED_WALT
		if (this_rq->avg_idle < curr_cost + sd->max_newidle_lb_cost) {
#else
		if (avg_idle < curr_cost + sd->max_newidle_lb_cost) {
#endif
			update_next_balance(sd, &next_balance);
			break;
		}

		if (sd->flags & SD_BALANCE_NEWIDLE) {
			t0 = sched_clock_cpu(this_cpu);

			pulled_task = load_balance(this_cpu, this_rq,
						   sd, CPU_NEWLY_IDLE,
						   &continue_balancing);

			domain_cost = sched_clock_cpu(this_cpu) - t0;
			if (domain_cost > sd->max_newidle_lb_cost)
				sd->max_newidle_lb_cost = domain_cost;

			curr_cost += domain_cost;
		}

		update_next_balance(sd, &next_balance);

#ifndef CONFIG_SCHED_WALT
		/*
		 * Stop searching for tasks to pull if there are
		 * now runnable tasks on this rq.
		 */
		if (pulled_task || this_rq->nr_running > 0)
			break;
#else
		/*
		 * Stop searching for tasks to pull if there are now runnable
		 * tasks on this rq or if active migration kicked in.
		 */
		if (pulled_task || this_rq->nr_running > 0 ||
						!continue_balancing)
			break;
#endif
	}
	rcu_read_unlock();

	raw_spin_lock(&this_rq->lock);

	if (curr_cost > this_rq->max_idle_balance_cost)
		this_rq->max_idle_balance_cost = curr_cost;

out:
	/*
	 * While browsing the domains, we released the rq lock, a task could
	 * have been enqueued in the meantime. Since we're not going idle,
	 * pretend we pulled a task.
	 */
	if (this_rq->cfs.h_nr_running && !pulled_task)
		pulled_task = 1;

	/* Move the next balance forward */
	if (time_after(this_rq->next_balance, next_balance))
		this_rq->next_balance = next_balance;

	/* Is there a task of a high priority class? */
	if (this_rq->nr_running != this_rq->cfs.h_nr_running)
		pulled_task = -1;

	if (pulled_task)
		this_rq->idle_stamp = 0;

	rq_repin_lock(this_rq, rf);

	return pulled_task;
}

/*
 * run_rebalance_domains is triggered when needed from the scheduler tick.
 * Also triggered for nohz idle balancing (with nohz_balancing_kick set).
 */
static __latent_entropy void run_rebalance_domains(struct softirq_action *h)
{
	struct rq *this_rq = this_rq();
	enum cpu_idle_type idle = this_rq->idle_balance ?
						CPU_IDLE : CPU_NOT_IDLE;

#ifdef CONFIG_SCHED_WALT
	/*
	 * Since core isolation doesn't update nohz.idle_cpus_mask, there
	 * is a possibility this nohz kicked cpu could be isolated. Hence
	 * return if the cpu is isolated.
	 */
	if (cpu_isolated(this_rq->cpu))
		return;
#endif

	/*
	 * If this CPU has a pending nohz_balance_kick, then do the
	 * balancing on behalf of the other idle CPUs whose ticks are
	 * stopped. Do nohz_idle_balance *before* rebalance_domains to
	 * give the idle CPUs a chance to load balance. Else we may
	 * load balance only within the local sched_domain hierarchy
	 * and abort nohz_idle_balance altogether if we pull some load.
	 */
	if (nohz_idle_balance(this_rq, idle))
		return;

	/* normal load balance */
	update_blocked_averages(this_rq->cpu);
	rebalance_domains(this_rq, idle);
}

/*
 * Trigger the SCHED_SOFTIRQ if it is time to do periodic load balancing.
 */
void trigger_load_balance(struct rq *rq)
{
#ifdef CONFIG_SCHED_WALT
	/* Don't need to rebalance while attached to NULL domain */
	if (unlikely(on_null_domain(rq)))
#else
	/* Don't need to rebalance while attached to NULL domain or
	 * cpu is isolated.
	 */
	if (unlikely(on_null_domain(rq)) || cpu_isolated(cpu_of(rq)))
#endif
		return;

	if (time_after_eq(jiffies, rq->next_balance))
		raise_softirq(SCHED_SOFTIRQ);

	nohz_balancer_kick(rq);
}

static void rq_online_fair(struct rq *rq)
{
	update_sysctl();

	update_runtime_enabled(rq);
}

static void rq_offline_fair(struct rq *rq)
{
	update_sysctl();

	/* Ensure any throttled groups are reachable by pick_next_task */
	unthrottle_offline_cfs_rqs(rq);
}

#endif /* CONFIG_SMP */

/*
 * scheduler tick hitting a task of our scheduling class.
 *
 * NOTE: This function can be called remotely by the tick offload that
 * goes along full dynticks. Therefore no local assumption can be made
 * and everything must be accessed through the @rq and @curr passed in
 * parameters.
 */
static void task_tick_fair(struct rq *rq, struct task_struct *curr, int queued)
{
	struct cfs_rq *cfs_rq;
	struct sched_entity *se = &curr->se;
#ifdef CONFIG_SCHED_WALT
	bool old_misfit = curr->wts.misfit;
	bool misfit;
#endif

	for_each_sched_entity(se) {
		cfs_rq = cfs_rq_of(se);
		entity_tick(cfs_rq, se, queued);
	}

	if (static_branch_unlikely(&sched_numa_balancing))
		task_tick_numa(rq, curr);

	update_misfit_status(curr, rq);

#ifdef CONFIG_SCHED_WALT
	misfit = rq->misfit_task_load;

	if (old_misfit != misfit) {
		walt_adjust_nr_big_tasks(rq, 1, misfit);
		curr->wts.misfit = misfit;
	}
#endif

	update_overutilized_status(task_rq(curr));
}

/*
 * called on fork with the child task as argument from the parent's context
 *  - child not yet on the tasklist
 *  - preemption disabled
 */
static void task_fork_fair(struct task_struct *p)
{
	struct cfs_rq *cfs_rq;
	struct sched_entity *se = &p->se, *curr;
	struct rq *rq = this_rq();
	struct rq_flags rf;

	rq_lock(rq, &rf);
	update_rq_clock(rq);

	cfs_rq = task_cfs_rq(current);
	curr = cfs_rq->curr;
	if (curr) {
		update_curr(cfs_rq);
		se->vruntime = curr->vruntime;
	}
	place_entity(cfs_rq, se, 1);

	if (sysctl_sched_child_runs_first && curr && entity_before(curr, se)) {
		/*
		 * Upon rescheduling, sched_class::put_prev_task() will place
		 * 'current' within the tree based on its new key value.
		 */
		swap(curr->vruntime, se->vruntime);
		resched_curr(rq);
	}

	se->vruntime -= cfs_rq->min_vruntime;
	rq_unlock(rq, &rf);
}

/*
 * Priority of the task has changed. Check to see if we preempt
 * the current task.
 */
static void
prio_changed_fair(struct rq *rq, struct task_struct *p, int oldprio)
{
	if (!task_on_rq_queued(p))
		return;

	if (rq->cfs.nr_running == 1)
		return;

	/*
	 * Reschedule if we are currently running on this runqueue and
	 * our priority decreased, or if we are not currently running on
	 * this runqueue and our priority is higher than the current's
	 */
	if (rq->curr == p) {
		if (p->prio > oldprio)
			resched_curr(rq);
	} else
		check_preempt_curr(rq, p, 0);
}

static inline bool vruntime_normalized(struct task_struct *p)
{
	struct sched_entity *se = &p->se;

	/*
	 * In both the TASK_ON_RQ_QUEUED and TASK_ON_RQ_MIGRATING cases,
	 * the dequeue_entity(.flags=0) will already have normalized the
	 * vruntime.
	 */
	if (p->on_rq)
		return true;

	/*
	 * When !on_rq, vruntime of the task has usually NOT been normalized.
	 * But there are some cases where it has already been normalized:
	 *
	 * - A forked child which is waiting for being woken up by
	 *   wake_up_new_task().
	 * - A task which has been woken up by try_to_wake_up() and
	 *   waiting for actually being woken up by sched_ttwu_pending().
	 */
	if (!se->sum_exec_runtime ||
	    (p->state == TASK_WAKING && p->sched_remote_wakeup))
		return true;

	return false;
}

#ifdef CONFIG_FAIR_GROUP_SCHED
/*
 * Propagate the changes of the sched_entity across the tg tree to make it
 * visible to the root
 */
static void propagate_entity_cfs_rq(struct sched_entity *se)
{
	struct cfs_rq *cfs_rq;

	/* Start to propagate at parent */
	se = se->parent;

	for_each_sched_entity(se) {
		cfs_rq = cfs_rq_of(se);

		if (cfs_rq_throttled(cfs_rq))
			break;

		update_load_avg(cfs_rq, se, UPDATE_TG);
	}
}
#else
static void propagate_entity_cfs_rq(struct sched_entity *se) { }
#endif

static void detach_entity_cfs_rq(struct sched_entity *se)
{
	struct cfs_rq *cfs_rq = cfs_rq_of(se);

	/* Catch up with the cfs_rq and remove our load when we leave */
	update_load_avg(cfs_rq, se, 0);
	detach_entity_load_avg(cfs_rq, se);
	update_tg_load_avg(cfs_rq);
	propagate_entity_cfs_rq(se);
}

static void attach_entity_cfs_rq(struct sched_entity *se)
{
	struct cfs_rq *cfs_rq = cfs_rq_of(se);

#ifdef CONFIG_FAIR_GROUP_SCHED
	/*
	 * Since the real-depth could have been changed (only FAIR
	 * class maintain depth value), reset depth properly.
	 */
	se->depth = se->parent ? se->parent->depth + 1 : 0;
#endif

	/* Synchronize entity with its cfs_rq */
	update_load_avg(cfs_rq, se, sched_feat(ATTACH_AGE_LOAD) ? 0 : SKIP_AGE_LOAD);
	attach_entity_load_avg(cfs_rq, se);
	update_tg_load_avg(cfs_rq);
	propagate_entity_cfs_rq(se);
}

static void detach_task_cfs_rq(struct task_struct *p)
{
	struct sched_entity *se = &p->se;
	struct cfs_rq *cfs_rq = cfs_rq_of(se);

	if (!vruntime_normalized(p)) {
		/*
		 * Fix up our vruntime so that the current sleep doesn't
		 * cause 'unlimited' sleep bonus.
		 */
		place_entity(cfs_rq, se, 0);
		se->vruntime -= cfs_rq->min_vruntime;
	}

	detach_entity_cfs_rq(se);
}

static void attach_task_cfs_rq(struct task_struct *p)
{
	struct sched_entity *se = &p->se;
	struct cfs_rq *cfs_rq = cfs_rq_of(se);

	attach_entity_cfs_rq(se);

	if (!vruntime_normalized(p))
		se->vruntime += cfs_rq->min_vruntime;
}

static void switched_from_fair(struct rq *rq, struct task_struct *p)
{
	detach_task_cfs_rq(p);
}

static void switched_to_fair(struct rq *rq, struct task_struct *p)
{
	attach_task_cfs_rq(p);

	if (task_on_rq_queued(p)) {
		/*
		 * We were most likely switched from sched_rt, so
		 * kick off the schedule if running, otherwise just see
		 * if we can still preempt the current task.
		 */
		if (rq->curr == p)
			resched_curr(rq);
		else
			check_preempt_curr(rq, p, 0);
	}
}

/* Account for a task changing its policy or group.
 *
 * This routine is mostly called to set cfs_rq->curr field when a task
 * migrates between groups/classes.
 */
static void set_next_task_fair(struct rq *rq, struct task_struct *p, bool first)
{
	struct sched_entity *se = &p->se;

#ifdef CONFIG_SMP
	if (task_on_rq_queued(p)) {
		/*
		 * Move the next running task to the front of the list, so our
		 * cfs_tasks list becomes MRU one.
		 */
		list_move(&se->group_node, &rq->cfs_tasks);
	}
#endif

	for_each_sched_entity(se) {
		struct cfs_rq *cfs_rq = cfs_rq_of(se);

		set_next_entity(cfs_rq, se);
		/* ensure bandwidth has been allocated on our new cfs_rq */
		account_cfs_rq_runtime(cfs_rq, 0);
	}
}

void init_cfs_rq(struct cfs_rq *cfs_rq)
{
	cfs_rq->tasks_timeline = RB_ROOT_CACHED;
	cfs_rq->min_vruntime = (u64)(-(1LL << 20));
#ifndef CONFIG_64BIT
	cfs_rq->min_vruntime_copy = cfs_rq->min_vruntime;
#endif
#ifdef CONFIG_SMP
	raw_spin_lock_init(&cfs_rq->removed.lock);
#endif
}

#ifdef CONFIG_FAIR_GROUP_SCHED
static void task_set_group_fair(struct task_struct *p)
{
	struct sched_entity *se = &p->se;

	set_task_rq(p, task_cpu(p));
	se->depth = se->parent ? se->parent->depth + 1 : 0;
}

static void task_move_group_fair(struct task_struct *p)
{
	detach_task_cfs_rq(p);
	set_task_rq(p, task_cpu(p));

#ifdef CONFIG_SMP
	/* Tell se's cfs_rq has been changed -- migrated */
	p->se.avg.last_update_time = 0;
#endif
	attach_task_cfs_rq(p);
}

static void task_change_group_fair(struct task_struct *p, int type)
{
	switch (type) {
	case TASK_SET_GROUP:
		task_set_group_fair(p);
		break;

	case TASK_MOVE_GROUP:
		task_move_group_fair(p);
		break;
	}
}

void free_fair_sched_group(struct task_group *tg)
{
	int i;

	destroy_cfs_bandwidth(tg_cfs_bandwidth(tg));

	for_each_possible_cpu(i) {
		if (tg->cfs_rq)
			kfree(tg->cfs_rq[i]);
		if (tg->se)
			kfree(tg->se[i]);
	}

	kfree(tg->cfs_rq);
	kfree(tg->se);
}

int alloc_fair_sched_group(struct task_group *tg, struct task_group *parent)
{
	struct sched_entity *se;
	struct cfs_rq *cfs_rq;
	int i;

	tg->cfs_rq = kcalloc(nr_cpu_ids, sizeof(cfs_rq), GFP_KERNEL);
	if (!tg->cfs_rq)
		goto err;
	tg->se = kcalloc(nr_cpu_ids, sizeof(se), GFP_KERNEL);
	if (!tg->se)
		goto err;

	tg->shares = NICE_0_LOAD;

	init_cfs_bandwidth(tg_cfs_bandwidth(tg));

	for_each_possible_cpu(i) {
		cfs_rq = kzalloc_node(sizeof(struct cfs_rq),
				      GFP_KERNEL, cpu_to_node(i));
		if (!cfs_rq)
			goto err;

		se = kzalloc_node(sizeof(struct sched_entity),
				  GFP_KERNEL, cpu_to_node(i));
		if (!se)
			goto err_free_rq;

		init_cfs_rq(cfs_rq);
		init_tg_cfs_entry(tg, cfs_rq, se, i, parent->se[i]);
		init_entity_runnable_average(se);
	}

	return 1;

err_free_rq:
	kfree(cfs_rq);
err:
	return 0;
}

void online_fair_sched_group(struct task_group *tg)
{
	struct sched_entity *se;
	struct rq_flags rf;
	struct rq *rq;
	int i;

	for_each_possible_cpu(i) {
		rq = cpu_rq(i);
		se = tg->se[i];
		rq_lock_irq(rq, &rf);
		update_rq_clock(rq);
		attach_entity_cfs_rq(se);
		sync_throttle(tg, i);
		rq_unlock_irq(rq, &rf);
	}
}

void unregister_fair_sched_group(struct task_group *tg)
{
	unsigned long flags;
	struct rq *rq;
	int cpu;

	for_each_possible_cpu(cpu) {
		if (tg->se[cpu])
			remove_entity_load_avg(tg->se[cpu]);

		/*
		 * Only empty task groups can be destroyed; so we can speculatively
		 * check on_list without danger of it being re-added.
		 */
		if (!tg->cfs_rq[cpu]->on_list)
			continue;

		rq = cpu_rq(cpu);

		raw_spin_lock_irqsave(&rq->lock, flags);
		list_del_leaf_cfs_rq(tg->cfs_rq[cpu]);
		raw_spin_unlock_irqrestore(&rq->lock, flags);
	}
}

void init_tg_cfs_entry(struct task_group *tg, struct cfs_rq *cfs_rq,
			struct sched_entity *se, int cpu,
			struct sched_entity *parent)
{
	struct rq *rq = cpu_rq(cpu);

	cfs_rq->tg = tg;
	cfs_rq->rq = rq;
	init_cfs_rq_runtime(cfs_rq);

	tg->cfs_rq[cpu] = cfs_rq;
	tg->se[cpu] = se;

	/* se could be NULL for root_task_group */
	if (!se)
		return;

	if (!parent) {
		se->cfs_rq = &rq->cfs;
		se->depth = 0;
	} else {
		se->cfs_rq = parent->my_q;
		se->depth = parent->depth + 1;
	}

	se->my_q = cfs_rq;
	/* guarantee group entities always have weight */
	update_load_set(&se->load, NICE_0_LOAD);
	se->parent = parent;
}

static DEFINE_MUTEX(shares_mutex);

int sched_group_set_shares(struct task_group *tg, unsigned long shares)
{
	int i;

	/*
	 * We can't change the weight of the root cgroup.
	 */
	if (!tg->se[0])
		return -EINVAL;

	shares = clamp(shares, scale_load(MIN_SHARES), scale_load(MAX_SHARES));

	mutex_lock(&shares_mutex);
	if (tg->shares == shares)
		goto done;

	tg->shares = shares;
	for_each_possible_cpu(i) {
		struct rq *rq = cpu_rq(i);
		struct sched_entity *se = tg->se[i];
		struct rq_flags rf;

		/* Propagate contribution to hierarchy */
		rq_lock_irqsave(rq, &rf);
		update_rq_clock(rq);
		for_each_sched_entity(se) {
			update_load_avg(cfs_rq_of(se), se, UPDATE_TG);
			update_cfs_group(se);
		}
		rq_unlock_irqrestore(rq, &rf);
	}

done:
	mutex_unlock(&shares_mutex);
	return 0;
}
#else /* CONFIG_FAIR_GROUP_SCHED */

void free_fair_sched_group(struct task_group *tg) { }

int alloc_fair_sched_group(struct task_group *tg, struct task_group *parent)
{
	return 1;
}

void online_fair_sched_group(struct task_group *tg) { }

void unregister_fair_sched_group(struct task_group *tg) { }

#endif /* CONFIG_FAIR_GROUP_SCHED */


static unsigned int get_rr_interval_fair(struct rq *rq, struct task_struct *task)
{
	struct sched_entity *se = &task->se;
	unsigned int rr_interval = 0;

	/*
	 * Time slice is 0 for SCHED_OTHER tasks that are on an otherwise
	 * idle runqueue:
	 */
	if (rq->cfs.load.weight)
		rr_interval = NS_TO_JIFFIES(sched_slice(cfs_rq_of(se), se));

	return rr_interval;
}

/*
 * All the scheduling class methods:
 */
const struct sched_class fair_sched_class
	__section("__fair_sched_class") = {
	.enqueue_task		= enqueue_task_fair,
	.dequeue_task		= dequeue_task_fair,
	.yield_task		= yield_task_fair,
	.yield_to_task		= yield_to_task_fair,

	.check_preempt_curr	= check_preempt_wakeup,

	.pick_next_task		= __pick_next_task_fair,
	.put_prev_task		= put_prev_task_fair,
	.set_next_task          = set_next_task_fair,

#ifdef CONFIG_SMP
	.balance		= balance_fair,
	.select_task_rq		= select_task_rq_fair,
	.migrate_task_rq	= migrate_task_rq_fair,

	.rq_online		= rq_online_fair,
	.rq_offline		= rq_offline_fair,

	.task_dead		= task_dead_fair,
	.set_cpus_allowed	= set_cpus_allowed_common,
#endif

	.task_tick		= task_tick_fair,
	.task_fork		= task_fork_fair,

	.prio_changed		= prio_changed_fair,
	.switched_from		= switched_from_fair,
	.switched_to		= switched_to_fair,

	.get_rr_interval	= get_rr_interval_fair,

	.update_curr		= update_curr_fair,

#ifdef CONFIG_FAIR_GROUP_SCHED
	.task_change_group	= task_change_group_fair,
#endif

#ifdef CONFIG_UCLAMP_TASK
	.uclamp_enabled		= 1,
#endif
};

#ifdef CONFIG_SCHED_DEBUG
void print_cfs_stats(struct seq_file *m, int cpu)
{
	struct cfs_rq *cfs_rq, *pos;

	rcu_read_lock();
	for_each_leaf_cfs_rq_safe(cpu_rq(cpu), cfs_rq, pos)
		print_cfs_rq(m, cpu, cfs_rq);
	rcu_read_unlock();
}

#ifdef CONFIG_NUMA_BALANCING
void show_numa_stats(struct task_struct *p, struct seq_file *m)
{
	int node;
	unsigned long tsf = 0, tpf = 0, gsf = 0, gpf = 0;
	struct numa_group *ng;

	rcu_read_lock();
	ng = rcu_dereference(p->numa_group);
	for_each_online_node(node) {
		if (p->numa_faults) {
			tsf = p->numa_faults[task_faults_idx(NUMA_MEM, node, 0)];
			tpf = p->numa_faults[task_faults_idx(NUMA_MEM, node, 1)];
		}
		if (ng) {
			gsf = ng->faults[task_faults_idx(NUMA_MEM, node, 0)],
			gpf = ng->faults[task_faults_idx(NUMA_MEM, node, 1)];
		}
		print_numa_stats(m, node, tsf, tpf, gsf, gpf);
	}
	rcu_read_unlock();
}
#endif /* CONFIG_NUMA_BALANCING */
#endif /* CONFIG_SCHED_DEBUG */

__init void init_sched_fair_class(void)
{
#ifdef CONFIG_SMP
	open_softirq(SCHED_SOFTIRQ, run_rebalance_domains);

#ifdef CONFIG_NO_HZ_COMMON
	nohz.next_balance = jiffies;
	nohz.next_blocked = jiffies;
	zalloc_cpumask_var(&nohz.idle_cpus_mask, GFP_NOWAIT);
#endif
#endif /* SMP */

}

/*
 * Helper functions to facilitate extracting info from tracepoints.
 */

const struct sched_avg *sched_trace_cfs_rq_avg(struct cfs_rq *cfs_rq)
{
#ifdef CONFIG_SMP
	return cfs_rq ? &cfs_rq->avg : NULL;
#else
	return NULL;
#endif
}
EXPORT_SYMBOL_GPL(sched_trace_cfs_rq_avg);

char *sched_trace_cfs_rq_path(struct cfs_rq *cfs_rq, char *str, int len)
{
	if (!cfs_rq) {
		if (str)
			strlcpy(str, "(null)", len);
		else
			return NULL;
	}

	cfs_rq_tg_path(cfs_rq, str, len);
	return str;
}
EXPORT_SYMBOL_GPL(sched_trace_cfs_rq_path);

int sched_trace_cfs_rq_cpu(struct cfs_rq *cfs_rq)
{
	return cfs_rq ? cpu_of(rq_of(cfs_rq)) : -1;
}
EXPORT_SYMBOL_GPL(sched_trace_cfs_rq_cpu);

const struct sched_avg *sched_trace_rq_avg_rt(struct rq *rq)
{
#ifdef CONFIG_SMP
	return rq ? &rq->avg_rt : NULL;
#else
	return NULL;
#endif
}
EXPORT_SYMBOL_GPL(sched_trace_rq_avg_rt);

const struct sched_avg *sched_trace_rq_avg_dl(struct rq *rq)
{
#ifdef CONFIG_SMP
	return rq ? &rq->avg_dl : NULL;
#else
	return NULL;
#endif
}
EXPORT_SYMBOL_GPL(sched_trace_rq_avg_dl);

const struct sched_avg *sched_trace_rq_avg_irq(struct rq *rq)
{
#if defined(CONFIG_SMP) && defined(CONFIG_HAVE_SCHED_AVG_IRQ)
	return rq ? &rq->avg_irq : NULL;
#else
	return NULL;
#endif
}
EXPORT_SYMBOL_GPL(sched_trace_rq_avg_irq);

int sched_trace_rq_cpu(struct rq *rq)
{
	return rq ? cpu_of(rq) : -1;
}
EXPORT_SYMBOL_GPL(sched_trace_rq_cpu);

int sched_trace_rq_cpu_capacity(struct rq *rq)
{
	return rq ?
#ifdef CONFIG_SMP
		rq->cpu_capacity
#else
		SCHED_CAPACITY_SCALE
#endif
		: -1;
}
EXPORT_SYMBOL_GPL(sched_trace_rq_cpu_capacity);

const struct cpumask *sched_trace_rd_span(struct root_domain *rd)
{
#ifdef CONFIG_SMP
	return rd ? rd->span : NULL;
#else
	return NULL;
#endif
}
EXPORT_SYMBOL_GPL(sched_trace_rd_span);

int sched_trace_rq_nr_running(struct rq *rq)
{
        return rq ? rq->nr_running : -1;
}
EXPORT_SYMBOL_GPL(sched_trace_rq_nr_running);<|MERGE_RESOLUTION|>--- conflicted
+++ resolved
@@ -4318,7 +4318,6 @@
 			thresh >>= 1;
 
 		vruntime -= thresh;
-<<<<<<< HEAD
 #ifdef CONFIG_SCHED_WALT
 		if (entity_is_task(se)) {
 			if ((per_task_boost(task_of(se)) ==
@@ -4332,9 +4331,7 @@
 			}
 		}
 #endif
-=======
 		trace_android_rvh_place_entity(se, &vruntime);
->>>>>>> ec1fff1f
 	}
 
 	/* ensure we never gain time by being placed backwards. */
@@ -6513,18 +6510,13 @@
 		task_util = uclamp_task_util(p);
 	}
 
-<<<<<<< HEAD
-symmetric:
 #ifndef CONFIG_SCHED_WALT
-	if (available_idle_cpu(target) || sched_idle_cpu(target))
-=======
 	if ((available_idle_cpu(target) || sched_idle_cpu(target)) &&
 	    asym_fits_capacity(task_util, target))
->>>>>>> ec1fff1f
 		return target;
 #else
 	if ((available_idle_cpu(target) || sched_idle_cpu(target)) &&
-						!cpu_isolated(target))
+	    asym_fits_capacity(task_util, target) && !cpu_isolated(target))
 		return target;
 #endif
 
@@ -6532,17 +6524,13 @@
 	 * If the previous CPU is cache affine and idle, don't be stupid:
 	 */
 	if (prev != target && cpus_share_cache(prev, target) &&
-<<<<<<< HEAD
 #ifndef CONFIG_SCHED_WALT
-	    (available_idle_cpu(prev) || sched_idle_cpu(prev)))
-=======
 	    (available_idle_cpu(prev) || sched_idle_cpu(prev)) &&
 	    asym_fits_capacity(task_util, prev))
->>>>>>> ec1fff1f
 		return prev;
 #else
 	    ((available_idle_cpu(prev) || sched_idle_cpu(prev)) &&
-						!cpu_isolated(prev)))
+	     asym_fits_capacity(task_util, prev) && !cpu_isolated(prev)))
 		return prev;
 #endif
 
@@ -11051,7 +11039,6 @@
 
 more_balance:
 		rq_lock_irqsave(busiest, &rf);
-<<<<<<< HEAD
 
 #ifdef CONFIG_SCHED_WALT
 		/*
@@ -11067,9 +11054,7 @@
 		}
 #endif
 
-=======
 		env.src_rq_rf = &rf;
->>>>>>> ec1fff1f
 		update_rq_clock(busiest);
 
 		/*
@@ -11544,21 +11529,17 @@
  */
 void update_max_interval(void)
 {
-<<<<<<< HEAD
 	unsigned int available_cpus;
 #ifdef CONFIG_SCHED_WALT
 	cpumask_t avail_mask;
 
-	cpumask_andnot(&avail_mask, cpu_online_mask, cpu_isolated_mask);
+	cpumask_andnot(&avail_mask, cpu_active_mask, cpu_isolated_mask);
 	available_cpus = cpumask_weight(&avail_mask);
 #else
-	available_cpus = num_online_cpus();
+	available_cpus = num_active_cpus();
 #endif
 
 	max_load_balance_interval = HZ*available_cpus/10;
-=======
-	max_load_balance_interval = HZ*num_active_cpus()/10;
->>>>>>> ec1fff1f
 }
 
 /*
@@ -11813,6 +11794,7 @@
 	 * is idle. And the softirq performing nohz idle load balance
 	 * will be run before returning from the IPI.
 	 */
+	smp_call_function_single_async(ilb_cpu, &cpu_rq(ilb_cpu)->nohz_csd);
 #ifdef CONFIG_SCHED_WALT
 	trace_sched_load_balance_nohz_kick(smp_processor_id(), ilb_cpu);
 #endif
@@ -11829,13 +11811,10 @@
 	struct sched_domain *sd;
 	int nr_busy, i, cpu = rq->cpu;
 	unsigned int flags = 0;
-<<<<<<< HEAD
 #ifdef CONFIG_SCHED_WALT
 	cpumask_t cpumask;
 #endif
-=======
 	int done = 0;
->>>>>>> ec1fff1f
 
 	if (unlikely(rq->idle_balance))
 		return;
@@ -11866,7 +11845,6 @@
 	if (time_before(now, nohz.next_balance))
 		goto out;
 
-<<<<<<< HEAD
 #ifdef CONFIG_SCHED_WALT
 	/*
 	 * With EAS, no-hz idle balance is allowed only when the CPU
@@ -11880,11 +11858,9 @@
 		goto out;
 	}
 #endif
-=======
 	trace_android_rvh_sched_nohz_balancer_kick(rq, &flags, &done);
 	if (done)
 		goto out;
->>>>>>> ec1fff1f
 
 	if (rq->nr_running >= 2) {
 		flags = NOHZ_KICK_MASK;
