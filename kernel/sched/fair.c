--- conflicted
+++ resolved
@@ -10410,15 +10410,11 @@
 		struct root_domain *rd = env->dst_rq->rd;
 		int out_balance = 1;
 
-<<<<<<< HEAD
-#ifndef CONFIG_SCHED_WALT
-		if (rcu_dereference(rd->pd) && !READ_ONCE(rd->overutilized))
-=======
 		trace_android_rvh_find_busiest_group(sds.busiest, env->dst_rq,
 					&out_balance);
+#ifndef CONFIG_SCHED_WALT
 		if (rcu_dereference(rd->pd) && !READ_ONCE(rd->overutilized)
 					&& out_balance)
->>>>>>> 9c16520a
 			goto out_balanced;
 #else /* CONFIG_SCHED_WALT */
 		if (rcu_dereference(rd->pd) && !sd_overutilized(env->sd)) {
