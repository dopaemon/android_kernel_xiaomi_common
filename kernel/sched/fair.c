// SPDX-License-Identifier: GPL-2.0
/*
 * Completely Fair Scheduling (CFS) Class (SCHED_NORMAL/SCHED_BATCH)
 *
 *  Copyright (C) 2007 Red Hat, Inc., Ingo Molnar <mingo@redhat.com>
 *
 *  Interactivity improvements by Mike Galbraith
 *  (C) 2007 Mike Galbraith <efault@gmx.de>
 *
 *  Various enhancements by Dmitry Adamushko.
 *  (C) 2007 Dmitry Adamushko <dmitry.adamushko@gmail.com>
 *
 *  Group scheduling enhancements by Srivatsa Vaddagiri
 *  Copyright IBM Corporation, 2007
 *  Author: Srivatsa Vaddagiri <vatsa@linux.vnet.ibm.com>
 *
 *  Scaled math optimizations by Thomas Gleixner
 *  Copyright (C) 2007, Thomas Gleixner <tglx@linutronix.de>
 *
 *  Adaptive scheduling granularity, math enhancements by Peter Zijlstra
 *  Copyright (C) 2007 Red Hat, Inc., Peter Zijlstra
 */
#include "sched.h"

#include <trace/hooks/sched.h>

EXPORT_TRACEPOINT_SYMBOL_GPL(sched_stat_runtime);

/*
 * Targeted preemption latency for CPU-bound tasks:
 *
 * NOTE: this latency value is not the same as the concept of
 * 'timeslice length' - timeslices in CFS are of variable length
 * and have no persistent notion like in traditional, time-slice
 * based scheduling concepts.
 *
 * (to see the precise effective timeslice length of your workload,
 *  run vmstat and monitor the context-switches (cs) field)
 *
 * (default: 6ms * (1 + ilog(ncpus)), units: nanoseconds)
 */
unsigned int sysctl_sched_latency			= 6000000ULL;
EXPORT_SYMBOL_GPL(sysctl_sched_latency);
static unsigned int normalized_sysctl_sched_latency	= 6000000ULL;

/*
 * The initial- and re-scaling of tunables is configurable
 *
 * Options are:
 *
 *   SCHED_TUNABLESCALING_NONE - unscaled, always *1
 *   SCHED_TUNABLESCALING_LOG - scaled logarithmical, *1+ilog(ncpus)
 *   SCHED_TUNABLESCALING_LINEAR - scaled linear, *ncpus
 *
 * (default SCHED_TUNABLESCALING_LOG = *(1+ilog(ncpus))
 */
enum sched_tunable_scaling sysctl_sched_tunable_scaling = SCHED_TUNABLESCALING_LOG;

/*
 * Minimal preemption granularity for CPU-bound tasks:
 *
 * (default: 0.75 msec * (1 + ilog(ncpus)), units: nanoseconds)
 */
unsigned int sysctl_sched_min_granularity			= 750000ULL;
EXPORT_SYMBOL_GPL(sysctl_sched_min_granularity);
static unsigned int normalized_sysctl_sched_min_granularity	= 750000ULL;

/*
 * This value is kept at sysctl_sched_latency/sysctl_sched_min_granularity
 */
static unsigned int sched_nr_latency = 8;

/*
 * After fork, child runs first. If set to 0 (default) then
 * parent will (try to) run first.
 */
unsigned int sysctl_sched_child_runs_first __read_mostly;

/*
 * SCHED_OTHER wake-up granularity.
 *
 * This option delays the preemption effects of decoupled workloads
 * and reduces their over-scheduling. Synchronous workloads will still
 * have immediate wakeup/sleep latencies.
 *
 * (default: 1 msec * (1 + ilog(ncpus)), units: nanoseconds)
 */
unsigned int sysctl_sched_wakeup_granularity			= 1000000UL;
static unsigned int normalized_sysctl_sched_wakeup_granularity	= 1000000UL;

const_debug unsigned int sysctl_sched_migration_cost	= 75000UL;

int sched_thermal_decay_shift;
static int __init setup_sched_thermal_decay_shift(char *str)
{
	int _shift = 0;

	if (kstrtoint(str, 0, &_shift))
		pr_warn("Unable to set scheduler thermal pressure decay shift parameter\n");

	sched_thermal_decay_shift = clamp(_shift, 0, 10);
	return 1;
}
__setup("sched_thermal_decay_shift=", setup_sched_thermal_decay_shift);

#ifdef CONFIG_SMP
/*
 * For asym packing, by default the lower numbered CPU has higher priority.
 */
int __weak arch_asym_cpu_priority(int cpu)
{
	return -cpu;
}

/*
 * The margin used when comparing utilization with CPU capacity.
 *
 * (default: ~20%)
 */
#define fits_capacity(cap, max)	((cap) * 1280 < (max) * 1024)

#endif

#ifdef CONFIG_CFS_BANDWIDTH
/*
 * Amount of runtime to allocate from global (tg) to local (per-cfs_rq) pool
 * each time a cfs_rq requests quota.
 *
 * Note: in the case that the slice exceeds the runtime remaining (either due
 * to consumption or the quota being specified to be smaller than the slice)
 * we will always only issue the remaining available time.
 *
 * (default: 5 msec, units: microseconds)
 */
unsigned int sysctl_sched_cfs_bandwidth_slice		= 5000UL;
#endif

static inline void update_load_add(struct load_weight *lw, unsigned long inc)
{
	lw->weight += inc;
	lw->inv_weight = 0;
}

static inline void update_load_sub(struct load_weight *lw, unsigned long dec)
{
	lw->weight -= dec;
	lw->inv_weight = 0;
}

static inline void update_load_set(struct load_weight *lw, unsigned long w)
{
	lw->weight = w;
	lw->inv_weight = 0;
}

/*
 * Increase the granularity value when there are more CPUs,
 * because with more CPUs the 'effective latency' as visible
 * to users decreases. But the relationship is not linear,
 * so pick a second-best guess by going with the log2 of the
 * number of CPUs.
 *
 * This idea comes from the SD scheduler of Con Kolivas:
 */
static unsigned int get_update_sysctl_factor(void)
{
	unsigned int cpus = min_t(unsigned int, num_online_cpus(), 8);
	unsigned int factor;

	switch (sysctl_sched_tunable_scaling) {
	case SCHED_TUNABLESCALING_NONE:
		factor = 1;
		break;
	case SCHED_TUNABLESCALING_LINEAR:
		factor = cpus;
		break;
	case SCHED_TUNABLESCALING_LOG:
	default:
		factor = 1 + ilog2(cpus);
		break;
	}

	return factor;
}

static void update_sysctl(void)
{
	unsigned int factor = get_update_sysctl_factor();

#define SET_SYSCTL(name) \
	(sysctl_##name = (factor) * normalized_sysctl_##name)
	SET_SYSCTL(sched_min_granularity);
	SET_SYSCTL(sched_latency);
	SET_SYSCTL(sched_wakeup_granularity);
#undef SET_SYSCTL
}

void __init sched_init_granularity(void)
{
	update_sysctl();
}

#define WMULT_CONST	(~0U)
#define WMULT_SHIFT	32

static void __update_inv_weight(struct load_weight *lw)
{
	unsigned long w;

	if (likely(lw->inv_weight))
		return;

	w = scale_load_down(lw->weight);

	if (BITS_PER_LONG > 32 && unlikely(w >= WMULT_CONST))
		lw->inv_weight = 1;
	else if (unlikely(!w))
		lw->inv_weight = WMULT_CONST;
	else
		lw->inv_weight = WMULT_CONST / w;
}

/*
 * delta_exec * weight / lw.weight
 *   OR
 * (delta_exec * (weight * lw->inv_weight)) >> WMULT_SHIFT
 *
 * Either weight := NICE_0_LOAD and lw \e sched_prio_to_wmult[], in which case
 * we're guaranteed shift stays positive because inv_weight is guaranteed to
 * fit 32 bits, and NICE_0_LOAD gives another 10 bits; therefore shift >= 22.
 *
 * Or, weight =< lw.weight (because lw.weight is the runqueue weight), thus
 * weight/lw.weight <= 1, and therefore our shift will also be positive.
 */
static u64 __calc_delta(u64 delta_exec, unsigned long weight, struct load_weight *lw)
{
	u64 fact = scale_load_down(weight);
	u32 fact_hi = (u32)(fact >> 32);
	int shift = WMULT_SHIFT;
	int fs;

	__update_inv_weight(lw);

	if (unlikely(fact_hi)) {
		fs = fls(fact_hi);
		shift -= fs;
		fact >>= fs;
	}

	fact = mul_u32_u32(fact, lw->inv_weight);

	fact_hi = (u32)(fact >> 32);
	if (fact_hi) {
		fs = fls(fact_hi);
		shift -= fs;
		fact >>= fs;
	}

	return mul_u64_u32_shr(delta_exec, fact, shift);
}


const struct sched_class fair_sched_class;

/**************************************************************
 * CFS operations on generic schedulable entities:
 */

#ifdef CONFIG_FAIR_GROUP_SCHED
static inline struct task_struct *task_of(struct sched_entity *se)
{
	SCHED_WARN_ON(!entity_is_task(se));
	return container_of(se, struct task_struct, se);
}

/* Walk up scheduling entities hierarchy */
#define for_each_sched_entity(se) \
		for (; se; se = se->parent)

static inline struct cfs_rq *task_cfs_rq(struct task_struct *p)
{
	return p->se.cfs_rq;
}

/* runqueue on which this entity is (to be) queued */
static inline struct cfs_rq *cfs_rq_of(struct sched_entity *se)
{
	return se->cfs_rq;
}

/* runqueue "owned" by this group */
static inline struct cfs_rq *group_cfs_rq(struct sched_entity *grp)
{
	return grp->my_q;
}

static inline void cfs_rq_tg_path(struct cfs_rq *cfs_rq, char *path, int len)
{
	if (!path)
		return;

	if (cfs_rq && task_group_is_autogroup(cfs_rq->tg))
		autogroup_path(cfs_rq->tg, path, len);
	else if (cfs_rq && cfs_rq->tg->css.cgroup)
		cgroup_path(cfs_rq->tg->css.cgroup, path, len);
	else
		strlcpy(path, "(null)", len);
}

static inline bool list_add_leaf_cfs_rq(struct cfs_rq *cfs_rq)
{
	struct rq *rq = rq_of(cfs_rq);
	int cpu = cpu_of(rq);

	if (cfs_rq->on_list)
		return rq->tmp_alone_branch == &rq->leaf_cfs_rq_list;

	cfs_rq->on_list = 1;

	/*
	 * Ensure we either appear before our parent (if already
	 * enqueued) or force our parent to appear after us when it is
	 * enqueued. The fact that we always enqueue bottom-up
	 * reduces this to two cases and a special case for the root
	 * cfs_rq. Furthermore, it also means that we will always reset
	 * tmp_alone_branch either when the branch is connected
	 * to a tree or when we reach the top of the tree
	 */
	if (cfs_rq->tg->parent &&
	    cfs_rq->tg->parent->cfs_rq[cpu]->on_list) {
		/*
		 * If parent is already on the list, we add the child
		 * just before. Thanks to circular linked property of
		 * the list, this means to put the child at the tail
		 * of the list that starts by parent.
		 */
		list_add_tail_rcu(&cfs_rq->leaf_cfs_rq_list,
			&(cfs_rq->tg->parent->cfs_rq[cpu]->leaf_cfs_rq_list));
		/*
		 * The branch is now connected to its tree so we can
		 * reset tmp_alone_branch to the beginning of the
		 * list.
		 */
		rq->tmp_alone_branch = &rq->leaf_cfs_rq_list;
		return true;
	}

	if (!cfs_rq->tg->parent) {
		/*
		 * cfs rq without parent should be put
		 * at the tail of the list.
		 */
		list_add_tail_rcu(&cfs_rq->leaf_cfs_rq_list,
			&rq->leaf_cfs_rq_list);
		/*
		 * We have reach the top of a tree so we can reset
		 * tmp_alone_branch to the beginning of the list.
		 */
		rq->tmp_alone_branch = &rq->leaf_cfs_rq_list;
		return true;
	}

	/*
	 * The parent has not already been added so we want to
	 * make sure that it will be put after us.
	 * tmp_alone_branch points to the begin of the branch
	 * where we will add parent.
	 */
	list_add_rcu(&cfs_rq->leaf_cfs_rq_list, rq->tmp_alone_branch);
	/*
	 * update tmp_alone_branch to points to the new begin
	 * of the branch
	 */
	rq->tmp_alone_branch = &cfs_rq->leaf_cfs_rq_list;
	return false;
}

static inline void list_del_leaf_cfs_rq(struct cfs_rq *cfs_rq)
{
	if (cfs_rq->on_list) {
		struct rq *rq = rq_of(cfs_rq);

		/*
		 * With cfs_rq being unthrottled/throttled during an enqueue,
		 * it can happen the tmp_alone_branch points the a leaf that
		 * we finally want to del. In this case, tmp_alone_branch moves
		 * to the prev element but it will point to rq->leaf_cfs_rq_list
		 * at the end of the enqueue.
		 */
		if (rq->tmp_alone_branch == &cfs_rq->leaf_cfs_rq_list)
			rq->tmp_alone_branch = cfs_rq->leaf_cfs_rq_list.prev;

		list_del_rcu(&cfs_rq->leaf_cfs_rq_list);
		cfs_rq->on_list = 0;
	}
}

static inline void assert_list_leaf_cfs_rq(struct rq *rq)
{
	SCHED_WARN_ON(rq->tmp_alone_branch != &rq->leaf_cfs_rq_list);
}

/* Iterate thr' all leaf cfs_rq's on a runqueue */
#define for_each_leaf_cfs_rq_safe(rq, cfs_rq, pos)			\
	list_for_each_entry_safe(cfs_rq, pos, &rq->leaf_cfs_rq_list,	\
				 leaf_cfs_rq_list)

/* Do the two (enqueued) entities belong to the same group ? */
static inline struct cfs_rq *
is_same_group(struct sched_entity *se, struct sched_entity *pse)
{
	if (se->cfs_rq == pse->cfs_rq)
		return se->cfs_rq;

	return NULL;
}

static inline struct sched_entity *parent_entity(struct sched_entity *se)
{
	return se->parent;
}

static void
find_matching_se(struct sched_entity **se, struct sched_entity **pse)
{
	int se_depth, pse_depth;

	/*
	 * preemption test can be made between sibling entities who are in the
	 * same cfs_rq i.e who have a common parent. Walk up the hierarchy of
	 * both tasks until we find their ancestors who are siblings of common
	 * parent.
	 */

	/* First walk up until both entities are at same depth */
	se_depth = (*se)->depth;
	pse_depth = (*pse)->depth;

	while (se_depth > pse_depth) {
		se_depth--;
		*se = parent_entity(*se);
	}

	while (pse_depth > se_depth) {
		pse_depth--;
		*pse = parent_entity(*pse);
	}

	while (!is_same_group(*se, *pse)) {
		*se = parent_entity(*se);
		*pse = parent_entity(*pse);
	}
}

#else	/* !CONFIG_FAIR_GROUP_SCHED */

static inline struct task_struct *task_of(struct sched_entity *se)
{
	return container_of(se, struct task_struct, se);
}

#define for_each_sched_entity(se) \
		for (; se; se = NULL)

static inline struct cfs_rq *task_cfs_rq(struct task_struct *p)
{
	return &task_rq(p)->cfs;
}

static inline struct cfs_rq *cfs_rq_of(struct sched_entity *se)
{
	struct task_struct *p = task_of(se);
	struct rq *rq = task_rq(p);

	return &rq->cfs;
}

/* runqueue "owned" by this group */
static inline struct cfs_rq *group_cfs_rq(struct sched_entity *grp)
{
	return NULL;
}

static inline void cfs_rq_tg_path(struct cfs_rq *cfs_rq, char *path, int len)
{
	if (path)
		strlcpy(path, "(null)", len);
}

static inline bool list_add_leaf_cfs_rq(struct cfs_rq *cfs_rq)
{
	return true;
}

static inline void list_del_leaf_cfs_rq(struct cfs_rq *cfs_rq)
{
}

static inline void assert_list_leaf_cfs_rq(struct rq *rq)
{
}

#define for_each_leaf_cfs_rq_safe(rq, cfs_rq, pos)	\
		for (cfs_rq = &rq->cfs, pos = NULL; cfs_rq; cfs_rq = pos)

static inline struct sched_entity *parent_entity(struct sched_entity *se)
{
	return NULL;
}

static inline void
find_matching_se(struct sched_entity **se, struct sched_entity **pse)
{
}

#endif	/* CONFIG_FAIR_GROUP_SCHED */

static __always_inline
void account_cfs_rq_runtime(struct cfs_rq *cfs_rq, u64 delta_exec);

/**************************************************************
 * Scheduling class tree data structure manipulation methods:
 */

static inline u64 max_vruntime(u64 max_vruntime, u64 vruntime)
{
	s64 delta = (s64)(vruntime - max_vruntime);
	if (delta > 0)
		max_vruntime = vruntime;

	return max_vruntime;
}

static inline u64 min_vruntime(u64 min_vruntime, u64 vruntime)
{
	s64 delta = (s64)(vruntime - min_vruntime);
	if (delta < 0)
		min_vruntime = vruntime;

	return min_vruntime;
}

static inline int entity_before(struct sched_entity *a,
				struct sched_entity *b)
{
	return (s64)(a->vruntime - b->vruntime) < 0;
}

static void update_min_vruntime(struct cfs_rq *cfs_rq)
{
	struct sched_entity *curr = cfs_rq->curr;
	struct rb_node *leftmost = rb_first_cached(&cfs_rq->tasks_timeline);

	u64 vruntime = cfs_rq->min_vruntime;

	if (curr) {
		if (curr->on_rq)
			vruntime = curr->vruntime;
		else
			curr = NULL;
	}

	if (leftmost) { /* non-empty tree */
		struct sched_entity *se;
		se = rb_entry(leftmost, struct sched_entity, run_node);

		if (!curr)
			vruntime = se->vruntime;
		else
			vruntime = min_vruntime(vruntime, se->vruntime);
	}

	/* ensure we never gain time by being placed backwards. */
	cfs_rq->min_vruntime = max_vruntime(cfs_rq->min_vruntime, vruntime);
#ifndef CONFIG_64BIT
	smp_wmb();
	cfs_rq->min_vruntime_copy = cfs_rq->min_vruntime;
#endif
}

/*
 * Enqueue an entity into the rb-tree:
 */
static void __enqueue_entity(struct cfs_rq *cfs_rq, struct sched_entity *se)
{
	struct rb_node **link = &cfs_rq->tasks_timeline.rb_root.rb_node;
	struct rb_node *parent = NULL;
	struct sched_entity *entry;
	bool leftmost = true;

	trace_android_rvh_enqueue_entity(cfs_rq, se);
	/*
	 * Find the right place in the rbtree:
	 */
	while (*link) {
		parent = *link;
		entry = rb_entry(parent, struct sched_entity, run_node);
		/*
		 * We dont care about collisions. Nodes with
		 * the same key stay together.
		 */
		if (entity_before(se, entry)) {
			link = &parent->rb_left;
		} else {
			link = &parent->rb_right;
			leftmost = false;
		}
	}

	rb_link_node(&se->run_node, parent, link);
	rb_insert_color_cached(&se->run_node,
			       &cfs_rq->tasks_timeline, leftmost);
}

static void __dequeue_entity(struct cfs_rq *cfs_rq, struct sched_entity *se)
{
	trace_android_rvh_dequeue_entity(cfs_rq, se);
	rb_erase_cached(&se->run_node, &cfs_rq->tasks_timeline);
}

struct sched_entity *__pick_first_entity(struct cfs_rq *cfs_rq)
{
	struct rb_node *left = rb_first_cached(&cfs_rq->tasks_timeline);

	if (!left)
		return NULL;

	return rb_entry(left, struct sched_entity, run_node);
}

static struct sched_entity *__pick_next_entity(struct sched_entity *se)
{
	struct rb_node *next = rb_next(&se->run_node);

	if (!next)
		return NULL;

	return rb_entry(next, struct sched_entity, run_node);
}

#ifdef CONFIG_SCHED_DEBUG
struct sched_entity *__pick_last_entity(struct cfs_rq *cfs_rq)
{
	struct rb_node *last = rb_last(&cfs_rq->tasks_timeline.rb_root);

	if (!last)
		return NULL;

	return rb_entry(last, struct sched_entity, run_node);
}

/**************************************************************
 * Scheduling class statistics methods:
 */

int sched_proc_update_handler(struct ctl_table *table, int write,
		void *buffer, size_t *lenp, loff_t *ppos)
{
	int ret = proc_dointvec_minmax(table, write, buffer, lenp, ppos);
	unsigned int factor = get_update_sysctl_factor();

	if (ret || !write)
		return ret;

	sched_nr_latency = DIV_ROUND_UP(sysctl_sched_latency,
					sysctl_sched_min_granularity);

#define WRT_SYSCTL(name) \
	(normalized_sysctl_##name = sysctl_##name / (factor))
	WRT_SYSCTL(sched_min_granularity);
	WRT_SYSCTL(sched_latency);
	WRT_SYSCTL(sched_wakeup_granularity);
#undef WRT_SYSCTL

	return 0;
}
#endif

/*
 * delta /= w
 */
static inline u64 calc_delta_fair(u64 delta, struct sched_entity *se)
{
	if (unlikely(se->load.weight != NICE_0_LOAD))
		delta = __calc_delta(delta, NICE_0_LOAD, &se->load);

	return delta;
}

/*
 * The idea is to set a period in which each task runs once.
 *
 * When there are too many tasks (sched_nr_latency) we have to stretch
 * this period because otherwise the slices get too small.
 *
 * p = (nr <= nl) ? l : l*nr/nl
 */
static u64 __sched_period(unsigned long nr_running)
{
	if (unlikely(nr_running > sched_nr_latency))
		return nr_running * sysctl_sched_min_granularity;
	else
		return sysctl_sched_latency;
}

/*
 * We calculate the wall-time slice from the period by taking a part
 * proportional to the weight.
 *
 * s = p*P[w/rw]
 */
static u64 sched_slice(struct cfs_rq *cfs_rq, struct sched_entity *se)
{
	unsigned int nr_running = cfs_rq->nr_running;
	u64 slice;

	if (sched_feat(ALT_PERIOD))
		nr_running = rq_of(cfs_rq)->cfs.h_nr_running;

	slice = __sched_period(nr_running + !se->on_rq);

	for_each_sched_entity(se) {
		struct load_weight *load;
		struct load_weight lw;

		cfs_rq = cfs_rq_of(se);
		load = &cfs_rq->load;

		if (unlikely(!se->on_rq)) {
			lw = cfs_rq->load;

			update_load_add(&lw, se->load.weight);
			load = &lw;
		}
		slice = __calc_delta(slice, se->load.weight, load);
	}

	if (sched_feat(BASE_SLICE))
		slice = max(slice, (u64)sysctl_sched_min_granularity);

	return slice;
}

/*
 * We calculate the vruntime slice of a to-be-inserted task.
 *
 * vs = s/w
 */
static u64 sched_vslice(struct cfs_rq *cfs_rq, struct sched_entity *se)
{
	return calc_delta_fair(sched_slice(cfs_rq, se), se);
}

#include "pelt.h"
#ifdef CONFIG_SMP

static int select_idle_sibling(struct task_struct *p, int prev_cpu, int cpu);
static unsigned long task_h_load(struct task_struct *p);
static unsigned long capacity_of(int cpu);

/* Give new sched_entity start runnable values to heavy its load in infant time */
void init_entity_runnable_average(struct sched_entity *se)
{
	struct sched_avg *sa = &se->avg;

	memset(sa, 0, sizeof(*sa));

	/*
	 * Tasks are initialized with full load to be seen as heavy tasks until
	 * they get a chance to stabilize to their real load level.
	 * Group entities are initialized with zero load to reflect the fact that
	 * nothing has been attached to the task group yet.
	 */
	if (entity_is_task(se))
		sa->load_avg = scale_load_down(se->load.weight);

	/* when this task enqueue'ed, it will contribute to its cfs_rq's load_avg */
}

static void attach_entity_cfs_rq(struct sched_entity *se);

/*
 * With new tasks being created, their initial util_avgs are extrapolated
 * based on the cfs_rq's current util_avg:
 *
 *   util_avg = cfs_rq->util_avg / (cfs_rq->load_avg + 1) * se.load.weight
 *
 * However, in many cases, the above util_avg does not give a desired
 * value. Moreover, the sum of the util_avgs may be divergent, such
 * as when the series is a harmonic series.
 *
 * To solve this problem, we also cap the util_avg of successive tasks to
 * only 1/2 of the left utilization budget:
 *
 *   util_avg_cap = (cpu_scale - cfs_rq->avg.util_avg) / 2^n
 *
 * where n denotes the nth task and cpu_scale the CPU capacity.
 *
 * For example, for a CPU with 1024 of capacity, a simplest series from
 * the beginning would be like:
 *
 *  task  util_avg: 512, 256, 128,  64,  32,   16,    8, ...
 * cfs_rq util_avg: 512, 768, 896, 960, 992, 1008, 1016, ...
 *
 * Finally, that extrapolated util_avg is clamped to the cap (util_avg_cap)
 * if util_avg > util_avg_cap.
 */
void post_init_entity_util_avg(struct task_struct *p)
{
	struct sched_entity *se = &p->se;
	struct cfs_rq *cfs_rq = cfs_rq_of(se);
	struct sched_avg *sa = &se->avg;
	long cpu_scale = arch_scale_cpu_capacity(cpu_of(rq_of(cfs_rq)));
	long cap = (long)(cpu_scale - cfs_rq->avg.util_avg) / 2;

	if (cap > 0) {
		if (cfs_rq->avg.util_avg != 0) {
			sa->util_avg  = cfs_rq->avg.util_avg * se->load.weight;
			sa->util_avg /= (cfs_rq->avg.load_avg + 1);

			if (sa->util_avg > cap)
				sa->util_avg = cap;
		} else {
			sa->util_avg = cap;
		}
	}

	sa->runnable_avg = sa->util_avg;

	if (p->sched_class != &fair_sched_class) {
		/*
		 * For !fair tasks do:
		 *
		update_cfs_rq_load_avg(now, cfs_rq);
		attach_entity_load_avg(cfs_rq, se);
		switched_from_fair(rq, p);
		 *
		 * such that the next switched_to_fair() has the
		 * expected state.
		 */
		se->avg.last_update_time = cfs_rq_clock_pelt(cfs_rq);
		return;
	}

	/* Hook before this se's util is attached to cfs_rq's util */
	trace_android_rvh_post_init_entity_util_avg(se);
	attach_entity_cfs_rq(se);
}

#else /* !CONFIG_SMP */
void init_entity_runnable_average(struct sched_entity *se)
{
}
void post_init_entity_util_avg(struct task_struct *p)
{
}
static void update_tg_load_avg(struct cfs_rq *cfs_rq)
{
}
#endif /* CONFIG_SMP */

/*
 * Update the current task's runtime statistics.
 */
static void update_curr(struct cfs_rq *cfs_rq)
{
	struct sched_entity *curr = cfs_rq->curr;
	u64 now = rq_clock_task(rq_of(cfs_rq));
	u64 delta_exec;

	if (unlikely(!curr))
		return;

	delta_exec = now - curr->exec_start;
	if (unlikely((s64)delta_exec <= 0))
		return;

	curr->exec_start = now;

	schedstat_set(curr->statistics.exec_max,
		      max(delta_exec, curr->statistics.exec_max));

	curr->sum_exec_runtime += delta_exec;
	schedstat_add(cfs_rq->exec_clock, delta_exec);

	curr->vruntime += calc_delta_fair(delta_exec, curr);
	update_min_vruntime(cfs_rq);

	if (entity_is_task(curr)) {
		struct task_struct *curtask = task_of(curr);

		trace_sched_stat_runtime(curtask, delta_exec, curr->vruntime);
		cgroup_account_cputime(curtask, delta_exec);
		account_group_exec_runtime(curtask, delta_exec);
	}

	account_cfs_rq_runtime(cfs_rq, delta_exec);
}

static void update_curr_fair(struct rq *rq)
{
	update_curr(cfs_rq_of(&rq->curr->se));
}

static inline void
update_stats_wait_start(struct cfs_rq *cfs_rq, struct sched_entity *se)
{
	u64 wait_start, prev_wait_start;

	if (!schedstat_enabled())
		return;

	wait_start = rq_clock(rq_of(cfs_rq));
	prev_wait_start = schedstat_val(se->statistics.wait_start);

	if (entity_is_task(se) && task_on_rq_migrating(task_of(se)) &&
	    likely(wait_start > prev_wait_start))
		wait_start -= prev_wait_start;

	__schedstat_set(se->statistics.wait_start, wait_start);
}

static inline void
update_stats_wait_end(struct cfs_rq *cfs_rq, struct sched_entity *se)
{
	struct task_struct *p;
	u64 delta;

	if (!schedstat_enabled())
		return;

	delta = rq_clock(rq_of(cfs_rq)) - schedstat_val(se->statistics.wait_start);

	if (entity_is_task(se)) {
		p = task_of(se);
		if (task_on_rq_migrating(p)) {
			/*
			 * Preserve migrating task's wait time so wait_start
			 * time stamp can be adjusted to accumulate wait time
			 * prior to migration.
			 */
			__schedstat_set(se->statistics.wait_start, delta);
			return;
		}
		trace_sched_stat_wait(p, delta);
	}

	__schedstat_set(se->statistics.wait_max,
		      max(schedstat_val(se->statistics.wait_max), delta));
	__schedstat_inc(se->statistics.wait_count);
	__schedstat_add(se->statistics.wait_sum, delta);
	__schedstat_set(se->statistics.wait_start, 0);
}

static inline void
update_stats_enqueue_sleeper(struct cfs_rq *cfs_rq, struct sched_entity *se)
{
	struct task_struct *tsk = NULL;
	u64 sleep_start, block_start;

	if (!schedstat_enabled())
		return;

	sleep_start = schedstat_val(se->statistics.sleep_start);
	block_start = schedstat_val(se->statistics.block_start);

	if (entity_is_task(se))
		tsk = task_of(se);

	if (sleep_start) {
		u64 delta = rq_clock(rq_of(cfs_rq)) - sleep_start;

		if ((s64)delta < 0)
			delta = 0;

		if (unlikely(delta > schedstat_val(se->statistics.sleep_max)))
			__schedstat_set(se->statistics.sleep_max, delta);

		__schedstat_set(se->statistics.sleep_start, 0);
		__schedstat_add(se->statistics.sum_sleep_runtime, delta);

		if (tsk) {
			account_scheduler_latency(tsk, delta >> 10, 1);
			trace_sched_stat_sleep(tsk, delta);
		}
	}
	if (block_start) {
		u64 delta = rq_clock(rq_of(cfs_rq)) - block_start;

		if ((s64)delta < 0)
			delta = 0;

		if (unlikely(delta > schedstat_val(se->statistics.block_max)))
			__schedstat_set(se->statistics.block_max, delta);

		__schedstat_set(se->statistics.block_start, 0);
		__schedstat_add(se->statistics.sum_sleep_runtime, delta);

		if (tsk) {
			if (tsk->in_iowait) {
				__schedstat_add(se->statistics.iowait_sum, delta);
				__schedstat_inc(se->statistics.iowait_count);
				trace_sched_stat_iowait(tsk, delta);
			}

			trace_sched_stat_blocked(tsk, delta);

			/*
			 * Blocking time is in units of nanosecs, so shift by
			 * 20 to get a milliseconds-range estimation of the
			 * amount of time that the task spent sleeping:
			 */
			if (unlikely(prof_on == SLEEP_PROFILING)) {
				profile_hits(SLEEP_PROFILING,
						(void *)get_wchan(tsk),
						delta >> 20);
			}
			account_scheduler_latency(tsk, delta >> 10, 0);
		}
	}
}

/*
 * Task is being enqueued - update stats:
 */
static inline void
update_stats_enqueue(struct cfs_rq *cfs_rq, struct sched_entity *se, int flags)
{
	if (!schedstat_enabled())
		return;

	/*
	 * Are we enqueueing a waiting task? (for current tasks
	 * a dequeue/enqueue event is a NOP)
	 */
	if (se != cfs_rq->curr)
		update_stats_wait_start(cfs_rq, se);

	if (flags & ENQUEUE_WAKEUP)
		update_stats_enqueue_sleeper(cfs_rq, se);
}

static inline void
update_stats_dequeue(struct cfs_rq *cfs_rq, struct sched_entity *se, int flags)
{

	if (!schedstat_enabled())
		return;

	/*
	 * Mark the end of the wait period if dequeueing a
	 * waiting task:
	 */
	if (se != cfs_rq->curr)
		update_stats_wait_end(cfs_rq, se);

	if ((flags & DEQUEUE_SLEEP) && entity_is_task(se)) {
		struct task_struct *tsk = task_of(se);

		if (tsk->state & TASK_INTERRUPTIBLE)
			__schedstat_set(se->statistics.sleep_start,
				      rq_clock(rq_of(cfs_rq)));
		if (tsk->state & TASK_UNINTERRUPTIBLE)
			__schedstat_set(se->statistics.block_start,
				      rq_clock(rq_of(cfs_rq)));
	}
}

/*
 * We are picking a new current task - update its stats:
 */
static inline void
update_stats_curr_start(struct cfs_rq *cfs_rq, struct sched_entity *se)
{
	/*
	 * We are starting a new run period:
	 */
	se->exec_start = rq_clock_task(rq_of(cfs_rq));
}

/**************************************************
 * Scheduling class queueing methods:
 */

#ifdef CONFIG_NUMA_BALANCING
/*
 * Approximate time to scan a full NUMA task in ms. The task scan period is
 * calculated based on the tasks virtual memory size and
 * numa_balancing_scan_size.
 */
unsigned int sysctl_numa_balancing_scan_period_min = 1000;
unsigned int sysctl_numa_balancing_scan_period_max = 60000;

/* Portion of address space to scan in MB */
unsigned int sysctl_numa_balancing_scan_size = 256;

/* Scan @scan_size MB every @scan_period after an initial @scan_delay in ms */
unsigned int sysctl_numa_balancing_scan_delay = 1000;

struct numa_group {
	refcount_t refcount;

	spinlock_t lock; /* nr_tasks, tasks */
	int nr_tasks;
	pid_t gid;
	int active_nodes;

	struct rcu_head rcu;
	unsigned long total_faults;
	unsigned long max_faults_cpu;
	/*
	 * Faults_cpu is used to decide whether memory should move
	 * towards the CPU. As a consequence, these stats are weighted
	 * more by CPU use than by memory faults.
	 */
	unsigned long *faults_cpu;
	unsigned long faults[];
};

/*
 * For functions that can be called in multiple contexts that permit reading
 * ->numa_group (see struct task_struct for locking rules).
 */
static struct numa_group *deref_task_numa_group(struct task_struct *p)
{
	return rcu_dereference_check(p->numa_group, p == current ||
		(lockdep_is_held(&task_rq(p)->lock) && !READ_ONCE(p->on_cpu)));
}

static struct numa_group *deref_curr_numa_group(struct task_struct *p)
{
	return rcu_dereference_protected(p->numa_group, p == current);
}

static inline unsigned long group_faults_priv(struct numa_group *ng);
static inline unsigned long group_faults_shared(struct numa_group *ng);

static unsigned int task_nr_scan_windows(struct task_struct *p)
{
	unsigned long rss = 0;
	unsigned long nr_scan_pages;

	/*
	 * Calculations based on RSS as non-present and empty pages are skipped
	 * by the PTE scanner and NUMA hinting faults should be trapped based
	 * on resident pages
	 */
	nr_scan_pages = sysctl_numa_balancing_scan_size << (20 - PAGE_SHIFT);
	rss = get_mm_rss(p->mm);
	if (!rss)
		rss = nr_scan_pages;

	rss = round_up(rss, nr_scan_pages);
	return rss / nr_scan_pages;
}

/* For sanitys sake, never scan more PTEs than MAX_SCAN_WINDOW MB/sec. */
#define MAX_SCAN_WINDOW 2560

static unsigned int task_scan_min(struct task_struct *p)
{
	unsigned int scan_size = READ_ONCE(sysctl_numa_balancing_scan_size);
	unsigned int scan, floor;
	unsigned int windows = 1;

	if (scan_size < MAX_SCAN_WINDOW)
		windows = MAX_SCAN_WINDOW / scan_size;
	floor = 1000 / windows;

	scan = sysctl_numa_balancing_scan_period_min / task_nr_scan_windows(p);
	return max_t(unsigned int, floor, scan);
}

static unsigned int task_scan_start(struct task_struct *p)
{
	unsigned long smin = task_scan_min(p);
	unsigned long period = smin;
	struct numa_group *ng;

	/* Scale the maximum scan period with the amount of shared memory. */
	rcu_read_lock();
	ng = rcu_dereference(p->numa_group);
	if (ng) {
		unsigned long shared = group_faults_shared(ng);
		unsigned long private = group_faults_priv(ng);

		period *= refcount_read(&ng->refcount);
		period *= shared + 1;
		period /= private + shared + 1;
	}
	rcu_read_unlock();

	return max(smin, period);
}

static unsigned int task_scan_max(struct task_struct *p)
{
	unsigned long smin = task_scan_min(p);
	unsigned long smax;
	struct numa_group *ng;

	/* Watch for min being lower than max due to floor calculations */
	smax = sysctl_numa_balancing_scan_period_max / task_nr_scan_windows(p);

	/* Scale the maximum scan period with the amount of shared memory. */
	ng = deref_curr_numa_group(p);
	if (ng) {
		unsigned long shared = group_faults_shared(ng);
		unsigned long private = group_faults_priv(ng);
		unsigned long period = smax;

		period *= refcount_read(&ng->refcount);
		period *= shared + 1;
		period /= private + shared + 1;

		smax = max(smax, period);
	}

	return max(smin, smax);
}

static void account_numa_enqueue(struct rq *rq, struct task_struct *p)
{
	rq->nr_numa_running += (p->numa_preferred_nid != NUMA_NO_NODE);
	rq->nr_preferred_running += (p->numa_preferred_nid == task_node(p));
}

static void account_numa_dequeue(struct rq *rq, struct task_struct *p)
{
	rq->nr_numa_running -= (p->numa_preferred_nid != NUMA_NO_NODE);
	rq->nr_preferred_running -= (p->numa_preferred_nid == task_node(p));
}

/* Shared or private faults. */
#define NR_NUMA_HINT_FAULT_TYPES 2

/* Memory and CPU locality */
#define NR_NUMA_HINT_FAULT_STATS (NR_NUMA_HINT_FAULT_TYPES * 2)

/* Averaged statistics, and temporary buffers. */
#define NR_NUMA_HINT_FAULT_BUCKETS (NR_NUMA_HINT_FAULT_STATS * 2)

pid_t task_numa_group_id(struct task_struct *p)
{
	struct numa_group *ng;
	pid_t gid = 0;

	rcu_read_lock();
	ng = rcu_dereference(p->numa_group);
	if (ng)
		gid = ng->gid;
	rcu_read_unlock();

	return gid;
}

/*
 * The averaged statistics, shared & private, memory & CPU,
 * occupy the first half of the array. The second half of the
 * array is for current counters, which are averaged into the
 * first set by task_numa_placement.
 */
static inline int task_faults_idx(enum numa_faults_stats s, int nid, int priv)
{
	return NR_NUMA_HINT_FAULT_TYPES * (s * nr_node_ids + nid) + priv;
}

static inline unsigned long task_faults(struct task_struct *p, int nid)
{
	if (!p->numa_faults)
		return 0;

	return p->numa_faults[task_faults_idx(NUMA_MEM, nid, 0)] +
		p->numa_faults[task_faults_idx(NUMA_MEM, nid, 1)];
}

static inline unsigned long group_faults(struct task_struct *p, int nid)
{
	struct numa_group *ng = deref_task_numa_group(p);

	if (!ng)
		return 0;

	return ng->faults[task_faults_idx(NUMA_MEM, nid, 0)] +
		ng->faults[task_faults_idx(NUMA_MEM, nid, 1)];
}

static inline unsigned long group_faults_cpu(struct numa_group *group, int nid)
{
	return group->faults_cpu[task_faults_idx(NUMA_MEM, nid, 0)] +
		group->faults_cpu[task_faults_idx(NUMA_MEM, nid, 1)];
}

static inline unsigned long group_faults_priv(struct numa_group *ng)
{
	unsigned long faults = 0;
	int node;

	for_each_online_node(node) {
		faults += ng->faults[task_faults_idx(NUMA_MEM, node, 1)];
	}

	return faults;
}

static inline unsigned long group_faults_shared(struct numa_group *ng)
{
	unsigned long faults = 0;
	int node;

	for_each_online_node(node) {
		faults += ng->faults[task_faults_idx(NUMA_MEM, node, 0)];
	}

	return faults;
}

/*
 * A node triggering more than 1/3 as many NUMA faults as the maximum is
 * considered part of a numa group's pseudo-interleaving set. Migrations
 * between these nodes are slowed down, to allow things to settle down.
 */
#define ACTIVE_NODE_FRACTION 3

static bool numa_is_active_node(int nid, struct numa_group *ng)
{
	return group_faults_cpu(ng, nid) * ACTIVE_NODE_FRACTION > ng->max_faults_cpu;
}

/* Handle placement on systems where not all nodes are directly connected. */
static unsigned long score_nearby_nodes(struct task_struct *p, int nid,
					int maxdist, bool task)
{
	unsigned long score = 0;
	int node;

	/*
	 * All nodes are directly connected, and the same distance
	 * from each other. No need for fancy placement algorithms.
	 */
	if (sched_numa_topology_type == NUMA_DIRECT)
		return 0;

	/*
	 * This code is called for each node, introducing N^2 complexity,
	 * which should be ok given the number of nodes rarely exceeds 8.
	 */
	for_each_online_node(node) {
		unsigned long faults;
		int dist = node_distance(nid, node);

		/*
		 * The furthest away nodes in the system are not interesting
		 * for placement; nid was already counted.
		 */
		if (dist == sched_max_numa_distance || node == nid)
			continue;

		/*
		 * On systems with a backplane NUMA topology, compare groups
		 * of nodes, and move tasks towards the group with the most
		 * memory accesses. When comparing two nodes at distance
		 * "hoplimit", only nodes closer by than "hoplimit" are part
		 * of each group. Skip other nodes.
		 */
		if (sched_numa_topology_type == NUMA_BACKPLANE &&
					dist >= maxdist)
			continue;

		/* Add up the faults from nearby nodes. */
		if (task)
			faults = task_faults(p, node);
		else
			faults = group_faults(p, node);

		/*
		 * On systems with a glueless mesh NUMA topology, there are
		 * no fixed "groups of nodes". Instead, nodes that are not
		 * directly connected bounce traffic through intermediate
		 * nodes; a numa_group can occupy any set of nodes.
		 * The further away a node is, the less the faults count.
		 * This seems to result in good task placement.
		 */
		if (sched_numa_topology_type == NUMA_GLUELESS_MESH) {
			faults *= (sched_max_numa_distance - dist);
			faults /= (sched_max_numa_distance - LOCAL_DISTANCE);
		}

		score += faults;
	}

	return score;
}

/*
 * These return the fraction of accesses done by a particular task, or
 * task group, on a particular numa node.  The group weight is given a
 * larger multiplier, in order to group tasks together that are almost
 * evenly spread out between numa nodes.
 */
static inline unsigned long task_weight(struct task_struct *p, int nid,
					int dist)
{
	unsigned long faults, total_faults;

	if (!p->numa_faults)
		return 0;

	total_faults = p->total_numa_faults;

	if (!total_faults)
		return 0;

	faults = task_faults(p, nid);
	faults += score_nearby_nodes(p, nid, dist, true);

	return 1000 * faults / total_faults;
}

static inline unsigned long group_weight(struct task_struct *p, int nid,
					 int dist)
{
	struct numa_group *ng = deref_task_numa_group(p);
	unsigned long faults, total_faults;

	if (!ng)
		return 0;

	total_faults = ng->total_faults;

	if (!total_faults)
		return 0;

	faults = group_faults(p, nid);
	faults += score_nearby_nodes(p, nid, dist, false);

	return 1000 * faults / total_faults;
}

bool should_numa_migrate_memory(struct task_struct *p, struct page * page,
				int src_nid, int dst_cpu)
{
	struct numa_group *ng = deref_curr_numa_group(p);
	int dst_nid = cpu_to_node(dst_cpu);
	int last_cpupid, this_cpupid;

	this_cpupid = cpu_pid_to_cpupid(dst_cpu, current->pid);
	last_cpupid = page_cpupid_xchg_last(page, this_cpupid);

	/*
	 * Allow first faults or private faults to migrate immediately early in
	 * the lifetime of a task. The magic number 4 is based on waiting for
	 * two full passes of the "multi-stage node selection" test that is
	 * executed below.
	 */
	if ((p->numa_preferred_nid == NUMA_NO_NODE || p->numa_scan_seq <= 4) &&
	    (cpupid_pid_unset(last_cpupid) || cpupid_match_pid(p, last_cpupid)))
		return true;

	/*
	 * Multi-stage node selection is used in conjunction with a periodic
	 * migration fault to build a temporal task<->page relation. By using
	 * a two-stage filter we remove short/unlikely relations.
	 *
	 * Using P(p) ~ n_p / n_t as per frequentist probability, we can equate
	 * a task's usage of a particular page (n_p) per total usage of this
	 * page (n_t) (in a given time-span) to a probability.
	 *
	 * Our periodic faults will sample this probability and getting the
	 * same result twice in a row, given these samples are fully
	 * independent, is then given by P(n)^2, provided our sample period
	 * is sufficiently short compared to the usage pattern.
	 *
	 * This quadric squishes small probabilities, making it less likely we
	 * act on an unlikely task<->page relation.
	 */
	if (!cpupid_pid_unset(last_cpupid) &&
				cpupid_to_nid(last_cpupid) != dst_nid)
		return false;

	/* Always allow migrate on private faults */
	if (cpupid_match_pid(p, last_cpupid))
		return true;

	/* A shared fault, but p->numa_group has not been set up yet. */
	if (!ng)
		return true;

	/*
	 * Destination node is much more heavily used than the source
	 * node? Allow migration.
	 */
	if (group_faults_cpu(ng, dst_nid) > group_faults_cpu(ng, src_nid) *
					ACTIVE_NODE_FRACTION)
		return true;

	/*
	 * Distribute memory according to CPU & memory use on each node,
	 * with 3/4 hysteresis to avoid unnecessary memory migrations:
	 *
	 * faults_cpu(dst)   3   faults_cpu(src)
	 * --------------- * - > ---------------
	 * faults_mem(dst)   4   faults_mem(src)
	 */
	return group_faults_cpu(ng, dst_nid) * group_faults(p, src_nid) * 3 >
	       group_faults_cpu(ng, src_nid) * group_faults(p, dst_nid) * 4;
}

/*
 * 'numa_type' describes the node at the moment of load balancing.
 */
enum numa_type {
	/* The node has spare capacity that can be used to run more tasks.  */
	node_has_spare = 0,
	/*
	 * The node is fully used and the tasks don't compete for more CPU
	 * cycles. Nevertheless, some tasks might wait before running.
	 */
	node_fully_busy,
	/*
	 * The node is overloaded and can't provide expected CPU cycles to all
	 * tasks.
	 */
	node_overloaded
};

/* Cached statistics for all CPUs within a node */
struct numa_stats {
	unsigned long load;
	unsigned long runnable;
	unsigned long util;
	/* Total compute capacity of CPUs on a node */
	unsigned long compute_capacity;
	unsigned int nr_running;
	unsigned int weight;
	enum numa_type node_type;
	int idle_cpu;
};

static inline bool is_core_idle(int cpu)
{
#ifdef CONFIG_SCHED_SMT
	int sibling;

	for_each_cpu(sibling, cpu_smt_mask(cpu)) {
		if (cpu == sibling)
			continue;

		if (!idle_cpu(sibling))
			return false;
	}
#endif

	return true;
}

struct task_numa_env {
	struct task_struct *p;

	int src_cpu, src_nid;
	int dst_cpu, dst_nid;

	struct numa_stats src_stats, dst_stats;

	int imbalance_pct;
	int dist;

	struct task_struct *best_task;
	long best_imp;
	int best_cpu;
};

static unsigned long cpu_load(struct rq *rq);
static unsigned long cpu_runnable(struct rq *rq);
static unsigned long cpu_util(int cpu);
static inline long adjust_numa_imbalance(int imbalance, int nr_running);

static inline enum
numa_type numa_classify(unsigned int imbalance_pct,
			 struct numa_stats *ns)
{
	if ((ns->nr_running > ns->weight) &&
	    (((ns->compute_capacity * 100) < (ns->util * imbalance_pct)) ||
	     ((ns->compute_capacity * imbalance_pct) < (ns->runnable * 100))))
		return node_overloaded;

	if ((ns->nr_running < ns->weight) ||
	    (((ns->compute_capacity * 100) > (ns->util * imbalance_pct)) &&
	     ((ns->compute_capacity * imbalance_pct) > (ns->runnable * 100))))
		return node_has_spare;

	return node_fully_busy;
}

#ifdef CONFIG_SCHED_SMT
/* Forward declarations of select_idle_sibling helpers */
static inline bool test_idle_cores(int cpu, bool def);
static inline int numa_idle_core(int idle_core, int cpu)
{
	if (!static_branch_likely(&sched_smt_present) ||
	    idle_core >= 0 || !test_idle_cores(cpu, false))
		return idle_core;

	/*
	 * Prefer cores instead of packing HT siblings
	 * and triggering future load balancing.
	 */
	if (is_core_idle(cpu))
		idle_core = cpu;

	return idle_core;
}
#else
static inline int numa_idle_core(int idle_core, int cpu)
{
	return idle_core;
}
#endif

/*
 * Gather all necessary information to make NUMA balancing placement
 * decisions that are compatible with standard load balancer. This
 * borrows code and logic from update_sg_lb_stats but sharing a
 * common implementation is impractical.
 */
static void update_numa_stats(struct task_numa_env *env,
			      struct numa_stats *ns, int nid,
			      bool find_idle)
{
	int cpu, idle_core = -1;

	memset(ns, 0, sizeof(*ns));
	ns->idle_cpu = -1;

	rcu_read_lock();
	for_each_cpu(cpu, cpumask_of_node(nid)) {
		struct rq *rq = cpu_rq(cpu);

		ns->load += cpu_load(rq);
		ns->runnable += cpu_runnable(rq);
		ns->util += cpu_util(cpu);
		ns->nr_running += rq->cfs.h_nr_running;
		ns->compute_capacity += capacity_of(cpu);

		if (find_idle && !rq->nr_running && idle_cpu(cpu)) {
			if (READ_ONCE(rq->numa_migrate_on) ||
			    !cpumask_test_cpu(cpu, env->p->cpus_ptr))
				continue;

			if (ns->idle_cpu == -1)
				ns->idle_cpu = cpu;

			idle_core = numa_idle_core(idle_core, cpu);
		}
	}
	rcu_read_unlock();

	ns->weight = cpumask_weight(cpumask_of_node(nid));

	ns->node_type = numa_classify(env->imbalance_pct, ns);

	if (idle_core >= 0)
		ns->idle_cpu = idle_core;
}

static void task_numa_assign(struct task_numa_env *env,
			     struct task_struct *p, long imp)
{
	struct rq *rq = cpu_rq(env->dst_cpu);

	/* Check if run-queue part of active NUMA balance. */
	if (env->best_cpu != env->dst_cpu && xchg(&rq->numa_migrate_on, 1)) {
		int cpu;
		int start = env->dst_cpu;

		/* Find alternative idle CPU. */
		for_each_cpu_wrap(cpu, cpumask_of_node(env->dst_nid), start) {
			if (cpu == env->best_cpu || !idle_cpu(cpu) ||
			    !cpumask_test_cpu(cpu, env->p->cpus_ptr)) {
				continue;
			}

			env->dst_cpu = cpu;
			rq = cpu_rq(env->dst_cpu);
			if (!xchg(&rq->numa_migrate_on, 1))
				goto assign;
		}

		/* Failed to find an alternative idle CPU */
		return;
	}

assign:
	/*
	 * Clear previous best_cpu/rq numa-migrate flag, since task now
	 * found a better CPU to move/swap.
	 */
	if (env->best_cpu != -1 && env->best_cpu != env->dst_cpu) {
		rq = cpu_rq(env->best_cpu);
		WRITE_ONCE(rq->numa_migrate_on, 0);
	}

	if (env->best_task)
		put_task_struct(env->best_task);
	if (p)
		get_task_struct(p);

	env->best_task = p;
	env->best_imp = imp;
	env->best_cpu = env->dst_cpu;
}

static bool load_too_imbalanced(long src_load, long dst_load,
				struct task_numa_env *env)
{
	long imb, old_imb;
	long orig_src_load, orig_dst_load;
	long src_capacity, dst_capacity;

	/*
	 * The load is corrected for the CPU capacity available on each node.
	 *
	 * src_load        dst_load
	 * ------------ vs ---------
	 * src_capacity    dst_capacity
	 */
	src_capacity = env->src_stats.compute_capacity;
	dst_capacity = env->dst_stats.compute_capacity;

	imb = abs(dst_load * src_capacity - src_load * dst_capacity);

	orig_src_load = env->src_stats.load;
	orig_dst_load = env->dst_stats.load;

	old_imb = abs(orig_dst_load * src_capacity - orig_src_load * dst_capacity);

	/* Would this change make things worse? */
	return (imb > old_imb);
}

/*
 * Maximum NUMA importance can be 1998 (2*999);
 * SMALLIMP @ 30 would be close to 1998/64.
 * Used to deter task migration.
 */
#define SMALLIMP	30

/*
 * This checks if the overall compute and NUMA accesses of the system would
 * be improved if the source tasks was migrated to the target dst_cpu taking
 * into account that it might be best if task running on the dst_cpu should
 * be exchanged with the source task
 */
static bool task_numa_compare(struct task_numa_env *env,
			      long taskimp, long groupimp, bool maymove)
{
	struct numa_group *cur_ng, *p_ng = deref_curr_numa_group(env->p);
	struct rq *dst_rq = cpu_rq(env->dst_cpu);
	long imp = p_ng ? groupimp : taskimp;
	struct task_struct *cur;
	long src_load, dst_load;
	int dist = env->dist;
	long moveimp = imp;
	long load;
	bool stopsearch = false;

	if (READ_ONCE(dst_rq->numa_migrate_on))
		return false;

	rcu_read_lock();
	cur = rcu_dereference(dst_rq->curr);
	if (cur && ((cur->flags & PF_EXITING) || is_idle_task(cur)))
		cur = NULL;

	/*
	 * Because we have preemption enabled we can get migrated around and
	 * end try selecting ourselves (current == env->p) as a swap candidate.
	 */
	if (cur == env->p) {
		stopsearch = true;
		goto unlock;
	}

	if (!cur) {
		if (maymove && moveimp >= env->best_imp)
			goto assign;
		else
			goto unlock;
	}

	/* Skip this swap candidate if cannot move to the source cpu. */
	if (!cpumask_test_cpu(env->src_cpu, cur->cpus_ptr))
		goto unlock;

	/*
	 * Skip this swap candidate if it is not moving to its preferred
	 * node and the best task is.
	 */
	if (env->best_task &&
	    env->best_task->numa_preferred_nid == env->src_nid &&
	    cur->numa_preferred_nid != env->src_nid) {
		goto unlock;
	}

	/*
	 * "imp" is the fault differential for the source task between the
	 * source and destination node. Calculate the total differential for
	 * the source task and potential destination task. The more negative
	 * the value is, the more remote accesses that would be expected to
	 * be incurred if the tasks were swapped.
	 *
	 * If dst and source tasks are in the same NUMA group, or not
	 * in any group then look only at task weights.
	 */
	cur_ng = rcu_dereference(cur->numa_group);
	if (cur_ng == p_ng) {
		imp = taskimp + task_weight(cur, env->src_nid, dist) -
		      task_weight(cur, env->dst_nid, dist);
		/*
		 * Add some hysteresis to prevent swapping the
		 * tasks within a group over tiny differences.
		 */
		if (cur_ng)
			imp -= imp / 16;
	} else {
		/*
		 * Compare the group weights. If a task is all by itself
		 * (not part of a group), use the task weight instead.
		 */
		if (cur_ng && p_ng)
			imp += group_weight(cur, env->src_nid, dist) -
			       group_weight(cur, env->dst_nid, dist);
		else
			imp += task_weight(cur, env->src_nid, dist) -
			       task_weight(cur, env->dst_nid, dist);
	}

	/* Discourage picking a task already on its preferred node */
	if (cur->numa_preferred_nid == env->dst_nid)
		imp -= imp / 16;

	/*
	 * Encourage picking a task that moves to its preferred node.
	 * This potentially makes imp larger than it's maximum of
	 * 1998 (see SMALLIMP and task_weight for why) but in this
	 * case, it does not matter.
	 */
	if (cur->numa_preferred_nid == env->src_nid)
		imp += imp / 8;

	if (maymove && moveimp > imp && moveimp > env->best_imp) {
		imp = moveimp;
		cur = NULL;
		goto assign;
	}

	/*
	 * Prefer swapping with a task moving to its preferred node over a
	 * task that is not.
	 */
	if (env->best_task && cur->numa_preferred_nid == env->src_nid &&
	    env->best_task->numa_preferred_nid != env->src_nid) {
		goto assign;
	}

	/*
	 * If the NUMA importance is less than SMALLIMP,
	 * task migration might only result in ping pong
	 * of tasks and also hurt performance due to cache
	 * misses.
	 */
	if (imp < SMALLIMP || imp <= env->best_imp + SMALLIMP / 2)
		goto unlock;

	/*
	 * In the overloaded case, try and keep the load balanced.
	 */
	load = task_h_load(env->p) - task_h_load(cur);
	if (!load)
		goto assign;

	dst_load = env->dst_stats.load + load;
	src_load = env->src_stats.load - load;

	if (load_too_imbalanced(src_load, dst_load, env))
		goto unlock;

assign:
	/* Evaluate an idle CPU for a task numa move. */
	if (!cur) {
		int cpu = env->dst_stats.idle_cpu;

		/* Nothing cached so current CPU went idle since the search. */
		if (cpu < 0)
			cpu = env->dst_cpu;

		/*
		 * If the CPU is no longer truly idle and the previous best CPU
		 * is, keep using it.
		 */
		if (!idle_cpu(cpu) && env->best_cpu >= 0 &&
		    idle_cpu(env->best_cpu)) {
			cpu = env->best_cpu;
		}

		env->dst_cpu = cpu;
	}

	task_numa_assign(env, cur, imp);

	/*
	 * If a move to idle is allowed because there is capacity or load
	 * balance improves then stop the search. While a better swap
	 * candidate may exist, a search is not free.
	 */
	if (maymove && !cur && env->best_cpu >= 0 && idle_cpu(env->best_cpu))
		stopsearch = true;

	/*
	 * If a swap candidate must be identified and the current best task
	 * moves its preferred node then stop the search.
	 */
	if (!maymove && env->best_task &&
	    env->best_task->numa_preferred_nid == env->src_nid) {
		stopsearch = true;
	}
unlock:
	rcu_read_unlock();

	return stopsearch;
}

static void task_numa_find_cpu(struct task_numa_env *env,
				long taskimp, long groupimp)
{
	bool maymove = false;
	int cpu;

	/*
	 * If dst node has spare capacity, then check if there is an
	 * imbalance that would be overruled by the load balancer.
	 */
	if (env->dst_stats.node_type == node_has_spare) {
		unsigned int imbalance;
		int src_running, dst_running;

		/*
		 * Would movement cause an imbalance? Note that if src has
		 * more running tasks that the imbalance is ignored as the
		 * move improves the imbalance from the perspective of the
		 * CPU load balancer.
		 * */
		src_running = env->src_stats.nr_running - 1;
		dst_running = env->dst_stats.nr_running + 1;
		imbalance = max(0, dst_running - src_running);
		imbalance = adjust_numa_imbalance(imbalance, dst_running);

		/* Use idle CPU if there is no imbalance */
		if (!imbalance) {
			maymove = true;
			if (env->dst_stats.idle_cpu >= 0) {
				env->dst_cpu = env->dst_stats.idle_cpu;
				task_numa_assign(env, NULL, 0);
				return;
			}
		}
	} else {
		long src_load, dst_load, load;
		/*
		 * If the improvement from just moving env->p direction is better
		 * than swapping tasks around, check if a move is possible.
		 */
		load = task_h_load(env->p);
		dst_load = env->dst_stats.load + load;
		src_load = env->src_stats.load - load;
		maymove = !load_too_imbalanced(src_load, dst_load, env);
	}

	for_each_cpu(cpu, cpumask_of_node(env->dst_nid)) {
		/* Skip this CPU if the source task cannot migrate */
		if (!cpumask_test_cpu(cpu, env->p->cpus_ptr))
			continue;

		env->dst_cpu = cpu;
		if (task_numa_compare(env, taskimp, groupimp, maymove))
			break;
	}
}

static int task_numa_migrate(struct task_struct *p)
{
	struct task_numa_env env = {
		.p = p,

		.src_cpu = task_cpu(p),
		.src_nid = task_node(p),

		.imbalance_pct = 112,

		.best_task = NULL,
		.best_imp = 0,
		.best_cpu = -1,
	};
	unsigned long taskweight, groupweight;
	struct sched_domain *sd;
	long taskimp, groupimp;
	struct numa_group *ng;
	struct rq *best_rq;
	int nid, ret, dist;

	/*
	 * Pick the lowest SD_NUMA domain, as that would have the smallest
	 * imbalance and would be the first to start moving tasks about.
	 *
	 * And we want to avoid any moving of tasks about, as that would create
	 * random movement of tasks -- counter the numa conditions we're trying
	 * to satisfy here.
	 */
	rcu_read_lock();
	sd = rcu_dereference(per_cpu(sd_numa, env.src_cpu));
	if (sd)
		env.imbalance_pct = 100 + (sd->imbalance_pct - 100) / 2;
	rcu_read_unlock();

	/*
	 * Cpusets can break the scheduler domain tree into smaller
	 * balance domains, some of which do not cross NUMA boundaries.
	 * Tasks that are "trapped" in such domains cannot be migrated
	 * elsewhere, so there is no point in (re)trying.
	 */
	if (unlikely(!sd)) {
		sched_setnuma(p, task_node(p));
		return -EINVAL;
	}

	env.dst_nid = p->numa_preferred_nid;
	dist = env.dist = node_distance(env.src_nid, env.dst_nid);
	taskweight = task_weight(p, env.src_nid, dist);
	groupweight = group_weight(p, env.src_nid, dist);
	update_numa_stats(&env, &env.src_stats, env.src_nid, false);
	taskimp = task_weight(p, env.dst_nid, dist) - taskweight;
	groupimp = group_weight(p, env.dst_nid, dist) - groupweight;
	update_numa_stats(&env, &env.dst_stats, env.dst_nid, true);

	/* Try to find a spot on the preferred nid. */
	task_numa_find_cpu(&env, taskimp, groupimp);

	/*
	 * Look at other nodes in these cases:
	 * - there is no space available on the preferred_nid
	 * - the task is part of a numa_group that is interleaved across
	 *   multiple NUMA nodes; in order to better consolidate the group,
	 *   we need to check other locations.
	 */
	ng = deref_curr_numa_group(p);
	if (env.best_cpu == -1 || (ng && ng->active_nodes > 1)) {
		for_each_online_node(nid) {
			if (nid == env.src_nid || nid == p->numa_preferred_nid)
				continue;

			dist = node_distance(env.src_nid, env.dst_nid);
			if (sched_numa_topology_type == NUMA_BACKPLANE &&
						dist != env.dist) {
				taskweight = task_weight(p, env.src_nid, dist);
				groupweight = group_weight(p, env.src_nid, dist);
			}

			/* Only consider nodes where both task and groups benefit */
			taskimp = task_weight(p, nid, dist) - taskweight;
			groupimp = group_weight(p, nid, dist) - groupweight;
			if (taskimp < 0 && groupimp < 0)
				continue;

			env.dist = dist;
			env.dst_nid = nid;
			update_numa_stats(&env, &env.dst_stats, env.dst_nid, true);
			task_numa_find_cpu(&env, taskimp, groupimp);
		}
	}

	/*
	 * If the task is part of a workload that spans multiple NUMA nodes,
	 * and is migrating into one of the workload's active nodes, remember
	 * this node as the task's preferred numa node, so the workload can
	 * settle down.
	 * A task that migrated to a second choice node will be better off
	 * trying for a better one later. Do not set the preferred node here.
	 */
	if (ng) {
		if (env.best_cpu == -1)
			nid = env.src_nid;
		else
			nid = cpu_to_node(env.best_cpu);

		if (nid != p->numa_preferred_nid)
			sched_setnuma(p, nid);
	}

	/* No better CPU than the current one was found. */
	if (env.best_cpu == -1) {
		trace_sched_stick_numa(p, env.src_cpu, NULL, -1);
		return -EAGAIN;
	}

	best_rq = cpu_rq(env.best_cpu);
	if (env.best_task == NULL) {
		ret = migrate_task_to(p, env.best_cpu);
		WRITE_ONCE(best_rq->numa_migrate_on, 0);
		if (ret != 0)
			trace_sched_stick_numa(p, env.src_cpu, NULL, env.best_cpu);
		return ret;
	}

	ret = migrate_swap(p, env.best_task, env.best_cpu, env.src_cpu);
	WRITE_ONCE(best_rq->numa_migrate_on, 0);

	if (ret != 0)
		trace_sched_stick_numa(p, env.src_cpu, env.best_task, env.best_cpu);
	put_task_struct(env.best_task);
	return ret;
}

/* Attempt to migrate a task to a CPU on the preferred node. */
static void numa_migrate_preferred(struct task_struct *p)
{
	unsigned long interval = HZ;

	/* This task has no NUMA fault statistics yet */
	if (unlikely(p->numa_preferred_nid == NUMA_NO_NODE || !p->numa_faults))
		return;

	/* Periodically retry migrating the task to the preferred node */
	interval = min(interval, msecs_to_jiffies(p->numa_scan_period) / 16);
	p->numa_migrate_retry = jiffies + interval;

	/* Success if task is already running on preferred CPU */
	if (task_node(p) == p->numa_preferred_nid)
		return;

	/* Otherwise, try migrate to a CPU on the preferred node */
	task_numa_migrate(p);
}

/*
 * Find out how many nodes on the workload is actively running on. Do this by
 * tracking the nodes from which NUMA hinting faults are triggered. This can
 * be different from the set of nodes where the workload's memory is currently
 * located.
 */
static void numa_group_count_active_nodes(struct numa_group *numa_group)
{
	unsigned long faults, max_faults = 0;
	int nid, active_nodes = 0;

	for_each_online_node(nid) {
		faults = group_faults_cpu(numa_group, nid);
		if (faults > max_faults)
			max_faults = faults;
	}

	for_each_online_node(nid) {
		faults = group_faults_cpu(numa_group, nid);
		if (faults * ACTIVE_NODE_FRACTION > max_faults)
			active_nodes++;
	}

	numa_group->max_faults_cpu = max_faults;
	numa_group->active_nodes = active_nodes;
}

/*
 * When adapting the scan rate, the period is divided into NUMA_PERIOD_SLOTS
 * increments. The more local the fault statistics are, the higher the scan
 * period will be for the next scan window. If local/(local+remote) ratio is
 * below NUMA_PERIOD_THRESHOLD (where range of ratio is 1..NUMA_PERIOD_SLOTS)
 * the scan period will decrease. Aim for 70% local accesses.
 */
#define NUMA_PERIOD_SLOTS 10
#define NUMA_PERIOD_THRESHOLD 7

/*
 * Increase the scan period (slow down scanning) if the majority of
 * our memory is already on our local node, or if the majority of
 * the page accesses are shared with other processes.
 * Otherwise, decrease the scan period.
 */
static void update_task_scan_period(struct task_struct *p,
			unsigned long shared, unsigned long private)
{
	unsigned int period_slot;
	int lr_ratio, ps_ratio;
	int diff;

	unsigned long remote = p->numa_faults_locality[0];
	unsigned long local = p->numa_faults_locality[1];

	/*
	 * If there were no record hinting faults then either the task is
	 * completely idle or all activity is areas that are not of interest
	 * to automatic numa balancing. Related to that, if there were failed
	 * migration then it implies we are migrating too quickly or the local
	 * node is overloaded. In either case, scan slower
	 */
	if (local + shared == 0 || p->numa_faults_locality[2]) {
		p->numa_scan_period = min(p->numa_scan_period_max,
			p->numa_scan_period << 1);

		p->mm->numa_next_scan = jiffies +
			msecs_to_jiffies(p->numa_scan_period);

		return;
	}

	/*
	 * Prepare to scale scan period relative to the current period.
	 *	 == NUMA_PERIOD_THRESHOLD scan period stays the same
	 *       <  NUMA_PERIOD_THRESHOLD scan period decreases (scan faster)
	 *	 >= NUMA_PERIOD_THRESHOLD scan period increases (scan slower)
	 */
	period_slot = DIV_ROUND_UP(p->numa_scan_period, NUMA_PERIOD_SLOTS);
	lr_ratio = (local * NUMA_PERIOD_SLOTS) / (local + remote);
	ps_ratio = (private * NUMA_PERIOD_SLOTS) / (private + shared);

	if (ps_ratio >= NUMA_PERIOD_THRESHOLD) {
		/*
		 * Most memory accesses are local. There is no need to
		 * do fast NUMA scanning, since memory is already local.
		 */
		int slot = ps_ratio - NUMA_PERIOD_THRESHOLD;
		if (!slot)
			slot = 1;
		diff = slot * period_slot;
	} else if (lr_ratio >= NUMA_PERIOD_THRESHOLD) {
		/*
		 * Most memory accesses are shared with other tasks.
		 * There is no point in continuing fast NUMA scanning,
		 * since other tasks may just move the memory elsewhere.
		 */
		int slot = lr_ratio - NUMA_PERIOD_THRESHOLD;
		if (!slot)
			slot = 1;
		diff = slot * period_slot;
	} else {
		/*
		 * Private memory faults exceed (SLOTS-THRESHOLD)/SLOTS,
		 * yet they are not on the local NUMA node. Speed up
		 * NUMA scanning to get the memory moved over.
		 */
		int ratio = max(lr_ratio, ps_ratio);
		diff = -(NUMA_PERIOD_THRESHOLD - ratio) * period_slot;
	}

	p->numa_scan_period = clamp(p->numa_scan_period + diff,
			task_scan_min(p), task_scan_max(p));
	memset(p->numa_faults_locality, 0, sizeof(p->numa_faults_locality));
}

/*
 * Get the fraction of time the task has been running since the last
 * NUMA placement cycle. The scheduler keeps similar statistics, but
 * decays those on a 32ms period, which is orders of magnitude off
 * from the dozens-of-seconds NUMA balancing period. Use the scheduler
 * stats only if the task is so new there are no NUMA statistics yet.
 */
static u64 numa_get_avg_runtime(struct task_struct *p, u64 *period)
{
	u64 runtime, delta, now;
	/* Use the start of this time slice to avoid calculations. */
	now = p->se.exec_start;
	runtime = p->se.sum_exec_runtime;

	if (p->last_task_numa_placement) {
		delta = runtime - p->last_sum_exec_runtime;
		*period = now - p->last_task_numa_placement;

		/* Avoid time going backwards, prevent potential divide error: */
		if (unlikely((s64)*period < 0))
			*period = 0;
	} else {
		delta = p->se.avg.load_sum;
		*period = LOAD_AVG_MAX;
	}

	p->last_sum_exec_runtime = runtime;
	p->last_task_numa_placement = now;

	return delta;
}

/*
 * Determine the preferred nid for a task in a numa_group. This needs to
 * be done in a way that produces consistent results with group_weight,
 * otherwise workloads might not converge.
 */
static int preferred_group_nid(struct task_struct *p, int nid)
{
	nodemask_t nodes;
	int dist;

	/* Direct connections between all NUMA nodes. */
	if (sched_numa_topology_type == NUMA_DIRECT)
		return nid;

	/*
	 * On a system with glueless mesh NUMA topology, group_weight
	 * scores nodes according to the number of NUMA hinting faults on
	 * both the node itself, and on nearby nodes.
	 */
	if (sched_numa_topology_type == NUMA_GLUELESS_MESH) {
		unsigned long score, max_score = 0;
		int node, max_node = nid;

		dist = sched_max_numa_distance;

		for_each_online_node(node) {
			score = group_weight(p, node, dist);
			if (score > max_score) {
				max_score = score;
				max_node = node;
			}
		}
		return max_node;
	}

	/*
	 * Finding the preferred nid in a system with NUMA backplane
	 * interconnect topology is more involved. The goal is to locate
	 * tasks from numa_groups near each other in the system, and
	 * untangle workloads from different sides of the system. This requires
	 * searching down the hierarchy of node groups, recursively searching
	 * inside the highest scoring group of nodes. The nodemask tricks
	 * keep the complexity of the search down.
	 */
	nodes = node_online_map;
	for (dist = sched_max_numa_distance; dist > LOCAL_DISTANCE; dist--) {
		unsigned long max_faults = 0;
		nodemask_t max_group = NODE_MASK_NONE;
		int a, b;

		/* Are there nodes at this distance from each other? */
		if (!find_numa_distance(dist))
			continue;

		for_each_node_mask(a, nodes) {
			unsigned long faults = 0;
			nodemask_t this_group;
			nodes_clear(this_group);

			/* Sum group's NUMA faults; includes a==b case. */
			for_each_node_mask(b, nodes) {
				if (node_distance(a, b) < dist) {
					faults += group_faults(p, b);
					node_set(b, this_group);
					node_clear(b, nodes);
				}
			}

			/* Remember the top group. */
			if (faults > max_faults) {
				max_faults = faults;
				max_group = this_group;
				/*
				 * subtle: at the smallest distance there is
				 * just one node left in each "group", the
				 * winner is the preferred nid.
				 */
				nid = a;
			}
		}
		/* Next round, evaluate the nodes within max_group. */
		if (!max_faults)
			break;
		nodes = max_group;
	}
	return nid;
}

static void task_numa_placement(struct task_struct *p)
{
	int seq, nid, max_nid = NUMA_NO_NODE;
	unsigned long max_faults = 0;
	unsigned long fault_types[2] = { 0, 0 };
	unsigned long total_faults;
	u64 runtime, period;
	spinlock_t *group_lock = NULL;
	struct numa_group *ng;

	/*
	 * The p->mm->numa_scan_seq field gets updated without
	 * exclusive access. Use READ_ONCE() here to ensure
	 * that the field is read in a single access:
	 */
	seq = READ_ONCE(p->mm->numa_scan_seq);
	if (p->numa_scan_seq == seq)
		return;
	p->numa_scan_seq = seq;
	p->numa_scan_period_max = task_scan_max(p);

	total_faults = p->numa_faults_locality[0] +
		       p->numa_faults_locality[1];
	runtime = numa_get_avg_runtime(p, &period);

	/* If the task is part of a group prevent parallel updates to group stats */
	ng = deref_curr_numa_group(p);
	if (ng) {
		group_lock = &ng->lock;
		spin_lock_irq(group_lock);
	}

	/* Find the node with the highest number of faults */
	for_each_online_node(nid) {
		/* Keep track of the offsets in numa_faults array */
		int mem_idx, membuf_idx, cpu_idx, cpubuf_idx;
		unsigned long faults = 0, group_faults = 0;
		int priv;

		for (priv = 0; priv < NR_NUMA_HINT_FAULT_TYPES; priv++) {
			long diff, f_diff, f_weight;

			mem_idx = task_faults_idx(NUMA_MEM, nid, priv);
			membuf_idx = task_faults_idx(NUMA_MEMBUF, nid, priv);
			cpu_idx = task_faults_idx(NUMA_CPU, nid, priv);
			cpubuf_idx = task_faults_idx(NUMA_CPUBUF, nid, priv);

			/* Decay existing window, copy faults since last scan */
			diff = p->numa_faults[membuf_idx] - p->numa_faults[mem_idx] / 2;
			fault_types[priv] += p->numa_faults[membuf_idx];
			p->numa_faults[membuf_idx] = 0;

			/*
			 * Normalize the faults_from, so all tasks in a group
			 * count according to CPU use, instead of by the raw
			 * number of faults. Tasks with little runtime have
			 * little over-all impact on throughput, and thus their
			 * faults are less important.
			 */
			f_weight = div64_u64(runtime << 16, period + 1);
			f_weight = (f_weight * p->numa_faults[cpubuf_idx]) /
				   (total_faults + 1);
			f_diff = f_weight - p->numa_faults[cpu_idx] / 2;
			p->numa_faults[cpubuf_idx] = 0;

			p->numa_faults[mem_idx] += diff;
			p->numa_faults[cpu_idx] += f_diff;
			faults += p->numa_faults[mem_idx];
			p->total_numa_faults += diff;
			if (ng) {
				/*
				 * safe because we can only change our own group
				 *
				 * mem_idx represents the offset for a given
				 * nid and priv in a specific region because it
				 * is at the beginning of the numa_faults array.
				 */
				ng->faults[mem_idx] += diff;
				ng->faults_cpu[mem_idx] += f_diff;
				ng->total_faults += diff;
				group_faults += ng->faults[mem_idx];
			}
		}

		if (!ng) {
			if (faults > max_faults) {
				max_faults = faults;
				max_nid = nid;
			}
		} else if (group_faults > max_faults) {
			max_faults = group_faults;
			max_nid = nid;
		}
	}

	if (ng) {
		numa_group_count_active_nodes(ng);
		spin_unlock_irq(group_lock);
		max_nid = preferred_group_nid(p, max_nid);
	}

	if (max_faults) {
		/* Set the new preferred node */
		if (max_nid != p->numa_preferred_nid)
			sched_setnuma(p, max_nid);
	}

	update_task_scan_period(p, fault_types[0], fault_types[1]);
}

static inline int get_numa_group(struct numa_group *grp)
{
	return refcount_inc_not_zero(&grp->refcount);
}

static inline void put_numa_group(struct numa_group *grp)
{
	if (refcount_dec_and_test(&grp->refcount))
		kfree_rcu(grp, rcu);
}

static void task_numa_group(struct task_struct *p, int cpupid, int flags,
			int *priv)
{
	struct numa_group *grp, *my_grp;
	struct task_struct *tsk;
	bool join = false;
	int cpu = cpupid_to_cpu(cpupid);
	int i;

	if (unlikely(!deref_curr_numa_group(p))) {
		unsigned int size = sizeof(struct numa_group) +
				    4*nr_node_ids*sizeof(unsigned long);

		grp = kzalloc(size, GFP_KERNEL | __GFP_NOWARN);
		if (!grp)
			return;

		refcount_set(&grp->refcount, 1);
		grp->active_nodes = 1;
		grp->max_faults_cpu = 0;
		spin_lock_init(&grp->lock);
		grp->gid = p->pid;
		/* Second half of the array tracks nids where faults happen */
		grp->faults_cpu = grp->faults + NR_NUMA_HINT_FAULT_TYPES *
						nr_node_ids;

		for (i = 0; i < NR_NUMA_HINT_FAULT_STATS * nr_node_ids; i++)
			grp->faults[i] = p->numa_faults[i];

		grp->total_faults = p->total_numa_faults;

		grp->nr_tasks++;
		rcu_assign_pointer(p->numa_group, grp);
	}

	rcu_read_lock();
	tsk = READ_ONCE(cpu_rq(cpu)->curr);

	if (!cpupid_match_pid(tsk, cpupid))
		goto no_join;

	grp = rcu_dereference(tsk->numa_group);
	if (!grp)
		goto no_join;

	my_grp = deref_curr_numa_group(p);
	if (grp == my_grp)
		goto no_join;

	/*
	 * Only join the other group if its bigger; if we're the bigger group,
	 * the other task will join us.
	 */
	if (my_grp->nr_tasks > grp->nr_tasks)
		goto no_join;

	/*
	 * Tie-break on the grp address.
	 */
	if (my_grp->nr_tasks == grp->nr_tasks && my_grp > grp)
		goto no_join;

	/* Always join threads in the same process. */
	if (tsk->mm == current->mm)
		join = true;

	/* Simple filter to avoid false positives due to PID collisions */
	if (flags & TNF_SHARED)
		join = true;

	/* Update priv based on whether false sharing was detected */
	*priv = !join;

	if (join && !get_numa_group(grp))
		goto no_join;

	rcu_read_unlock();

	if (!join)
		return;

	BUG_ON(irqs_disabled());
	double_lock_irq(&my_grp->lock, &grp->lock);

	for (i = 0; i < NR_NUMA_HINT_FAULT_STATS * nr_node_ids; i++) {
		my_grp->faults[i] -= p->numa_faults[i];
		grp->faults[i] += p->numa_faults[i];
	}
	my_grp->total_faults -= p->total_numa_faults;
	grp->total_faults += p->total_numa_faults;

	my_grp->nr_tasks--;
	grp->nr_tasks++;

	spin_unlock(&my_grp->lock);
	spin_unlock_irq(&grp->lock);

	rcu_assign_pointer(p->numa_group, grp);

	put_numa_group(my_grp);
	return;

no_join:
	rcu_read_unlock();
	return;
}

/*
 * Get rid of NUMA staticstics associated with a task (either current or dead).
 * If @final is set, the task is dead and has reached refcount zero, so we can
 * safely free all relevant data structures. Otherwise, there might be
 * concurrent reads from places like load balancing and procfs, and we should
 * reset the data back to default state without freeing ->numa_faults.
 */
void task_numa_free(struct task_struct *p, bool final)
{
	/* safe: p either is current or is being freed by current */
	struct numa_group *grp = rcu_dereference_raw(p->numa_group);
	unsigned long *numa_faults = p->numa_faults;
	unsigned long flags;
	int i;

	if (!numa_faults)
		return;

	if (grp) {
		spin_lock_irqsave(&grp->lock, flags);
		for (i = 0; i < NR_NUMA_HINT_FAULT_STATS * nr_node_ids; i++)
			grp->faults[i] -= p->numa_faults[i];
		grp->total_faults -= p->total_numa_faults;

		grp->nr_tasks--;
		spin_unlock_irqrestore(&grp->lock, flags);
		RCU_INIT_POINTER(p->numa_group, NULL);
		put_numa_group(grp);
	}

	if (final) {
		p->numa_faults = NULL;
		kfree(numa_faults);
	} else {
		p->total_numa_faults = 0;
		for (i = 0; i < NR_NUMA_HINT_FAULT_STATS * nr_node_ids; i++)
			numa_faults[i] = 0;
	}
}

/*
 * Got a PROT_NONE fault for a page on @node.
 */
void task_numa_fault(int last_cpupid, int mem_node, int pages, int flags)
{
	struct task_struct *p = current;
	bool migrated = flags & TNF_MIGRATED;
	int cpu_node = task_node(current);
	int local = !!(flags & TNF_FAULT_LOCAL);
	struct numa_group *ng;
	int priv;

	if (!IS_ENABLED(CONFIG_NUMA_BALANCING) ||
	    !static_branch_likely(&sched_numa_balancing))
		return;

	/* for example, ksmd faulting in a user's mm */
	if (!p->mm)
		return;

	/* Allocate buffer to track faults on a per-node basis */
	if (unlikely(!p->numa_faults)) {
		int size = sizeof(*p->numa_faults) *
			   NR_NUMA_HINT_FAULT_BUCKETS * nr_node_ids;

		p->numa_faults = kzalloc(size, GFP_KERNEL|__GFP_NOWARN);
		if (!p->numa_faults)
			return;

		p->total_numa_faults = 0;
		memset(p->numa_faults_locality, 0, sizeof(p->numa_faults_locality));
	}

	/*
	 * First accesses are treated as private, otherwise consider accesses
	 * to be private if the accessing pid has not changed
	 */
	if (unlikely(last_cpupid == (-1 & LAST_CPUPID_MASK))) {
		priv = 1;
	} else {
		priv = cpupid_match_pid(p, last_cpupid);
		if (!priv && !(flags & TNF_NO_GROUP))
			task_numa_group(p, last_cpupid, flags, &priv);
	}

	/*
	 * If a workload spans multiple NUMA nodes, a shared fault that
	 * occurs wholly within the set of nodes that the workload is
	 * actively using should be counted as local. This allows the
	 * scan rate to slow down when a workload has settled down.
	 */
	ng = deref_curr_numa_group(p);
	if (!priv && !local && ng && ng->active_nodes > 1 &&
				numa_is_active_node(cpu_node, ng) &&
				numa_is_active_node(mem_node, ng))
		local = 1;

	/*
	 * Retry to migrate task to preferred node periodically, in case it
	 * previously failed, or the scheduler moved us.
	 */
	if (time_after(jiffies, p->numa_migrate_retry)) {
		task_numa_placement(p);
		numa_migrate_preferred(p);
	}

	if (migrated)
		p->numa_pages_migrated += pages;
	if (flags & TNF_MIGRATE_FAIL)
		p->numa_faults_locality[2] += pages;

	p->numa_faults[task_faults_idx(NUMA_MEMBUF, mem_node, priv)] += pages;
	p->numa_faults[task_faults_idx(NUMA_CPUBUF, cpu_node, priv)] += pages;
	p->numa_faults_locality[local] += pages;
}

static void reset_ptenuma_scan(struct task_struct *p)
{
	/*
	 * We only did a read acquisition of the mmap sem, so
	 * p->mm->numa_scan_seq is written to without exclusive access
	 * and the update is not guaranteed to be atomic. That's not
	 * much of an issue though, since this is just used for
	 * statistical sampling. Use READ_ONCE/WRITE_ONCE, which are not
	 * expensive, to avoid any form of compiler optimizations:
	 */
	WRITE_ONCE(p->mm->numa_scan_seq, READ_ONCE(p->mm->numa_scan_seq) + 1);
	p->mm->numa_scan_offset = 0;
}

/*
 * The expensive part of numa migration is done from task_work context.
 * Triggered from task_tick_numa().
 */
static void task_numa_work(struct callback_head *work)
{
	unsigned long migrate, next_scan, now = jiffies;
	struct task_struct *p = current;
	struct mm_struct *mm = p->mm;
	u64 runtime = p->se.sum_exec_runtime;
	struct vm_area_struct *vma;
	unsigned long start, end;
	unsigned long nr_pte_updates = 0;
	long pages, virtpages;

	SCHED_WARN_ON(p != container_of(work, struct task_struct, numa_work));

	work->next = work;
	/*
	 * Who cares about NUMA placement when they're dying.
	 *
	 * NOTE: make sure not to dereference p->mm before this check,
	 * exit_task_work() happens _after_ exit_mm() so we could be called
	 * without p->mm even though we still had it when we enqueued this
	 * work.
	 */
	if (p->flags & PF_EXITING)
		return;

	if (!mm->numa_next_scan) {
		mm->numa_next_scan = now +
			msecs_to_jiffies(sysctl_numa_balancing_scan_delay);
	}

	/*
	 * Enforce maximal scan/migration frequency..
	 */
	migrate = mm->numa_next_scan;
	if (time_before(now, migrate))
		return;

	if (p->numa_scan_period == 0) {
		p->numa_scan_period_max = task_scan_max(p);
		p->numa_scan_period = task_scan_start(p);
	}

	next_scan = now + msecs_to_jiffies(p->numa_scan_period);
	if (cmpxchg(&mm->numa_next_scan, migrate, next_scan) != migrate)
		return;

	/*
	 * Delay this task enough that another task of this mm will likely win
	 * the next time around.
	 */
	p->node_stamp += 2 * TICK_NSEC;

	start = mm->numa_scan_offset;
	pages = sysctl_numa_balancing_scan_size;
	pages <<= 20 - PAGE_SHIFT; /* MB in pages */
	virtpages = pages * 8;	   /* Scan up to this much virtual space */
	if (!pages)
		return;


	if (!mmap_read_trylock(mm))
		return;
	vma = find_vma(mm, start);
	if (!vma) {
		reset_ptenuma_scan(p);
		start = 0;
		vma = mm->mmap;
	}
	for (; vma; vma = vma->vm_next) {
		if (!vma_migratable(vma) || !vma_policy_mof(vma) ||
			is_vm_hugetlb_page(vma) || (vma->vm_flags & VM_MIXEDMAP)) {
			continue;
		}

		/*
		 * Shared library pages mapped by multiple processes are not
		 * migrated as it is expected they are cache replicated. Avoid
		 * hinting faults in read-only file-backed mappings or the vdso
		 * as migrating the pages will be of marginal benefit.
		 */
		if (!vma->vm_mm ||
		    (vma->vm_file && (vma->vm_flags & (VM_READ|VM_WRITE)) == (VM_READ)))
			continue;

		/*
		 * Skip inaccessible VMAs to avoid any confusion between
		 * PROT_NONE and NUMA hinting ptes
		 */
		if (!vma_is_accessible(vma))
			continue;

		do {
			start = max(start, vma->vm_start);
			end = ALIGN(start + (pages << PAGE_SHIFT), HPAGE_SIZE);
			end = min(end, vma->vm_end);
			nr_pte_updates = change_prot_numa(vma, start, end);

			/*
			 * Try to scan sysctl_numa_balancing_size worth of
			 * hpages that have at least one present PTE that
			 * is not already pte-numa. If the VMA contains
			 * areas that are unused or already full of prot_numa
			 * PTEs, scan up to virtpages, to skip through those
			 * areas faster.
			 */
			if (nr_pte_updates)
				pages -= (end - start) >> PAGE_SHIFT;
			virtpages -= (end - start) >> PAGE_SHIFT;

			start = end;
			if (pages <= 0 || virtpages <= 0)
				goto out;

			cond_resched();
		} while (end != vma->vm_end);
	}

out:
	/*
	 * It is possible to reach the end of the VMA list but the last few
	 * VMAs are not guaranteed to the vma_migratable. If they are not, we
	 * would find the !migratable VMA on the next scan but not reset the
	 * scanner to the start so check it now.
	 */
	if (vma)
		mm->numa_scan_offset = start;
	else
		reset_ptenuma_scan(p);
	mmap_read_unlock(mm);

	/*
	 * Make sure tasks use at least 32x as much time to run other code
	 * than they used here, to limit NUMA PTE scanning overhead to 3% max.
	 * Usually update_task_scan_period slows down scanning enough; on an
	 * overloaded system we need to limit overhead on a per task basis.
	 */
	if (unlikely(p->se.sum_exec_runtime != runtime)) {
		u64 diff = p->se.sum_exec_runtime - runtime;
		p->node_stamp += 32 * diff;
	}
}

void init_numa_balancing(unsigned long clone_flags, struct task_struct *p)
{
	int mm_users = 0;
	struct mm_struct *mm = p->mm;

	if (mm) {
		mm_users = atomic_read(&mm->mm_users);
		if (mm_users == 1) {
			mm->numa_next_scan = jiffies + msecs_to_jiffies(sysctl_numa_balancing_scan_delay);
			mm->numa_scan_seq = 0;
		}
	}
	p->node_stamp			= 0;
	p->numa_scan_seq		= mm ? mm->numa_scan_seq : 0;
	p->numa_scan_period		= sysctl_numa_balancing_scan_delay;
	/* Protect against double add, see task_tick_numa and task_numa_work */
	p->numa_work.next		= &p->numa_work;
	p->numa_faults			= NULL;
	RCU_INIT_POINTER(p->numa_group, NULL);
	p->last_task_numa_placement	= 0;
	p->last_sum_exec_runtime	= 0;

	init_task_work(&p->numa_work, task_numa_work);

	/* New address space, reset the preferred nid */
	if (!(clone_flags & CLONE_VM)) {
		p->numa_preferred_nid = NUMA_NO_NODE;
		return;
	}

	/*
	 * New thread, keep existing numa_preferred_nid which should be copied
	 * already by arch_dup_task_struct but stagger when scans start.
	 */
	if (mm) {
		unsigned int delay;

		delay = min_t(unsigned int, task_scan_max(current),
			current->numa_scan_period * mm_users * NSEC_PER_MSEC);
		delay += 2 * TICK_NSEC;
		p->node_stamp = delay;
	}
}

/*
 * Drive the periodic memory faults..
 */
static void task_tick_numa(struct rq *rq, struct task_struct *curr)
{
	struct callback_head *work = &curr->numa_work;
	u64 period, now;

	/*
	 * We don't care about NUMA placement if we don't have memory.
	 */
	if ((curr->flags & (PF_EXITING | PF_KTHREAD)) || work->next != work)
		return;

	/*
	 * Using runtime rather than walltime has the dual advantage that
	 * we (mostly) drive the selection from busy threads and that the
	 * task needs to have done some actual work before we bother with
	 * NUMA placement.
	 */
	now = curr->se.sum_exec_runtime;
	period = (u64)curr->numa_scan_period * NSEC_PER_MSEC;

	if (now > curr->node_stamp + period) {
		if (!curr->node_stamp)
			curr->numa_scan_period = task_scan_start(curr);
		curr->node_stamp += period;

		if (!time_before(jiffies, curr->mm->numa_next_scan))
			task_work_add(curr, work, TWA_RESUME);
	}
}

static void update_scan_period(struct task_struct *p, int new_cpu)
{
	int src_nid = cpu_to_node(task_cpu(p));
	int dst_nid = cpu_to_node(new_cpu);

	if (!static_branch_likely(&sched_numa_balancing))
		return;

	if (!p->mm || !p->numa_faults || (p->flags & PF_EXITING))
		return;

	if (src_nid == dst_nid)
		return;

	/*
	 * Allow resets if faults have been trapped before one scan
	 * has completed. This is most likely due to a new task that
	 * is pulled cross-node due to wakeups or load balancing.
	 */
	if (p->numa_scan_seq) {
		/*
		 * Avoid scan adjustments if moving to the preferred
		 * node or if the task was not previously running on
		 * the preferred node.
		 */
		if (dst_nid == p->numa_preferred_nid ||
		    (p->numa_preferred_nid != NUMA_NO_NODE &&
			src_nid != p->numa_preferred_nid))
			return;
	}

	p->numa_scan_period = task_scan_start(p);
}

#else
static void task_tick_numa(struct rq *rq, struct task_struct *curr)
{
}

static inline void account_numa_enqueue(struct rq *rq, struct task_struct *p)
{
}

static inline void account_numa_dequeue(struct rq *rq, struct task_struct *p)
{
}

static inline void update_scan_period(struct task_struct *p, int new_cpu)
{
}

#endif /* CONFIG_NUMA_BALANCING */

static void
account_entity_enqueue(struct cfs_rq *cfs_rq, struct sched_entity *se)
{
	update_load_add(&cfs_rq->load, se->load.weight);
#ifdef CONFIG_SMP
	if (entity_is_task(se)) {
		struct rq *rq = rq_of(cfs_rq);

		account_numa_enqueue(rq, task_of(se));
		list_add(&se->group_node, &rq->cfs_tasks);
	}
#endif
	cfs_rq->nr_running++;
}

static void
account_entity_dequeue(struct cfs_rq *cfs_rq, struct sched_entity *se)
{
	update_load_sub(&cfs_rq->load, se->load.weight);
#ifdef CONFIG_SMP
	if (entity_is_task(se)) {
		account_numa_dequeue(rq_of(cfs_rq), task_of(se));
		list_del_init(&se->group_node);
	}
#endif
	cfs_rq->nr_running--;
}

/*
 * Signed add and clamp on underflow.
 *
 * Explicitly do a load-store to ensure the intermediate value never hits
 * memory. This allows lockless observations without ever seeing the negative
 * values.
 */
#define add_positive(_ptr, _val) do {                           \
	typeof(_ptr) ptr = (_ptr);                              \
	typeof(_val) val = (_val);                              \
	typeof(*ptr) res, var = READ_ONCE(*ptr);                \
								\
	res = var + val;                                        \
								\
	if (val < 0 && res > var)                               \
		res = 0;                                        \
								\
	WRITE_ONCE(*ptr, res);                                  \
} while (0)

/*
 * Unsigned subtract and clamp on underflow.
 *
 * Explicitly do a load-store to ensure the intermediate value never hits
 * memory. This allows lockless observations without ever seeing the negative
 * values.
 */
#define sub_positive(_ptr, _val) do {				\
	typeof(_ptr) ptr = (_ptr);				\
	typeof(*ptr) val = (_val);				\
	typeof(*ptr) res, var = READ_ONCE(*ptr);		\
	res = var - val;					\
	if (res > var)						\
		res = 0;					\
	WRITE_ONCE(*ptr, res);					\
} while (0)

/*
 * Remove and clamp on negative, from a local variable.
 *
 * A variant of sub_positive(), which does not use explicit load-store
 * and is thus optimized for local variable updates.
 */
#define lsub_positive(_ptr, _val) do {				\
	typeof(_ptr) ptr = (_ptr);				\
	*ptr -= min_t(typeof(*ptr), *ptr, _val);		\
} while (0)

#ifdef CONFIG_SMP
static inline void
enqueue_load_avg(struct cfs_rq *cfs_rq, struct sched_entity *se)
{
	cfs_rq->avg.load_avg += se->avg.load_avg;
	cfs_rq->avg.load_sum += se_weight(se) * se->avg.load_sum;
}

static inline void
dequeue_load_avg(struct cfs_rq *cfs_rq, struct sched_entity *se)
{
	sub_positive(&cfs_rq->avg.load_avg, se->avg.load_avg);
	sub_positive(&cfs_rq->avg.load_sum, se_weight(se) * se->avg.load_sum);
}
#else
static inline void
enqueue_load_avg(struct cfs_rq *cfs_rq, struct sched_entity *se) { }
static inline void
dequeue_load_avg(struct cfs_rq *cfs_rq, struct sched_entity *se) { }
#endif

static void reweight_entity(struct cfs_rq *cfs_rq, struct sched_entity *se,
			    unsigned long weight)
{
	if (se->on_rq) {
		/* commit outstanding execution time */
		if (cfs_rq->curr == se)
			update_curr(cfs_rq);
		update_load_sub(&cfs_rq->load, se->load.weight);
	}
	dequeue_load_avg(cfs_rq, se);

	update_load_set(&se->load, weight);

#ifdef CONFIG_SMP
	do {
		u32 divider = get_pelt_divider(&se->avg);

		se->avg.load_avg = div_u64(se_weight(se) * se->avg.load_sum, divider);
	} while (0);
#endif

	enqueue_load_avg(cfs_rq, se);
	if (se->on_rq)
		update_load_add(&cfs_rq->load, se->load.weight);

}

void reweight_task(struct task_struct *p, const struct load_weight *lw)
{
	struct sched_entity *se = &p->se;
	struct cfs_rq *cfs_rq = cfs_rq_of(se);
	struct load_weight *load = &se->load;

	reweight_entity(cfs_rq, se, lw->weight);
	load->inv_weight = lw->inv_weight;
}

#ifdef CONFIG_FAIR_GROUP_SCHED
#ifdef CONFIG_SMP
/*
 * All this does is approximate the hierarchical proportion which includes that
 * global sum we all love to hate.
 *
 * That is, the weight of a group entity, is the proportional share of the
 * group weight based on the group runqueue weights. That is:
 *
 *                     tg->weight * grq->load.weight
 *   ge->load.weight = -----------------------------               (1)
 *                       \Sum grq->load.weight
 *
 * Now, because computing that sum is prohibitively expensive to compute (been
 * there, done that) we approximate it with this average stuff. The average
 * moves slower and therefore the approximation is cheaper and more stable.
 *
 * So instead of the above, we substitute:
 *
 *   grq->load.weight -> grq->avg.load_avg                         (2)
 *
 * which yields the following:
 *
 *                     tg->weight * grq->avg.load_avg
 *   ge->load.weight = ------------------------------              (3)
 *                             tg->load_avg
 *
 * Where: tg->load_avg ~= \Sum grq->avg.load_avg
 *
 * That is shares_avg, and it is right (given the approximation (2)).
 *
 * The problem with it is that because the average is slow -- it was designed
 * to be exactly that of course -- this leads to transients in boundary
 * conditions. In specific, the case where the group was idle and we start the
 * one task. It takes time for our CPU's grq->avg.load_avg to build up,
 * yielding bad latency etc..
 *
 * Now, in that special case (1) reduces to:
 *
 *                     tg->weight * grq->load.weight
 *   ge->load.weight = ----------------------------- = tg->weight   (4)
 *                         grp->load.weight
 *
 * That is, the sum collapses because all other CPUs are idle; the UP scenario.
 *
 * So what we do is modify our approximation (3) to approach (4) in the (near)
 * UP case, like:
 *
 *   ge->load.weight =
 *
 *              tg->weight * grq->load.weight
 *     ---------------------------------------------------         (5)
 *     tg->load_avg - grq->avg.load_avg + grq->load.weight
 *
 * But because grq->load.weight can drop to 0, resulting in a divide by zero,
 * we need to use grq->avg.load_avg as its lower bound, which then gives:
 *
 *
 *                     tg->weight * grq->load.weight
 *   ge->load.weight = -----------------------------		   (6)
 *                             tg_load_avg'
 *
 * Where:
 *
 *   tg_load_avg' = tg->load_avg - grq->avg.load_avg +
 *                  max(grq->load.weight, grq->avg.load_avg)
 *
 * And that is shares_weight and is icky. In the (near) UP case it approaches
 * (4) while in the normal case it approaches (3). It consistently
 * overestimates the ge->load.weight and therefore:
 *
 *   \Sum ge->load.weight >= tg->weight
 *
 * hence icky!
 */
static long calc_group_shares(struct cfs_rq *cfs_rq)
{
	long tg_weight, tg_shares, load, shares;
	struct task_group *tg = cfs_rq->tg;

	tg_shares = READ_ONCE(tg->shares);

	load = max(scale_load_down(cfs_rq->load.weight), cfs_rq->avg.load_avg);

	tg_weight = atomic_long_read(&tg->load_avg);

	/* Ensure tg_weight >= load */
	tg_weight -= cfs_rq->tg_load_avg_contrib;
	tg_weight += load;

	shares = (tg_shares * load);
	if (tg_weight)
		shares /= tg_weight;

	/*
	 * MIN_SHARES has to be unscaled here to support per-CPU partitioning
	 * of a group with small tg->shares value. It is a floor value which is
	 * assigned as a minimum load.weight to the sched_entity representing
	 * the group on a CPU.
	 *
	 * E.g. on 64-bit for a group with tg->shares of scale_load(15)=15*1024
	 * on an 8-core system with 8 tasks each runnable on one CPU shares has
	 * to be 15*1024*1/8=1920 instead of scale_load(MIN_SHARES)=2*1024. In
	 * case no task is runnable on a CPU MIN_SHARES=2 should be returned
	 * instead of 0.
	 */
	return clamp_t(long, shares, MIN_SHARES, tg_shares);
}
#endif /* CONFIG_SMP */

static inline int throttled_hierarchy(struct cfs_rq *cfs_rq);

/*
 * Recomputes the group entity based on the current state of its group
 * runqueue.
 */
static void update_cfs_group(struct sched_entity *se)
{
	struct cfs_rq *gcfs_rq = group_cfs_rq(se);
	long shares;

	if (!gcfs_rq)
		return;

	if (throttled_hierarchy(gcfs_rq))
		return;

#ifndef CONFIG_SMP
	shares = READ_ONCE(gcfs_rq->tg->shares);

	if (likely(se->load.weight == shares))
		return;
#else
	shares   = calc_group_shares(gcfs_rq);
#endif

	reweight_entity(cfs_rq_of(se), se, shares);
}

#else /* CONFIG_FAIR_GROUP_SCHED */
static inline void update_cfs_group(struct sched_entity *se)
{
}
#endif /* CONFIG_FAIR_GROUP_SCHED */

static inline void cfs_rq_util_change(struct cfs_rq *cfs_rq, int flags)
{
	struct rq *rq = rq_of(cfs_rq);

	if (&rq->cfs == cfs_rq) {
		/*
		 * There are a few boundary cases this might miss but it should
		 * get called often enough that that should (hopefully) not be
		 * a real problem.
		 *
		 * It will not get called when we go idle, because the idle
		 * thread is a different class (!fair), nor will the utilization
		 * number include things like RT tasks.
		 *
		 * As is, the util number is not freq-invariant (we'd have to
		 * implement arch_scale_freq_capacity() for that).
		 *
		 * See cpu_util().
		 */
		cpufreq_update_util(rq, flags);
	}
}

#ifdef CONFIG_SMP
#ifdef CONFIG_FAIR_GROUP_SCHED
/**
 * update_tg_load_avg - update the tg's load avg
 * @cfs_rq: the cfs_rq whose avg changed
 *
 * This function 'ensures': tg->load_avg := \Sum tg->cfs_rq[]->avg.load.
 * However, because tg->load_avg is a global value there are performance
 * considerations.
 *
 * In order to avoid having to look at the other cfs_rq's, we use a
 * differential update where we store the last value we propagated. This in
 * turn allows skipping updates if the differential is 'small'.
 *
 * Updating tg's load_avg is necessary before update_cfs_share().
 */
static inline void update_tg_load_avg(struct cfs_rq *cfs_rq)
{
	long delta = cfs_rq->avg.load_avg - cfs_rq->tg_load_avg_contrib;

	/*
	 * No need to update load_avg for root_task_group as it is not used.
	 */
	if (cfs_rq->tg == &root_task_group)
		return;

	if (abs(delta) > cfs_rq->tg_load_avg_contrib / 64) {
		atomic_long_add(delta, &cfs_rq->tg->load_avg);
		cfs_rq->tg_load_avg_contrib = cfs_rq->avg.load_avg;
	}
}

/*
 * Called within set_task_rq() right before setting a task's CPU. The
 * caller only guarantees p->pi_lock is held; no other assumptions,
 * including the state of rq->lock, should be made.
 */
void set_task_rq_fair(struct sched_entity *se,
		      struct cfs_rq *prev, struct cfs_rq *next)
{
	u64 p_last_update_time;
	u64 n_last_update_time;

	if (!sched_feat(ATTACH_AGE_LOAD))
		return;

	/*
	 * We are supposed to update the task to "current" time, then its up to
	 * date and ready to go to new CPU/cfs_rq. But we have difficulty in
	 * getting what current time is, so simply throw away the out-of-date
	 * time. This will result in the wakee task is less decayed, but giving
	 * the wakee more load sounds not bad.
	 */
	if (!(se->avg.last_update_time && prev))
		return;

#ifndef CONFIG_64BIT
	{
		u64 p_last_update_time_copy;
		u64 n_last_update_time_copy;

		do {
			p_last_update_time_copy = prev->load_last_update_time_copy;
			n_last_update_time_copy = next->load_last_update_time_copy;

			smp_rmb();

			p_last_update_time = prev->avg.last_update_time;
			n_last_update_time = next->avg.last_update_time;

		} while (p_last_update_time != p_last_update_time_copy ||
			 n_last_update_time != n_last_update_time_copy);
	}
#else
	p_last_update_time = prev->avg.last_update_time;
	n_last_update_time = next->avg.last_update_time;
#endif
	__update_load_avg_blocked_se(p_last_update_time, se);
	se->avg.last_update_time = n_last_update_time;
}

/*
 * When on migration a sched_entity joins/leaves the PELT hierarchy, we need to
 * propagate its contribution. The key to this propagation is the invariant
 * that for each group:
 *
 *   ge->avg == grq->avg						(1)
 *
 * _IFF_ we look at the pure running and runnable sums. Because they
 * represent the very same entity, just at different points in the hierarchy.
 *
 * Per the above update_tg_cfs_util() and update_tg_cfs_runnable() are trivial
 * and simply copies the running/runnable sum over (but still wrong, because
 * the group entity and group rq do not have their PELT windows aligned).
 *
 * However, update_tg_cfs_load() is more complex. So we have:
 *
 *   ge->avg.load_avg = ge->load.weight * ge->avg.runnable_avg		(2)
 *
 * And since, like util, the runnable part should be directly transferable,
 * the following would _appear_ to be the straight forward approach:
 *
 *   grq->avg.load_avg = grq->load.weight * grq->avg.runnable_avg	(3)
 *
 * And per (1) we have:
 *
 *   ge->avg.runnable_avg == grq->avg.runnable_avg
 *
 * Which gives:
 *
 *                      ge->load.weight * grq->avg.load_avg
 *   ge->avg.load_avg = -----------------------------------		(4)
 *                               grq->load.weight
 *
 * Except that is wrong!
 *
 * Because while for entities historical weight is not important and we
 * really only care about our future and therefore can consider a pure
 * runnable sum, runqueues can NOT do this.
 *
 * We specifically want runqueues to have a load_avg that includes
 * historical weights. Those represent the blocked load, the load we expect
 * to (shortly) return to us. This only works by keeping the weights as
 * integral part of the sum. We therefore cannot decompose as per (3).
 *
 * Another reason this doesn't work is that runnable isn't a 0-sum entity.
 * Imagine a rq with 2 tasks that each are runnable 2/3 of the time. Then the
 * rq itself is runnable anywhere between 2/3 and 1 depending on how the
 * runnable section of these tasks overlap (or not). If they were to perfectly
 * align the rq as a whole would be runnable 2/3 of the time. If however we
 * always have at least 1 runnable task, the rq as a whole is always runnable.
 *
 * So we'll have to approximate.. :/
 *
 * Given the constraint:
 *
 *   ge->avg.running_sum <= ge->avg.runnable_sum <= LOAD_AVG_MAX
 *
 * We can construct a rule that adds runnable to a rq by assuming minimal
 * overlap.
 *
 * On removal, we'll assume each task is equally runnable; which yields:
 *
 *   grq->avg.runnable_sum = grq->avg.load_sum / grq->load.weight
 *
 * XXX: only do this for the part of runnable > running ?
 *
 */
static inline void
update_tg_cfs_util(struct cfs_rq *cfs_rq, struct sched_entity *se, struct cfs_rq *gcfs_rq)
{
	long delta = gcfs_rq->avg.util_avg - se->avg.util_avg;
	u32 divider;

	/* Nothing to update */
	if (!delta)
		return;

	/*
	 * cfs_rq->avg.period_contrib can be used for both cfs_rq and se.
	 * See ___update_load_avg() for details.
	 */
	divider = get_pelt_divider(&cfs_rq->avg);

	/* Set new sched_entity's utilization */
	se->avg.util_avg = gcfs_rq->avg.util_avg;
	se->avg.util_sum = se->avg.util_avg * divider;

	/* Update parent cfs_rq utilization */
	add_positive(&cfs_rq->avg.util_avg, delta);
	cfs_rq->avg.util_sum = cfs_rq->avg.util_avg * divider;
}

static inline void
update_tg_cfs_runnable(struct cfs_rq *cfs_rq, struct sched_entity *se, struct cfs_rq *gcfs_rq)
{
	long delta = gcfs_rq->avg.runnable_avg - se->avg.runnable_avg;
	u32 divider;

	/* Nothing to update */
	if (!delta)
		return;

	/*
	 * cfs_rq->avg.period_contrib can be used for both cfs_rq and se.
	 * See ___update_load_avg() for details.
	 */
	divider = get_pelt_divider(&cfs_rq->avg);

	/* Set new sched_entity's runnable */
	se->avg.runnable_avg = gcfs_rq->avg.runnable_avg;
	se->avg.runnable_sum = se->avg.runnable_avg * divider;

	/* Update parent cfs_rq runnable */
	add_positive(&cfs_rq->avg.runnable_avg, delta);
	cfs_rq->avg.runnable_sum = cfs_rq->avg.runnable_avg * divider;
}

static inline void
update_tg_cfs_load(struct cfs_rq *cfs_rq, struct sched_entity *se, struct cfs_rq *gcfs_rq)
{
	long delta_avg, running_sum, runnable_sum = gcfs_rq->prop_runnable_sum;
	unsigned long load_avg;
	u64 load_sum = 0;
	s64 delta_sum;
	u32 divider;

	if (!runnable_sum)
		return;

	gcfs_rq->prop_runnable_sum = 0;

	/*
	 * cfs_rq->avg.period_contrib can be used for both cfs_rq and se.
	 * See ___update_load_avg() for details.
	 */
	divider = get_pelt_divider(&cfs_rq->avg);

	if (runnable_sum >= 0) {
		/*
		 * Add runnable; clip at LOAD_AVG_MAX. Reflects that until
		 * the CPU is saturated running == runnable.
		 */
		runnable_sum += se->avg.load_sum;
		runnable_sum = min_t(long, runnable_sum, divider);
	} else {
		/*
		 * Estimate the new unweighted runnable_sum of the gcfs_rq by
		 * assuming all tasks are equally runnable.
		 */
		if (scale_load_down(gcfs_rq->load.weight)) {
			load_sum = div_s64(gcfs_rq->avg.load_sum,
				scale_load_down(gcfs_rq->load.weight));
		}

		/* But make sure to not inflate se's runnable */
		runnable_sum = min(se->avg.load_sum, load_sum);
	}

	/*
	 * runnable_sum can't be lower than running_sum
	 * Rescale running sum to be in the same range as runnable sum
	 * running_sum is in [0 : LOAD_AVG_MAX <<  SCHED_CAPACITY_SHIFT]
	 * runnable_sum is in [0 : LOAD_AVG_MAX]
	 */
	running_sum = se->avg.util_sum >> SCHED_CAPACITY_SHIFT;
	runnable_sum = max(runnable_sum, running_sum);

	load_sum = (s64)se_weight(se) * runnable_sum;
	load_avg = div_s64(load_sum, divider);

	delta_sum = load_sum - (s64)se_weight(se) * se->avg.load_sum;
	delta_avg = load_avg - se->avg.load_avg;

	se->avg.load_sum = runnable_sum;
	se->avg.load_avg = load_avg;
	add_positive(&cfs_rq->avg.load_avg, delta_avg);
	add_positive(&cfs_rq->avg.load_sum, delta_sum);
}

static inline void add_tg_cfs_propagate(struct cfs_rq *cfs_rq, long runnable_sum)
{
	cfs_rq->propagate = 1;
	cfs_rq->prop_runnable_sum += runnable_sum;
}

/* Update task and its cfs_rq load average */
static inline int propagate_entity_load_avg(struct sched_entity *se)
{
	struct cfs_rq *cfs_rq, *gcfs_rq;

	if (entity_is_task(se))
		return 0;

	gcfs_rq = group_cfs_rq(se);
	if (!gcfs_rq->propagate)
		return 0;

	gcfs_rq->propagate = 0;

	cfs_rq = cfs_rq_of(se);

	add_tg_cfs_propagate(cfs_rq, gcfs_rq->prop_runnable_sum);

	update_tg_cfs_util(cfs_rq, se, gcfs_rq);
	update_tg_cfs_runnable(cfs_rq, se, gcfs_rq);
	update_tg_cfs_load(cfs_rq, se, gcfs_rq);

	trace_pelt_cfs_tp(cfs_rq);
	trace_pelt_se_tp(se);

	return 1;
}

/*
 * Check if we need to update the load and the utilization of a blocked
 * group_entity:
 */
static inline bool skip_blocked_update(struct sched_entity *se)
{
	struct cfs_rq *gcfs_rq = group_cfs_rq(se);

	/*
	 * If sched_entity still have not zero load or utilization, we have to
	 * decay it:
	 */
	if (se->avg.load_avg || se->avg.util_avg)
		return false;

	/*
	 * If there is a pending propagation, we have to update the load and
	 * the utilization of the sched_entity:
	 */
	if (gcfs_rq->propagate)
		return false;

	/*
	 * Otherwise, the load and the utilization of the sched_entity is
	 * already zero and there is no pending propagation, so it will be a
	 * waste of time to try to decay it:
	 */
	return true;
}

#else /* CONFIG_FAIR_GROUP_SCHED */

static inline void update_tg_load_avg(struct cfs_rq *cfs_rq) {}

static inline int propagate_entity_load_avg(struct sched_entity *se)
{
	return 0;
}

static inline void add_tg_cfs_propagate(struct cfs_rq *cfs_rq, long runnable_sum) {}

#endif /* CONFIG_FAIR_GROUP_SCHED */

/**
 * update_cfs_rq_load_avg - update the cfs_rq's load/util averages
 * @now: current time, as per cfs_rq_clock_pelt()
 * @cfs_rq: cfs_rq to update
 *
 * The cfs_rq avg is the direct sum of all its entities (blocked and runnable)
 * avg. The immediate corollary is that all (fair) tasks must be attached, see
 * post_init_entity_util_avg().
 *
 * cfs_rq->avg is used for task_h_load() and update_cfs_share() for example.
 *
 * Returns true if the load decayed or we removed load.
 *
 * Since both these conditions indicate a changed cfs_rq->avg.load we should
 * call update_tg_load_avg() when this function returns true.
 */
static inline int
update_cfs_rq_load_avg(u64 now, struct cfs_rq *cfs_rq)
{
	unsigned long removed_load = 0, removed_util = 0, removed_runnable = 0;
	struct sched_avg *sa = &cfs_rq->avg;
	int decayed = 0;

	if (cfs_rq->removed.nr) {
		unsigned long r;
		u32 divider = get_pelt_divider(&cfs_rq->avg);

		raw_spin_lock(&cfs_rq->removed.lock);
		swap(cfs_rq->removed.util_avg, removed_util);
		swap(cfs_rq->removed.load_avg, removed_load);
		swap(cfs_rq->removed.runnable_avg, removed_runnable);
		cfs_rq->removed.nr = 0;
		raw_spin_unlock(&cfs_rq->removed.lock);

		r = removed_load;
		sub_positive(&sa->load_avg, r);
		sub_positive(&sa->load_sum, r * divider);

		r = removed_util;
		sub_positive(&sa->util_avg, r);
		sub_positive(&sa->util_sum, r * divider);
		/*
		 * Because of rounding, se->util_sum might ends up being +1 more than
		 * cfs->util_sum. Although this is not a problem by itself, detaching
		 * a lot of tasks with the rounding problem between 2 updates of
		 * util_avg (~1ms) can make cfs->util_sum becoming null whereas
		 * cfs_util_avg is not.
		 * Check that util_sum is still above its lower bound for the new
		 * util_avg. Given that period_contrib might have moved since the last
		 * sync, we are only sure that util_sum must be above or equal to
		 *    util_avg * minimum possible divider
		 */
		sa->util_sum = max_t(u32, sa->util_sum, sa->util_avg * PELT_MIN_DIVIDER);

		r = removed_runnable;
		sub_positive(&sa->runnable_avg, r);
		sub_positive(&sa->runnable_sum, r * divider);

		/*
		 * removed_runnable is the unweighted version of removed_load so we
		 * can use it to estimate removed_load_sum.
		 */
		add_tg_cfs_propagate(cfs_rq,
			-(long)(removed_runnable * divider) >> SCHED_CAPACITY_SHIFT);

		decayed = 1;
	}

	decayed |= __update_load_avg_cfs_rq(now, cfs_rq);

#ifndef CONFIG_64BIT
	smp_wmb();
	cfs_rq->load_last_update_time_copy = sa->last_update_time;
#endif

	return decayed;
}

/**
 * attach_entity_load_avg - attach this entity to its cfs_rq load avg
 * @cfs_rq: cfs_rq to attach to
 * @se: sched_entity to attach
 *
 * Must call update_cfs_rq_load_avg() before this, since we rely on
 * cfs_rq->avg.last_update_time being current.
 */
static void attach_entity_load_avg(struct cfs_rq *cfs_rq, struct sched_entity *se)
{
	/*
	 * cfs_rq->avg.period_contrib can be used for both cfs_rq and se.
	 * See ___update_load_avg() for details.
	 */
	u32 divider = get_pelt_divider(&cfs_rq->avg);

	/*
	 * When we attach the @se to the @cfs_rq, we must align the decay
	 * window because without that, really weird and wonderful things can
	 * happen.
	 *
	 * XXX illustrate
	 */
	se->avg.last_update_time = cfs_rq->avg.last_update_time;
	se->avg.period_contrib = cfs_rq->avg.period_contrib;

	/*
	 * Hell(o) Nasty stuff.. we need to recompute _sum based on the new
	 * period_contrib. This isn't strictly correct, but since we're
	 * entirely outside of the PELT hierarchy, nobody cares if we truncate
	 * _sum a little.
	 */
	se->avg.util_sum = se->avg.util_avg * divider;

	se->avg.runnable_sum = se->avg.runnable_avg * divider;

	se->avg.load_sum = se->avg.load_avg * divider;
	if (se_weight(se) < se->avg.load_sum)
		se->avg.load_sum = div_u64(se->avg.load_sum, se_weight(se));
	else
		se->avg.load_sum = 1;

	enqueue_load_avg(cfs_rq, se);
	cfs_rq->avg.util_avg += se->avg.util_avg;
	cfs_rq->avg.util_sum += se->avg.util_sum;
	cfs_rq->avg.runnable_avg += se->avg.runnable_avg;
	cfs_rq->avg.runnable_sum += se->avg.runnable_sum;

	add_tg_cfs_propagate(cfs_rq, se->avg.load_sum);

	cfs_rq_util_change(cfs_rq, 0);

	trace_pelt_cfs_tp(cfs_rq);
}

/**
 * detach_entity_load_avg - detach this entity from its cfs_rq load avg
 * @cfs_rq: cfs_rq to detach from
 * @se: sched_entity to detach
 *
 * Must call update_cfs_rq_load_avg() before this, since we rely on
 * cfs_rq->avg.last_update_time being current.
 */
static void detach_entity_load_avg(struct cfs_rq *cfs_rq, struct sched_entity *se)
{
	dequeue_load_avg(cfs_rq, se);
	sub_positive(&cfs_rq->avg.util_avg, se->avg.util_avg);
	sub_positive(&cfs_rq->avg.util_sum, se->avg.util_sum);
	sub_positive(&cfs_rq->avg.runnable_avg, se->avg.runnable_avg);
	sub_positive(&cfs_rq->avg.runnable_sum, se->avg.runnable_sum);

	add_tg_cfs_propagate(cfs_rq, -se->avg.load_sum);

	cfs_rq_util_change(cfs_rq, 0);

	trace_pelt_cfs_tp(cfs_rq);
}

/*
 * Optional action to be done while updating the load average
 */
#define UPDATE_TG	0x1
#define SKIP_AGE_LOAD	0x2
#define DO_ATTACH	0x4

/* Update task and its cfs_rq load average */
static inline void update_load_avg(struct cfs_rq *cfs_rq, struct sched_entity *se, int flags)
{
	u64 now = cfs_rq_clock_pelt(cfs_rq);
	int decayed;

	trace_android_vh_prepare_update_load_avg_se(se, flags);
	/*
	 * Track task load average for carrying it to new CPU after migrated, and
	 * track group sched_entity load average for task_h_load calc in migration
	 */
	if (se->avg.last_update_time && !(flags & SKIP_AGE_LOAD))
		__update_load_avg_se(now, cfs_rq, se);

	trace_android_vh_finish_update_load_avg_se(se, flags);

	decayed  = update_cfs_rq_load_avg(now, cfs_rq);
	decayed |= propagate_entity_load_avg(se);

	if (!se->avg.last_update_time && (flags & DO_ATTACH)) {

		/*
		 * DO_ATTACH means we're here from enqueue_entity().
		 * !last_update_time means we've passed through
		 * migrate_task_rq_fair() indicating we migrated.
		 *
		 * IOW we're enqueueing a task on a new CPU.
		 */
		attach_entity_load_avg(cfs_rq, se);
		update_tg_load_avg(cfs_rq);

	} else if (decayed) {
		cfs_rq_util_change(cfs_rq, 0);

		if (flags & UPDATE_TG)
			update_tg_load_avg(cfs_rq);
	}
}

#ifndef CONFIG_64BIT
static inline u64 cfs_rq_last_update_time(struct cfs_rq *cfs_rq)
{
	u64 last_update_time_copy;
	u64 last_update_time;

	do {
		last_update_time_copy = cfs_rq->load_last_update_time_copy;
		smp_rmb();
		last_update_time = cfs_rq->avg.last_update_time;
	} while (last_update_time != last_update_time_copy);

	return last_update_time;
}
#else
static inline u64 cfs_rq_last_update_time(struct cfs_rq *cfs_rq)
{
	return cfs_rq->avg.last_update_time;
}
#endif

/*
 * Synchronize entity load avg of dequeued entity without locking
 * the previous rq.
 */
static void sync_entity_load_avg(struct sched_entity *se)
{
	struct cfs_rq *cfs_rq = cfs_rq_of(se);
	u64 last_update_time;

	last_update_time = cfs_rq_last_update_time(cfs_rq);
	trace_android_vh_prepare_update_load_avg_se(se, 0);
	__update_load_avg_blocked_se(last_update_time, se);
	trace_android_vh_finish_update_load_avg_se(se, 0);
}

/*
 * Task first catches up with cfs_rq, and then subtract
 * itself from the cfs_rq (task must be off the queue now).
 */
static void remove_entity_load_avg(struct sched_entity *se)
{
	struct cfs_rq *cfs_rq = cfs_rq_of(se);
	unsigned long flags;

	/*
	 * tasks cannot exit without having gone through wake_up_new_task() ->
	 * post_init_entity_util_avg() which will have added things to the
	 * cfs_rq, so we can remove unconditionally.
	 */

	sync_entity_load_avg(se);

	raw_spin_lock_irqsave(&cfs_rq->removed.lock, flags);
	++cfs_rq->removed.nr;
	cfs_rq->removed.util_avg	+= se->avg.util_avg;
	cfs_rq->removed.load_avg	+= se->avg.load_avg;
	cfs_rq->removed.runnable_avg	+= se->avg.runnable_avg;
	raw_spin_unlock_irqrestore(&cfs_rq->removed.lock, flags);
}

static inline unsigned long cfs_rq_runnable_avg(struct cfs_rq *cfs_rq)
{
	return cfs_rq->avg.runnable_avg;
}

static inline unsigned long cfs_rq_load_avg(struct cfs_rq *cfs_rq)
{
	return cfs_rq->avg.load_avg;
}

static int newidle_balance(struct rq *this_rq, struct rq_flags *rf);

static inline unsigned long task_util(struct task_struct *p)
{
	return READ_ONCE(p->se.avg.util_avg);
}

static inline unsigned long _task_util_est(struct task_struct *p)
{
	struct util_est ue = READ_ONCE(p->se.avg.util_est);

	return max(ue.ewma, (ue.enqueued & ~UTIL_AVG_UNCHANGED));
}

static inline unsigned long task_util_est(struct task_struct *p)
{
	return max(task_util(p), _task_util_est(p));
}

static inline void util_est_enqueue(struct cfs_rq *cfs_rq,
				    struct task_struct *p)
{
	unsigned int enqueued;

	if (!sched_feat(UTIL_EST))
		return;

	/* Update root cfs_rq's estimated utilization */
	enqueued  = cfs_rq->avg.util_est.enqueued;
	enqueued += _task_util_est(p);
	WRITE_ONCE(cfs_rq->avg.util_est.enqueued, enqueued);

	trace_sched_util_est_cfs_tp(cfs_rq);
}

static inline void util_est_dequeue(struct cfs_rq *cfs_rq,
				    struct task_struct *p)
{
	unsigned int enqueued;

	if (!sched_feat(UTIL_EST))
		return;

	/* Update root cfs_rq's estimated utilization */
	enqueued  = cfs_rq->avg.util_est.enqueued;
	enqueued -= min_t(unsigned int, enqueued, _task_util_est(p));
	WRITE_ONCE(cfs_rq->avg.util_est.enqueued, enqueued);

	trace_sched_util_est_cfs_tp(cfs_rq);
}

#define UTIL_EST_MARGIN (SCHED_CAPACITY_SCALE / 100)

/*
 * Check if a (signed) value is within a specified (unsigned) margin,
 * based on the observation that:
 *
 *     abs(x) < y := (unsigned)(x + y - 1) < (2 * y - 1)
 *
 * NOTE: this only works when value + maring < INT_MAX.
 */
static inline bool within_margin(int value, int margin)
{
	return ((unsigned int)(value + margin - 1) < (2 * margin - 1));
}

static inline void util_est_update(struct cfs_rq *cfs_rq,
				   struct task_struct *p,
				   bool task_sleep)
{
	long last_ewma_diff, last_enqueued_diff;
	struct util_est ue;
	int ret = 0;

	trace_android_rvh_util_est_update(cfs_rq, p, task_sleep, &ret);
	if (ret)
		return;

	if (!sched_feat(UTIL_EST))
		return;

	/*
	 * Skip update of task's estimated utilization when the task has not
	 * yet completed an activation, e.g. being migrated.
	 */
	if (!task_sleep)
		return;

	/*
	 * If the PELT values haven't changed since enqueue time,
	 * skip the util_est update.
	 */
	ue = p->se.avg.util_est;
	if (ue.enqueued & UTIL_AVG_UNCHANGED)
		return;

	last_enqueued_diff = ue.enqueued;

	/*
	 * Reset EWMA on utilization increases, the moving average is used only
	 * to smooth utilization decreases.
	 */
	ue.enqueued = task_util(p);
	if (sched_feat(UTIL_EST_FASTUP)) {
		if (ue.ewma < ue.enqueued) {
			ue.ewma = ue.enqueued;
			goto done;
		}
	}

	/*
	 * Skip update of task's estimated utilization when its members are
	 * already ~1% close to its last activation value.
	 */
	last_ewma_diff = ue.enqueued - ue.ewma;
	last_enqueued_diff -= ue.enqueued;
	if (within_margin(last_ewma_diff, UTIL_EST_MARGIN)) {
		if (!within_margin(last_enqueued_diff, UTIL_EST_MARGIN))
			goto done;

		return;
	}

	/*
	 * To avoid overestimation of actual task utilization, skip updates if
	 * we cannot grant there is idle time in this CPU.
	 */
	if (task_util(p) > capacity_orig_of(cpu_of(rq_of(cfs_rq))))
		return;

	/*
	 * Update Task's estimated utilization
	 *
	 * When *p completes an activation we can consolidate another sample
	 * of the task size. This is done by storing the current PELT value
	 * as ue.enqueued and by using this value to update the Exponential
	 * Weighted Moving Average (EWMA):
	 *
	 *  ewma(t) = w *  task_util(p) + (1-w) * ewma(t-1)
	 *          = w *  task_util(p) +         ewma(t-1)  - w * ewma(t-1)
	 *          = w * (task_util(p) -         ewma(t-1)) +     ewma(t-1)
	 *          = w * (      last_ewma_diff            ) +     ewma(t-1)
	 *          = w * (last_ewma_diff  +  ewma(t-1) / w)
	 *
	 * Where 'w' is the weight of new samples, which is configured to be
	 * 0.25, thus making w=1/4 ( >>= UTIL_EST_WEIGHT_SHIFT)
	 */
	ue.ewma <<= UTIL_EST_WEIGHT_SHIFT;
	ue.ewma  += last_ewma_diff;
	ue.ewma >>= UTIL_EST_WEIGHT_SHIFT;
done:
	ue.enqueued |= UTIL_AVG_UNCHANGED;
	WRITE_ONCE(p->se.avg.util_est, ue);

	trace_sched_util_est_se_tp(&p->se);
}

static inline int util_fits_cpu(unsigned long util,
				unsigned long uclamp_min,
				unsigned long uclamp_max,
				int cpu)
{
	unsigned long capacity_orig, capacity_orig_thermal;
	unsigned long capacity = capacity_of(cpu);
	bool fits, uclamp_max_fits;

	/*
	 * Check if the real util fits without any uclamp boost/cap applied.
	 */
	fits = fits_capacity(util, capacity);

	if (!uclamp_is_used())
		return fits;

	/*
	 * We must use capacity_orig_of() for comparing against uclamp_min and
	 * uclamp_max. We only care about capacity pressure (by using
	 * capacity_of()) for comparing against the real util.
	 *
	 * If a task is boosted to 1024 for example, we don't want a tiny
	 * pressure to skew the check whether it fits a CPU or not.
	 *
	 * Similarly if a task is capped to capacity_orig_of(little_cpu), it
	 * should fit a little cpu even if there's some pressure.
	 *
	 * Only exception is for thermal pressure since it has a direct impact
	 * on available OPP of the system.
	 *
	 * We honour it for uclamp_min only as a drop in performance level
	 * could result in not getting the requested minimum performance level.
	 *
	 * For uclamp_max, we can tolerate a drop in performance level as the
	 * goal is to cap the task. So it's okay if it's getting less.
	 *
	 * In case of capacity inversion, which is not handled yet, we should
	 * honour the inverted capacity for both uclamp_min and uclamp_max all
	 * the time.
	 */
	capacity_orig = capacity_orig_of(cpu);
	capacity_orig_thermal = capacity_orig - arch_scale_thermal_pressure(cpu);

	/*
	 * We want to force a task to fit a cpu as implied by uclamp_max.
	 * But we do have some corner cases to cater for..
	 *
	 *
	 *                                 C=z
	 *   |                             ___
	 *   |                  C=y       |   |
	 *   |_ _ _ _ _ _ _ _ _ ___ _ _ _ | _ | _ _ _ _ _  uclamp_max
	 *   |      C=x        |   |      |   |
	 *   |      ___        |   |      |   |
	 *   |     |   |       |   |      |   |    (util somewhere in this region)
	 *   |     |   |       |   |      |   |
	 *   |     |   |       |   |      |   |
	 *   +----------------------------------------
	 *         cpu0        cpu1       cpu2
	 *
	 *   In the above example if a task is capped to a specific performance
	 *   point, y, then when:
	 *
	 *   * util = 80% of x then it does not fit on cpu0 and should migrate
	 *     to cpu1
	 *   * util = 80% of y then it is forced to fit on cpu1 to honour
	 *     uclamp_max request.
	 *
	 *   which is what we're enforcing here. A task always fits if
	 *   uclamp_max <= capacity_orig. But when uclamp_max > capacity_orig,
	 *   the normal upmigration rules should withhold still.
	 *
	 *   Only exception is when we are on max capacity, then we need to be
	 *   careful not to block overutilized state. This is so because:
	 *
	 *     1. There's no concept of capping at max_capacity! We can't go
	 *        beyond this performance level anyway.
	 *     2. The system is being saturated when we're operating near
	 *        max capacity, it doesn't make sense to block overutilized.
	 */
	uclamp_max_fits = (capacity_orig == SCHED_CAPACITY_SCALE) && (uclamp_max == SCHED_CAPACITY_SCALE);
	uclamp_max_fits = !uclamp_max_fits && (uclamp_max <= capacity_orig);
	fits = fits || uclamp_max_fits;

	/*
	 *
	 *                                 C=z
	 *   |                             ___       (region a, capped, util >= uclamp_max)
	 *   |                  C=y       |   |
	 *   |_ _ _ _ _ _ _ _ _ ___ _ _ _ | _ | _ _ _ _ _ uclamp_max
	 *   |      C=x        |   |      |   |
	 *   |      ___        |   |      |   |      (region b, uclamp_min <= util <= uclamp_max)
	 *   |_ _ _|_ _|_ _ _ _| _ | _ _ _| _ | _ _ _ _ _ uclamp_min
	 *   |     |   |       |   |      |   |
	 *   |     |   |       |   |      |   |      (region c, boosted, util < uclamp_min)
	 *   +----------------------------------------
	 *         cpu0        cpu1       cpu2
	 *
	 * a) If util > uclamp_max, then we're capped, we don't care about
	 *    actual fitness value here. We only care if uclamp_max fits
	 *    capacity without taking margin/pressure into account.
	 *    See comment above.
	 *
	 * b) If uclamp_min <= util <= uclamp_max, then the normal
	 *    fits_capacity() rules apply. Except we need to ensure that we
	 *    enforce we remain within uclamp_max, see comment above.
	 *
	 * c) If util < uclamp_min, then we are boosted. Same as (b) but we
	 *    need to take into account the boosted value fits the CPU without
	 *    taking margin/pressure into account.
	 *
	 * Cases (a) and (b) are handled in the 'fits' variable already. We
	 * just need to consider an extra check for case (c) after ensuring we
	 * handle the case uclamp_min > uclamp_max.
	 */
	uclamp_min = min(uclamp_min, uclamp_max);
	if (util < uclamp_min && capacity_orig != SCHED_CAPACITY_SCALE)
		fits = fits && (uclamp_min <= capacity_orig_thermal);

	return fits;
}

static inline int task_fits_cpu(struct task_struct *p, int cpu)
{
	unsigned long uclamp_min = uclamp_eff_value(p, UCLAMP_MIN);
	unsigned long uclamp_max = uclamp_eff_value(p, UCLAMP_MAX);
	unsigned long util = task_util_est(p);
	return util_fits_cpu(util, uclamp_min, uclamp_max, cpu);
}

static inline void update_misfit_status(struct task_struct *p, struct rq *rq)
{
	bool need_update = true;

	trace_android_rvh_update_misfit_status(p, rq, &need_update);
	if (!static_branch_unlikely(&sched_asym_cpucapacity) || !need_update)
		return;

	if (!p || p->nr_cpus_allowed == 1) {
		rq->misfit_task_load = 0;
		return;
	}

	if (task_fits_cpu(p, cpu_of(rq))) {
		rq->misfit_task_load = 0;
		return;
	}

	/*
	 * Make sure that misfit_task_load will not be null even if
	 * task_h_load() returns 0.
	 */
	rq->misfit_task_load = max_t(unsigned long, task_h_load(p), 1);
}

#else /* CONFIG_SMP */

#define UPDATE_TG	0x0
#define SKIP_AGE_LOAD	0x0
#define DO_ATTACH	0x0

static inline void update_load_avg(struct cfs_rq *cfs_rq, struct sched_entity *se, int not_used1)
{
	cfs_rq_util_change(cfs_rq, 0);
}

static inline void remove_entity_load_avg(struct sched_entity *se) {}

static inline void
attach_entity_load_avg(struct cfs_rq *cfs_rq, struct sched_entity *se) {}
static inline void
detach_entity_load_avg(struct cfs_rq *cfs_rq, struct sched_entity *se) {}

static inline int newidle_balance(struct rq *rq, struct rq_flags *rf)
{
	return 0;
}

static inline void
util_est_enqueue(struct cfs_rq *cfs_rq, struct task_struct *p) {}

static inline void
util_est_dequeue(struct cfs_rq *cfs_rq, struct task_struct *p) {}

static inline void
util_est_update(struct cfs_rq *cfs_rq, struct task_struct *p,
		bool task_sleep) {}
static inline void update_misfit_status(struct task_struct *p, struct rq *rq) {}

#endif /* CONFIG_SMP */

static void check_spread(struct cfs_rq *cfs_rq, struct sched_entity *se)
{
#ifdef CONFIG_SCHED_DEBUG
	s64 d = se->vruntime - cfs_rq->min_vruntime;

	if (d < 0)
		d = -d;

	if (d > 3*sysctl_sched_latency)
		schedstat_inc(cfs_rq->nr_spread_over);
#endif
}

static inline bool entity_is_long_sleeper(struct sched_entity *se)
{
	struct cfs_rq *cfs_rq;
	u64 sleep_time;

	if (se->exec_start == 0)
		return false;

	cfs_rq = cfs_rq_of(se);

	sleep_time = rq_clock_task(rq_of(cfs_rq));

	/* Happen while migrating because of clock task divergence */
	if (sleep_time <= se->exec_start)
		return false;

	sleep_time -= se->exec_start;
	if (sleep_time > ((1ULL << 63) / scale_load_down(NICE_0_LOAD)))
		return true;

	return false;
}

static void
place_entity(struct cfs_rq *cfs_rq, struct sched_entity *se, int initial)
{
	u64 vruntime = cfs_rq->min_vruntime;

	/*
	 * The 'current' period is already promised to the current tasks,
	 * however the extra weight of the new task will slow them down a
	 * little, place the new task so that it fits in the slot that
	 * stays open at the end.
	 */
	if (initial && sched_feat(START_DEBIT))
		vruntime += sched_vslice(cfs_rq, se);

	/* sleeps up to a single latency don't count. */
	if (!initial) {
		unsigned long thresh = sysctl_sched_latency;

		/*
		 * Halve their sleep time's effect, to allow
		 * for a gentler effect of sleepers:
		 */
		if (sched_feat(GENTLE_FAIR_SLEEPERS))
			thresh >>= 1;

		vruntime -= thresh;
	}

	/*
	 * Pull vruntime of the entity being placed to the base level of
	 * cfs_rq, to prevent boosting it if placed backwards.
	 * However, min_vruntime can advance much faster than real time, with
	 * the extreme being when an entity with the minimal weight always runs
	 * on the cfs_rq. If the waking entity slept for a long time, its
	 * vruntime difference from min_vruntime may overflow s64 and their
	 * comparison may get inversed, so ignore the entity's original
	 * vruntime in that case.
	 * The maximal vruntime speedup is given by the ratio of normal to
	 * minimal weight: scale_load_down(NICE_0_LOAD) / MIN_SHARES.
	 * When placing a migrated waking entity, its exec_start has been set
	 * from a different rq. In order to take into account a possible
	 * divergence between new and prev rq's clocks task because of irq and
	 * stolen time, we take an additional margin.
	 * So, cutting off on the sleep time of
	 *     2^63 / scale_load_down(NICE_0_LOAD) ~ 104 days
	 * should be safe.
	 */
	if (entity_is_long_sleeper(se))
		se->vruntime = vruntime;
	else
		se->vruntime = max_vruntime(se->vruntime, vruntime);
	trace_android_rvh_place_entity(cfs_rq, se, initial, vruntime);
}

static void check_enqueue_throttle(struct cfs_rq *cfs_rq);

static inline void check_schedstat_required(void)
{
#ifdef CONFIG_SCHEDSTATS
	if (schedstat_enabled())
		return;

	/* Force schedstat enabled if a dependent tracepoint is active */
	if (trace_sched_stat_wait_enabled()    ||
			trace_sched_stat_sleep_enabled()   ||
			trace_sched_stat_iowait_enabled()  ||
			trace_sched_stat_blocked_enabled() ||
			trace_sched_stat_runtime_enabled())  {
		printk_deferred_once("Scheduler tracepoints stat_sleep, stat_iowait, "
			     "stat_blocked and stat_runtime require the "
			     "kernel parameter schedstats=enable or "
			     "kernel.sched_schedstats=1\n");
	}
#endif
}

static inline bool cfs_bandwidth_used(void);

/*
 * MIGRATION
 *
 *	dequeue
 *	  update_curr()
 *	    update_min_vruntime()
 *	  vruntime -= min_vruntime
 *
 *	enqueue
 *	  update_curr()
 *	    update_min_vruntime()
 *	  vruntime += min_vruntime
 *
 * this way the vruntime transition between RQs is done when both
 * min_vruntime are up-to-date.
 *
 * WAKEUP (remote)
 *
 *	->migrate_task_rq_fair() (p->state == TASK_WAKING)
 *	  vruntime -= min_vruntime
 *
 *	enqueue
 *	  update_curr()
 *	    update_min_vruntime()
 *	  vruntime += min_vruntime
 *
 * this way we don't have the most up-to-date min_vruntime on the originating
 * CPU and an up-to-date min_vruntime on the destination CPU.
 */

static void
enqueue_entity(struct cfs_rq *cfs_rq, struct sched_entity *se, int flags)
{
	bool renorm = !(flags & ENQUEUE_WAKEUP) || (flags & ENQUEUE_MIGRATED);
	bool curr = cfs_rq->curr == se;

	/*
	 * If we're the current task, we must renormalise before calling
	 * update_curr().
	 */
	if (renorm && curr)
		se->vruntime += cfs_rq->min_vruntime;

	update_curr(cfs_rq);

	/*
	 * Otherwise, renormalise after, such that we're placed at the current
	 * moment in time, instead of some random moment in the past. Being
	 * placed in the past could significantly boost this task to the
	 * fairness detriment of existing tasks.
	 */
	if (renorm && !curr)
		se->vruntime += cfs_rq->min_vruntime;

	/*
	 * When enqueuing a sched_entity, we must:
	 *   - Update loads to have both entity and cfs_rq synced with now.
	 *   - Add its load to cfs_rq->runnable_avg
	 *   - For group_entity, update its weight to reflect the new share of
	 *     its group cfs_rq
	 *   - Add its new weight to cfs_rq->load.weight
	 */
	update_load_avg(cfs_rq, se, UPDATE_TG | DO_ATTACH);
	se_update_runnable(se);
	update_cfs_group(se);
	account_entity_enqueue(cfs_rq, se);

	if (flags & ENQUEUE_WAKEUP)
		place_entity(cfs_rq, se, 0);
	/* Entity has migrated, no longer consider this task hot */
	if (flags & ENQUEUE_MIGRATED)
		se->exec_start = 0;

	check_schedstat_required();
	update_stats_enqueue(cfs_rq, se, flags);
	check_spread(cfs_rq, se);
	if (!curr)
		__enqueue_entity(cfs_rq, se);
	se->on_rq = 1;

	/*
	 * When bandwidth control is enabled, cfs might have been removed
	 * because of a parent been throttled but cfs->nr_running > 1. Try to
	 * add it unconditionnally.
	 */
	if (cfs_rq->nr_running == 1 || cfs_bandwidth_used())
		list_add_leaf_cfs_rq(cfs_rq);

	if (cfs_rq->nr_running == 1)
		check_enqueue_throttle(cfs_rq);
}

static void __clear_buddies_last(struct sched_entity *se)
{
	for_each_sched_entity(se) {
		struct cfs_rq *cfs_rq = cfs_rq_of(se);
		if (cfs_rq->last != se)
			break;

		cfs_rq->last = NULL;
	}
}

static void __clear_buddies_next(struct sched_entity *se)
{
	for_each_sched_entity(se) {
		struct cfs_rq *cfs_rq = cfs_rq_of(se);
		if (cfs_rq->next != se)
			break;

		cfs_rq->next = NULL;
	}
}

static void __clear_buddies_skip(struct sched_entity *se)
{
	for_each_sched_entity(se) {
		struct cfs_rq *cfs_rq = cfs_rq_of(se);
		if (cfs_rq->skip != se)
			break;

		cfs_rq->skip = NULL;
	}
}

static void clear_buddies(struct cfs_rq *cfs_rq, struct sched_entity *se)
{
	if (cfs_rq->last == se)
		__clear_buddies_last(se);

	if (cfs_rq->next == se)
		__clear_buddies_next(se);

	if (cfs_rq->skip == se)
		__clear_buddies_skip(se);
}

static __always_inline void return_cfs_rq_runtime(struct cfs_rq *cfs_rq);

static void
dequeue_entity(struct cfs_rq *cfs_rq, struct sched_entity *se, int flags)
{
	/*
	 * Update run-time statistics of the 'current'.
	 */
	update_curr(cfs_rq);

	/*
	 * When dequeuing a sched_entity, we must:
	 *   - Update loads to have both entity and cfs_rq synced with now.
	 *   - Subtract its load from the cfs_rq->runnable_avg.
	 *   - Subtract its previous weight from cfs_rq->load.weight.
	 *   - For group entity, update its weight to reflect the new share
	 *     of its group cfs_rq.
	 */
	update_load_avg(cfs_rq, se, UPDATE_TG);
	se_update_runnable(se);

	update_stats_dequeue(cfs_rq, se, flags);

	clear_buddies(cfs_rq, se);

	if (se != cfs_rq->curr)
		__dequeue_entity(cfs_rq, se);
	se->on_rq = 0;
	account_entity_dequeue(cfs_rq, se);

	/*
	 * Normalize after update_curr(); which will also have moved
	 * min_vruntime if @se is the one holding it back. But before doing
	 * update_min_vruntime() again, which will discount @se's position and
	 * can move min_vruntime forward still more.
	 */
	if (!(flags & DEQUEUE_SLEEP))
		se->vruntime -= cfs_rq->min_vruntime;

	/* return excess runtime on last dequeue */
	return_cfs_rq_runtime(cfs_rq);

	update_cfs_group(se);

	/*
	 * Now advance min_vruntime if @se was the entity holding it back,
	 * except when: DEQUEUE_SAVE && !DEQUEUE_MOVE, in this case we'll be
	 * put back on, and if we advance min_vruntime, we'll be placed back
	 * further than we started -- ie. we'll be penalized.
	 */
	if ((flags & (DEQUEUE_SAVE | DEQUEUE_MOVE)) != DEQUEUE_SAVE)
		update_min_vruntime(cfs_rq);
}

/*
 * Preempt the current task with a newly woken task if needed:
 */
static void
check_preempt_tick(struct cfs_rq *cfs_rq, struct sched_entity *curr)
{
	unsigned long ideal_runtime, delta_exec;
	struct sched_entity *se;
	s64 delta;
	bool skip_preempt = false;

	ideal_runtime = sched_slice(cfs_rq, curr);
	delta_exec = curr->sum_exec_runtime - curr->prev_sum_exec_runtime;
	trace_android_rvh_check_preempt_tick(current, &ideal_runtime, &skip_preempt,
			delta_exec, cfs_rq, curr, sysctl_sched_min_granularity);
	if (skip_preempt)
		return;
	if (delta_exec > ideal_runtime) {
		resched_curr(rq_of(cfs_rq));
		/*
		 * The current task ran long enough, ensure it doesn't get
		 * re-elected due to buddy favours.
		 */
		clear_buddies(cfs_rq, curr);
		return;
	}

	/*
	 * Ensure that a task that missed wakeup preemption by a
	 * narrow margin doesn't have to wait for a full slice.
	 * This also mitigates buddy induced latencies under load.
	 */
	if (delta_exec < sysctl_sched_min_granularity)
		return;

	se = __pick_first_entity(cfs_rq);
	delta = curr->vruntime - se->vruntime;

	if (delta < 0)
		return;

	if (delta > ideal_runtime)
		resched_curr(rq_of(cfs_rq));
}

void set_next_entity(struct cfs_rq *cfs_rq, struct sched_entity *se)
{
	/* 'current' is not kept within the tree. */
	if (se->on_rq) {
		/*
		 * Any task has to be enqueued before it get to execute on
		 * a CPU. So account for the time it spent waiting on the
		 * runqueue.
		 */
		update_stats_wait_end(cfs_rq, se);
		__dequeue_entity(cfs_rq, se);
		update_load_avg(cfs_rq, se, UPDATE_TG);
	}

	update_stats_curr_start(cfs_rq, se);
	cfs_rq->curr = se;

	/*
	 * Track our maximum slice length, if the CPU's load is at
	 * least twice that of our own weight (i.e. dont track it
	 * when there are only lesser-weight tasks around):
	 */
	if (schedstat_enabled() &&
	    rq_of(cfs_rq)->cfs.load.weight >= 2*se->load.weight) {
		schedstat_set(se->statistics.slice_max,
			max((u64)schedstat_val(se->statistics.slice_max),
			    se->sum_exec_runtime - se->prev_sum_exec_runtime));
	}

	se->prev_sum_exec_runtime = se->sum_exec_runtime;
}
EXPORT_SYMBOL_GPL(set_next_entity);


static int
wakeup_preempt_entity(struct sched_entity *curr, struct sched_entity *se);

/*
 * Pick the next process, keeping these things in mind, in this order:
 * 1) keep things fair between processes/task groups
 * 2) pick the "next" process, since someone really wants that to run
 * 3) pick the "last" process, for cache locality
 * 4) do not run the "skip" process, if something else is available
 */
static struct sched_entity *
pick_next_entity(struct cfs_rq *cfs_rq, struct sched_entity *curr)
{
	struct sched_entity *left = __pick_first_entity(cfs_rq);
	struct sched_entity *se = NULL;

	trace_android_rvh_pick_next_entity(cfs_rq, curr, &se);
	if (se)
		goto done;

	/*
	 * If curr is set we have to see if its left of the leftmost entity
	 * still in the tree, provided there was anything in the tree at all.
	 */
	if (!left || (curr && entity_before(curr, left)))
		left = curr;

	se = left; /* ideally we run the leftmost entity */

	/*
	 * Avoid running the skip buddy, if running something else can
	 * be done without getting too unfair.
	 */
	if (cfs_rq->skip == se) {
		struct sched_entity *second;

		if (se == curr) {
			second = __pick_first_entity(cfs_rq);
		} else {
			second = __pick_next_entity(se);
			if (!second || (curr && entity_before(curr, second)))
				second = curr;
		}

		if (second && wakeup_preempt_entity(second, left) < 1)
			se = second;
	}

	if (cfs_rq->next && wakeup_preempt_entity(cfs_rq->next, left) < 1) {
		/*
		 * Someone really wants this to run. If it's not unfair, run it.
		 */
		se = cfs_rq->next;
	} else if (cfs_rq->last && wakeup_preempt_entity(cfs_rq->last, left) < 1) {
		/*
		 * Prefer last buddy, try to return the CPU to a preempted task.
		 */
		se = cfs_rq->last;
	}

done:
	clear_buddies(cfs_rq, se);

	return se;
}

static bool check_cfs_rq_runtime(struct cfs_rq *cfs_rq);

static void put_prev_entity(struct cfs_rq *cfs_rq, struct sched_entity *prev)
{
	/*
	 * If still on the runqueue then deactivate_task()
	 * was not called and update_curr() has to be done:
	 */
	if (prev->on_rq)
		update_curr(cfs_rq);

	/* throttle cfs_rqs exceeding runtime */
	check_cfs_rq_runtime(cfs_rq);

	check_spread(cfs_rq, prev);

	if (prev->on_rq) {
		update_stats_wait_start(cfs_rq, prev);
		/* Put 'current' back into the tree. */
		__enqueue_entity(cfs_rq, prev);
		/* in !on_rq case, update occurred at dequeue */
		update_load_avg(cfs_rq, prev, 0);
	}
	cfs_rq->curr = NULL;
}

static void
entity_tick(struct cfs_rq *cfs_rq, struct sched_entity *curr, int queued)
{
	/*
	 * Update run-time statistics of the 'current'.
	 */
	update_curr(cfs_rq);

	/*
	 * Ensure that runnable average is periodically updated.
	 */
	update_load_avg(cfs_rq, curr, UPDATE_TG);
	update_cfs_group(curr);

#ifdef CONFIG_SCHED_HRTICK
	/*
	 * queued ticks are scheduled to match the slice, so don't bother
	 * validating it and just reschedule.
	 */
	if (queued) {
		resched_curr(rq_of(cfs_rq));
		return;
	}
	/*
	 * don't let the period tick interfere with the hrtick preemption
	 */
	if (!sched_feat(DOUBLE_TICK) &&
			hrtimer_active(&rq_of(cfs_rq)->hrtick_timer))
		return;
#endif

	if (cfs_rq->nr_running > 1)
		check_preempt_tick(cfs_rq, curr);
}


/**************************************************
 * CFS bandwidth control machinery
 */

#ifdef CONFIG_CFS_BANDWIDTH

#ifdef CONFIG_JUMP_LABEL
static struct static_key __cfs_bandwidth_used;

static inline bool cfs_bandwidth_used(void)
{
	return static_key_false(&__cfs_bandwidth_used);
}

void cfs_bandwidth_usage_inc(void)
{
	static_key_slow_inc_cpuslocked(&__cfs_bandwidth_used);
}

void cfs_bandwidth_usage_dec(void)
{
	static_key_slow_dec_cpuslocked(&__cfs_bandwidth_used);
}
#else /* CONFIG_JUMP_LABEL */
static bool cfs_bandwidth_used(void)
{
	return true;
}

void cfs_bandwidth_usage_inc(void) {}
void cfs_bandwidth_usage_dec(void) {}
#endif /* CONFIG_JUMP_LABEL */

/*
 * default period for cfs group bandwidth.
 * default: 0.1s, units: nanoseconds
 */
static inline u64 default_cfs_period(void)
{
	return 100000000ULL;
}

static inline u64 sched_cfs_bandwidth_slice(void)
{
	return (u64)sysctl_sched_cfs_bandwidth_slice * NSEC_PER_USEC;
}

/*
 * Replenish runtime according to assigned quota. We use sched_clock_cpu
 * directly instead of rq->clock to avoid adding additional synchronization
 * around rq->lock.
 *
 * requires cfs_b->lock
 */
void __refill_cfs_bandwidth_runtime(struct cfs_bandwidth *cfs_b)
{
	if (cfs_b->quota != RUNTIME_INF)
		cfs_b->runtime = cfs_b->quota;
}

static inline struct cfs_bandwidth *tg_cfs_bandwidth(struct task_group *tg)
{
	return &tg->cfs_bandwidth;
}

/* returns 0 on failure to allocate runtime */
static int __assign_cfs_rq_runtime(struct cfs_bandwidth *cfs_b,
				   struct cfs_rq *cfs_rq, u64 target_runtime)
{
	u64 min_amount, amount = 0;

	lockdep_assert_held(&cfs_b->lock);

	/* note: this is a positive sum as runtime_remaining <= 0 */
	min_amount = target_runtime - cfs_rq->runtime_remaining;

	if (cfs_b->quota == RUNTIME_INF)
		amount = min_amount;
	else {
		start_cfs_bandwidth(cfs_b);

		if (cfs_b->runtime > 0) {
			amount = min(cfs_b->runtime, min_amount);
			cfs_b->runtime -= amount;
			cfs_b->idle = 0;
		}
	}

	cfs_rq->runtime_remaining += amount;

	return cfs_rq->runtime_remaining > 0;
}

/* returns 0 on failure to allocate runtime */
static int assign_cfs_rq_runtime(struct cfs_rq *cfs_rq)
{
	struct cfs_bandwidth *cfs_b = tg_cfs_bandwidth(cfs_rq->tg);
	int ret;

	raw_spin_lock(&cfs_b->lock);
	ret = __assign_cfs_rq_runtime(cfs_b, cfs_rq, sched_cfs_bandwidth_slice());
	raw_spin_unlock(&cfs_b->lock);

	return ret;
}

static void __account_cfs_rq_runtime(struct cfs_rq *cfs_rq, u64 delta_exec)
{
	/* dock delta_exec before expiring quota (as it could span periods) */
	cfs_rq->runtime_remaining -= delta_exec;

	if (likely(cfs_rq->runtime_remaining > 0))
		return;

	if (cfs_rq->throttled)
		return;
	/*
	 * if we're unable to extend our runtime we resched so that the active
	 * hierarchy can be throttled
	 */
	if (!assign_cfs_rq_runtime(cfs_rq) && likely(cfs_rq->curr))
		resched_curr(rq_of(cfs_rq));
}

static __always_inline
void account_cfs_rq_runtime(struct cfs_rq *cfs_rq, u64 delta_exec)
{
	if (!cfs_bandwidth_used() || !cfs_rq->runtime_enabled)
		return;

	__account_cfs_rq_runtime(cfs_rq, delta_exec);
}

static inline int cfs_rq_throttled(struct cfs_rq *cfs_rq)
{
	return cfs_bandwidth_used() && cfs_rq->throttled;
}

/* check whether cfs_rq, or any parent, is throttled */
static inline int throttled_hierarchy(struct cfs_rq *cfs_rq)
{
	return cfs_bandwidth_used() && cfs_rq->throttle_count;
}

/*
 * Ensure that neither of the group entities corresponding to src_cpu or
 * dest_cpu are members of a throttled hierarchy when performing group
 * load-balance operations.
 */
static inline int throttled_lb_pair(struct task_group *tg,
				    int src_cpu, int dest_cpu)
{
	struct cfs_rq *src_cfs_rq, *dest_cfs_rq;

	src_cfs_rq = tg->cfs_rq[src_cpu];
	dest_cfs_rq = tg->cfs_rq[dest_cpu];

	return throttled_hierarchy(src_cfs_rq) ||
	       throttled_hierarchy(dest_cfs_rq);
}

static int tg_unthrottle_up(struct task_group *tg, void *data)
{
	struct rq *rq = data;
	struct cfs_rq *cfs_rq = tg->cfs_rq[cpu_of(rq)];

	cfs_rq->throttle_count--;
	if (!cfs_rq->throttle_count) {
		cfs_rq->throttled_clock_task_time += rq_clock_task(rq) -
					     cfs_rq->throttled_clock_task;

		/* Add cfs_rq with already running entity in the list */
		if (cfs_rq->nr_running >= 1)
			list_add_leaf_cfs_rq(cfs_rq);
	}

	return 0;
}

static int tg_throttle_down(struct task_group *tg, void *data)
{
	struct rq *rq = data;
	struct cfs_rq *cfs_rq = tg->cfs_rq[cpu_of(rq)];

	/* group is entering throttled state, stop time */
	if (!cfs_rq->throttle_count) {
		cfs_rq->throttled_clock_task = rq_clock_task(rq);
		list_del_leaf_cfs_rq(cfs_rq);
	}
	cfs_rq->throttle_count++;

	return 0;
}

static bool throttle_cfs_rq(struct cfs_rq *cfs_rq)
{
	struct rq *rq = rq_of(cfs_rq);
	struct cfs_bandwidth *cfs_b = tg_cfs_bandwidth(cfs_rq->tg);
	struct sched_entity *se;
	long task_delta, idle_task_delta, dequeue = 1;

	raw_spin_lock(&cfs_b->lock);
	/* This will start the period timer if necessary */
	if (__assign_cfs_rq_runtime(cfs_b, cfs_rq, 1)) {
		/*
		 * We have raced with bandwidth becoming available, and if we
		 * actually throttled the timer might not unthrottle us for an
		 * entire period. We additionally needed to make sure that any
		 * subsequent check_cfs_rq_runtime calls agree not to throttle
		 * us, as we may commit to do cfs put_prev+pick_next, so we ask
		 * for 1ns of runtime rather than just check cfs_b.
		 */
		dequeue = 0;
	} else {
		list_add_tail_rcu(&cfs_rq->throttled_list,
				  &cfs_b->throttled_cfs_rq);
	}
	raw_spin_unlock(&cfs_b->lock);

	if (!dequeue)
		return false;  /* Throttle no longer required. */

	se = cfs_rq->tg->se[cpu_of(rq_of(cfs_rq))];

	/* freeze hierarchy runnable averages while throttled */
	rcu_read_lock();
	walk_tg_tree_from(cfs_rq->tg, tg_throttle_down, tg_nop, (void *)rq);
	rcu_read_unlock();

	task_delta = cfs_rq->h_nr_running;
	idle_task_delta = cfs_rq->idle_h_nr_running;
	for_each_sched_entity(se) {
		struct cfs_rq *qcfs_rq = cfs_rq_of(se);
		/* throttled entity or throttle-on-deactivate */
		if (!se->on_rq)
			break;

		if (dequeue) {
			dequeue_entity(qcfs_rq, se, DEQUEUE_SLEEP);
		} else {
			update_load_avg(qcfs_rq, se, 0);
			se_update_runnable(se);
		}

		qcfs_rq->h_nr_running -= task_delta;
		qcfs_rq->idle_h_nr_running -= idle_task_delta;

		if (qcfs_rq->load.weight)
			dequeue = 0;
	}

	if (!se)
		sub_nr_running(rq, task_delta);

	/*
	 * Note: distribution will already see us throttled via the
	 * throttled-list.  rq->lock protects completion.
	 */
	cfs_rq->throttled = 1;
	cfs_rq->throttled_clock = rq_clock(rq);
	return true;
}

void unthrottle_cfs_rq(struct cfs_rq *cfs_rq)
{
	struct rq *rq = rq_of(cfs_rq);
	struct cfs_bandwidth *cfs_b = tg_cfs_bandwidth(cfs_rq->tg);
	struct sched_entity *se;
	long task_delta, idle_task_delta;

	se = cfs_rq->tg->se[cpu_of(rq)];

	cfs_rq->throttled = 0;

	update_rq_clock(rq);

	raw_spin_lock(&cfs_b->lock);
	cfs_b->throttled_time += rq_clock(rq) - cfs_rq->throttled_clock;
	list_del_rcu(&cfs_rq->throttled_list);
	raw_spin_unlock(&cfs_b->lock);

	/* update hierarchical throttle state */
	walk_tg_tree_from(cfs_rq->tg, tg_nop, tg_unthrottle_up, (void *)rq);

	if (!cfs_rq->load.weight)
		return;

	task_delta = cfs_rq->h_nr_running;
	idle_task_delta = cfs_rq->idle_h_nr_running;
	for_each_sched_entity(se) {
		if (se->on_rq)
			break;
		cfs_rq = cfs_rq_of(se);
		enqueue_entity(cfs_rq, se, ENQUEUE_WAKEUP);

		cfs_rq->h_nr_running += task_delta;
		cfs_rq->idle_h_nr_running += idle_task_delta;

		/* end evaluation on encountering a throttled cfs_rq */
		if (cfs_rq_throttled(cfs_rq))
			goto unthrottle_throttle;
	}

	for_each_sched_entity(se) {
		cfs_rq = cfs_rq_of(se);

		update_load_avg(cfs_rq, se, UPDATE_TG);
		se_update_runnable(se);

		cfs_rq->h_nr_running += task_delta;
		cfs_rq->idle_h_nr_running += idle_task_delta;


		/* end evaluation on encountering a throttled cfs_rq */
		if (cfs_rq_throttled(cfs_rq))
			goto unthrottle_throttle;

		/*
		 * One parent has been throttled and cfs_rq removed from the
		 * list. Add it back to not break the leaf list.
		 */
		if (throttled_hierarchy(cfs_rq))
			list_add_leaf_cfs_rq(cfs_rq);
	}

	/* At this point se is NULL and we are at root level*/
	add_nr_running(rq, task_delta);

unthrottle_throttle:
	/*
	 * The cfs_rq_throttled() breaks in the above iteration can result in
	 * incomplete leaf list maintenance, resulting in triggering the
	 * assertion below.
	 */
	for_each_sched_entity(se) {
		cfs_rq = cfs_rq_of(se);

		if (list_add_leaf_cfs_rq(cfs_rq))
			break;
	}

	assert_list_leaf_cfs_rq(rq);

	/* Determine whether we need to wake up potentially idle CPU: */
	if (rq->curr == rq->idle && rq->cfs.nr_running)
		resched_curr(rq);
}

static void distribute_cfs_runtime(struct cfs_bandwidth *cfs_b)
{
	struct cfs_rq *cfs_rq;
	u64 runtime, remaining = 1;

	rcu_read_lock();
	list_for_each_entry_rcu(cfs_rq, &cfs_b->throttled_cfs_rq,
				throttled_list) {
		struct rq *rq = rq_of(cfs_rq);
		struct rq_flags rf;

		rq_lock_irqsave(rq, &rf);
		if (!cfs_rq_throttled(cfs_rq))
			goto next;

		/* By the above check, this should never be true */
		SCHED_WARN_ON(cfs_rq->runtime_remaining > 0);

		raw_spin_lock(&cfs_b->lock);
		runtime = -cfs_rq->runtime_remaining + 1;
		if (runtime > cfs_b->runtime)
			runtime = cfs_b->runtime;
		cfs_b->runtime -= runtime;
		remaining = cfs_b->runtime;
		raw_spin_unlock(&cfs_b->lock);

		cfs_rq->runtime_remaining += runtime;

		/* we check whether we're throttled above */
		if (cfs_rq->runtime_remaining > 0)
			unthrottle_cfs_rq(cfs_rq);

next:
		rq_unlock_irqrestore(rq, &rf);

		if (!remaining)
			break;
	}
	rcu_read_unlock();
}

/*
 * Responsible for refilling a task_group's bandwidth and unthrottling its
 * cfs_rqs as appropriate. If there has been no activity within the last
 * period the timer is deactivated until scheduling resumes; cfs_b->idle is
 * used to track this state.
 */
static int do_sched_cfs_period_timer(struct cfs_bandwidth *cfs_b, int overrun, unsigned long flags)
{
	int throttled;

	/* no need to continue the timer with no bandwidth constraint */
	if (cfs_b->quota == RUNTIME_INF)
		goto out_deactivate;

	throttled = !list_empty(&cfs_b->throttled_cfs_rq);
	cfs_b->nr_periods += overrun;

	/*
	 * idle depends on !throttled (for the case of a large deficit), and if
	 * we're going inactive then everything else can be deferred
	 */
	if (cfs_b->idle && !throttled)
		goto out_deactivate;

	__refill_cfs_bandwidth_runtime(cfs_b);

	if (!throttled) {
		/* mark as potentially idle for the upcoming period */
		cfs_b->idle = 1;
		return 0;
	}

	/* account preceding periods in which throttling occurred */
	cfs_b->nr_throttled += overrun;

	/*
	 * This check is repeated as we release cfs_b->lock while we unthrottle.
	 */
	while (throttled && cfs_b->runtime > 0) {
		raw_spin_unlock_irqrestore(&cfs_b->lock, flags);
		/* we can't nest cfs_b->lock while distributing bandwidth */
		distribute_cfs_runtime(cfs_b);
		raw_spin_lock_irqsave(&cfs_b->lock, flags);

		throttled = !list_empty(&cfs_b->throttled_cfs_rq);
	}

	/*
	 * While we are ensured activity in the period following an
	 * unthrottle, this also covers the case in which the new bandwidth is
	 * insufficient to cover the existing bandwidth deficit.  (Forcing the
	 * timer to remain active while there are any throttled entities.)
	 */
	cfs_b->idle = 0;

	return 0;

out_deactivate:
	return 1;
}

/* a cfs_rq won't donate quota below this amount */
static const u64 min_cfs_rq_runtime = 1 * NSEC_PER_MSEC;
/* minimum remaining period time to redistribute slack quota */
static const u64 min_bandwidth_expiration = 2 * NSEC_PER_MSEC;
/* how long we wait to gather additional slack before distributing */
static const u64 cfs_bandwidth_slack_period = 5 * NSEC_PER_MSEC;

/*
 * Are we near the end of the current quota period?
 *
 * Requires cfs_b->lock for hrtimer_expires_remaining to be safe against the
 * hrtimer base being cleared by hrtimer_start. In the case of
 * migrate_hrtimers, base is never cleared, so we are fine.
 */
static int runtime_refresh_within(struct cfs_bandwidth *cfs_b, u64 min_expire)
{
	struct hrtimer *refresh_timer = &cfs_b->period_timer;
	s64 remaining;

	/* if the call-back is running a quota refresh is already occurring */
	if (hrtimer_callback_running(refresh_timer))
		return 1;

	/* is a quota refresh about to occur? */
	remaining = ktime_to_ns(hrtimer_expires_remaining(refresh_timer));
	if (remaining < (s64)min_expire)
		return 1;

	return 0;
}

static void start_cfs_slack_bandwidth(struct cfs_bandwidth *cfs_b)
{
	u64 min_left = cfs_bandwidth_slack_period + min_bandwidth_expiration;

	/* if there's a quota refresh soon don't bother with slack */
	if (runtime_refresh_within(cfs_b, min_left))
		return;

	/* don't push forwards an existing deferred unthrottle */
	if (cfs_b->slack_started)
		return;
	cfs_b->slack_started = true;

	hrtimer_start(&cfs_b->slack_timer,
			ns_to_ktime(cfs_bandwidth_slack_period),
			HRTIMER_MODE_REL);
}

/* we know any runtime found here is valid as update_curr() precedes return */
static void __return_cfs_rq_runtime(struct cfs_rq *cfs_rq)
{
	struct cfs_bandwidth *cfs_b = tg_cfs_bandwidth(cfs_rq->tg);
	s64 slack_runtime = cfs_rq->runtime_remaining - min_cfs_rq_runtime;

	if (slack_runtime <= 0)
		return;

	raw_spin_lock(&cfs_b->lock);
	if (cfs_b->quota != RUNTIME_INF) {
		cfs_b->runtime += slack_runtime;

		/* we are under rq->lock, defer unthrottling using a timer */
		if (cfs_b->runtime > sched_cfs_bandwidth_slice() &&
		    !list_empty(&cfs_b->throttled_cfs_rq))
			start_cfs_slack_bandwidth(cfs_b);
	}
	raw_spin_unlock(&cfs_b->lock);

	/* even if it's not valid for return we don't want to try again */
	cfs_rq->runtime_remaining -= slack_runtime;
}

static __always_inline void return_cfs_rq_runtime(struct cfs_rq *cfs_rq)
{
	if (!cfs_bandwidth_used())
		return;

	if (!cfs_rq->runtime_enabled || cfs_rq->nr_running)
		return;

	__return_cfs_rq_runtime(cfs_rq);
}

/*
 * This is done with a timer (instead of inline with bandwidth return) since
 * it's necessary to juggle rq->locks to unthrottle their respective cfs_rqs.
 */
static void do_sched_cfs_slack_timer(struct cfs_bandwidth *cfs_b)
{
	u64 runtime = 0, slice = sched_cfs_bandwidth_slice();
	unsigned long flags;

	/* confirm we're still not at a refresh boundary */
	raw_spin_lock_irqsave(&cfs_b->lock, flags);
	cfs_b->slack_started = false;

	if (runtime_refresh_within(cfs_b, min_bandwidth_expiration)) {
		raw_spin_unlock_irqrestore(&cfs_b->lock, flags);
		return;
	}

	if (cfs_b->quota != RUNTIME_INF && cfs_b->runtime > slice)
		runtime = cfs_b->runtime;

	raw_spin_unlock_irqrestore(&cfs_b->lock, flags);

	if (!runtime)
		return;

	distribute_cfs_runtime(cfs_b);

	raw_spin_lock_irqsave(&cfs_b->lock, flags);
	raw_spin_unlock_irqrestore(&cfs_b->lock, flags);
}

/*
 * When a group wakes up we want to make sure that its quota is not already
 * expired/exceeded, otherwise it may be allowed to steal additional ticks of
 * runtime as update_curr() throttling can not trigger until it's on-rq.
 */
static void check_enqueue_throttle(struct cfs_rq *cfs_rq)
{
	if (!cfs_bandwidth_used())
		return;

	/* an active group must be handled by the update_curr()->put() path */
	if (!cfs_rq->runtime_enabled || cfs_rq->curr)
		return;

	/* ensure the group is not already throttled */
	if (cfs_rq_throttled(cfs_rq))
		return;

	/* update runtime allocation */
	account_cfs_rq_runtime(cfs_rq, 0);
	if (cfs_rq->runtime_remaining <= 0)
		throttle_cfs_rq(cfs_rq);
}

static void sync_throttle(struct task_group *tg, int cpu)
{
	struct cfs_rq *pcfs_rq, *cfs_rq;

	if (!cfs_bandwidth_used())
		return;

	if (!tg->parent)
		return;

	cfs_rq = tg->cfs_rq[cpu];
	pcfs_rq = tg->parent->cfs_rq[cpu];

	cfs_rq->throttle_count = pcfs_rq->throttle_count;
	cfs_rq->throttled_clock_task = rq_clock_task(cpu_rq(cpu));
}

/* conditionally throttle active cfs_rq's from put_prev_entity() */
static bool check_cfs_rq_runtime(struct cfs_rq *cfs_rq)
{
	if (!cfs_bandwidth_used())
		return false;

	if (likely(!cfs_rq->runtime_enabled || cfs_rq->runtime_remaining > 0))
		return false;

	/*
	 * it's possible for a throttled entity to be forced into a running
	 * state (e.g. set_curr_task), in this case we're finished.
	 */
	if (cfs_rq_throttled(cfs_rq))
		return true;

	return throttle_cfs_rq(cfs_rq);
}

static enum hrtimer_restart sched_cfs_slack_timer(struct hrtimer *timer)
{
	struct cfs_bandwidth *cfs_b =
		container_of(timer, struct cfs_bandwidth, slack_timer);

	do_sched_cfs_slack_timer(cfs_b);

	return HRTIMER_NORESTART;
}

extern const u64 max_cfs_quota_period;

static enum hrtimer_restart sched_cfs_period_timer(struct hrtimer *timer)
{
	struct cfs_bandwidth *cfs_b =
		container_of(timer, struct cfs_bandwidth, period_timer);
	unsigned long flags;
	int overrun;
	int idle = 0;
	int count = 0;

	raw_spin_lock_irqsave(&cfs_b->lock, flags);
	for (;;) {
		overrun = hrtimer_forward_now(timer, cfs_b->period);
		if (!overrun)
			break;

		idle = do_sched_cfs_period_timer(cfs_b, overrun, flags);

		if (++count > 3) {
			u64 new, old = ktime_to_ns(cfs_b->period);

			/*
			 * Grow period by a factor of 2 to avoid losing precision.
			 * Precision loss in the quota/period ratio can cause __cfs_schedulable
			 * to fail.
			 */
			new = old * 2;
			if (new < max_cfs_quota_period) {
				cfs_b->period = ns_to_ktime(new);
				cfs_b->quota *= 2;

				pr_warn_ratelimited(
	"cfs_period_timer[cpu%d]: period too short, scaling up (new cfs_period_us = %lld, cfs_quota_us = %lld)\n",
					smp_processor_id(),
					div_u64(new, NSEC_PER_USEC),
					div_u64(cfs_b->quota, NSEC_PER_USEC));
			} else {
				pr_warn_ratelimited(
	"cfs_period_timer[cpu%d]: period too short, but cannot scale up without losing precision (cfs_period_us = %lld, cfs_quota_us = %lld)\n",
					smp_processor_id(),
					div_u64(old, NSEC_PER_USEC),
					div_u64(cfs_b->quota, NSEC_PER_USEC));
			}

			/* reset count so we don't come right back in here */
			count = 0;
		}
	}
	if (idle)
		cfs_b->period_active = 0;
	raw_spin_unlock_irqrestore(&cfs_b->lock, flags);

	return idle ? HRTIMER_NORESTART : HRTIMER_RESTART;
}

void init_cfs_bandwidth(struct cfs_bandwidth *cfs_b)
{
	raw_spin_lock_init(&cfs_b->lock);
	cfs_b->runtime = 0;
	cfs_b->quota = RUNTIME_INF;
	cfs_b->period = ns_to_ktime(default_cfs_period());

	INIT_LIST_HEAD(&cfs_b->throttled_cfs_rq);
	hrtimer_init(&cfs_b->period_timer, CLOCK_MONOTONIC, HRTIMER_MODE_ABS_PINNED);
	cfs_b->period_timer.function = sched_cfs_period_timer;
	hrtimer_init(&cfs_b->slack_timer, CLOCK_MONOTONIC, HRTIMER_MODE_REL);
	cfs_b->slack_timer.function = sched_cfs_slack_timer;
	cfs_b->slack_started = false;
}

static void init_cfs_rq_runtime(struct cfs_rq *cfs_rq)
{
	cfs_rq->runtime_enabled = 0;
	INIT_LIST_HEAD(&cfs_rq->throttled_list);
}

void start_cfs_bandwidth(struct cfs_bandwidth *cfs_b)
{
	lockdep_assert_held(&cfs_b->lock);

	if (cfs_b->period_active)
		return;

	cfs_b->period_active = 1;
	hrtimer_forward_now(&cfs_b->period_timer, cfs_b->period);
	hrtimer_start_expires(&cfs_b->period_timer, HRTIMER_MODE_ABS_PINNED);
}

static void destroy_cfs_bandwidth(struct cfs_bandwidth *cfs_b)
{
	/* init_cfs_bandwidth() was not called */
	if (!cfs_b->throttled_cfs_rq.next)
		return;

	hrtimer_cancel(&cfs_b->period_timer);
	hrtimer_cancel(&cfs_b->slack_timer);
}

/*
 * Both these CPU hotplug callbacks race against unregister_fair_sched_group()
 *
 * The race is harmless, since modifying bandwidth settings of unhooked group
 * bits doesn't do much.
 */

/* cpu online calback */
static void __maybe_unused update_runtime_enabled(struct rq *rq)
{
	struct task_group *tg;

	lockdep_assert_held(&rq->lock);

	rcu_read_lock();
	list_for_each_entry_rcu(tg, &task_groups, list) {
		struct cfs_bandwidth *cfs_b = &tg->cfs_bandwidth;
		struct cfs_rq *cfs_rq = tg->cfs_rq[cpu_of(rq)];

		raw_spin_lock(&cfs_b->lock);
		cfs_rq->runtime_enabled = cfs_b->quota != RUNTIME_INF;
		raw_spin_unlock(&cfs_b->lock);
	}
	rcu_read_unlock();
}

/* cpu offline callback */
static void __maybe_unused unthrottle_offline_cfs_rqs(struct rq *rq)
{
	struct task_group *tg;

	lockdep_assert_held(&rq->lock);

	rcu_read_lock();
	list_for_each_entry_rcu(tg, &task_groups, list) {
		struct cfs_rq *cfs_rq = tg->cfs_rq[cpu_of(rq)];

		if (!cfs_rq->runtime_enabled)
			continue;

		/*
		 * clock_task is not advancing so we just need to make sure
		 * there's some valid quota amount
		 */
		cfs_rq->runtime_remaining = 1;
		/*
		 * Offline rq is schedulable till CPU is completely disabled
		 * in take_cpu_down(), so we prevent new cfs throttling here.
		 */
		cfs_rq->runtime_enabled = 0;

		if (cfs_rq_throttled(cfs_rq))
			unthrottle_cfs_rq(cfs_rq);
	}
	rcu_read_unlock();
}

#else /* CONFIG_CFS_BANDWIDTH */

static inline bool cfs_bandwidth_used(void)
{
	return false;
}

static void account_cfs_rq_runtime(struct cfs_rq *cfs_rq, u64 delta_exec) {}
static bool check_cfs_rq_runtime(struct cfs_rq *cfs_rq) { return false; }
static void check_enqueue_throttle(struct cfs_rq *cfs_rq) {}
static inline void sync_throttle(struct task_group *tg, int cpu) {}
static __always_inline void return_cfs_rq_runtime(struct cfs_rq *cfs_rq) {}

static inline int cfs_rq_throttled(struct cfs_rq *cfs_rq)
{
	return 0;
}

static inline int throttled_hierarchy(struct cfs_rq *cfs_rq)
{
	return 0;
}

static inline int throttled_lb_pair(struct task_group *tg,
				    int src_cpu, int dest_cpu)
{
	return 0;
}

void init_cfs_bandwidth(struct cfs_bandwidth *cfs_b) {}

#ifdef CONFIG_FAIR_GROUP_SCHED
static void init_cfs_rq_runtime(struct cfs_rq *cfs_rq) {}
#endif

static inline struct cfs_bandwidth *tg_cfs_bandwidth(struct task_group *tg)
{
	return NULL;
}
static inline void destroy_cfs_bandwidth(struct cfs_bandwidth *cfs_b) {}
static inline void update_runtime_enabled(struct rq *rq) {}
static inline void unthrottle_offline_cfs_rqs(struct rq *rq) {}

#endif /* CONFIG_CFS_BANDWIDTH */

/**************************************************
 * CFS operations on tasks:
 */

#ifdef CONFIG_SCHED_HRTICK
static void hrtick_start_fair(struct rq *rq, struct task_struct *p)
{
	struct sched_entity *se = &p->se;
	struct cfs_rq *cfs_rq = cfs_rq_of(se);

	SCHED_WARN_ON(task_rq(p) != rq);

	if (rq->cfs.h_nr_running > 1) {
		u64 slice = sched_slice(cfs_rq, se);
		u64 ran = se->sum_exec_runtime - se->prev_sum_exec_runtime;
		s64 delta = slice - ran;

		if (delta < 0) {
			if (rq->curr == p)
				resched_curr(rq);
			return;
		}
		hrtick_start(rq, delta);
	}
}

/*
 * called from enqueue/dequeue and updates the hrtick when the
 * current task is from our class and nr_running is low enough
 * to matter.
 */
static void hrtick_update(struct rq *rq)
{
	struct task_struct *curr = rq->curr;

	if (!hrtick_enabled(rq) || curr->sched_class != &fair_sched_class)
		return;

	if (cfs_rq_of(&curr->se)->nr_running < sched_nr_latency)
		hrtick_start_fair(rq, curr);
}
#else /* !CONFIG_SCHED_HRTICK */
static inline void
hrtick_start_fair(struct rq *rq, struct task_struct *p)
{
}

static inline void hrtick_update(struct rq *rq)
{
}
#endif

#ifdef CONFIG_SMP
static inline unsigned long cpu_util(int cpu);

static inline bool cpu_overutilized(int cpu)
{
	unsigned long rq_util_min = uclamp_rq_get(cpu_rq(cpu), UCLAMP_MIN);
	unsigned long rq_util_max = uclamp_rq_get(cpu_rq(cpu), UCLAMP_MAX);
	int overutilized = -1;

	trace_android_rvh_cpu_overutilized(cpu, &overutilized);
	if (overutilized != -1)
		return overutilized;

	return !util_fits_cpu(cpu_util(cpu), rq_util_min, rq_util_max, cpu);
}

static inline void update_overutilized_status(struct rq *rq)
{
	if (!READ_ONCE(rq->rd->overutilized) && cpu_overutilized(rq->cpu)) {
		WRITE_ONCE(rq->rd->overutilized, SG_OVERUTILIZED);
		trace_sched_overutilized_tp(rq->rd, SG_OVERUTILIZED);
	}
}
#else
static inline void update_overutilized_status(struct rq *rq) { }
#endif

/* Runqueue only has SCHED_IDLE tasks enqueued */
static int sched_idle_rq(struct rq *rq)
{
	return unlikely(rq->nr_running == rq->cfs.idle_h_nr_running &&
			rq->nr_running);
}

#ifdef CONFIG_SMP
static int sched_idle_cpu(int cpu)
{
	return sched_idle_rq(cpu_rq(cpu));
}
#endif

/*
 * The enqueue_task method is called before nr_running is
 * increased. Here we update the fair scheduling stats and
 * then put the task into the rbtree:
 */
static void
enqueue_task_fair(struct rq *rq, struct task_struct *p, int flags)
{
	struct cfs_rq *cfs_rq;
	struct sched_entity *se = &p->se;
	int idle_h_nr_running = task_has_idle_policy(p);
	int task_new = !(flags & ENQUEUE_WAKEUP);
	int should_iowait_boost;

	/*
	 * The code below (indirectly) updates schedutil which looks at
	 * the cfs_rq utilization to select a frequency.
	 * Let's add the task's estimated utilization to the cfs_rq's
	 * estimated utilization, before we update schedutil.
	 */
	util_est_enqueue(&rq->cfs, p);

	/*
	 * If in_iowait is set, the code below may not trigger any cpufreq
	 * utilization updates, so do it here explicitly with the IOWAIT flag
	 * passed.
	 */
	should_iowait_boost = p->in_iowait;
	trace_android_rvh_set_iowait(p, &should_iowait_boost);
	if (should_iowait_boost)
		cpufreq_update_util(rq, SCHED_CPUFREQ_IOWAIT);

	for_each_sched_entity(se) {
		if (se->on_rq)
			break;
		cfs_rq = cfs_rq_of(se);
		enqueue_entity(cfs_rq, se, flags);

		cfs_rq->h_nr_running++;
		cfs_rq->idle_h_nr_running += idle_h_nr_running;

		/* end evaluation on encountering a throttled cfs_rq */
		if (cfs_rq_throttled(cfs_rq))
			goto enqueue_throttle;

		flags = ENQUEUE_WAKEUP;
	}

	trace_android_rvh_enqueue_task_fair(rq, p, flags);
	for_each_sched_entity(se) {
		cfs_rq = cfs_rq_of(se);

		update_load_avg(cfs_rq, se, UPDATE_TG);
		se_update_runnable(se);
		update_cfs_group(se);

		cfs_rq->h_nr_running++;
		cfs_rq->idle_h_nr_running += idle_h_nr_running;

		/* end evaluation on encountering a throttled cfs_rq */
		if (cfs_rq_throttled(cfs_rq))
			goto enqueue_throttle;

               /*
                * One parent has been throttled and cfs_rq removed from the
                * list. Add it back to not break the leaf list.
                */
               if (throttled_hierarchy(cfs_rq))
                       list_add_leaf_cfs_rq(cfs_rq);
	}

	/* At this point se is NULL and we are at root level*/
	add_nr_running(rq, 1);

	/*
	 * Since new tasks are assigned an initial util_avg equal to
	 * half of the spare capacity of their CPU, tiny tasks have the
	 * ability to cross the overutilized threshold, which will
	 * result in the load balancer ruining all the task placement
	 * done by EAS. As a way to mitigate that effect, do not account
	 * for the first enqueue operation of new tasks during the
	 * overutilized flag detection.
	 *
	 * A better way of solving this problem would be to wait for
	 * the PELT signals of tasks to converge before taking them
	 * into account, but that is not straightforward to implement,
	 * and the following generally works well enough in practice.
	 */
	if (!task_new)
		update_overutilized_status(rq);

enqueue_throttle:
	if (cfs_bandwidth_used()) {
		/*
		 * When bandwidth control is enabled; the cfs_rq_throttled()
		 * breaks in the above iteration can result in incomplete
		 * leaf list maintenance, resulting in triggering the assertion
		 * below.
		 */
		for_each_sched_entity(se) {
			cfs_rq = cfs_rq_of(se);

			if (list_add_leaf_cfs_rq(cfs_rq))
				break;
		}
	}

	assert_list_leaf_cfs_rq(rq);

	hrtick_update(rq);
}

static void set_next_buddy(struct sched_entity *se);

/*
 * The dequeue_task method is called before nr_running is
 * decreased. We remove the task from the rbtree and
 * update the fair scheduling stats:
 */
static void dequeue_task_fair(struct rq *rq, struct task_struct *p, int flags)
{
	struct cfs_rq *cfs_rq;
	struct sched_entity *se = &p->se;
	int task_sleep = flags & DEQUEUE_SLEEP;
	int idle_h_nr_running = task_has_idle_policy(p);
	bool was_sched_idle = sched_idle_rq(rq);

	util_est_dequeue(&rq->cfs, p);

	for_each_sched_entity(se) {
		cfs_rq = cfs_rq_of(se);
		dequeue_entity(cfs_rq, se, flags);

		cfs_rq->h_nr_running--;
		cfs_rq->idle_h_nr_running -= idle_h_nr_running;

		/* end evaluation on encountering a throttled cfs_rq */
		if (cfs_rq_throttled(cfs_rq))
			goto dequeue_throttle;

		/* Don't dequeue parent if it has other entities besides us */
		if (cfs_rq->load.weight) {
			/* Avoid re-evaluating load for this entity: */
			se = parent_entity(se);
			/*
			 * Bias pick_next to pick a task from this cfs_rq, as
			 * p is sleeping when it is within its sched_slice.
			 */
			if (task_sleep && se && !throttled_hierarchy(cfs_rq))
				set_next_buddy(se);
			break;
		}
		flags |= DEQUEUE_SLEEP;
	}

	trace_android_rvh_dequeue_task_fair(rq, p, flags);
	for_each_sched_entity(se) {
		cfs_rq = cfs_rq_of(se);

		update_load_avg(cfs_rq, se, UPDATE_TG);
		se_update_runnable(se);
		update_cfs_group(se);

		cfs_rq->h_nr_running--;
		cfs_rq->idle_h_nr_running -= idle_h_nr_running;

		/* end evaluation on encountering a throttled cfs_rq */
		if (cfs_rq_throttled(cfs_rq))
			goto dequeue_throttle;

	}

	/* At this point se is NULL and we are at root level*/
	sub_nr_running(rq, 1);

	/* balance early to pull high priority tasks */
	if (unlikely(!was_sched_idle && sched_idle_rq(rq)))
		rq->next_balance = jiffies;

dequeue_throttle:
	util_est_update(&rq->cfs, p, task_sleep);
	hrtick_update(rq);
}

#ifdef CONFIG_SMP

/* Working cpumask for: load_balance, load_balance_newidle. */
DEFINE_PER_CPU(cpumask_var_t, load_balance_mask);
DEFINE_PER_CPU(cpumask_var_t, select_idle_mask);

#ifdef CONFIG_NO_HZ_COMMON

static struct {
	cpumask_var_t idle_cpus_mask;
	atomic_t nr_cpus;
	int has_blocked;		/* Idle CPUS has blocked load */
	unsigned long next_balance;     /* in jiffy units */
	unsigned long next_blocked;	/* Next update of blocked load in jiffies */
} nohz ____cacheline_aligned;

#endif /* CONFIG_NO_HZ_COMMON */

static unsigned long cpu_load(struct rq *rq)
{
	return cfs_rq_load_avg(&rq->cfs);
}

/*
 * cpu_load_without - compute CPU load without any contributions from *p
 * @cpu: the CPU which load is requested
 * @p: the task which load should be discounted
 *
 * The load of a CPU is defined by the load of tasks currently enqueued on that
 * CPU as well as tasks which are currently sleeping after an execution on that
 * CPU.
 *
 * This method returns the load of the specified CPU by discounting the load of
 * the specified task, whenever the task is currently contributing to the CPU
 * load.
 */
static unsigned long cpu_load_without(struct rq *rq, struct task_struct *p)
{
	struct cfs_rq *cfs_rq;
	unsigned int load;

	/* Task has no contribution or is new */
	if (cpu_of(rq) != task_cpu(p) || !READ_ONCE(p->se.avg.last_update_time))
		return cpu_load(rq);

	cfs_rq = &rq->cfs;
	load = READ_ONCE(cfs_rq->avg.load_avg);

	/* Discount task's util from CPU's util */
	lsub_positive(&load, task_h_load(p));

	return load;
}

static unsigned long cpu_runnable(struct rq *rq)
{
	return cfs_rq_runnable_avg(&rq->cfs);
}

static unsigned long cpu_runnable_without(struct rq *rq, struct task_struct *p)
{
	struct cfs_rq *cfs_rq;
	unsigned int runnable;

	/* Task has no contribution or is new */
	if (cpu_of(rq) != task_cpu(p) || !READ_ONCE(p->se.avg.last_update_time))
		return cpu_runnable(rq);

	cfs_rq = &rq->cfs;
	runnable = READ_ONCE(cfs_rq->avg.runnable_avg);

	/* Discount task's runnable from CPU's runnable */
	lsub_positive(&runnable, p->se.avg.runnable_avg);

	return runnable;
}

static unsigned long capacity_of(int cpu)
{
	return cpu_rq(cpu)->cpu_capacity;
}

static void record_wakee(struct task_struct *p)
{
	/*
	 * Only decay a single time; tasks that have less then 1 wakeup per
	 * jiffy will not have built up many flips.
	 */
	if (time_after(jiffies, current->wakee_flip_decay_ts + HZ)) {
		current->wakee_flips >>= 1;
		current->wakee_flip_decay_ts = jiffies;
	}

	if (current->last_wakee != p) {
		current->last_wakee = p;
		current->wakee_flips++;
	}
}

/*
 * Detect M:N waker/wakee relationships via a switching-frequency heuristic.
 *
 * A waker of many should wake a different task than the one last awakened
 * at a frequency roughly N times higher than one of its wakees.
 *
 * In order to determine whether we should let the load spread vs consolidating
 * to shared cache, we look for a minimum 'flip' frequency of llc_size in one
 * partner, and a factor of lls_size higher frequency in the other.
 *
 * With both conditions met, we can be relatively sure that the relationship is
 * non-monogamous, with partner count exceeding socket size.
 *
 * Waker/wakee being client/server, worker/dispatcher, interrupt source or
 * whatever is irrelevant, spread criteria is apparent partner count exceeds
 * socket size.
 */
static int wake_wide(struct task_struct *p)
{
	unsigned int master = current->wakee_flips;
	unsigned int slave = p->wakee_flips;
	int factor = __this_cpu_read(sd_llc_size);

	if (master < slave)
		swap(master, slave);
	if (slave < factor || master < slave * factor)
		return 0;
	return 1;
}

/*
 * The purpose of wake_affine() is to quickly determine on which CPU we can run
 * soonest. For the purpose of speed we only consider the waking and previous
 * CPU.
 *
 * wake_affine_idle() - only considers 'now', it check if the waking CPU is
 *			cache-affine and is (or	will be) idle.
 *
 * wake_affine_weight() - considers the weight to reflect the average
 *			  scheduling latency of the CPUs. This seems to work
 *			  for the overloaded case.
 */
static int
wake_affine_idle(int this_cpu, int prev_cpu, int sync)
{
	/*
	 * If this_cpu is idle, it implies the wakeup is from interrupt
	 * context. Only allow the move if cache is shared. Otherwise an
	 * interrupt intensive workload could force all tasks onto one
	 * node depending on the IO topology or IRQ affinity settings.
	 *
	 * If the prev_cpu is idle and cache affine then avoid a migration.
	 * There is no guarantee that the cache hot data from an interrupt
	 * is more important than cache hot data on the prev_cpu and from
	 * a cpufreq perspective, it's better to have higher utilisation
	 * on one CPU.
	 */
	if (available_idle_cpu(this_cpu) && cpus_share_cache(this_cpu, prev_cpu))
		return available_idle_cpu(prev_cpu) ? prev_cpu : this_cpu;

	if (sync && cpu_rq(this_cpu)->nr_running == 1)
		return this_cpu;

	return nr_cpumask_bits;
}

static int
wake_affine_weight(struct sched_domain *sd, struct task_struct *p,
		   int this_cpu, int prev_cpu, int sync)
{
	s64 this_eff_load, prev_eff_load;
	unsigned long task_load;

	this_eff_load = cpu_load(cpu_rq(this_cpu));

	if (sync) {
		unsigned long current_load = task_h_load(current);

		if (current_load > this_eff_load)
			return this_cpu;

		this_eff_load -= current_load;
	}

	task_load = task_h_load(p);

	this_eff_load += task_load;
	if (sched_feat(WA_BIAS))
		this_eff_load *= 100;
	this_eff_load *= capacity_of(prev_cpu);

	prev_eff_load = cpu_load(cpu_rq(prev_cpu));
	prev_eff_load -= task_load;
	if (sched_feat(WA_BIAS))
		prev_eff_load *= 100 + (sd->imbalance_pct - 100) / 2;
	prev_eff_load *= capacity_of(this_cpu);

	/*
	 * If sync, adjust the weight of prev_eff_load such that if
	 * prev_eff == this_eff that select_idle_sibling() will consider
	 * stacking the wakee on top of the waker if no other CPU is
	 * idle.
	 */
	if (sync)
		prev_eff_load += 1;

	return this_eff_load < prev_eff_load ? this_cpu : nr_cpumask_bits;
}

static int wake_affine(struct sched_domain *sd, struct task_struct *p,
		       int this_cpu, int prev_cpu, int sync)
{
	int target = nr_cpumask_bits;

	if (sched_feat(WA_IDLE))
		target = wake_affine_idle(this_cpu, prev_cpu, sync);

	if (sched_feat(WA_WEIGHT) && target == nr_cpumask_bits)
		target = wake_affine_weight(sd, p, this_cpu, prev_cpu, sync);

	schedstat_inc(p->se.statistics.nr_wakeups_affine_attempts);
	if (target == nr_cpumask_bits)
		return prev_cpu;

	schedstat_inc(sd->ttwu_move_affine);
	schedstat_inc(p->se.statistics.nr_wakeups_affine);
	return target;
}

static struct sched_group *
find_idlest_group(struct sched_domain *sd, struct task_struct *p, int this_cpu);

/*
 * find_idlest_group_cpu - find the idlest CPU among the CPUs in the group.
 */
static int
find_idlest_group_cpu(struct sched_group *group, struct task_struct *p, int this_cpu)
{
	unsigned long load, min_load = ULONG_MAX;
	unsigned int min_exit_latency = UINT_MAX;
	u64 latest_idle_timestamp = 0;
	int least_loaded_cpu = this_cpu;
	int shallowest_idle_cpu = -1;
	int i;

	/* Check if we have any choice: */
	if (group->group_weight == 1)
		return cpumask_first(sched_group_span(group));

	/* Traverse only the allowed CPUs */
	for_each_cpu_and(i, sched_group_span(group), p->cpus_ptr) {
		if (sched_idle_cpu(i))
			return i;

		if (available_idle_cpu(i)) {
			struct rq *rq = cpu_rq(i);
			struct cpuidle_state *idle = idle_get_state(rq);
			if (idle && idle->exit_latency < min_exit_latency) {
				/*
				 * We give priority to a CPU whose idle state
				 * has the smallest exit latency irrespective
				 * of any idle timestamp.
				 */
				min_exit_latency = idle->exit_latency;
				latest_idle_timestamp = rq->idle_stamp;
				shallowest_idle_cpu = i;
			} else if ((!idle || idle->exit_latency == min_exit_latency) &&
				   rq->idle_stamp > latest_idle_timestamp) {
				/*
				 * If equal or no active idle state, then
				 * the most recently idled CPU might have
				 * a warmer cache.
				 */
				latest_idle_timestamp = rq->idle_stamp;
				shallowest_idle_cpu = i;
			}
		} else if (shallowest_idle_cpu == -1) {
			load = cpu_load(cpu_rq(i));
			if (load < min_load) {
				min_load = load;
				least_loaded_cpu = i;
			}
		}
	}

	return shallowest_idle_cpu != -1 ? shallowest_idle_cpu : least_loaded_cpu;
}

static inline int find_idlest_cpu(struct sched_domain *sd, struct task_struct *p,
				  int cpu, int prev_cpu, int sd_flag)
{
	int new_cpu = cpu;

	if (!cpumask_intersects(sched_domain_span(sd), p->cpus_ptr))
		return prev_cpu;

	/*
	 * We need task's util for cpu_util_without, sync it up to
	 * prev_cpu's last_update_time.
	 */
	if (!(sd_flag & SD_BALANCE_FORK))
		sync_entity_load_avg(&p->se);

	while (sd) {
		struct sched_group *group;
		struct sched_domain *tmp;
		int weight;

		if (!(sd->flags & sd_flag)) {
			sd = sd->child;
			continue;
		}

		group = find_idlest_group(sd, p, cpu);
		if (!group) {
			sd = sd->child;
			continue;
		}

		new_cpu = find_idlest_group_cpu(group, p, cpu);
		if (new_cpu == cpu) {
			/* Now try balancing at a lower domain level of 'cpu': */
			sd = sd->child;
			continue;
		}

		/* Now try balancing at a lower domain level of 'new_cpu': */
		cpu = new_cpu;
		weight = sd->span_weight;
		sd = NULL;
		for_each_domain(cpu, tmp) {
			if (weight <= tmp->span_weight)
				break;
			if (tmp->flags & sd_flag)
				sd = tmp;
		}
	}

	return new_cpu;
}

#ifdef CONFIG_SCHED_SMT
DEFINE_STATIC_KEY_FALSE(sched_smt_present);
EXPORT_SYMBOL_GPL(sched_smt_present);

static inline void set_idle_cores(int cpu, int val)
{
	struct sched_domain_shared *sds;

	sds = rcu_dereference(per_cpu(sd_llc_shared, cpu));
	if (sds)
		WRITE_ONCE(sds->has_idle_cores, val);
}

static inline bool test_idle_cores(int cpu, bool def)
{
	struct sched_domain_shared *sds;

	sds = rcu_dereference(per_cpu(sd_llc_shared, cpu));
	if (sds)
		return READ_ONCE(sds->has_idle_cores);

	return def;
}

/*
 * Scans the local SMT mask to see if the entire core is idle, and records this
 * information in sd_llc_shared->has_idle_cores.
 *
 * Since SMT siblings share all cache levels, inspecting this limited remote
 * state should be fairly cheap.
 */
void __update_idle_core(struct rq *rq)
{
	int core = cpu_of(rq);
	int cpu;

	rcu_read_lock();
	if (test_idle_cores(core, true))
		goto unlock;

	for_each_cpu(cpu, cpu_smt_mask(core)) {
		if (cpu == core)
			continue;

		if (!available_idle_cpu(cpu))
			goto unlock;
	}

	set_idle_cores(core, 1);
unlock:
	rcu_read_unlock();
}

/*
 * Scan the entire LLC domain for idle cores; this dynamically switches off if
 * there are no idle cores left in the system; tracked through
 * sd_llc->shared->has_idle_cores and enabled through update_idle_core() above.
 */
static int select_idle_core(struct task_struct *p, struct sched_domain *sd, int target)
{
	struct cpumask *cpus = this_cpu_cpumask_var_ptr(select_idle_mask);
	int core, cpu;

	if (!static_branch_likely(&sched_smt_present))
		return -1;

	if (!test_idle_cores(target, false))
		return -1;

	cpumask_and(cpus, sched_domain_span(sd), p->cpus_ptr);

	for_each_cpu_wrap(core, cpus, target) {
		bool idle = true;

		for_each_cpu(cpu, cpu_smt_mask(core)) {
			if (!available_idle_cpu(cpu)) {
				idle = false;
				break;
			}
		}
		cpumask_andnot(cpus, cpus, cpu_smt_mask(core));

		if (idle)
			return core;
	}

	/*
	 * Failed to find an idle core; stop looking for one.
	 */
	set_idle_cores(target, 0);

	return -1;
}

/*
 * Scan the local SMT mask for idle CPUs.
 */
static int select_idle_smt(struct task_struct *p, struct sched_domain *sd, int target)
{
	int cpu;

	if (!static_branch_likely(&sched_smt_present))
		return -1;

	for_each_cpu(cpu, cpu_smt_mask(target)) {
		if (!cpumask_test_cpu(cpu, p->cpus_ptr) ||
		    !cpumask_test_cpu(cpu, sched_domain_span(sd)))
			continue;
		if (available_idle_cpu(cpu) || sched_idle_cpu(cpu))
			return cpu;
	}

	return -1;
}

#else /* CONFIG_SCHED_SMT */

static inline int select_idle_core(struct task_struct *p, struct sched_domain *sd, int target)
{
	return -1;
}

static inline int select_idle_smt(struct task_struct *p, struct sched_domain *sd, int target)
{
	return -1;
}

#endif /* CONFIG_SCHED_SMT */

/*
 * Scan the LLC domain for idle CPUs; this is dynamically regulated by
 * comparing the average scan cost (tracked in sd->avg_scan_cost) against the
 * average idle time for this rq (as found in rq->avg_idle).
 */
static int select_idle_cpu(struct task_struct *p, struct sched_domain *sd, int target)
{
	struct cpumask *cpus = this_cpu_cpumask_var_ptr(select_idle_mask);
	struct sched_domain *this_sd;
	u64 avg_cost, avg_idle;
	u64 time;
	int this = smp_processor_id();
	int cpu, nr = INT_MAX;

	this_sd = rcu_dereference(*this_cpu_ptr(&sd_llc));
	if (!this_sd)
		return -1;

	/*
	 * Due to large variance we need a large fuzz factor; hackbench in
	 * particularly is sensitive here.
	 */
	avg_idle = this_rq()->avg_idle / 512;
	avg_cost = this_sd->avg_scan_cost + 1;

	if (sched_feat(SIS_AVG_CPU) && avg_idle < avg_cost)
		return -1;

	if (sched_feat(SIS_PROP)) {
		u64 span_avg = sd->span_weight * avg_idle;
		if (span_avg > 4*avg_cost)
			nr = div_u64(span_avg, avg_cost);
		else
			nr = 4;
	}

	time = cpu_clock(this);

	cpumask_and(cpus, sched_domain_span(sd), p->cpus_ptr);

	for_each_cpu_wrap(cpu, cpus, target) {
		if (!--nr)
			return -1;
		if (available_idle_cpu(cpu) || sched_idle_cpu(cpu))
			break;
	}

	time = cpu_clock(this) - time;
	update_avg(&this_sd->avg_scan_cost, time);

	return cpu;
}

/*
 * Scan the asym_capacity domain for idle CPUs; pick the first idle one on which
 * the task fits. If no CPU is big enough, but there are idle ones, try to
 * maximize capacity.
 */
static int
select_idle_capacity(struct task_struct *p, struct sched_domain *sd, int target)
{
	unsigned long task_util, util_min, util_max, best_cap = 0;
	int cpu, best_cpu = -1;
	struct cpumask *cpus;

	cpus = this_cpu_cpumask_var_ptr(select_idle_mask);
	cpumask_and(cpus, sched_domain_span(sd), p->cpus_ptr);

	task_util = task_util_est(p);
	util_min = uclamp_eff_value(p, UCLAMP_MIN);
	util_max = uclamp_eff_value(p, UCLAMP_MAX);

	for_each_cpu_wrap(cpu, cpus, target) {
		unsigned long cpu_cap = capacity_of(cpu);

		if (!available_idle_cpu(cpu) && !sched_idle_cpu(cpu))
			continue;
		if (util_fits_cpu(task_util, util_min, util_max, cpu))
			return cpu;

		if (cpu_cap > best_cap) {
			best_cap = cpu_cap;
			best_cpu = cpu;
		}
	}

	return best_cpu;
}

static inline bool asym_fits_cpu(unsigned long util,
				 unsigned long util_min,
				 unsigned long util_max,
				 int cpu)
{
	if (static_branch_unlikely(&sched_asym_cpucapacity))
		return util_fits_cpu(util, util_min, util_max, cpu);

	return true;
}

/*
 * Try and locate an idle core/thread in the LLC cache domain.
 */
static int select_idle_sibling(struct task_struct *p, int prev, int target)
{
	struct sched_domain *sd;
	unsigned long task_util, util_min, util_max;
	int i, recent_used_cpu;

	/*
	 * On asymmetric system, update task utilization because we will check
	 * that the task fits with cpu's capacity.
	 */
	if (static_branch_unlikely(&sched_asym_cpucapacity)) {
		sync_entity_load_avg(&p->se);
		task_util = task_util_est(p);
		util_min = uclamp_eff_value(p, UCLAMP_MIN);
		util_max = uclamp_eff_value(p, UCLAMP_MAX);
	}

	if ((available_idle_cpu(target) || sched_idle_cpu(target)) &&
	    asym_fits_cpu(task_util, util_min, util_max, target))
		return target;

	/*
	 * If the previous CPU is cache affine and idle, don't be stupid:
	 */
	if (prev != target && cpus_share_cache(prev, target) &&
	    (available_idle_cpu(prev) || sched_idle_cpu(prev)) &&
	    asym_fits_cpu(task_util, util_min, util_max, prev))
		return prev;

	/*
	 * Allow a per-cpu kthread to stack with the wakee if the
	 * kworker thread and the tasks previous CPUs are the same.
	 * The assumption is that the wakee queued work for the
	 * per-cpu kthread that is now complete and the wakeup is
	 * essentially a sync wakeup. An obvious example of this
	 * pattern is IO completions.
	 */
	if (is_per_cpu_kthread(current) &&
	    in_task() &&
	    prev == smp_processor_id() &&
	    this_rq()->nr_running <= 1 &&
	    asym_fits_cpu(task_util, util_min, util_max, prev)) {
		return prev;
	}

	/* Check a recently used CPU as a potential idle candidate: */
	recent_used_cpu = p->recent_used_cpu;
	if (recent_used_cpu != prev &&
	    recent_used_cpu != target &&
	    cpus_share_cache(recent_used_cpu, target) &&
	    (available_idle_cpu(recent_used_cpu) || sched_idle_cpu(recent_used_cpu)) &&
	    cpumask_test_cpu(p->recent_used_cpu, p->cpus_ptr) &&
	    asym_fits_cpu(task_util, util_min, util_max, recent_used_cpu)) {
		/*
		 * Replace recent_used_cpu with prev as it is a potential
		 * candidate for the next wake:
		 */
		p->recent_used_cpu = prev;
		return recent_used_cpu;
	}

	/*
	 * For asymmetric CPU capacity systems, our domain of interest is
	 * sd_asym_cpucapacity rather than sd_llc.
	 */
	if (static_branch_unlikely(&sched_asym_cpucapacity)) {
		sd = rcu_dereference(per_cpu(sd_asym_cpucapacity, target));
		/*
		 * On an asymmetric CPU capacity system where an exclusive
		 * cpuset defines a symmetric island (i.e. one unique
		 * capacity_orig value through the cpuset), the key will be set
		 * but the CPUs within that cpuset will not have a domain with
		 * SD_ASYM_CPUCAPACITY. These should follow the usual symmetric
		 * capacity path.
		 */
		if (sd) {
			i = select_idle_capacity(p, sd, target);
			return ((unsigned)i < nr_cpumask_bits) ? i : target;
		}
	}

	sd = rcu_dereference(per_cpu(sd_llc, target));
	if (!sd)
		return target;

	i = select_idle_core(p, sd, target);
	if ((unsigned)i < nr_cpumask_bits)
		return i;

	i = select_idle_cpu(p, sd, target);
	if ((unsigned)i < nr_cpumask_bits)
		return i;

	i = select_idle_smt(p, sd, target);
	if ((unsigned)i < nr_cpumask_bits)
		return i;

	return target;
}

/**
 * Amount of capacity of a CPU that is (estimated to be) used by CFS tasks
 * @cpu: the CPU to get the utilization of
 *
 * The unit of the return value must be the one of capacity so we can compare
 * the utilization with the capacity of the CPU that is available for CFS task
 * (ie cpu_capacity).
 *
 * cfs_rq.avg.util_avg is the sum of running time of runnable tasks plus the
 * recent utilization of currently non-runnable tasks on a CPU. It represents
 * the amount of utilization of a CPU in the range [0..capacity_orig] where
 * capacity_orig is the cpu_capacity available at the highest frequency
 * (arch_scale_freq_capacity()).
 * The utilization of a CPU converges towards a sum equal to or less than the
 * current capacity (capacity_curr <= capacity_orig) of the CPU because it is
 * the running time on this CPU scaled by capacity_curr.
 *
 * The estimated utilization of a CPU is defined to be the maximum between its
 * cfs_rq.avg.util_avg and the sum of the estimated utilization of the tasks
 * currently RUNNABLE on that CPU.
 * This allows to properly represent the expected utilization of a CPU which
 * has just got a big task running since a long sleep period. At the same time
 * however it preserves the benefits of the "blocked utilization" in
 * describing the potential for other tasks waking up on the same CPU.
 *
 * Nevertheless, cfs_rq.avg.util_avg can be higher than capacity_curr or even
 * higher than capacity_orig because of unfortunate rounding in
 * cfs.avg.util_avg or just after migrating tasks and new task wakeups until
 * the average stabilizes with the new running time. We need to check that the
 * utilization stays within the range of [0..capacity_orig] and cap it if
 * necessary. Without utilization capping, a group could be seen as overloaded
 * (CPU0 utilization at 121% + CPU1 utilization at 80%) whereas CPU1 has 20% of
 * available capacity. We allow utilization to overshoot capacity_curr (but not
 * capacity_orig) as it useful for predicting the capacity required after task
 * migrations (scheduler-driven DVFS).
 *
 * Return: the (estimated) utilization for the specified CPU
 */
static inline unsigned long cpu_util(int cpu)
{
	struct cfs_rq *cfs_rq;
	unsigned int util;

	cfs_rq = &cpu_rq(cpu)->cfs;
	util = READ_ONCE(cfs_rq->avg.util_avg);

	if (sched_feat(UTIL_EST))
		util = max(util, READ_ONCE(cfs_rq->avg.util_est.enqueued));

	return min_t(unsigned long, util, capacity_orig_of(cpu));
}

/*
 * cpu_util_without: compute cpu utilization without any contributions from *p
 * @cpu: the CPU which utilization is requested
 * @p: the task which utilization should be discounted
 *
 * The utilization of a CPU is defined by the utilization of tasks currently
 * enqueued on that CPU as well as tasks which are currently sleeping after an
 * execution on that CPU.
 *
 * This method returns the utilization of the specified CPU by discounting the
 * utilization of the specified task, whenever the task is currently
 * contributing to the CPU utilization.
 */
static unsigned long cpu_util_without(int cpu, struct task_struct *p)
{
	struct cfs_rq *cfs_rq;
	unsigned int util;

	/* Task has no contribution or is new */
	if (cpu != task_cpu(p) || !READ_ONCE(p->se.avg.last_update_time))
		return cpu_util(cpu);

	cfs_rq = &cpu_rq(cpu)->cfs;
	util = READ_ONCE(cfs_rq->avg.util_avg);

	/* Discount task's util from CPU's util */
	lsub_positive(&util, task_util(p));

	/*
	 * Covered cases:
	 *
	 * a) if *p is the only task sleeping on this CPU, then:
	 *      cpu_util (== task_util) > util_est (== 0)
	 *    and thus we return:
	 *      cpu_util_without = (cpu_util - task_util) = 0
	 *
	 * b) if other tasks are SLEEPING on this CPU, which is now exiting
	 *    IDLE, then:
	 *      cpu_util >= task_util
	 *      cpu_util > util_est (== 0)
	 *    and thus we discount *p's blocked utilization to return:
	 *      cpu_util_without = (cpu_util - task_util) >= 0
	 *
	 * c) if other tasks are RUNNABLE on that CPU and
	 *      util_est > cpu_util
	 *    then we use util_est since it returns a more restrictive
	 *    estimation of the spare capacity on that CPU, by just
	 *    considering the expected utilization of tasks already
	 *    runnable on that CPU.
	 *
	 * Cases a) and b) are covered by the above code, while case c) is
	 * covered by the following code when estimated utilization is
	 * enabled.
	 */
	if (sched_feat(UTIL_EST)) {
		unsigned int estimated =
			READ_ONCE(cfs_rq->avg.util_est.enqueued);

		/*
		 * Despite the following checks we still have a small window
		 * for a possible race, when an execl's select_task_rq_fair()
		 * races with LB's detach_task():
		 *
		 *   detach_task()
		 *     p->on_rq = TASK_ON_RQ_MIGRATING;
		 *     ---------------------------------- A
		 *     deactivate_task()                   \
		 *       dequeue_task()                     + RaceTime
		 *         util_est_dequeue()              /
		 *     ---------------------------------- B
		 *
		 * The additional check on "current == p" it's required to
		 * properly fix the execl regression and it helps in further
		 * reducing the chances for the above race.
		 */
		if (unlikely(task_on_rq_queued(p) || current == p))
			lsub_positive(&estimated, _task_util_est(p));

		util = max(util, estimated);
	}

	/*
	 * Utilization (estimated) can exceed the CPU capacity, thus let's
	 * clamp to the maximum CPU capacity to ensure consistency with
	 * the cpu_util call.
	 */
	return min_t(unsigned long, util, capacity_orig_of(cpu));
}

/*
 * Predicts what cpu_util(@cpu) would return if @p was migrated (and enqueued)
 * to @dst_cpu.
 */
static unsigned long cpu_util_next(int cpu, struct task_struct *p, int dst_cpu)
{
	struct cfs_rq *cfs_rq = &cpu_rq(cpu)->cfs;
	unsigned long util_est, util = READ_ONCE(cfs_rq->avg.util_avg);

	/*
	 * If @p migrates from @cpu to another, remove its contribution. Or,
	 * if @p migrates from another CPU to @cpu, add its contribution. In
	 * the other cases, @cpu is not impacted by the migration, so the
	 * util_avg should already be correct.
	 */
	if (task_cpu(p) == cpu && dst_cpu != cpu)
		sub_positive(&util, task_util(p));
	else if (task_cpu(p) != cpu && dst_cpu == cpu)
		util += task_util(p);

	if (sched_feat(UTIL_EST)) {
		util_est = READ_ONCE(cfs_rq->avg.util_est.enqueued);

		/*
		 * During wake-up, the task isn't enqueued yet and doesn't
		 * appear in the cfs_rq->avg.util_est.enqueued of any rq,
		 * so just add it (if needed) to "simulate" what will be
		 * cpu_util() after the task has been enqueued.
		 */
		if (dst_cpu == cpu)
			util_est += _task_util_est(p);

		util = max(util, util_est);
	}

	return min(util, capacity_orig_of(cpu));
}

/*
 * compute_energy(): Estimates the energy that @pd would consume if @p was
 * migrated to @dst_cpu. compute_energy() predicts what will be the utilization
 * landscape of @pd's CPUs after the task migration, and uses the Energy Model
 * to compute what would be the energy if we decided to actually migrate that
 * task.
 */
static long
compute_energy(struct task_struct *p, int dst_cpu, struct perf_domain *pd)
{
	struct cpumask *pd_mask = perf_domain_span(pd);
	unsigned long cpu_cap = arch_scale_cpu_capacity(cpumask_first(pd_mask));
	unsigned long max_util = 0, sum_util = 0;
	unsigned long energy = 0;
	int cpu;

	/*
	 * The capacity state of CPUs of the current rd can be driven by CPUs
	 * of another rd if they belong to the same pd. So, account for the
	 * utilization of these CPUs too by masking pd with cpu_online_mask
	 * instead of the rd span.
	 *
	 * If an entire pd is outside of the current rd, it will not appear in
	 * its pd list and will not be accounted by compute_energy().
	 */
	for_each_cpu_and(cpu, pd_mask, cpu_online_mask) {
		unsigned long cpu_util, util_cfs = cpu_util_next(cpu, p, dst_cpu);
		struct task_struct *tsk = cpu == dst_cpu ? p : NULL;

		/*
		 * Busy time computation: utilization clamping is not
		 * required since the ratio (sum_util / cpu_capacity)
		 * is already enough to scale the EM reported power
		 * consumption at the (eventually clamped) cpu_capacity.
		 */
		sum_util += schedutil_cpu_util(cpu, util_cfs, cpu_cap,
					       ENERGY_UTIL, NULL);

		/*
		 * Performance domain frequency: utilization clamping
		 * must be considered since it affects the selection
		 * of the performance domain frequency.
		 * NOTE: in case RT tasks are running, by default the
		 * FREQUENCY_UTIL's utilization can be max OPP.
		 */
		cpu_util = schedutil_cpu_util(cpu, util_cfs, cpu_cap,
					      FREQUENCY_UTIL, tsk);
		max_util = max(max_util, cpu_util);
	}

	trace_android_vh_em_cpu_energy(pd->em_pd, max_util, sum_util, &energy);
	if (!energy)
		energy = em_cpu_energy(pd->em_pd, max_util, sum_util);

	return energy;
}

/*
 * find_energy_efficient_cpu(): Find most energy-efficient target CPU for the
 * waking task. find_energy_efficient_cpu() looks for the CPU with maximum
 * spare capacity in each performance domain and uses it as a potential
 * candidate to execute the task. Then, it uses the Energy Model to figure
 * out which of the CPU candidates is the most energy-efficient.
 *
 * The rationale for this heuristic is as follows. In a performance domain,
 * all the most energy efficient CPU candidates (according to the Energy
 * Model) are those for which we'll request a low frequency. When there are
 * several CPUs for which the frequency request will be the same, we don't
 * have enough data to break the tie between them, because the Energy Model
 * only includes active power costs. With this model, if we assume that
 * frequency requests follow utilization (e.g. using schedutil), the CPU with
 * the maximum spare capacity in a performance domain is guaranteed to be among
 * the best candidates of the performance domain.
 *
 * In practice, it could be preferable from an energy standpoint to pack
 * small tasks on a CPU in order to let other CPUs go in deeper idle states,
 * but that could also hurt our chances to go cluster idle, and we have no
 * ways to tell with the current Energy Model if this is actually a good
 * idea or not. So, find_energy_efficient_cpu() basically favors
 * cluster-packing, and spreading inside a cluster. That should at least be
 * a good thing for latency, and this is consistent with the idea that most
 * of the energy savings of EAS come from the asymmetry of the system, and
 * not so much from breaking the tie between identical CPUs. That's also the
 * reason why EAS is enabled in the topology code only for systems where
 * SD_ASYM_CPUCAPACITY is set.
 *
 * NOTE: Forkees are not accepted in the energy-aware wake-up path because
 * they don't have any useful utilization data yet and it's not possible to
 * forecast their impact on energy consumption. Consequently, they will be
 * placed by find_idlest_cpu() on the least loaded CPU, which might turn out
 * to be energy-inefficient in some use-cases. The alternative would be to
 * bias new tasks towards specific types of CPUs first, or to try to infer
 * their util_avg from the parent task, but those heuristics could hurt
 * other use-cases too. So, until someone finds a better way to solve this,
 * let's keep things simple by re-using the existing slow path.
 */
static int find_energy_efficient_cpu(struct task_struct *p, int prev_cpu, int sync)
{
	unsigned long prev_delta = ULONG_MAX, best_delta = ULONG_MAX;
	unsigned long p_util_min = uclamp_is_used() ? uclamp_eff_value(p, UCLAMP_MIN) : 0;
	unsigned long p_util_max = uclamp_is_used() ? uclamp_eff_value(p, UCLAMP_MAX) : 1024;
	struct root_domain *rd = cpu_rq(smp_processor_id())->rd;
	int max_spare_cap_cpu_ls = prev_cpu, best_idle_cpu = -1;
	unsigned long max_spare_cap_ls = 0, target_cap;
	unsigned long cpu_cap, util, base_energy = 0;
	bool boosted, latency_sensitive = false;
	unsigned int min_exit_lat = UINT_MAX;
	int cpu, best_energy_cpu = prev_cpu;
	struct cpuidle_state *idle;
	struct sched_domain *sd;
	struct perf_domain *pd;
	int new_cpu = INT_MAX;

	sync_entity_load_avg(&p->se);
	trace_android_rvh_find_energy_efficient_cpu(p, prev_cpu, sync, &new_cpu);
	if (new_cpu != INT_MAX)
		return new_cpu;

	rcu_read_lock();
	pd = rcu_dereference(rd->pd);
	if (!pd || READ_ONCE(rd->overutilized))
		goto fail;

	cpu = smp_processor_id();
	if (sync && cpu_rq(cpu)->nr_running == 1 &&
	    cpumask_test_cpu(cpu, p->cpus_ptr) &&
	    task_fits_cpu(p, cpu)) {
		rcu_read_unlock();
		return cpu;
	}

	/*
	 * Energy-aware wake-up happens on the lowest sched_domain starting
	 * from sd_asym_cpucapacity spanning over this_cpu and prev_cpu.
	 */
	sd = rcu_dereference(*this_cpu_ptr(&sd_asym_cpucapacity));
	while (sd && !cpumask_test_cpu(prev_cpu, sched_domain_span(sd)))
		sd = sd->parent;
	if (!sd)
		goto fail;

	if (!task_util_est(p) && p_util_min == 0)
		goto unlock;

	latency_sensitive = uclamp_latency_sensitive(p);
	boosted = uclamp_boosted(p);
	target_cap = boosted ? 0 : ULONG_MAX;

	for (; pd; pd = pd->next) {
		unsigned long cur_delta, spare_cap, max_spare_cap = 0;
		unsigned long rq_util_min, rq_util_max;
		unsigned long util_min, util_max;
		unsigned long base_energy_pd;
		int max_spare_cap_cpu = -1;

		/* Compute the 'base' energy of the pd, without @p */
		base_energy_pd = compute_energy(p, -1, pd);
		base_energy += base_energy_pd;

		for_each_cpu_and(cpu, perf_domain_span(pd), sched_domain_span(sd)) {
			if (!cpumask_test_cpu(cpu, p->cpus_ptr))
				continue;

			util = cpu_util_next(cpu, p, cpu);
			cpu_cap = capacity_of(cpu);
			spare_cap = cpu_cap;
			lsub_positive(&spare_cap, util);

			/*
			 * Skip CPUs that cannot satisfy the capacity request.
			 * IOW, placing the task there would make the CPU
			 * overutilized. Take uclamp into account to see how
			 * much capacity we can get out of the CPU; this is
			 * aligned with schedutil_cpu_util().
			 */
			if (uclamp_is_used()) {
				if (uclamp_rq_is_idle(cpu_rq(cpu))) {
					util_min = p_util_min;
					util_max = p_util_max;
				} else {
					/*
					 * Open code uclamp_rq_util_with() except for
					 * the clamp() part. Ie: apply max aggregation
					 * only. util_fits_cpu() logic requires to
					 * operate on non clamped util but must use the
					 * max-aggregated uclamp_{min, max}.
					 */
					rq_util_min = uclamp_rq_get(cpu_rq(cpu), UCLAMP_MIN);
					rq_util_max = uclamp_rq_get(cpu_rq(cpu), UCLAMP_MAX);

					util_min = max(rq_util_min, p_util_min);
					util_max = max(rq_util_max, p_util_max);
				}
			}
			if (!util_fits_cpu(util, util_min, util_max, cpu))
				continue;

			/* Always use prev_cpu as a candidate. */
			if (!latency_sensitive && cpu == prev_cpu) {
				prev_delta = compute_energy(p, prev_cpu, pd);
				prev_delta -= base_energy_pd;
				best_delta = min(best_delta, prev_delta);
			}

			/*
			 * Find the CPU with the maximum spare capacity in
			 * the performance domain
			 */
			if (spare_cap > max_spare_cap) {
				max_spare_cap = spare_cap;
				max_spare_cap_cpu = cpu;
			}

			if (!latency_sensitive)
				continue;

			if (idle_cpu(cpu)) {
				cpu_cap = capacity_orig_of(cpu);
				if (boosted && cpu_cap < target_cap)
					continue;
				if (!boosted && cpu_cap > target_cap)
					continue;
				idle = idle_get_state(cpu_rq(cpu));
				if (idle && idle->exit_latency > min_exit_lat &&
						cpu_cap == target_cap)
					continue;

				if (idle)
					min_exit_lat = idle->exit_latency;
				target_cap = cpu_cap;
				best_idle_cpu = cpu;
			} else if (spare_cap > max_spare_cap_ls) {
				max_spare_cap_ls = spare_cap;
				max_spare_cap_cpu_ls = cpu;
			}
		}

		/* Evaluate the energy impact of using this CPU. */
		if (!latency_sensitive && max_spare_cap_cpu >= 0 &&
						max_spare_cap_cpu != prev_cpu) {
			cur_delta = compute_energy(p, max_spare_cap_cpu, pd);
			cur_delta -= base_energy_pd;
			if (cur_delta < best_delta) {
				best_delta = cur_delta;
				best_energy_cpu = max_spare_cap_cpu;
			}
		}
	}
unlock:
	rcu_read_unlock();

	if (latency_sensitive)
		return best_idle_cpu >= 0 ? best_idle_cpu : max_spare_cap_cpu_ls;

	/*
	 * Pick the best CPU if prev_cpu cannot be used, or if it saves at
	 * least 6% of the energy used by prev_cpu.
	 */
	if (prev_delta == ULONG_MAX)
		return best_energy_cpu;

	if ((prev_delta - best_delta) > ((prev_delta + base_energy) >> 4))
		return best_energy_cpu;

	return prev_cpu;

fail:
	rcu_read_unlock();

	return -1;
}

/*
 * select_task_rq_fair: Select target runqueue for the waking task in domains
 * that have the 'sd_flag' flag set. In practice, this is SD_BALANCE_WAKE,
 * SD_BALANCE_FORK, or SD_BALANCE_EXEC.
 *
 * Balances load by selecting the idlest CPU in the idlest group, or under
 * certain conditions an idle sibling CPU if the domain has SD_WAKE_AFFINE set.
 *
 * Returns the target CPU number.
 *
 * preempt must be disabled.
 */
static int
select_task_rq_fair(struct task_struct *p, int prev_cpu, int sd_flag, int wake_flags)
{
	struct sched_domain *tmp, *sd = NULL;
	int cpu = smp_processor_id();
	int new_cpu = prev_cpu;
	int want_affine = 0;
	int sync = (wake_flags & WF_SYNC) && !(current->flags & PF_EXITING);
	int target_cpu = -1;

	if (trace_android_rvh_select_task_rq_fair_enabled() &&
	    !(sd_flag & SD_BALANCE_FORK))
		sync_entity_load_avg(&p->se);
	trace_android_rvh_select_task_rq_fair(p, prev_cpu, sd_flag,
			wake_flags, &target_cpu);
	if (target_cpu >= 0)
		return target_cpu;

	if (sd_flag & SD_BALANCE_WAKE) {
		record_wakee(p);

		if (sched_energy_enabled()) {
			new_cpu = find_energy_efficient_cpu(p, prev_cpu, sync);
			if (new_cpu >= 0)
				return new_cpu;
			new_cpu = prev_cpu;
		}

		want_affine = !wake_wide(p) && cpumask_test_cpu(cpu, p->cpus_ptr);
	}

	rcu_read_lock();
	for_each_domain(cpu, tmp) {
		/*
		 * If both 'cpu' and 'prev_cpu' are part of this domain,
		 * cpu is a valid SD_WAKE_AFFINE target.
		 */
		if (want_affine && (tmp->flags & SD_WAKE_AFFINE) &&
		    cpumask_test_cpu(prev_cpu, sched_domain_span(tmp))) {
			if (cpu != prev_cpu)
				new_cpu = wake_affine(tmp, p, cpu, prev_cpu, sync);

			sd = NULL; /* Prefer wake_affine over balance flags */
			break;
		}

		if (tmp->flags & sd_flag)
			sd = tmp;
		else if (!want_affine)
			break;
	}

	if (unlikely(sd)) {
		/* Slow path */
		new_cpu = find_idlest_cpu(sd, p, cpu, prev_cpu, sd_flag);
	} else if (sd_flag & SD_BALANCE_WAKE) { /* XXX always ? */
		/* Fast path */

		new_cpu = select_idle_sibling(p, prev_cpu, new_cpu);

		if (want_affine)
			current->recent_used_cpu = cpu;
	}
	rcu_read_unlock();

	return new_cpu;
}

static void detach_entity_cfs_rq(struct sched_entity *se);

/*
 * Called immediately before a task is migrated to a new CPU; task_cpu(p) and
 * cfs_rq_of(p) references at time of call are still valid and identify the
 * previous CPU. The caller guarantees p->pi_lock or task_rq(p)->lock is held.
 */
static void migrate_task_rq_fair(struct task_struct *p, int new_cpu)
{
	/*
	 * As blocked tasks retain absolute vruntime the migration needs to
	 * deal with this by subtracting the old and adding the new
	 * min_vruntime -- the latter is done by enqueue_entity() when placing
	 * the task on the new runqueue.
	 */
	if (p->state == TASK_WAKING) {
		struct sched_entity *se = &p->se;
		struct cfs_rq *cfs_rq = cfs_rq_of(se);
		u64 min_vruntime;

#ifndef CONFIG_64BIT
		u64 min_vruntime_copy;

		do {
			min_vruntime_copy = cfs_rq->min_vruntime_copy;
			smp_rmb();
			min_vruntime = cfs_rq->min_vruntime;
		} while (min_vruntime != min_vruntime_copy);
#else
		min_vruntime = cfs_rq->min_vruntime;
#endif

		se->vruntime -= min_vruntime;
	}

	if (p->on_rq == TASK_ON_RQ_MIGRATING) {
		/*
		 * In case of TASK_ON_RQ_MIGRATING we in fact hold the 'old'
		 * rq->lock and can modify state directly.
		 */
		lockdep_assert_held(&task_rq(p)->lock);
		detach_entity_cfs_rq(&p->se);

	} else {
		/*
		 * We are supposed to update the task to "current" time, then
		 * its up to date and ready to go to new CPU/cfs_rq. But we
		 * have difficulty in getting what current time is, so simply
		 * throw away the out-of-date time. This will result in the
		 * wakee task is less decayed, but giving the wakee more load
		 * sounds not bad.
		 */
		remove_entity_load_avg(&p->se);
	}

	/* Tell new CPU we are migrated */
	p->se.avg.last_update_time = 0;

	update_scan_period(p, new_cpu);
}

static void task_dead_fair(struct task_struct *p)
{
	remove_entity_load_avg(&p->se);
}

static int
balance_fair(struct rq *rq, struct task_struct *prev, struct rq_flags *rf)
{
	if (rq->nr_running)
		return 1;

	return newidle_balance(rq, rf) != 0;
}
#endif /* CONFIG_SMP */

static unsigned long wakeup_gran(struct sched_entity *se)
{
	unsigned long gran = sysctl_sched_wakeup_granularity;

	/*
	 * Since its curr running now, convert the gran from real-time
	 * to virtual-time in his units.
	 *
	 * By using 'se' instead of 'curr' we penalize light tasks, so
	 * they get preempted easier. That is, if 'se' < 'curr' then
	 * the resulting gran will be larger, therefore penalizing the
	 * lighter, if otoh 'se' > 'curr' then the resulting gran will
	 * be smaller, again penalizing the lighter task.
	 *
	 * This is especially important for buddies when the leftmost
	 * task is higher priority than the buddy.
	 */
	return calc_delta_fair(gran, se);
}

/*
 * Should 'se' preempt 'curr'.
 *
 *             |s1
 *        |s2
 *   |s3
 *         g
 *      |<--->|c
 *
 *  w(c, s1) = -1
 *  w(c, s2) =  0
 *  w(c, s3) =  1
 *
 */
static int
wakeup_preempt_entity(struct sched_entity *curr, struct sched_entity *se)
{
	s64 gran, vdiff = curr->vruntime - se->vruntime;

	if (vdiff <= 0)
		return -1;

	gran = wakeup_gran(se);
	if (vdiff > gran)
		return 1;

	return 0;
}

static void set_last_buddy(struct sched_entity *se)
{
	if (entity_is_task(se) && unlikely(task_has_idle_policy(task_of(se))))
		return;

	for_each_sched_entity(se) {
		if (SCHED_WARN_ON(!se->on_rq))
			return;
		cfs_rq_of(se)->last = se;
	}
}

static void set_next_buddy(struct sched_entity *se)
{
	if (entity_is_task(se) && unlikely(task_has_idle_policy(task_of(se))))
		return;

	for_each_sched_entity(se) {
		if (SCHED_WARN_ON(!se->on_rq))
			return;
		cfs_rq_of(se)->next = se;
	}
}

static void set_skip_buddy(struct sched_entity *se)
{
	for_each_sched_entity(se)
		cfs_rq_of(se)->skip = se;
}

/*
 * Preempt the current task with a newly woken task if needed:
 */
static void check_preempt_wakeup(struct rq *rq, struct task_struct *p, int wake_flags)
{
	struct task_struct *curr = rq->curr;
	struct sched_entity *se = &curr->se, *pse = &p->se;
	struct cfs_rq *cfs_rq = task_cfs_rq(curr);
	int scale = cfs_rq->nr_running >= sched_nr_latency;
	int next_buddy_marked = 0;
	bool preempt = false, nopreempt = false;

	if (unlikely(se == pse))
		return;

	/*
	 * This is possible from callers such as attach_tasks(), in which we
	 * unconditionally check_prempt_curr() after an enqueue (which may have
	 * lead to a throttle).  This both saves work and prevents false
	 * next-buddy nomination below.
	 */
	if (unlikely(throttled_hierarchy(cfs_rq_of(pse))))
		return;

	if (sched_feat(NEXT_BUDDY) && scale && !(wake_flags & WF_FORK)) {
		set_next_buddy(pse);
		next_buddy_marked = 1;
	}

	/*
	 * We can come here with TIF_NEED_RESCHED already set from new task
	 * wake up path.
	 *
	 * Note: this also catches the edge-case of curr being in a throttled
	 * group (e.g. via set_curr_task), since update_curr() (in the
	 * enqueue of curr) will have resulted in resched being set.  This
	 * prevents us from potentially nominating it as a false LAST_BUDDY
	 * below.
	 */
	if (test_tsk_need_resched(curr))
		return;

	/* Idle tasks are by definition preempted by non-idle tasks. */
	if (unlikely(task_has_idle_policy(curr)) &&
	    likely(!task_has_idle_policy(p)))
		goto preempt;

	/*
	 * Batch and idle tasks do not preempt non-idle tasks (their preemption
	 * is driven by the tick):
	 */
	if (unlikely(p->policy != SCHED_NORMAL) || !sched_feat(WAKEUP_PREEMPTION))
		return;

	find_matching_se(&se, &pse);
	update_curr(cfs_rq_of(se));
	trace_android_rvh_check_preempt_wakeup(rq, p, &preempt, &nopreempt,
			wake_flags, se, pse, next_buddy_marked, sysctl_sched_wakeup_granularity);
	if (preempt)
		goto preempt;
	if (nopreempt)
		return;
	BUG_ON(!pse);
	if (wakeup_preempt_entity(se, pse) == 1) {
		/*
		 * Bias pick_next to pick the sched entity that is
		 * triggering this preemption.
		 */
		if (!next_buddy_marked)
			set_next_buddy(pse);
		goto preempt;
	}

	return;

preempt:
	resched_curr(rq);
	/*
	 * Only set the backward buddy when the current task is still
	 * on the rq. This can happen when a wakeup gets interleaved
	 * with schedule on the ->pre_schedule() or idle_balance()
	 * point, either of which can * drop the rq lock.
	 *
	 * Also, during early boot the idle thread is in the fair class,
	 * for obvious reasons its a bad idea to schedule back to it.
	 */
	if (unlikely(!se->on_rq || curr == rq->idle))
		return;

	if (sched_feat(LAST_BUDDY) && scale && entity_is_task(se))
		set_last_buddy(se);
}

struct task_struct *
pick_next_task_fair(struct rq *rq, struct task_struct *prev, struct rq_flags *rf)
{
	struct cfs_rq *cfs_rq = &rq->cfs;
	struct sched_entity *se = NULL;
	struct task_struct *p = NULL;
	int new_tasks;
	bool repick = false;

again:
	if (!sched_fair_runnable(rq))
		goto idle;

#ifdef CONFIG_FAIR_GROUP_SCHED
	if (!prev || prev->sched_class != &fair_sched_class)
		goto simple;

	/*
	 * Because of the set_next_buddy() in dequeue_task_fair() it is rather
	 * likely that a next task is from the same cgroup as the current.
	 *
	 * Therefore attempt to avoid putting and setting the entire cgroup
	 * hierarchy, only change the part that actually changes.
	 */

	do {
		struct sched_entity *curr = cfs_rq->curr;

		/*
		 * Since we got here without doing put_prev_entity() we also
		 * have to consider cfs_rq->curr. If it is still a runnable
		 * entity, update_curr() will update its vruntime, otherwise
		 * forget we've ever seen it.
		 */
		if (curr) {
			if (curr->on_rq)
				update_curr(cfs_rq);
			else
				curr = NULL;

			/*
			 * This call to check_cfs_rq_runtime() will do the
			 * throttle and dequeue its entity in the parent(s).
			 * Therefore the nr_running test will indeed
			 * be correct.
			 */
			if (unlikely(check_cfs_rq_runtime(cfs_rq))) {
				cfs_rq = &rq->cfs;

				if (!cfs_rq->nr_running)
					goto idle;

				goto simple;
			}
		}

		se = pick_next_entity(cfs_rq, curr);
		cfs_rq = group_cfs_rq(se);
	} while (cfs_rq);

	p = task_of(se);
	trace_android_rvh_replace_next_task_fair(rq, &p, &se, &repick, false, prev);
	/*
	 * Since we haven't yet done put_prev_entity and if the selected task
	 * is a different task than we started out with, try and touch the
	 * least amount of cfs_rqs.
	 */
	if (prev != p) {
		struct sched_entity *pse = &prev->se;

		while (!(cfs_rq = is_same_group(se, pse))) {
			int se_depth = se->depth;
			int pse_depth = pse->depth;

			if (se_depth <= pse_depth) {
				put_prev_entity(cfs_rq_of(pse), pse);
				pse = parent_entity(pse);
			}
			if (se_depth >= pse_depth) {
				set_next_entity(cfs_rq_of(se), se);
				se = parent_entity(se);
			}
		}

		put_prev_entity(cfs_rq, pse);
		set_next_entity(cfs_rq, se);
	}

	goto done;
simple:
#endif
	if (prev)
		put_prev_task(rq, prev);

	trace_android_rvh_replace_next_task_fair(rq, &p, &se, &repick, true, prev);
	if (repick) {
		for_each_sched_entity(se)
			set_next_entity(cfs_rq_of(se), se);
		goto done;
	}

	do {
		se = pick_next_entity(cfs_rq, NULL);
		set_next_entity(cfs_rq, se);
		cfs_rq = group_cfs_rq(se);
	} while (cfs_rq);

	p = task_of(se);

done: __maybe_unused;
#ifdef CONFIG_SMP
	/*
	 * Move the next running task to the front of
	 * the list, so our cfs_tasks list becomes MRU
	 * one.
	 */
	list_move(&p->se.group_node, &rq->cfs_tasks);
#endif

	if (hrtick_enabled(rq))
		hrtick_start_fair(rq, p);

	update_misfit_status(p, rq);

	return p;

idle:
	if (!rf)
		return NULL;

	new_tasks = newidle_balance(rq, rf);

	/*
	 * Because newidle_balance() releases (and re-acquires) rq->lock, it is
	 * possible for any higher priority task to appear. In that case we
	 * must re-start the pick_next_entity() loop.
	 */
	if (new_tasks < 0)
		return RETRY_TASK;

	if (new_tasks > 0)
		goto again;

	/*
	 * rq is about to be idle, check if we need to update the
	 * lost_idle_time of clock_pelt
	 */
	update_idle_rq_clock_pelt(rq);

	return NULL;
}

static struct task_struct *__pick_next_task_fair(struct rq *rq)
{
	return pick_next_task_fair(rq, NULL, NULL);
}

/*
 * Account for a descheduled task:
 */
static void put_prev_task_fair(struct rq *rq, struct task_struct *prev)
{
	struct sched_entity *se = &prev->se;
	struct cfs_rq *cfs_rq;

	for_each_sched_entity(se) {
		cfs_rq = cfs_rq_of(se);
		put_prev_entity(cfs_rq, se);
	}
}

/*
 * sched_yield() is very simple
 *
 * The magic of dealing with the ->skip buddy is in pick_next_entity.
 */
static void yield_task_fair(struct rq *rq)
{
	struct task_struct *curr = rq->curr;
	struct cfs_rq *cfs_rq = task_cfs_rq(curr);
	struct sched_entity *se = &curr->se;

	/*
	 * Are we the only task in the tree?
	 */
	if (unlikely(rq->nr_running == 1))
		return;

	clear_buddies(cfs_rq, se);

	if (curr->policy != SCHED_BATCH) {
		update_rq_clock(rq);
		/*
		 * Update run-time statistics of the 'current'.
		 */
		update_curr(cfs_rq);
		/*
		 * Tell update_rq_clock() that we've just updated,
		 * so we don't do microscopic update in schedule()
		 * and double the fastpath cost.
		 */
		rq_clock_skip_update(rq);
	}

	set_skip_buddy(se);
}

static bool yield_to_task_fair(struct rq *rq, struct task_struct *p)
{
	struct sched_entity *se = &p->se;

	/* throttled hierarchies are not runnable */
	if (!se->on_rq || throttled_hierarchy(cfs_rq_of(se)))
		return false;

	/* Tell the scheduler that we'd really like pse to run next. */
	set_next_buddy(se);

	yield_task_fair(rq);

	return true;
}

#ifdef CONFIG_SMP
/**************************************************
 * Fair scheduling class load-balancing methods.
 *
 * BASICS
 *
 * The purpose of load-balancing is to achieve the same basic fairness the
 * per-CPU scheduler provides, namely provide a proportional amount of compute
 * time to each task. This is expressed in the following equation:
 *
 *   W_i,n/P_i == W_j,n/P_j for all i,j                               (1)
 *
 * Where W_i,n is the n-th weight average for CPU i. The instantaneous weight
 * W_i,0 is defined as:
 *
 *   W_i,0 = \Sum_j w_i,j                                             (2)
 *
 * Where w_i,j is the weight of the j-th runnable task on CPU i. This weight
 * is derived from the nice value as per sched_prio_to_weight[].
 *
 * The weight average is an exponential decay average of the instantaneous
 * weight:
 *
 *   W'_i,n = (2^n - 1) / 2^n * W_i,n + 1 / 2^n * W_i,0               (3)
 *
 * C_i is the compute capacity of CPU i, typically it is the
 * fraction of 'recent' time available for SCHED_OTHER task execution. But it
 * can also include other factors [XXX].
 *
 * To achieve this balance we define a measure of imbalance which follows
 * directly from (1):
 *
 *   imb_i,j = max{ avg(W/C), W_i/C_i } - min{ avg(W/C), W_j/C_j }    (4)
 *
 * We them move tasks around to minimize the imbalance. In the continuous
 * function space it is obvious this converges, in the discrete case we get
 * a few fun cases generally called infeasible weight scenarios.
 *
 * [XXX expand on:
 *     - infeasible weights;
 *     - local vs global optima in the discrete case. ]
 *
 *
 * SCHED DOMAINS
 *
 * In order to solve the imbalance equation (4), and avoid the obvious O(n^2)
 * for all i,j solution, we create a tree of CPUs that follows the hardware
 * topology where each level pairs two lower groups (or better). This results
 * in O(log n) layers. Furthermore we reduce the number of CPUs going up the
 * tree to only the first of the previous level and we decrease the frequency
 * of load-balance at each level inv. proportional to the number of CPUs in
 * the groups.
 *
 * This yields:
 *
 *     log_2 n     1     n
 *   \Sum       { --- * --- * 2^i } = O(n)                            (5)
 *     i = 0      2^i   2^i
 *                               `- size of each group
 *         |         |     `- number of CPUs doing load-balance
 *         |         `- freq
 *         `- sum over all levels
 *
 * Coupled with a limit on how many tasks we can migrate every balance pass,
 * this makes (5) the runtime complexity of the balancer.
 *
 * An important property here is that each CPU is still (indirectly) connected
 * to every other CPU in at most O(log n) steps:
 *
 * The adjacency matrix of the resulting graph is given by:
 *
 *             log_2 n
 *   A_i,j = \Union     (i % 2^k == 0) && i / 2^(k+1) == j / 2^(k+1)  (6)
 *             k = 0
 *
 * And you'll find that:
 *
 *   A^(log_2 n)_i,j != 0  for all i,j                                (7)
 *
 * Showing there's indeed a path between every CPU in at most O(log n) steps.
 * The task movement gives a factor of O(m), giving a convergence complexity
 * of:
 *
 *   O(nm log n),  n := nr_cpus, m := nr_tasks                        (8)
 *
 *
 * WORK CONSERVING
 *
 * In order to avoid CPUs going idle while there's still work to do, new idle
 * balancing is more aggressive and has the newly idle CPU iterate up the domain
 * tree itself instead of relying on other CPUs to bring it work.
 *
 * This adds some complexity to both (5) and (8) but it reduces the total idle
 * time.
 *
 * [XXX more?]
 *
 *
 * CGROUPS
 *
 * Cgroups make a horror show out of (2), instead of a simple sum we get:
 *
 *                                s_k,i
 *   W_i,0 = \Sum_j \Prod_k w_k * -----                               (9)
 *                                 S_k
 *
 * Where
 *
 *   s_k,i = \Sum_j w_i,j,k  and  S_k = \Sum_i s_k,i                 (10)
 *
 * w_i,j,k is the weight of the j-th runnable task in the k-th cgroup on CPU i.
 *
 * The big problem is S_k, its a global sum needed to compute a local (W_i)
 * property.
 *
 * [XXX write more on how we solve this.. _after_ merging pjt's patches that
 *      rewrite all of this once again.]
 */

unsigned long __read_mostly max_load_balance_interval = HZ/10;
EXPORT_SYMBOL_GPL(max_load_balance_interval);

enum fbq_type { regular, remote, all };

/*
 * 'group_type' describes the group of CPUs at the moment of load balancing.
 *
 * The enum is ordered by pulling priority, with the group with lowest priority
 * first so the group_type can simply be compared when selecting the busiest
 * group. See update_sd_pick_busiest().
 */
enum group_type {
	/* The group has spare capacity that can be used to run more tasks.  */
	group_has_spare = 0,
	/*
	 * The group is fully used and the tasks don't compete for more CPU
	 * cycles. Nevertheless, some tasks might wait before running.
	 */
	group_fully_busy,
	/*
	 * SD_ASYM_CPUCAPACITY only: One task doesn't fit with CPU's capacity
	 * and must be migrated to a more powerful CPU.
	 */
	group_misfit_task,
	/*
	 * SD_ASYM_PACKING only: One local CPU with higher capacity is available,
	 * and the task should be migrated to it instead of running on the
	 * current CPU.
	 */
	group_asym_packing,
	/*
	 * The tasks' affinity constraints previously prevented the scheduler
	 * from balancing the load across the system.
	 */
	group_imbalanced,
	/*
	 * The CPU is overloaded and can't provide expected CPU cycles to all
	 * tasks.
	 */
	group_overloaded
};

enum migration_type {
	migrate_load = 0,
	migrate_util,
	migrate_task,
	migrate_misfit
};

#define LBF_ALL_PINNED	0x01
#define LBF_NEED_BREAK	0x02
#define LBF_DST_PINNED  0x04
#define LBF_SOME_PINNED	0x08

struct lb_env {
	struct sched_domain	*sd;

	struct rq		*src_rq;
	int			src_cpu;

	int			dst_cpu;
	struct rq		*dst_rq;

	struct cpumask		*dst_grpmask;
	int			new_dst_cpu;
	enum cpu_idle_type	idle;
	long			imbalance;
	/* The set of CPUs under consideration for load-balancing */
	struct cpumask		*cpus;

	unsigned int		flags;

	unsigned int		loop;
	unsigned int		loop_break;
	unsigned int		loop_max;

	enum fbq_type		fbq_type;
	enum migration_type	migration_type;
	struct list_head	tasks;
	struct rq_flags		*src_rq_rf;
};

/*
 * Is this task likely cache-hot:
 */
static int task_hot(struct task_struct *p, struct lb_env *env)
{
	s64 delta;

	lockdep_assert_held(&env->src_rq->lock);

	if (p->sched_class != &fair_sched_class)
		return 0;

	if (unlikely(task_has_idle_policy(p)))
		return 0;

	/* SMT siblings share cache */
	if (env->sd->flags & SD_SHARE_CPUCAPACITY)
		return 0;

	/*
	 * Buddy candidates are cache hot:
	 */
	if (sched_feat(CACHE_HOT_BUDDY) && env->dst_rq->nr_running &&
			(&p->se == cfs_rq_of(&p->se)->next ||
			 &p->se == cfs_rq_of(&p->se)->last))
		return 1;

	if (sysctl_sched_migration_cost == -1)
		return 1;
	if (sysctl_sched_migration_cost == 0)
		return 0;

	delta = rq_clock_task(env->src_rq) - p->se.exec_start;

	return delta < (s64)sysctl_sched_migration_cost;
}

#ifdef CONFIG_NUMA_BALANCING
/*
 * Returns 1, if task migration degrades locality
 * Returns 0, if task migration improves locality i.e migration preferred.
 * Returns -1, if task migration is not affected by locality.
 */
static int migrate_degrades_locality(struct task_struct *p, struct lb_env *env)
{
	struct numa_group *numa_group = rcu_dereference(p->numa_group);
	unsigned long src_weight, dst_weight;
	int src_nid, dst_nid, dist;

	if (!static_branch_likely(&sched_numa_balancing))
		return -1;

	if (!p->numa_faults || !(env->sd->flags & SD_NUMA))
		return -1;

	src_nid = cpu_to_node(env->src_cpu);
	dst_nid = cpu_to_node(env->dst_cpu);

	if (src_nid == dst_nid)
		return -1;

	/* Migrating away from the preferred node is always bad. */
	if (src_nid == p->numa_preferred_nid) {
		if (env->src_rq->nr_running > env->src_rq->nr_preferred_running)
			return 1;
		else
			return -1;
	}

	/* Encourage migration to the preferred node. */
	if (dst_nid == p->numa_preferred_nid)
		return 0;

	/* Leaving a core idle is often worse than degrading locality. */
	if (env->idle == CPU_IDLE)
		return -1;

	dist = node_distance(src_nid, dst_nid);
	if (numa_group) {
		src_weight = group_weight(p, src_nid, dist);
		dst_weight = group_weight(p, dst_nid, dist);
	} else {
		src_weight = task_weight(p, src_nid, dist);
		dst_weight = task_weight(p, dst_nid, dist);
	}

	return dst_weight < src_weight;
}

#else
static inline int migrate_degrades_locality(struct task_struct *p,
					     struct lb_env *env)
{
	return -1;
}
#endif

/*
 * can_migrate_task - may task p from runqueue rq be migrated to this_cpu?
 */
static
int can_migrate_task(struct task_struct *p, struct lb_env *env)
{
	int tsk_cache_hot;
	int can_migrate = 1;

	lockdep_assert_held(&env->src_rq->lock);

	trace_android_rvh_can_migrate_task(p, env->dst_cpu, &can_migrate);
	if (!can_migrate)
		return 0;

	/*
	 * We do not migrate tasks that are:
	 * 1) throttled_lb_pair, or
	 * 2) cannot be migrated to this CPU due to cpus_ptr, or
	 * 3) running (obviously), or
	 * 4) are cache-hot on their current CPU.
	 */
	if (throttled_lb_pair(task_group(p), env->src_cpu, env->dst_cpu))
		return 0;

	/* Disregard pcpu kthreads; they are where they need to be. */
	if (kthread_is_per_cpu(p))
		return 0;

	if (!cpumask_test_cpu(env->dst_cpu, p->cpus_ptr)) {
		int cpu;

		schedstat_inc(p->se.statistics.nr_failed_migrations_affine);

		env->flags |= LBF_SOME_PINNED;

		/*
		 * Remember if this task can be migrated to any other CPU in
		 * our sched_group. We may want to revisit it if we couldn't
		 * meet load balance goals by pulling other tasks on src_cpu.
		 *
		 * Avoid computing new_dst_cpu for NEWLY_IDLE or if we have
		 * already computed one in current iteration.
		 */
		if (env->idle == CPU_NEWLY_IDLE || (env->flags & LBF_DST_PINNED))
			return 0;

		/* Prevent to re-select dst_cpu via env's CPUs: */
		for_each_cpu_and(cpu, env->dst_grpmask, env->cpus) {
			if (cpumask_test_cpu(cpu, p->cpus_ptr)) {
				env->flags |= LBF_DST_PINNED;
				env->new_dst_cpu = cpu;
				break;
			}
		}

		return 0;
	}

	/* Record that we found atleast one task that could run on dst_cpu */
	env->flags &= ~LBF_ALL_PINNED;

	if (task_running(env->src_rq, p)) {
		schedstat_inc(p->se.statistics.nr_failed_migrations_running);
		return 0;
	}

	/*
	 * Aggressive migration if:
	 * 1) destination numa is preferred
	 * 2) task is cache cold, or
	 * 3) too many balance attempts have failed.
	 */
	tsk_cache_hot = migrate_degrades_locality(p, env);
	if (tsk_cache_hot == -1)
		tsk_cache_hot = task_hot(p, env);

	if (tsk_cache_hot <= 0 ||
	    env->sd->nr_balance_failed > env->sd->cache_nice_tries) {
		if (tsk_cache_hot == 1) {
			schedstat_inc(env->sd->lb_hot_gained[env->idle]);
			schedstat_inc(p->se.statistics.nr_forced_migrations);
		}
		return 1;
	}

	schedstat_inc(p->se.statistics.nr_failed_migrations_hot);
	return 0;
}

/*
 * detach_task() -- detach the task for the migration specified in env
 */
static void detach_task(struct task_struct *p, struct lb_env *env)
{
	int detached = 0;

	lockdep_assert_held(&env->src_rq->lock);

	/*
	 * The vendor hook may drop the lock temporarily, so
	 * pass the rq flags to unpin lock. We expect the
	 * rq lock to be held after return.
	 */
	trace_android_rvh_migrate_queued_task(env->src_rq, env->src_rq_rf, p,
					      env->dst_cpu, &detached);
	if (detached)
		return;

	deactivate_task(env->src_rq, p, DEQUEUE_NOCLOCK);
	set_task_cpu(p, env->dst_cpu);
}

/*
 * detach_one_task() -- tries to dequeue exactly one task from env->src_rq, as
 * part of active balancing operations within "domain".
 *
 * Returns a task if successful and NULL otherwise.
 */
static struct task_struct *detach_one_task(struct lb_env *env)
{
	struct task_struct *p;

	lockdep_assert_held(&env->src_rq->lock);

	list_for_each_entry_reverse(p,
			&env->src_rq->cfs_tasks, se.group_node) {
		if (!can_migrate_task(p, env))
			continue;

		detach_task(p, env);

		/*
		 * Right now, this is only the second place where
		 * lb_gained[env->idle] is updated (other is detach_tasks)
		 * so we can safely collect stats here rather than
		 * inside detach_tasks().
		 */
		schedstat_inc(env->sd->lb_gained[env->idle]);
		return p;
	}
	return NULL;
}

static const unsigned int sched_nr_migrate_break = 32;

/*
 * detach_tasks() -- tries to detach up to imbalance load/util/tasks from
 * busiest_rq, as part of a balancing operation within domain "sd".
 *
 * Returns number of detached tasks if successful and 0 otherwise.
 */
static int detach_tasks(struct lb_env *env)
{
	struct list_head *tasks = &env->src_rq->cfs_tasks;
	unsigned long util, load;
	struct task_struct *p;
	int detached = 0;

	lockdep_assert_held(&env->src_rq->lock);

	if (env->imbalance <= 0)
		return 0;

	while (!list_empty(tasks)) {
		/*
		 * We don't want to steal all, otherwise we may be treated likewise,
		 * which could at worst lead to a livelock crash.
		 */
		if (env->idle != CPU_NOT_IDLE && env->src_rq->nr_running <= 1)
			break;

		p = list_last_entry(tasks, struct task_struct, se.group_node);

		env->loop++;
		/* We've more or less seen every task there is, call it quits */
		if (env->loop > env->loop_max)
			break;

		/* take a breather every nr_migrate tasks */
		if (env->loop > env->loop_break) {
			env->loop_break += sched_nr_migrate_break;
			env->flags |= LBF_NEED_BREAK;
			break;
		}

		if (!can_migrate_task(p, env))
			goto next;

		switch (env->migration_type) {
		case migrate_load:
			/*
			 * Depending of the number of CPUs and tasks and the
			 * cgroup hierarchy, task_h_load() can return a null
			 * value. Make sure that env->imbalance decreases
			 * otherwise detach_tasks() will stop only after
			 * detaching up to loop_max tasks.
			 */
			load = max_t(unsigned long, task_h_load(p), 1);

			if (sched_feat(LB_MIN) &&
			    load < 16 && !env->sd->nr_balance_failed)
				goto next;

			/*
			 * Make sure that we don't migrate too much load.
			 * Nevertheless, let relax the constraint if
			 * scheduler fails to find a good waiting task to
			 * migrate.
			 */
			if (shr_bound(load, env->sd->nr_balance_failed) > env->imbalance)
				goto next;

			env->imbalance -= load;
			break;

		case migrate_util:
			util = task_util_est(p);

			if (shr_bound(util, env->sd->nr_balance_failed) > env->imbalance)
				goto next;

			env->imbalance -= util;
			break;

		case migrate_task:
			env->imbalance--;
			break;

		case migrate_misfit:
			/* This is not a misfit task */
			if (task_fits_cpu(p, env->src_cpu))
				goto next;

			env->imbalance = 0;
			break;
		}

		detach_task(p, env);
		list_add(&p->se.group_node, &env->tasks);

		detached++;

#ifdef CONFIG_PREEMPTION
		/*
		 * NEWIDLE balancing is a source of latency, so preemptible
		 * kernels will stop after the first task is detached to minimize
		 * the critical section.
		 */
		if (env->idle == CPU_NEWLY_IDLE)
			break;
#endif

		/*
		 * We only want to steal up to the prescribed amount of
		 * load/util/tasks.
		 */
		if (env->imbalance <= 0)
			break;

		continue;
next:
		list_move(&p->se.group_node, tasks);
	}

	/*
	 * Right now, this is one of only two places we collect this stat
	 * so we can safely collect detach_one_task() stats here rather
	 * than inside detach_one_task().
	 */
	schedstat_add(env->sd->lb_gained[env->idle], detached);

	return detached;
}

/*
 * attach_task() -- attach the task detached by detach_task() to its new rq.
 */
static void attach_task(struct rq *rq, struct task_struct *p)
{
	lockdep_assert_held(&rq->lock);

	BUG_ON(task_rq(p) != rq);
	activate_task(rq, p, ENQUEUE_NOCLOCK);
	check_preempt_curr(rq, p, 0);
}

/*
 * attach_one_task() -- attaches the task returned from detach_one_task() to
 * its new rq.
 */
static void attach_one_task(struct rq *rq, struct task_struct *p)
{
	struct rq_flags rf;

	rq_lock(rq, &rf);
	update_rq_clock(rq);
	attach_task(rq, p);
	rq_unlock(rq, &rf);
}

/*
 * attach_tasks() -- attaches all tasks detached by detach_tasks() to their
 * new rq.
 */
static void attach_tasks(struct lb_env *env)
{
	struct list_head *tasks = &env->tasks;
	struct task_struct *p;
	struct rq_flags rf;

	rq_lock(env->dst_rq, &rf);
	update_rq_clock(env->dst_rq);

	while (!list_empty(tasks)) {
		p = list_first_entry(tasks, struct task_struct, se.group_node);
		list_del_init(&p->se.group_node);

		attach_task(env->dst_rq, p);
	}

	rq_unlock(env->dst_rq, &rf);
}

#ifdef CONFIG_NO_HZ_COMMON
static inline bool cfs_rq_has_blocked(struct cfs_rq *cfs_rq)
{
	if (cfs_rq->avg.load_avg)
		return true;

	if (cfs_rq->avg.util_avg)
		return true;

	return false;
}

static inline bool others_have_blocked(struct rq *rq)
{
	if (READ_ONCE(rq->avg_rt.util_avg))
		return true;

	if (READ_ONCE(rq->avg_dl.util_avg))
		return true;

	if (thermal_load_avg(rq))
		return true;

#ifdef CONFIG_HAVE_SCHED_AVG_IRQ
	if (READ_ONCE(rq->avg_irq.util_avg))
		return true;
#endif

	return false;
}

static inline void update_blocked_load_status(struct rq *rq, bool has_blocked)
{
	rq->last_blocked_load_update_tick = jiffies;

	if (!has_blocked)
		rq->has_blocked_load = 0;
}
#else
static inline bool cfs_rq_has_blocked(struct cfs_rq *cfs_rq) { return false; }
static inline bool others_have_blocked(struct rq *rq) { return false; }
static inline void update_blocked_load_status(struct rq *rq, bool has_blocked) {}
#endif

static bool __update_blocked_others(struct rq *rq, bool *done)
{
	const struct sched_class *curr_class;
	u64 now = rq_clock_pelt(rq);
	unsigned long thermal_pressure;
	bool decayed;

	/*
	 * update_load_avg() can call cpufreq_update_util(). Make sure that RT,
	 * DL and IRQ signals have been updated before updating CFS.
	 */
	curr_class = rq->curr->sched_class;

	thermal_pressure = arch_scale_thermal_pressure(cpu_of(rq));

	decayed = update_rt_rq_load_avg(now, rq, curr_class == &rt_sched_class) |
		  update_dl_rq_load_avg(now, rq, curr_class == &dl_sched_class) |
		  update_thermal_load_avg(rq_clock_thermal(rq), rq, thermal_pressure) |
		  update_irq_load_avg(rq, 0);

	if (others_have_blocked(rq))
		*done = false;

	return decayed;
}

#ifdef CONFIG_FAIR_GROUP_SCHED

static inline bool cfs_rq_is_decayed(struct cfs_rq *cfs_rq)
{
	if (cfs_rq->load.weight)
		return false;

	if (cfs_rq->avg.load_sum)
		return false;

	if (cfs_rq->avg.util_sum)
		return false;

	if (cfs_rq->avg.runnable_sum)
		return false;

	return true;
}

static bool __update_blocked_fair(struct rq *rq, bool *done)
{
	struct cfs_rq *cfs_rq, *pos;
	bool decayed = false;
	int cpu = cpu_of(rq);

	/*
	 * Iterates the task_group tree in a bottom up fashion, see
	 * list_add_leaf_cfs_rq() for details.
	 */
	for_each_leaf_cfs_rq_safe(rq, cfs_rq, pos) {
		struct sched_entity *se;

		if (update_cfs_rq_load_avg(cfs_rq_clock_pelt(cfs_rq), cfs_rq)) {
			update_tg_load_avg(cfs_rq);

			if (cfs_rq == &rq->cfs)
				decayed = true;
		}

		/* Propagate pending load changes to the parent, if any: */
		se = cfs_rq->tg->se[cpu];
		if (se && !skip_blocked_update(se))
			update_load_avg(cfs_rq_of(se), se, UPDATE_TG);

		/*
		 * There can be a lot of idle CPU cgroups.  Don't let fully
		 * decayed cfs_rqs linger on the list.
		 */
		if (cfs_rq_is_decayed(cfs_rq))
			list_del_leaf_cfs_rq(cfs_rq);

		/* Don't need periodic decay once load/util_avg are null */
		if (cfs_rq_has_blocked(cfs_rq))
			*done = false;
	}

	return decayed;
}

/*
 * Compute the hierarchical load factor for cfs_rq and all its ascendants.
 * This needs to be done in a top-down fashion because the load of a child
 * group is a fraction of its parents load.
 */
static void update_cfs_rq_h_load(struct cfs_rq *cfs_rq)
{
	struct rq *rq = rq_of(cfs_rq);
	struct sched_entity *se = cfs_rq->tg->se[cpu_of(rq)];
	unsigned long now = jiffies;
	unsigned long load;

	if (cfs_rq->last_h_load_update == now)
		return;

	WRITE_ONCE(cfs_rq->h_load_next, NULL);
	for_each_sched_entity(se) {
		cfs_rq = cfs_rq_of(se);
		WRITE_ONCE(cfs_rq->h_load_next, se);
		if (cfs_rq->last_h_load_update == now)
			break;
	}

	if (!se) {
		cfs_rq->h_load = cfs_rq_load_avg(cfs_rq);
		cfs_rq->last_h_load_update = now;
	}

	while ((se = READ_ONCE(cfs_rq->h_load_next)) != NULL) {
		load = cfs_rq->h_load;
		load = div64_ul(load * se->avg.load_avg,
			cfs_rq_load_avg(cfs_rq) + 1);
		cfs_rq = group_cfs_rq(se);
		cfs_rq->h_load = load;
		cfs_rq->last_h_load_update = now;
	}
}

static unsigned long task_h_load(struct task_struct *p)
{
	struct cfs_rq *cfs_rq = task_cfs_rq(p);

	update_cfs_rq_h_load(cfs_rq);
	return div64_ul(p->se.avg.load_avg * cfs_rq->h_load,
			cfs_rq_load_avg(cfs_rq) + 1);
}
#else
static bool __update_blocked_fair(struct rq *rq, bool *done)
{
	struct cfs_rq *cfs_rq = &rq->cfs;
	bool decayed;

	decayed = update_cfs_rq_load_avg(cfs_rq_clock_pelt(cfs_rq), cfs_rq);
	if (cfs_rq_has_blocked(cfs_rq))
		*done = false;

	return decayed;
}

static unsigned long task_h_load(struct task_struct *p)
{
	return p->se.avg.load_avg;
}
#endif

static void update_blocked_averages(int cpu)
{
	bool decayed = false, done = true;
	struct rq *rq = cpu_rq(cpu);
	struct rq_flags rf;

	rq_lock_irqsave(rq, &rf);
	update_rq_clock(rq);

	decayed |= __update_blocked_others(rq, &done);
	decayed |= __update_blocked_fair(rq, &done);

	update_blocked_load_status(rq, !done);
	if (decayed)
		cpufreq_update_util(rq, 0);
	rq_unlock_irqrestore(rq, &rf);
}

/********** Helpers for find_busiest_group ************************/

/*
 * sg_lb_stats - stats of a sched_group required for load_balancing
 */
struct sg_lb_stats {
	unsigned long avg_load; /*Avg load across the CPUs of the group */
	unsigned long group_load; /* Total load over the CPUs of the group */
	unsigned long group_capacity;
	unsigned long group_util; /* Total utilization over the CPUs of the group */
	unsigned long group_runnable; /* Total runnable time over the CPUs of the group */
	unsigned int sum_nr_running; /* Nr of tasks running in the group */
	unsigned int sum_h_nr_running; /* Nr of CFS tasks running in the group */
	unsigned int idle_cpus;
	unsigned int group_weight;
	enum group_type group_type;
	unsigned int group_asym_packing; /* Tasks should be moved to preferred CPU */
	unsigned long group_misfit_task_load; /* A CPU has a task too big for its capacity */
#ifdef CONFIG_NUMA_BALANCING
	unsigned int nr_numa_running;
	unsigned int nr_preferred_running;
#endif
};

/*
 * sd_lb_stats - Structure to store the statistics of a sched_domain
 *		 during load balancing.
 */
struct sd_lb_stats {
	struct sched_group *busiest;	/* Busiest group in this sd */
	struct sched_group *local;	/* Local group in this sd */
	unsigned long total_load;	/* Total load of all groups in sd */
	unsigned long total_capacity;	/* Total capacity of all groups in sd */
	unsigned long avg_load;	/* Average load across all groups in sd */
	unsigned int prefer_sibling; /* tasks should go to sibling first */

	struct sg_lb_stats busiest_stat;/* Statistics of the busiest group */
	struct sg_lb_stats local_stat;	/* Statistics of the local group */
};

static inline void init_sd_lb_stats(struct sd_lb_stats *sds)
{
	/*
	 * Skimp on the clearing to avoid duplicate work. We can avoid clearing
	 * local_stat because update_sg_lb_stats() does a full clear/assignment.
	 * We must however set busiest_stat::group_type and
	 * busiest_stat::idle_cpus to the worst busiest group because
	 * update_sd_pick_busiest() reads these before assignment.
	 */
	*sds = (struct sd_lb_stats){
		.busiest = NULL,
		.local = NULL,
		.total_load = 0UL,
		.total_capacity = 0UL,
		.busiest_stat = {
			.idle_cpus = UINT_MAX,
			.group_type = group_has_spare,
		},
	};
}

static unsigned long scale_rt_capacity(int cpu)
{
	struct rq *rq = cpu_rq(cpu);
	unsigned long max = arch_scale_cpu_capacity(cpu);
	unsigned long used, free;
	unsigned long irq;

	irq = cpu_util_irq(rq);

	if (unlikely(irq >= max))
		return 1;

	/*
	 * avg_rt.util_avg and avg_dl.util_avg track binary signals
	 * (running and not running) with weights 0 and 1024 respectively.
	 * avg_thermal.load_avg tracks thermal pressure and the weighted
	 * average uses the actual delta max capacity(load).
	 */
	used = READ_ONCE(rq->avg_rt.util_avg);
	used += READ_ONCE(rq->avg_dl.util_avg);
	used += thermal_load_avg(rq);

	if (unlikely(used >= max))
		return 1;

	free = max - used;

	return scale_irq_capacity(free, irq, max);
}

static void update_cpu_capacity(struct sched_domain *sd, int cpu)
{
	unsigned long capacity = scale_rt_capacity(cpu);
	struct sched_group *sdg = sd->groups;

	cpu_rq(cpu)->cpu_capacity_orig = arch_scale_cpu_capacity(cpu);

	if (!capacity)
		capacity = 1;

	trace_android_rvh_update_cpu_capacity(cpu, &capacity);
	cpu_rq(cpu)->cpu_capacity = capacity;
	trace_sched_cpu_capacity_tp(cpu_rq(cpu));

	sdg->sgc->capacity = capacity;
	sdg->sgc->min_capacity = capacity;
	sdg->sgc->max_capacity = capacity;
}

void update_group_capacity(struct sched_domain *sd, int cpu)
{
	struct sched_domain *child = sd->child;
	struct sched_group *group, *sdg = sd->groups;
	unsigned long capacity, min_capacity, max_capacity;
	unsigned long interval;

	interval = msecs_to_jiffies(sd->balance_interval);
	interval = clamp(interval, 1UL, max_load_balance_interval);
	sdg->sgc->next_update = jiffies + interval;

	if (!child) {
		update_cpu_capacity(sd, cpu);
		return;
	}

	capacity = 0;
	min_capacity = ULONG_MAX;
	max_capacity = 0;

	if (child->flags & SD_OVERLAP) {
		/*
		 * SD_OVERLAP domains cannot assume that child groups
		 * span the current group.
		 */

		for_each_cpu(cpu, sched_group_span(sdg)) {
			unsigned long cpu_cap = capacity_of(cpu);

			capacity += cpu_cap;
			min_capacity = min(cpu_cap, min_capacity);
			max_capacity = max(cpu_cap, max_capacity);
		}
	} else  {
		/*
		 * !SD_OVERLAP domains can assume that child groups
		 * span the current group.
		 */

		group = child->groups;
		do {
			struct sched_group_capacity *sgc = group->sgc;

			capacity += sgc->capacity;
			min_capacity = min(sgc->min_capacity, min_capacity);
			max_capacity = max(sgc->max_capacity, max_capacity);
			group = group->next;
		} while (group != child->groups);
	}

	sdg->sgc->capacity = capacity;
	sdg->sgc->min_capacity = min_capacity;
	sdg->sgc->max_capacity = max_capacity;
}

/*
 * Check whether the capacity of the rq has been noticeably reduced by side
 * activity. The imbalance_pct is used for the threshold.
 * Return true is the capacity is reduced
 */
static inline int
check_cpu_capacity(struct rq *rq, struct sched_domain *sd)
{
	return ((rq->cpu_capacity * sd->imbalance_pct) <
				(rq->cpu_capacity_orig * 100));
}

/*
 * Check whether a rq has a misfit task and if it looks like we can actually
 * help that task: we can migrate the task to a CPU of higher capacity, or
 * the task's current CPU is heavily pressured.
 */
static inline int check_misfit_status(struct rq *rq, struct sched_domain *sd)
{
	return rq->misfit_task_load &&
		(rq->cpu_capacity_orig < rq->rd->max_cpu_capacity ||
		 check_cpu_capacity(rq, sd));
}

/*
 * Group imbalance indicates (and tries to solve) the problem where balancing
 * groups is inadequate due to ->cpus_ptr constraints.
 *
 * Imagine a situation of two groups of 4 CPUs each and 4 tasks each with a
 * cpumask covering 1 CPU of the first group and 3 CPUs of the second group.
 * Something like:
 *
 *	{ 0 1 2 3 } { 4 5 6 7 }
 *	        *     * * *
 *
 * If we were to balance group-wise we'd place two tasks in the first group and
 * two tasks in the second group. Clearly this is undesired as it will overload
 * cpu 3 and leave one of the CPUs in the second group unused.
 *
 * The current solution to this issue is detecting the skew in the first group
 * by noticing the lower domain failed to reach balance and had difficulty
 * moving tasks due to affinity constraints.
 *
 * When this is so detected; this group becomes a candidate for busiest; see
 * update_sd_pick_busiest(). And calculate_imbalance() and
 * find_busiest_group() avoid some of the usual balance conditions to allow it
 * to create an effective group imbalance.
 *
 * This is a somewhat tricky proposition since the next run might not find the
 * group imbalance and decide the groups need to be balanced again. A most
 * subtle and fragile situation.
 */

static inline int sg_imbalanced(struct sched_group *group)
{
	return group->sgc->imbalance;
}

/*
 * group_has_capacity returns true if the group has spare capacity that could
 * be used by some tasks.
 * We consider that a group has spare capacity if the  * number of task is
 * smaller than the number of CPUs or if the utilization is lower than the
 * available capacity for CFS tasks.
 * For the latter, we use a threshold to stabilize the state, to take into
 * account the variance of the tasks' load and to return true if the available
 * capacity in meaningful for the load balancer.
 * As an example, an available capacity of 1% can appear but it doesn't make
 * any benefit for the load balance.
 */
static inline bool
group_has_capacity(unsigned int imbalance_pct, struct sg_lb_stats *sgs)
{
	if (sgs->sum_nr_running < sgs->group_weight)
		return true;

	if ((sgs->group_capacity * imbalance_pct) <
			(sgs->group_runnable * 100))
		return false;

	if ((sgs->group_capacity * 100) >
			(sgs->group_util * imbalance_pct))
		return true;

	return false;
}

/*
 *  group_is_overloaded returns true if the group has more tasks than it can
 *  handle.
 *  group_is_overloaded is not equals to !group_has_capacity because a group
 *  with the exact right number of tasks, has no more spare capacity but is not
 *  overloaded so both group_has_capacity and group_is_overloaded return
 *  false.
 */
static inline bool
group_is_overloaded(unsigned int imbalance_pct, struct sg_lb_stats *sgs)
{
	if (sgs->sum_nr_running <= sgs->group_weight)
		return false;

	if ((sgs->group_capacity * 100) <
			(sgs->group_util * imbalance_pct))
		return true;

	if ((sgs->group_capacity * imbalance_pct) <
			(sgs->group_runnable * 100))
		return true;

	return false;
}

/*
 * group_smaller_min_cpu_capacity: Returns true if sched_group sg has smaller
 * per-CPU capacity than sched_group ref.
 */
static inline bool
group_smaller_min_cpu_capacity(struct sched_group *sg, struct sched_group *ref)
{
	return fits_capacity(sg->sgc->min_capacity, ref->sgc->min_capacity);
}

/*
 * group_smaller_max_cpu_capacity: Returns true if sched_group sg has smaller
 * per-CPU capacity_orig than sched_group ref.
 */
static inline bool
group_smaller_max_cpu_capacity(struct sched_group *sg, struct sched_group *ref)
{
	return fits_capacity(sg->sgc->max_capacity, ref->sgc->max_capacity);
}

static inline enum
group_type group_classify(unsigned int imbalance_pct,
			  struct sched_group *group,
			  struct sg_lb_stats *sgs)
{
	if (group_is_overloaded(imbalance_pct, sgs))
		return group_overloaded;

	if (sg_imbalanced(group))
		return group_imbalanced;

	if (sgs->group_asym_packing)
		return group_asym_packing;

	if (sgs->group_misfit_task_load)
		return group_misfit_task;

	if (!group_has_capacity(imbalance_pct, sgs))
		return group_fully_busy;

	return group_has_spare;
}

static bool update_nohz_stats(struct rq *rq)
{
#ifdef CONFIG_NO_HZ_COMMON
	unsigned int cpu = rq->cpu;

	if (!rq->has_blocked_load)
		return false;

	if (!cpumask_test_cpu(cpu, nohz.idle_cpus_mask))
		return false;

	if (!time_after(jiffies, rq->last_blocked_load_update_tick))
		return true;

	update_blocked_averages(cpu);

	return rq->has_blocked_load;
#else
	return false;
#endif
}

/**
 * update_sg_lb_stats - Update sched_group's statistics for load balancing.
 * @env: The load balancing environment.
 * @group: sched_group whose statistics are to be updated.
 * @sgs: variable to hold the statistics for this group.
 * @sg_status: Holds flag indicating the status of the sched_group
 */
static inline void update_sg_lb_stats(struct lb_env *env,
				      struct sched_group *group,
				      struct sg_lb_stats *sgs,
				      int *sg_status)
{
	int i, nr_running, local_group;

	memset(sgs, 0, sizeof(*sgs));

	local_group = cpumask_test_cpu(env->dst_cpu, sched_group_span(group));

	for_each_cpu_and(i, sched_group_span(group), env->cpus) {
		struct rq *rq = cpu_rq(i);

		sgs->group_load += cpu_load(rq);
		sgs->group_util += cpu_util(i);
		sgs->group_runnable += cpu_runnable(rq);
		sgs->sum_h_nr_running += rq->cfs.h_nr_running;

		nr_running = rq->nr_running;
		sgs->sum_nr_running += nr_running;

		if (nr_running > 1)
			*sg_status |= SG_OVERLOAD;

		if (cpu_overutilized(i))
			*sg_status |= SG_OVERUTILIZED;

#ifdef CONFIG_NUMA_BALANCING
		sgs->nr_numa_running += rq->nr_numa_running;
		sgs->nr_preferred_running += rq->nr_preferred_running;
#endif
		/*
		 * No need to call idle_cpu() if nr_running is not 0
		 */
		if (!nr_running && idle_cpu(i)) {
			sgs->idle_cpus++;
			/* Idle cpu can't have misfit task */
			continue;
		}

		if (local_group)
			continue;

		/* Check for a misfit task on the cpu */
		if (env->sd->flags & SD_ASYM_CPUCAPACITY &&
		    sgs->group_misfit_task_load < rq->misfit_task_load) {
			sgs->group_misfit_task_load = rq->misfit_task_load;
			*sg_status |= SG_OVERLOAD;
		}
	}

	/* Check if dst CPU is idle and preferred to this group */
	if (env->sd->flags & SD_ASYM_PACKING &&
	    env->idle != CPU_NOT_IDLE &&
	    sgs->sum_h_nr_running &&
	    sched_asym_prefer(env->dst_cpu, group->asym_prefer_cpu)) {
		sgs->group_asym_packing = 1;
	}

	sgs->group_capacity = group->sgc->capacity;

	sgs->group_weight = group->group_weight;

	sgs->group_type = group_classify(env->sd->imbalance_pct, group, sgs);

	/* Computing avg_load makes sense only when group is overloaded */
	if (sgs->group_type == group_overloaded)
		sgs->avg_load = (sgs->group_load * SCHED_CAPACITY_SCALE) /
				sgs->group_capacity;
}

/**
 * update_sd_pick_busiest - return 1 on busiest group
 * @env: The load balancing environment.
 * @sds: sched_domain statistics
 * @sg: sched_group candidate to be checked for being the busiest
 * @sgs: sched_group statistics
 *
 * Determine if @sg is a busier group than the previously selected
 * busiest group.
 *
 * Return: %true if @sg is a busier group than the previously selected
 * busiest group. %false otherwise.
 */
static bool update_sd_pick_busiest(struct lb_env *env,
				   struct sd_lb_stats *sds,
				   struct sched_group *sg,
				   struct sg_lb_stats *sgs)
{
	struct sg_lb_stats *busiest = &sds->busiest_stat;

	/* Make sure that there is at least one task to pull */
	if (!sgs->sum_h_nr_running)
		return false;

	/*
	 * Don't try to pull misfit tasks we can't help.
	 * We can use max_capacity here as reduction in capacity on some
	 * CPUs in the group should either be possible to resolve
	 * internally or be covered by avg_load imbalance (eventually).
	 */
	if (sgs->group_type == group_misfit_task &&
	    (!group_smaller_max_cpu_capacity(sg, sds->local) ||
	     sds->local_stat.group_type != group_has_spare))
		return false;

	if (sgs->group_type > busiest->group_type)
		return true;

	if (sgs->group_type < busiest->group_type)
		return false;

	/*
	 * The candidate and the current busiest group are the same type of
	 * group. Let check which one is the busiest according to the type.
	 */

	switch (sgs->group_type) {
	case group_overloaded:
		/* Select the overloaded group with highest avg_load. */
		if (sgs->avg_load <= busiest->avg_load)
			return false;
		break;

	case group_imbalanced:
		/*
		 * Select the 1st imbalanced group as we don't have any way to
		 * choose one more than another.
		 */
		return false;

	case group_asym_packing:
		/* Prefer to move from lowest priority CPU's work */
		if (sched_asym_prefer(sg->asym_prefer_cpu, sds->busiest->asym_prefer_cpu))
			return false;
		break;

	case group_misfit_task:
		/*
		 * If we have more than one misfit sg go with the biggest
		 * misfit.
		 */
		if (sgs->group_misfit_task_load < busiest->group_misfit_task_load)
			return false;
		break;

	case group_fully_busy:
		/*
		 * Select the fully busy group with highest avg_load. In
		 * theory, there is no need to pull task from such kind of
		 * group because tasks have all compute capacity that they need
		 * but we can still improve the overall throughput by reducing
		 * contention when accessing shared HW resources.
		 *
		 * XXX for now avg_load is not computed and always 0 so we
		 * select the 1st one.
		 */
		if (sgs->avg_load <= busiest->avg_load)
			return false;
		break;

	case group_has_spare:
		/*
		 * Select not overloaded group with lowest number of idle cpus
		 * and highest number of running tasks. We could also compare
		 * the spare capacity which is more stable but it can end up
		 * that the group has less spare capacity but finally more idle
		 * CPUs which means less opportunity to pull tasks.
		 */
		if (sgs->idle_cpus > busiest->idle_cpus)
			return false;
		else if ((sgs->idle_cpus == busiest->idle_cpus) &&
			 (sgs->sum_nr_running <= busiest->sum_nr_running))
			return false;

		break;
	}

	return true;
}

#ifdef CONFIG_NUMA_BALANCING
static inline enum fbq_type fbq_classify_group(struct sg_lb_stats *sgs)
{
	if (sgs->sum_h_nr_running > sgs->nr_numa_running)
		return regular;
	if (sgs->sum_h_nr_running > sgs->nr_preferred_running)
		return remote;
	return all;
}

static inline enum fbq_type fbq_classify_rq(struct rq *rq)
{
	if (rq->nr_running > rq->nr_numa_running)
		return regular;
	if (rq->nr_running > rq->nr_preferred_running)
		return remote;
	return all;
}
#else
static inline enum fbq_type fbq_classify_group(struct sg_lb_stats *sgs)
{
	return all;
}

static inline enum fbq_type fbq_classify_rq(struct rq *rq)
{
	return regular;
}
#endif /* CONFIG_NUMA_BALANCING */


struct sg_lb_stats;

/*
 * task_running_on_cpu - return 1 if @p is running on @cpu.
 */

static unsigned int task_running_on_cpu(int cpu, struct task_struct *p)
{
	/* Task has no contribution or is new */
	if (cpu != task_cpu(p) || !READ_ONCE(p->se.avg.last_update_time))
		return 0;

	if (task_on_rq_queued(p))
		return 1;

	return 0;
}

/**
 * idle_cpu_without - would a given CPU be idle without p ?
 * @cpu: the processor on which idleness is tested.
 * @p: task which should be ignored.
 *
 * Return: 1 if the CPU would be idle. 0 otherwise.
 */
static int idle_cpu_without(int cpu, struct task_struct *p)
{
	struct rq *rq = cpu_rq(cpu);

	if (rq->curr != rq->idle && rq->curr != p)
		return 0;

	/*
	 * rq->nr_running can't be used but an updated version without the
	 * impact of p on cpu must be used instead. The updated nr_running
	 * be computed and tested before calling idle_cpu_without().
	 */

#ifdef CONFIG_SMP
	if (rq->ttwu_pending)
		return 0;
#endif

	return 1;
}

/*
 * update_sg_wakeup_stats - Update sched_group's statistics for wakeup.
 * @sd: The sched_domain level to look for idlest group.
 * @group: sched_group whose statistics are to be updated.
 * @sgs: variable to hold the statistics for this group.
 * @p: The task for which we look for the idlest group/CPU.
 */
static inline void update_sg_wakeup_stats(struct sched_domain *sd,
					  struct sched_group *group,
					  struct sg_lb_stats *sgs,
					  struct task_struct *p)
{
	int i, nr_running;

	memset(sgs, 0, sizeof(*sgs));

	/* Assume that task can't fit any CPU of the group */
	if (sd->flags & SD_ASYM_CPUCAPACITY)
		sgs->group_misfit_task_load = 1;

	for_each_cpu(i, sched_group_span(group)) {
		struct rq *rq = cpu_rq(i);
		unsigned int local;

		sgs->group_load += cpu_load_without(rq, p);
		sgs->group_util += cpu_util_without(i, p);
		sgs->group_runnable += cpu_runnable_without(rq, p);
		local = task_running_on_cpu(i, p);
		sgs->sum_h_nr_running += rq->cfs.h_nr_running - local;

		nr_running = rq->nr_running - local;
		sgs->sum_nr_running += nr_running;

		/*
		 * No need to call idle_cpu_without() if nr_running is not 0
		 */
		if (!nr_running && idle_cpu_without(i, p))
			sgs->idle_cpus++;

		/* Check if task fits in the CPU */
		if (sd->flags & SD_ASYM_CPUCAPACITY &&
		    sgs->group_misfit_task_load &&
		    task_fits_cpu(p, i))
			sgs->group_misfit_task_load = 0;

	}

	sgs->group_capacity = group->sgc->capacity;

	sgs->group_weight = group->group_weight;

	sgs->group_type = group_classify(sd->imbalance_pct, group, sgs);

	/*
	 * Computing avg_load makes sense only when group is fully busy or
	 * overloaded
	 */
	if (sgs->group_type == group_fully_busy ||
		sgs->group_type == group_overloaded)
		sgs->avg_load = (sgs->group_load * SCHED_CAPACITY_SCALE) /
				sgs->group_capacity;
}

static bool update_pick_idlest(struct sched_group *idlest,
			       struct sg_lb_stats *idlest_sgs,
			       struct sched_group *group,
			       struct sg_lb_stats *sgs)
{
	if (sgs->group_type < idlest_sgs->group_type)
		return true;

	if (sgs->group_type > idlest_sgs->group_type)
		return false;

	/*
	 * The candidate and the current idlest group are the same type of
	 * group. Let check which one is the idlest according to the type.
	 */

	switch (sgs->group_type) {
	case group_overloaded:
	case group_fully_busy:
		/* Select the group with lowest avg_load. */
		if (idlest_sgs->avg_load <= sgs->avg_load)
			return false;
		break;

	case group_imbalanced:
	case group_asym_packing:
		/* Those types are not used in the slow wakeup path */
		return false;

	case group_misfit_task:
		/* Select group with the highest max capacity */
		if (idlest->sgc->max_capacity >= group->sgc->max_capacity)
			return false;
		break;

	case group_has_spare:
		/* Select group with most idle CPUs */
		if (idlest_sgs->idle_cpus > sgs->idle_cpus)
			return false;

		/* Select group with lowest group_util */
		if (idlest_sgs->idle_cpus == sgs->idle_cpus &&
			idlest_sgs->group_util <= sgs->group_util)
			return false;

		break;
	}

	return true;
}

/*
 * find_idlest_group() finds and returns the least busy CPU group within the
 * domain.
 *
 * Assumes p is allowed on at least one CPU in sd.
 */
static struct sched_group *
find_idlest_group(struct sched_domain *sd, struct task_struct *p, int this_cpu)
{
	struct sched_group *idlest = NULL, *local = NULL, *group = sd->groups;
	struct sg_lb_stats local_sgs, tmp_sgs;
	struct sg_lb_stats *sgs;
	unsigned long imbalance;
	struct sg_lb_stats idlest_sgs = {
			.avg_load = UINT_MAX,
			.group_type = group_overloaded,
	};

	imbalance = scale_load_down(NICE_0_LOAD) *
				(sd->imbalance_pct-100) / 100;

	do {
		int local_group;

		/* Skip over this group if it has no CPUs allowed */
		if (!cpumask_intersects(sched_group_span(group),
					p->cpus_ptr))
			continue;

		local_group = cpumask_test_cpu(this_cpu,
					       sched_group_span(group));

		if (local_group) {
			sgs = &local_sgs;
			local = group;
		} else {
			sgs = &tmp_sgs;
		}

		update_sg_wakeup_stats(sd, group, sgs, p);

		if (!local_group && update_pick_idlest(idlest, &idlest_sgs, group, sgs)) {
			idlest = group;
			idlest_sgs = *sgs;
		}

	} while (group = group->next, group != sd->groups);


	/* There is no idlest group to push tasks to */
	if (!idlest)
		return NULL;

	/* The local group has been skipped because of CPU affinity */
	if (!local)
		return idlest;

	/*
	 * If the local group is idler than the selected idlest group
	 * don't try and push the task.
	 */
	if (local_sgs.group_type < idlest_sgs.group_type)
		return NULL;

	/*
	 * If the local group is busier than the selected idlest group
	 * try and push the task.
	 */
	if (local_sgs.group_type > idlest_sgs.group_type)
		return idlest;

	switch (local_sgs.group_type) {
	case group_overloaded:
	case group_fully_busy:
		/*
		 * When comparing groups across NUMA domains, it's possible for
		 * the local domain to be very lightly loaded relative to the
		 * remote domains but "imbalance" skews the comparison making
		 * remote CPUs look much more favourable. When considering
		 * cross-domain, add imbalance to the load on the remote node
		 * and consider staying local.
		 */

		if ((sd->flags & SD_NUMA) &&
		    ((idlest_sgs.avg_load + imbalance) >= local_sgs.avg_load))
			return NULL;

		/*
		 * If the local group is less loaded than the selected
		 * idlest group don't try and push any tasks.
		 */
		if (idlest_sgs.avg_load >= (local_sgs.avg_load + imbalance))
			return NULL;

		if (100 * local_sgs.avg_load <= sd->imbalance_pct * idlest_sgs.avg_load)
			return NULL;
		break;

	case group_imbalanced:
	case group_asym_packing:
		/* Those type are not used in the slow wakeup path */
		return NULL;

	case group_misfit_task:
		/* Select group with the highest max capacity */
		if (local->sgc->max_capacity >= idlest->sgc->max_capacity)
			return NULL;
		break;

	case group_has_spare:
		if (sd->flags & SD_NUMA) {
#ifdef CONFIG_NUMA_BALANCING
			int idlest_cpu;
			/*
			 * If there is spare capacity at NUMA, try to select
			 * the preferred node
			 */
			if (cpu_to_node(this_cpu) == p->numa_preferred_nid)
				return NULL;

			idlest_cpu = cpumask_first(sched_group_span(idlest));
			if (cpu_to_node(idlest_cpu) == p->numa_preferred_nid)
				return idlest;
#endif
			/*
			 * Otherwise, keep the task on this node to stay close
			 * its wakeup source and improve locality. If there is
			 * a real need of migration, periodic load balance will
			 * take care of it.
			 */
			if (local_sgs.idle_cpus)
				return NULL;
		}

		/*
		 * Select group with highest number of idle CPUs. We could also
		 * compare the utilization which is more stable but it can end
		 * up that the group has less spare capacity but finally more
		 * idle CPUs which means more opportunity to run task.
		 */
		if (local_sgs.idle_cpus >= idlest_sgs.idle_cpus)
			return NULL;
		break;
	}

	return idlest;
}

/**
 * update_sd_lb_stats - Update sched_domain's statistics for load balancing.
 * @env: The load balancing environment.
 * @sds: variable to hold the statistics for this sched_domain.
 */

static inline void update_sd_lb_stats(struct lb_env *env, struct sd_lb_stats *sds)
{
	struct sched_domain *child = env->sd->child;
	struct sched_group *sg = env->sd->groups;
	struct sg_lb_stats *local = &sds->local_stat;
	struct sg_lb_stats tmp_sgs;
	int sg_status = 0;

	do {
		struct sg_lb_stats *sgs = &tmp_sgs;
		int local_group;

		local_group = cpumask_test_cpu(env->dst_cpu, sched_group_span(sg));
		if (local_group) {
			sds->local = sg;
			sgs = local;

			if (env->idle != CPU_NEWLY_IDLE ||
			    time_after_eq(jiffies, sg->sgc->next_update))
				update_group_capacity(env->sd, env->dst_cpu);
		}

		update_sg_lb_stats(env, sg, sgs, &sg_status);

		if (local_group)
			goto next_group;


		if (update_sd_pick_busiest(env, sds, sg, sgs)) {
			sds->busiest = sg;
			sds->busiest_stat = *sgs;
		}

next_group:
		/* Now, start updating sd_lb_stats */
		sds->total_load += sgs->group_load;
		sds->total_capacity += sgs->group_capacity;

		sg = sg->next;
	} while (sg != env->sd->groups);

	/* Tag domain that child domain prefers tasks go to siblings first */
	sds->prefer_sibling = child && child->flags & SD_PREFER_SIBLING;


	if (env->sd->flags & SD_NUMA)
		env->fbq_type = fbq_classify_group(&sds->busiest_stat);

	if (!env->sd->parent) {
		struct root_domain *rd = env->dst_rq->rd;

		/* update overload indicator if we are at root domain */
		WRITE_ONCE(rd->overload, sg_status & SG_OVERLOAD);

		/* Update over-utilization (tipping point, U >= 0) indicator */
		WRITE_ONCE(rd->overutilized, sg_status & SG_OVERUTILIZED);
		trace_sched_overutilized_tp(rd, sg_status & SG_OVERUTILIZED);
	} else if (sg_status & SG_OVERUTILIZED) {
		struct root_domain *rd = env->dst_rq->rd;

		WRITE_ONCE(rd->overutilized, SG_OVERUTILIZED);
		trace_sched_overutilized_tp(rd, SG_OVERUTILIZED);
	}
}

static inline long adjust_numa_imbalance(int imbalance, int nr_running)
{
	unsigned int imbalance_min;

	/*
	 * Allow a small imbalance based on a simple pair of communicating
	 * tasks that remain local when the source domain is almost idle.
	 */
	imbalance_min = 2;
	if (nr_running <= imbalance_min)
		return 0;

	return imbalance;
}

/**
 * calculate_imbalance - Calculate the amount of imbalance present within the
 *			 groups of a given sched_domain during load balance.
 * @env: load balance environment
 * @sds: statistics of the sched_domain whose imbalance is to be calculated.
 */
static inline void calculate_imbalance(struct lb_env *env, struct sd_lb_stats *sds)
{
	struct sg_lb_stats *local, *busiest;

	local = &sds->local_stat;
	busiest = &sds->busiest_stat;

	if (busiest->group_type == group_misfit_task) {
		/* Set imbalance to allow misfit tasks to be balanced. */
		env->migration_type = migrate_misfit;
		env->imbalance = 1;
		return;
	}

	if (busiest->group_type == group_asym_packing) {
		/*
		 * In case of asym capacity, we will try to migrate all load to
		 * the preferred CPU.
		 */
		env->migration_type = migrate_task;
		env->imbalance = busiest->sum_h_nr_running;
		return;
	}

	if (busiest->group_type == group_imbalanced) {
		/*
		 * In the group_imb case we cannot rely on group-wide averages
		 * to ensure CPU-load equilibrium, try to move any task to fix
		 * the imbalance. The next load balance will take care of
		 * balancing back the system.
		 */
		env->migration_type = migrate_task;
		env->imbalance = 1;
		return;
	}

	/*
	 * Try to use spare capacity of local group without overloading it or
	 * emptying busiest.
	 */
	if (local->group_type == group_has_spare) {
		if ((busiest->group_type > group_fully_busy) &&
		    !(env->sd->flags & SD_SHARE_PKG_RESOURCES)) {
			/*
			 * If busiest is overloaded, try to fill spare
			 * capacity. This might end up creating spare capacity
			 * in busiest or busiest still being overloaded but
			 * there is no simple way to directly compute the
			 * amount of load to migrate in order to balance the
			 * system.
			 */
			env->migration_type = migrate_util;
			env->imbalance = max(local->group_capacity, local->group_util) -
					 local->group_util;

			/*
			 * In some cases, the group's utilization is max or even
			 * higher than capacity because of migrations but the
			 * local CPU is (newly) idle. There is at least one
			 * waiting task in this overloaded busiest group. Let's
			 * try to pull it.
			 */
			if (env->idle != CPU_NOT_IDLE && env->imbalance == 0) {
				env->migration_type = migrate_task;
				env->imbalance = 1;
			}

			return;
		}

		if (busiest->group_weight == 1 || sds->prefer_sibling) {
			unsigned int nr_diff = busiest->sum_nr_running;
			/*
			 * When prefer sibling, evenly spread running tasks on
			 * groups.
			 */
			env->migration_type = migrate_task;
			lsub_positive(&nr_diff, local->sum_nr_running);
			env->imbalance = nr_diff >> 1;
		} else {

			/*
			 * If there is no overload, we just want to even the number of
			 * idle cpus.
			 */
			env->migration_type = migrate_task;
			env->imbalance = max_t(long, 0, (local->idle_cpus -
						 busiest->idle_cpus) >> 1);
		}

		/* Consider allowing a small imbalance between NUMA groups */
		if (env->sd->flags & SD_NUMA)
			env->imbalance = adjust_numa_imbalance(env->imbalance,
						busiest->sum_nr_running);

		return;
	}

	/*
	 * Local is fully busy but has to take more load to relieve the
	 * busiest group
	 */
	if (local->group_type < group_overloaded) {
		/*
		 * Local will become overloaded so the avg_load metrics are
		 * finally needed.
		 */

		local->avg_load = (local->group_load * SCHED_CAPACITY_SCALE) /
				  local->group_capacity;

		/*
		 * If the local group is more loaded than the selected
		 * busiest group don't try to pull any tasks.
		 */
		if (local->avg_load >= busiest->avg_load) {
			env->imbalance = 0;
			return;
		}

		sds->avg_load = (sds->total_load * SCHED_CAPACITY_SCALE) /
				sds->total_capacity;

		/*
		 * If the local group is more loaded than the average system
		 * load, don't try to pull any tasks.
		 */
		if (local->avg_load >= sds->avg_load) {
			env->imbalance = 0;
			return;
		}

	}

	/*
	 * Both group are or will become overloaded and we're trying to get all
	 * the CPUs to the average_load, so we don't want to push ourselves
	 * above the average load, nor do we wish to reduce the max loaded CPU
	 * below the average load. At the same time, we also don't want to
	 * reduce the group load below the group capacity. Thus we look for
	 * the minimum possible imbalance.
	 */
	env->migration_type = migrate_load;
	env->imbalance = min(
		(busiest->avg_load - sds->avg_load) * busiest->group_capacity,
		(sds->avg_load - local->avg_load) * local->group_capacity
	) / SCHED_CAPACITY_SCALE;
}

/******* find_busiest_group() helpers end here *********************/

/*
 * Decision matrix according to the local and busiest group type:
 *
 * busiest \ local has_spare fully_busy misfit asym imbalanced overloaded
 * has_spare        nr_idle   balanced   N/A    N/A  balanced   balanced
 * fully_busy       nr_idle   nr_idle    N/A    N/A  balanced   balanced
 * misfit_task      force     N/A        N/A    N/A  force      force
 * asym_packing     force     force      N/A    N/A  force      force
 * imbalanced       force     force      N/A    N/A  force      force
 * overloaded       force     force      N/A    N/A  force      avg_load
 *
 * N/A :      Not Applicable because already filtered while updating
 *            statistics.
 * balanced : The system is balanced for these 2 groups.
 * force :    Calculate the imbalance as load migration is probably needed.
 * avg_load : Only if imbalance is significant enough.
 * nr_idle :  dst_cpu is not busy and the number of idle CPUs is quite
 *            different in groups.
 */

/**
 * find_busiest_group - Returns the busiest group within the sched_domain
 * if there is an imbalance.
 *
 * Also calculates the amount of runnable load which should be moved
 * to restore balance.
 *
 * @env: The load balancing environment.
 *
 * Return:	- The busiest group if imbalance exists.
 */
static struct sched_group *find_busiest_group(struct lb_env *env)
{
	struct sg_lb_stats *local, *busiest;
	struct sd_lb_stats sds;

	init_sd_lb_stats(&sds);

	/*
	 * Compute the various statistics relevant for load balancing at
	 * this level.
	 */
	update_sd_lb_stats(env, &sds);

	if (sched_energy_enabled()) {
		struct root_domain *rd = env->dst_rq->rd;
		int out_balance = 1;

		trace_android_rvh_find_busiest_group(sds.busiest, env->dst_rq,
					&out_balance);
		if (rcu_dereference(rd->pd) && !READ_ONCE(rd->overutilized)
					&& out_balance)
			goto out_balanced;
	}

	local = &sds.local_stat;
	busiest = &sds.busiest_stat;

	/* There is no busy sibling group to pull tasks from */
	if (!sds.busiest)
		goto out_balanced;

	/* Misfit tasks should be dealt with regardless of the avg load */
	if (busiest->group_type == group_misfit_task)
		goto force_balance;

	/* ASYM feature bypasses nice load balance check */
	if (busiest->group_type == group_asym_packing)
		goto force_balance;

	/*
	 * If the busiest group is imbalanced the below checks don't
	 * work because they assume all things are equal, which typically
	 * isn't true due to cpus_ptr constraints and the like.
	 */
	if (busiest->group_type == group_imbalanced)
		goto force_balance;

	/*
	 * If the local group is busier than the selected busiest group
	 * don't try and pull any tasks.
	 */
	if (local->group_type > busiest->group_type)
		goto out_balanced;

	/*
	 * When groups are overloaded, use the avg_load to ensure fairness
	 * between tasks.
	 */
	if (local->group_type == group_overloaded) {
		/*
		 * If the local group is more loaded than the selected
		 * busiest group don't try to pull any tasks.
		 */
		if (local->avg_load >= busiest->avg_load)
			goto out_balanced;

		/* XXX broken for overlapping NUMA groups */
		sds.avg_load = (sds.total_load * SCHED_CAPACITY_SCALE) /
				sds.total_capacity;

		/*
		 * Don't pull any tasks if this group is already above the
		 * domain average load.
		 */
		if (local->avg_load >= sds.avg_load)
			goto out_balanced;

		/*
		 * If the busiest group is more loaded, use imbalance_pct to be
		 * conservative.
		 */
		if (100 * busiest->avg_load <=
				env->sd->imbalance_pct * local->avg_load)
			goto out_balanced;
	}

	/* Try to move all excess tasks to child's sibling domain */
	if (sds.prefer_sibling && local->group_type == group_has_spare &&
	    busiest->sum_nr_running > local->sum_nr_running + 1)
		goto force_balance;

	if (busiest->group_type != group_overloaded) {
		if (env->idle == CPU_NOT_IDLE)
			/*
			 * If the busiest group is not overloaded (and as a
			 * result the local one too) but this CPU is already
			 * busy, let another idle CPU try to pull task.
			 */
			goto out_balanced;

		if (busiest->group_weight > 1 &&
		    local->idle_cpus <= (busiest->idle_cpus + 1))
			/*
			 * If the busiest group is not overloaded
			 * and there is no imbalance between this and busiest
			 * group wrt idle CPUs, it is balanced. The imbalance
			 * becomes significant if the diff is greater than 1
			 * otherwise we might end up to just move the imbalance
			 * on another group. Of course this applies only if
			 * there is more than 1 CPU per group.
			 */
			goto out_balanced;

		if (busiest->sum_h_nr_running == 1)
			/*
			 * busiest doesn't have any tasks waiting to run
			 */
			goto out_balanced;
	}

force_balance:
	/* Looks like there is an imbalance. Compute it */
	calculate_imbalance(env, &sds);
	return env->imbalance ? sds.busiest : NULL;

out_balanced:
	env->imbalance = 0;
	return NULL;
}

/*
 * find_busiest_queue - find the busiest runqueue among the CPUs in the group.
 */
static struct rq *find_busiest_queue(struct lb_env *env,
				     struct sched_group *group)
{
	struct rq *busiest = NULL, *rq;
	unsigned long busiest_util = 0, busiest_load = 0, busiest_capacity = 1;
	unsigned int busiest_nr = 0;
	int i, done = 0;

	trace_android_rvh_find_busiest_queue(env->dst_cpu, group, env->cpus,
					     &busiest, &done);
	if (done)
		return busiest;

	for_each_cpu_and(i, sched_group_span(group), env->cpus) {
		unsigned long capacity, load, util;
		unsigned int nr_running;
		enum fbq_type rt;

		rq = cpu_rq(i);
		rt = fbq_classify_rq(rq);

		/*
		 * We classify groups/runqueues into three groups:
		 *  - regular: there are !numa tasks
		 *  - remote:  there are numa tasks that run on the 'wrong' node
		 *  - all:     there is no distinction
		 *
		 * In order to avoid migrating ideally placed numa tasks,
		 * ignore those when there's better options.
		 *
		 * If we ignore the actual busiest queue to migrate another
		 * task, the next balance pass can still reduce the busiest
		 * queue by moving tasks around inside the node.
		 *
		 * If we cannot move enough load due to this classification
		 * the next pass will adjust the group classification and
		 * allow migration of more tasks.
		 *
		 * Both cases only affect the total convergence complexity.
		 */
		if (rt > env->fbq_type)
			continue;

		capacity = capacity_of(i);
		nr_running = rq->cfs.h_nr_running;

		/*
		 * For ASYM_CPUCAPACITY domains, don't pick a CPU that could
		 * eventually lead to active_balancing high->low capacity.
		 * Higher per-CPU capacity is considered better than balancing
		 * average load.
		 */
		if (env->sd->flags & SD_ASYM_CPUCAPACITY &&
		    capacity_of(env->dst_cpu) < capacity &&
		    nr_running == 1)
			continue;

		switch (env->migration_type) {
		case migrate_load:
			/*
			 * When comparing with load imbalance, use cpu_load()
			 * which is not scaled with the CPU capacity.
			 */
			load = cpu_load(rq);

			if (nr_running == 1 && load > env->imbalance &&
			    !check_cpu_capacity(rq, env->sd))
				break;

			/*
			 * For the load comparisons with the other CPUs,
			 * consider the cpu_load() scaled with the CPU
			 * capacity, so that the load can be moved away
			 * from the CPU that is potentially running at a
			 * lower capacity.
			 *
			 * Thus we're looking for max(load_i / capacity_i),
			 * crosswise multiplication to rid ourselves of the
			 * division works out to:
			 * load_i * capacity_j > load_j * capacity_i;
			 * where j is our previous maximum.
			 */
			if (load * busiest_capacity > busiest_load * capacity) {
				busiest_load = load;
				busiest_capacity = capacity;
				busiest = rq;
			}
			break;

		case migrate_util:
			util = cpu_util(cpu_of(rq));

			/*
			 * Don't try to pull utilization from a CPU with one
			 * running task. Whatever its utilization, we will fail
			 * detach the task.
			 */
			if (nr_running <= 1)
				continue;

			if (busiest_util < util) {
				busiest_util = util;
				busiest = rq;
			}
			break;

		case migrate_task:
			if (busiest_nr < nr_running) {
				busiest_nr = nr_running;
				busiest = rq;
			}
			break;

		case migrate_misfit:
			/*
			 * For ASYM_CPUCAPACITY domains with misfit tasks we
			 * simply seek the "biggest" misfit task.
			 */
			if (rq->misfit_task_load > busiest_load) {
				busiest_load = rq->misfit_task_load;
				busiest = rq;
			}

			break;

		}
	}

	return busiest;
}

/*
 * Max backoff if we encounter pinned tasks. Pretty arbitrary value, but
 * so long as it is large enough.
 */
#define MAX_PINNED_INTERVAL	512

static inline bool
asym_active_balance(struct lb_env *env)
{
	/*
	 * ASYM_PACKING needs to force migrate tasks from busy but
	 * lower priority CPUs in order to pack all tasks in the
	 * highest priority CPUs.
	 */
	return env->idle != CPU_NOT_IDLE && (env->sd->flags & SD_ASYM_PACKING) &&
	       sched_asym_prefer(env->dst_cpu, env->src_cpu);
}

static inline bool
voluntary_active_balance(struct lb_env *env)
{
	if (asym_active_balance(env))
		return 1;

	if (env->migration_type == migrate_misfit)
		return 1;

	return 0;
}

static int need_active_balance(struct lb_env *env)
{
	struct sched_domain *sd = env->sd;

	if (voluntary_active_balance(env))
		return 1;

	return unlikely(sd->nr_balance_failed > sd->cache_nice_tries+2);
}

static int active_load_balance_cpu_stop(void *data);

static int should_we_balance(struct lb_env *env)
{
	struct sched_group *sg = env->sd->groups;
	int cpu;

	/*
	 * Ensure the balancing environment is consistent; can happen
	 * when the softirq triggers 'during' hotplug.
	 */
	if (!cpumask_test_cpu(env->dst_cpu, env->cpus))
		return 0;

	/*
	 * In the newly idle case, we will allow all the CPUs
	 * to do the newly idle load balance.
	 */
	if (env->idle == CPU_NEWLY_IDLE)
		return 1;

	/* Try to find first idle CPU */
	for_each_cpu_and(cpu, group_balance_mask(sg), env->cpus) {
		if (!idle_cpu(cpu))
			continue;

		/* Are we the first idle CPU? */
		return cpu == env->dst_cpu;
	}

	/* Are we the first CPU of this group ? */
	return group_balance_cpu(sg) == env->dst_cpu;
}

/*
 * Check this_cpu to ensure it is balanced within domain. Attempt to move
 * tasks if there is an imbalance.
 */
static int load_balance(int this_cpu, struct rq *this_rq,
			struct sched_domain *sd, enum cpu_idle_type idle,
			int *continue_balancing)
{
	int ld_moved, cur_ld_moved, active_balance = 0;
	struct sched_domain *sd_parent = sd->parent;
	struct sched_group *group;
	struct rq *busiest;
	struct rq_flags rf;
	struct cpumask *cpus = this_cpu_cpumask_var_ptr(load_balance_mask);

	struct lb_env env = {
		.sd		= sd,
		.dst_cpu	= this_cpu,
		.dst_rq		= this_rq,
		.dst_grpmask    = group_balance_mask(sd->groups),
		.idle		= idle,
		.loop_break	= sched_nr_migrate_break,
		.cpus		= cpus,
		.fbq_type	= all,
		.tasks		= LIST_HEAD_INIT(env.tasks),
	};

	cpumask_and(cpus, sched_domain_span(sd), cpu_active_mask);

	schedstat_inc(sd->lb_count[idle]);

redo:
	if (!should_we_balance(&env)) {
		*continue_balancing = 0;
		goto out_balanced;
	}

	group = find_busiest_group(&env);
	if (!group) {
		schedstat_inc(sd->lb_nobusyg[idle]);
		goto out_balanced;
	}

	busiest = find_busiest_queue(&env, group);
	if (!busiest) {
		schedstat_inc(sd->lb_nobusyq[idle]);
		goto out_balanced;
	}

	BUG_ON(busiest == env.dst_rq);

	schedstat_add(sd->lb_imbalance[idle], env.imbalance);

	env.src_cpu = busiest->cpu;
	env.src_rq = busiest;

	ld_moved = 0;
	if (busiest->nr_running > 1) {
		/*
		 * Attempt to move tasks. If find_busiest_group has found
		 * an imbalance but busiest->nr_running <= 1, the group is
		 * still unbalanced. ld_moved simply stays zero, so it is
		 * correctly treated as an imbalance.
		 */
		env.flags |= LBF_ALL_PINNED;
		env.loop_max  = min(sysctl_sched_nr_migrate, busiest->nr_running);

more_balance:
		rq_lock_irqsave(busiest, &rf);
		env.src_rq_rf = &rf;
		update_rq_clock(busiest);

		/*
		 * cur_ld_moved - load moved in current iteration
		 * ld_moved     - cumulative load moved across iterations
		 */
		cur_ld_moved = detach_tasks(&env);

		/*
		 * We've detached some tasks from busiest_rq. Every
		 * task is masked "TASK_ON_RQ_MIGRATING", so we can safely
		 * unlock busiest->lock, and we are able to be sure
		 * that nobody can manipulate the tasks in parallel.
		 * See task_rq_lock() family for the details.
		 */

		rq_unlock(busiest, &rf);

		if (cur_ld_moved) {
			attach_tasks(&env);
			ld_moved += cur_ld_moved;
		}

		local_irq_restore(rf.flags);

		if (env.flags & LBF_NEED_BREAK) {
			env.flags &= ~LBF_NEED_BREAK;
			goto more_balance;
		}

		/*
		 * Revisit (affine) tasks on src_cpu that couldn't be moved to
		 * us and move them to an alternate dst_cpu in our sched_group
		 * where they can run. The upper limit on how many times we
		 * iterate on same src_cpu is dependent on number of CPUs in our
		 * sched_group.
		 *
		 * This changes load balance semantics a bit on who can move
		 * load to a given_cpu. In addition to the given_cpu itself
		 * (or a ilb_cpu acting on its behalf where given_cpu is
		 * nohz-idle), we now have balance_cpu in a position to move
		 * load to given_cpu. In rare situations, this may cause
		 * conflicts (balance_cpu and given_cpu/ilb_cpu deciding
		 * _independently_ and at _same_ time to move some load to
		 * given_cpu) causing exceess load to be moved to given_cpu.
		 * This however should not happen so much in practice and
		 * moreover subsequent load balance cycles should correct the
		 * excess load moved.
		 */
		if ((env.flags & LBF_DST_PINNED) && env.imbalance > 0) {

			/* Prevent to re-select dst_cpu via env's CPUs */
			__cpumask_clear_cpu(env.dst_cpu, env.cpus);

			env.dst_rq	 = cpu_rq(env.new_dst_cpu);
			env.dst_cpu	 = env.new_dst_cpu;
			env.flags	&= ~LBF_DST_PINNED;
			env.loop	 = 0;
			env.loop_break	 = sched_nr_migrate_break;

			/*
			 * Go back to "more_balance" rather than "redo" since we
			 * need to continue with same src_cpu.
			 */
			goto more_balance;
		}

		/*
		 * We failed to reach balance because of affinity.
		 */
		if (sd_parent) {
			int *group_imbalance = &sd_parent->groups->sgc->imbalance;

			if ((env.flags & LBF_SOME_PINNED) && env.imbalance > 0)
				*group_imbalance = 1;
		}

		/* All tasks on this runqueue were pinned by CPU affinity */
		if (unlikely(env.flags & LBF_ALL_PINNED)) {
			__cpumask_clear_cpu(cpu_of(busiest), cpus);
			/*
			 * Attempting to continue load balancing at the current
			 * sched_domain level only makes sense if there are
			 * active CPUs remaining as possible busiest CPUs to
			 * pull load from which are not contained within the
			 * destination group that is receiving any migrated
			 * load.
			 */
			if (!cpumask_subset(cpus, env.dst_grpmask)) {
				env.loop = 0;
				env.loop_break = sched_nr_migrate_break;
				goto redo;
			}
			goto out_all_pinned;
		}
	}

	if (!ld_moved) {
		schedstat_inc(sd->lb_failed[idle]);
		/*
		 * Increment the failure counter only on periodic balance.
		 * We do not want newidle balance, which can be very
		 * frequent, pollute the failure counter causing
		 * excessive cache_hot migrations and active balances.
		 */
		if (idle != CPU_NEWLY_IDLE)
			sd->nr_balance_failed++;

		if (need_active_balance(&env)) {
			unsigned long flags;

			raw_spin_lock_irqsave(&busiest->lock, flags);

			/*
			 * Don't kick the active_load_balance_cpu_stop,
			 * if the curr task on busiest CPU can't be
			 * moved to this_cpu:
			 */
			if (!cpumask_test_cpu(this_cpu, busiest->curr->cpus_ptr)) {
				raw_spin_unlock_irqrestore(&busiest->lock,
							    flags);
				env.flags |= LBF_ALL_PINNED;
				goto out_one_pinned;
			}

			/*
			 * ->active_balance synchronizes accesses to
			 * ->active_balance_work.  Once set, it's cleared
			 * only after active load balance is finished.
			 */
			if (!busiest->active_balance) {
				busiest->active_balance = 1;
				busiest->push_cpu = this_cpu;
				active_balance = 1;
			}
			raw_spin_unlock_irqrestore(&busiest->lock, flags);

			if (active_balance) {
				stop_one_cpu_nowait(cpu_of(busiest),
					active_load_balance_cpu_stop, busiest,
					&busiest->active_balance_work);
			}

			/* We've kicked active balancing, force task migration. */
			sd->nr_balance_failed = sd->cache_nice_tries+1;
		}
	} else
		sd->nr_balance_failed = 0;

	if (likely(!active_balance) || voluntary_active_balance(&env)) {
		/* We were unbalanced, so reset the balancing interval */
		sd->balance_interval = sd->min_interval;
	} else {
		/*
		 * If we've begun active balancing, start to back off. This
		 * case may not be covered by the all_pinned logic if there
		 * is only 1 task on the busy runqueue (because we don't call
		 * detach_tasks).
		 */
		if (sd->balance_interval < sd->max_interval)
			sd->balance_interval *= 2;
	}

	goto out;

out_balanced:
	/*
	 * We reach balance although we may have faced some affinity
	 * constraints. Clear the imbalance flag only if other tasks got
	 * a chance to move and fix the imbalance.
	 */
	if (sd_parent && !(env.flags & LBF_ALL_PINNED)) {
		int *group_imbalance = &sd_parent->groups->sgc->imbalance;

		if (*group_imbalance)
			*group_imbalance = 0;
	}

out_all_pinned:
	/*
	 * We reach balance because all tasks are pinned at this level so
	 * we can't migrate them. Let the imbalance flag set so parent level
	 * can try to migrate them.
	 */
	schedstat_inc(sd->lb_balanced[idle]);

	sd->nr_balance_failed = 0;

out_one_pinned:
	ld_moved = 0;

	/*
	 * newidle_balance() disregards balance intervals, so we could
	 * repeatedly reach this code, which would lead to balance_interval
	 * skyrocketting in a short amount of time. Skip the balance_interval
	 * increase logic to avoid that.
	 */
	if (env.idle == CPU_NEWLY_IDLE)
		goto out;

	/* tune up the balancing interval */
	if ((env.flags & LBF_ALL_PINNED &&
	     sd->balance_interval < MAX_PINNED_INTERVAL) ||
	    sd->balance_interval < sd->max_interval)
		sd->balance_interval *= 2;
out:
	return ld_moved;
}

static inline unsigned long
get_sd_balance_interval(struct sched_domain *sd, int cpu_busy)
{
	unsigned long interval = sd->balance_interval;

	if (cpu_busy)
		interval *= sd->busy_factor;

	/* scale ms to jiffies */
	interval = msecs_to_jiffies(interval);

	/*
	 * Reduce likelihood of busy balancing at higher domains racing with
	 * balancing at lower domains by preventing their balancing periods
	 * from being multiples of each other.
	 */
	if (cpu_busy)
		interval -= 1;

	interval = clamp(interval, 1UL, max_load_balance_interval);

	return interval;
}

static inline void
update_next_balance(struct sched_domain *sd, unsigned long *next_balance)
{
	unsigned long interval, next;

	/* used by idle balance, so cpu_busy = 0 */
	interval = get_sd_balance_interval(sd, 0);
	next = sd->last_balance + interval;

	if (time_after(*next_balance, next))
		*next_balance = next;
}

/*
 * active_load_balance_cpu_stop is run by the CPU stopper. It pushes
 * running tasks off the busiest CPU onto idle CPUs. It requires at
 * least 1 task to be running on each physical CPU where possible, and
 * avoids physical / logical imbalances.
 */
static int active_load_balance_cpu_stop(void *data)
{
	struct rq *busiest_rq = data;
	int busiest_cpu = cpu_of(busiest_rq);
	int target_cpu = busiest_rq->push_cpu;
	struct rq *target_rq = cpu_rq(target_cpu);
	struct sched_domain *sd;
	struct task_struct *p = NULL;
	struct rq_flags rf;

	rq_lock_irq(busiest_rq, &rf);
	/*
	 * Between queueing the stop-work and running it is a hole in which
	 * CPUs can become inactive. We should not move tasks from or to
	 * inactive CPUs.
	 */
	if (!cpu_active(busiest_cpu) || !cpu_active(target_cpu))
		goto out_unlock;

	/* Make sure the requested CPU hasn't gone down in the meantime: */
	if (unlikely(busiest_cpu != smp_processor_id() ||
		     !busiest_rq->active_balance))
		goto out_unlock;

	/* Is there any task to move? */
	if (busiest_rq->nr_running <= 1)
		goto out_unlock;

	/*
	 * This condition is "impossible", if it occurs
	 * we need to fix it. Originally reported by
	 * Bjorn Helgaas on a 128-CPU setup.
	 */
	BUG_ON(busiest_rq == target_rq);

	/* Search for an sd spanning us and the target CPU. */
	rcu_read_lock();
	for_each_domain(target_cpu, sd) {
		if (cpumask_test_cpu(busiest_cpu, sched_domain_span(sd)))
			break;
	}

	if (likely(sd)) {
		struct lb_env env = {
			.sd		= sd,
			.dst_cpu	= target_cpu,
			.dst_rq		= target_rq,
			.src_cpu	= busiest_rq->cpu,
			.src_rq		= busiest_rq,
			.idle		= CPU_IDLE,
			/*
			 * can_migrate_task() doesn't need to compute new_dst_cpu
			 * for active balancing. Since we have CPU_IDLE, but no
			 * @dst_grpmask we need to make that test go away with lying
			 * about DST_PINNED.
			 */
			.flags		= LBF_DST_PINNED,
			.src_rq_rf	= &rf,
		};

		schedstat_inc(sd->alb_count);
		update_rq_clock(busiest_rq);

		p = detach_one_task(&env);
		if (p) {
			schedstat_inc(sd->alb_pushed);
			/* Active balancing done, reset the failure counter. */
			sd->nr_balance_failed = 0;
		} else {
			schedstat_inc(sd->alb_failed);
		}
	}
	rcu_read_unlock();
out_unlock:
	busiest_rq->active_balance = 0;
	rq_unlock(busiest_rq, &rf);

	if (p)
		attach_one_task(target_rq, p);

	local_irq_enable();

	return 0;
}

static DEFINE_SPINLOCK(balancing);

/*
 * Scale the max load_balance interval with the number of CPUs in the system.
 * This trades load-balance latency on larger machines for less cross talk.
 */
void update_max_interval(void)
{
	max_load_balance_interval = HZ*num_active_cpus()/10;
}

/*
 * It checks each scheduling domain to see if it is due to be balanced,
 * and initiates a balancing operation if so.
 *
 * Balancing parameters are set up in init_sched_domains.
 */
static void rebalance_domains(struct rq *rq, enum cpu_idle_type idle)
{
	int continue_balancing = 1;
	int cpu = rq->cpu;
	int busy = idle != CPU_IDLE && !sched_idle_cpu(cpu);
	unsigned long interval;
	struct sched_domain *sd;
	/* Earliest time when we have to do rebalance again */
	unsigned long next_balance = jiffies + 60*HZ;
	int update_next_balance = 0;
	int need_serialize, need_decay = 0;
	u64 max_cost = 0;

	trace_android_rvh_sched_rebalance_domains(rq, &continue_balancing);
	if (!continue_balancing)
		return;

	rcu_read_lock();
	for_each_domain(cpu, sd) {
		/*
		 * Decay the newidle max times here because this is a regular
		 * visit to all the domains. Decay ~1% per second.
		 */
		if (time_after(jiffies, sd->next_decay_max_lb_cost)) {
			sd->max_newidle_lb_cost =
				(sd->max_newidle_lb_cost * 253) / 256;
			sd->next_decay_max_lb_cost = jiffies + HZ;
			need_decay = 1;
		}
		max_cost += sd->max_newidle_lb_cost;

		/*
		 * Stop the load balance at this level. There is another
		 * CPU in our sched group which is doing load balancing more
		 * actively.
		 */
		if (!continue_balancing) {
			if (need_decay)
				continue;
			break;
		}

		interval = get_sd_balance_interval(sd, busy);

		need_serialize = sd->flags & SD_SERIALIZE;
		if (need_serialize) {
			if (!spin_trylock(&balancing))
				goto out;
		}

		if (time_after_eq(jiffies, sd->last_balance + interval)) {
			if (load_balance(cpu, rq, sd, idle, &continue_balancing)) {
				/*
				 * The LBF_DST_PINNED logic could have changed
				 * env->dst_cpu, so we can't know our idle
				 * state even if we migrated tasks. Update it.
				 */
				idle = idle_cpu(cpu) ? CPU_IDLE : CPU_NOT_IDLE;
				busy = idle != CPU_IDLE && !sched_idle_cpu(cpu);
			}
			sd->last_balance = jiffies;
			interval = get_sd_balance_interval(sd, busy);
		}
		if (need_serialize)
			spin_unlock(&balancing);
out:
		if (time_after(next_balance, sd->last_balance + interval)) {
			next_balance = sd->last_balance + interval;
			update_next_balance = 1;
		}
	}
	if (need_decay) {
		/*
		 * Ensure the rq-wide value also decays but keep it at a
		 * reasonable floor to avoid funnies with rq->avg_idle.
		 */
		rq->max_idle_balance_cost =
			max((u64)sysctl_sched_migration_cost, max_cost);
	}
	rcu_read_unlock();

	/*
	 * next_balance will be updated only when there is a need.
	 * When the cpu is attached to null domain for ex, it will not be
	 * updated.
	 */
	if (likely(update_next_balance))
		rq->next_balance = next_balance;

}

static inline int on_null_domain(struct rq *rq)
{
	return unlikely(!rcu_dereference_sched(rq->sd));
}

#ifdef CONFIG_NO_HZ_COMMON
/*
 * idle load balancing details
 * - When one of the busy CPUs notice that there may be an idle rebalancing
 *   needed, they will kick the idle load balancer, which then does idle
 *   load balancing for all the idle CPUs.
 * - HK_FLAG_MISC CPUs are used for this task, because HK_FLAG_SCHED not set
 *   anywhere yet.
 */

static inline int find_new_ilb(void)
{
	int ilb = -1;

	trace_android_rvh_find_new_ilb(nohz.idle_cpus_mask, &ilb);
	if (ilb >= 0)
		return ilb;

	for_each_cpu_and(ilb, nohz.idle_cpus_mask,
			      housekeeping_cpumask(HK_FLAG_MISC)) {
		if (idle_cpu(ilb))
			return ilb;
	}

	return nr_cpu_ids;
}

/*
 * Kick a CPU to do the nohz balancing, if it is time for it. We pick any
 * idle CPU in the HK_FLAG_MISC housekeeping set (if there is one).
 */
static void kick_ilb(unsigned int flags)
{
	int ilb_cpu;

	/*
	 * Increase nohz.next_balance only when if full ilb is triggered but
	 * not if we only update stats.
	 */
	if (flags & NOHZ_BALANCE_KICK)
		nohz.next_balance = jiffies+1;

	ilb_cpu = find_new_ilb();

	if (ilb_cpu >= nr_cpu_ids)
		return;

	/*
	 * Access to rq::nohz_csd is serialized by NOHZ_KICK_MASK; he who sets
	 * the first flag owns it; cleared by nohz_csd_func().
	 */
	flags = atomic_fetch_or(flags, nohz_flags(ilb_cpu));
	if (flags & NOHZ_KICK_MASK)
		return;

	/*
	 * This way we generate an IPI on the target CPU which
	 * is idle. And the softirq performing nohz idle load balance
	 * will be run before returning from the IPI.
	 */
	smp_call_function_single_async(ilb_cpu, &cpu_rq(ilb_cpu)->nohz_csd);
}

/*
 * Current decision point for kicking the idle load balancer in the presence
 * of idle CPUs in the system.
 */
static void nohz_balancer_kick(struct rq *rq)
{
	unsigned long now = jiffies;
	struct sched_domain_shared *sds;
	struct sched_domain *sd;
	int nr_busy, i, cpu = rq->cpu;
	unsigned int flags = 0;
	int done = 0;

	if (unlikely(rq->idle_balance))
		return;

	/*
	 * We may be recently in ticked or tickless idle mode. At the first
	 * busy tick after returning from idle, we will update the busy stats.
	 */
	nohz_balance_exit_idle(rq);

	/*
	 * None are in tickless mode and hence no need for NOHZ idle load
	 * balancing.
	 */
	if (likely(!atomic_read(&nohz.nr_cpus)))
		return;

	if (READ_ONCE(nohz.has_blocked) &&
	    time_after(now, READ_ONCE(nohz.next_blocked)))
		flags = NOHZ_STATS_KICK;

	if (time_before(now, nohz.next_balance))
		goto out;

	trace_android_rvh_sched_nohz_balancer_kick(rq, &flags, &done);
	if (done)
		goto out;

	if (rq->nr_running >= 2) {
		flags = NOHZ_STATS_KICK | NOHZ_BALANCE_KICK;
		goto out;
	}

	rcu_read_lock();

<<<<<<< HEAD
=======
	sd = rcu_dereference(rq->sd);
	if (sd) {
		/*
		 * If there's a CFS task and the current CPU has reduced
		 * capacity; kick the ILB to see if there's a better CPU to run
		 * on.
		 */
		if (rq->cfs.h_nr_running >= 1 && check_cpu_capacity(rq, sd)) {
			flags = NOHZ_STATS_KICK | NOHZ_BALANCE_KICK;
			goto unlock;
		}
	}

>>>>>>> ce60eb15
	sd = rcu_dereference(per_cpu(sd_asym_packing, cpu));
	if (sd) {
		/*
		 * When ASYM_PACKING; see if there's a more preferred CPU
		 * currently idle; in which case, kick the ILB to move tasks
		 * around.
		 */
		for_each_cpu_and(i, sched_domain_span(sd), nohz.idle_cpus_mask) {
			if (sched_asym_prefer(i, cpu)) {
				flags = NOHZ_STATS_KICK | NOHZ_BALANCE_KICK;
				goto unlock;
			}
		}
	}

	sd = rcu_dereference(per_cpu(sd_asym_cpucapacity, cpu));
	if (sd) {
		/*
		 * When ASYM_CPUCAPACITY; see if there's a higher capacity CPU
		 * to run the misfit task on.
		 */
		if (check_misfit_status(rq, sd)) {
			flags = NOHZ_STATS_KICK | NOHZ_BALANCE_KICK;
			goto unlock;
		}

		/*
		 * For asymmetric systems, we do not want to nicely balance
		 * cache use, instead we want to embrace asymmetry and only
		 * ensure tasks have enough CPU capacity.
		 *
		 * Skip the LLC logic because it's not relevant in that case.
		 */
		goto unlock;
	}

	sds = rcu_dereference(per_cpu(sd_llc_shared, cpu));
	if (sds) {
		/*
		 * If there is an imbalance between LLC domains (IOW we could
		 * increase the overall cache use), we need some less-loaded LLC
		 * domain to pull some load. Likewise, we may need to spread
		 * load within the current LLC domain (e.g. packed SMT cores but
		 * other CPUs are idle). We can't really know from here how busy
		 * the others are - so just get a nohz balance going if it looks
		 * like this LLC domain has tasks we could move.
		 */
		nr_busy = atomic_read(&sds->nr_busy_cpus);
		if (nr_busy > 1) {
			flags = NOHZ_STATS_KICK | NOHZ_BALANCE_KICK;
			goto unlock;
		}
	}
unlock:
	rcu_read_unlock();
out:
	if (flags)
		kick_ilb(flags);
}

static void set_cpu_sd_state_busy(int cpu)
{
	struct sched_domain *sd;

	rcu_read_lock();
	sd = rcu_dereference(per_cpu(sd_llc, cpu));

	if (!sd || !sd->nohz_idle)
		goto unlock;
	sd->nohz_idle = 0;

	atomic_inc(&sd->shared->nr_busy_cpus);
unlock:
	rcu_read_unlock();
}

void nohz_balance_exit_idle(struct rq *rq)
{
	SCHED_WARN_ON(rq != this_rq());

	if (likely(!rq->nohz_tick_stopped))
		return;

	rq->nohz_tick_stopped = 0;
	cpumask_clear_cpu(rq->cpu, nohz.idle_cpus_mask);
	atomic_dec(&nohz.nr_cpus);

	set_cpu_sd_state_busy(rq->cpu);
}

static void set_cpu_sd_state_idle(int cpu)
{
	struct sched_domain *sd;

	rcu_read_lock();
	sd = rcu_dereference(per_cpu(sd_llc, cpu));

	if (!sd || sd->nohz_idle)
		goto unlock;
	sd->nohz_idle = 1;

	atomic_dec(&sd->shared->nr_busy_cpus);
unlock:
	rcu_read_unlock();
}

/*
 * This routine will record that the CPU is going idle with tick stopped.
 * This info will be used in performing idle load balancing in the future.
 */
void nohz_balance_enter_idle(int cpu)
{
	struct rq *rq = cpu_rq(cpu);

	SCHED_WARN_ON(cpu != smp_processor_id());

	if (!cpu_active(cpu)) {
		/*
		 * A CPU can be paused while it is idle with it's tick
		 * stopped. nohz_balance_exit_idle() should be called
		 * from the local CPU, so it can't be called during
		 * pause. This results in paused CPU participating in
		 * the nohz idle balance, which should be avoided.
		 *
		 * When the paused CPU exits idle and enters again,
		 * exempt the paused CPU from nohz_balance_exit_idle.
		 */
		nohz_balance_exit_idle(rq);
		return;
	}

	/* Spare idle load balancing on CPUs that don't want to be disturbed: */
	if (!housekeeping_cpu(cpu, HK_FLAG_SCHED))
		return;

	/*
	 * Can be set safely without rq->lock held
	 * If a clear happens, it will have evaluated last additions because
	 * rq->lock is held during the check and the clear
	 */
	rq->has_blocked_load = 1;

	/*
	 * The tick is still stopped but load could have been added in the
	 * meantime. We set the nohz.has_blocked flag to trig a check of the
	 * *_avg. The CPU is already part of nohz.idle_cpus_mask so the clear
	 * of nohz.has_blocked can only happen after checking the new load
	 */
	if (rq->nohz_tick_stopped)
		goto out;

	/* If we're a completely isolated CPU, we don't play: */
	if (on_null_domain(rq))
		return;

	rq->nohz_tick_stopped = 1;

	cpumask_set_cpu(cpu, nohz.idle_cpus_mask);
	atomic_inc(&nohz.nr_cpus);

	/*
	 * Ensures that if nohz_idle_balance() fails to observe our
	 * @idle_cpus_mask store, it must observe the @has_blocked
	 * store.
	 */
	smp_mb__after_atomic();

	set_cpu_sd_state_idle(cpu);

out:
	/*
	 * Each time a cpu enter idle, we assume that it has blocked load and
	 * enable the periodic update of the load of idle cpus
	 */
	WRITE_ONCE(nohz.has_blocked, 1);
}

/*
 * Internal function that runs load balance for all idle cpus. The load balance
 * can be a simple update of blocked load or a complete load balance with
 * tasks movement depending of flags.
 * The function returns false if the loop has stopped before running
 * through all idle CPUs.
 */
static bool _nohz_idle_balance(struct rq *this_rq, unsigned int flags,
			       enum cpu_idle_type idle)
{
	/* Earliest time when we have to do rebalance again */
	unsigned long now = jiffies;
	unsigned long next_balance = now + 60*HZ;
	bool has_blocked_load = false;
	int update_next_balance = 0;
	int this_cpu = this_rq->cpu;
	int balance_cpu;
	int ret = false;
	struct rq *rq;

	SCHED_WARN_ON((flags & NOHZ_KICK_MASK) == NOHZ_BALANCE_KICK);

	/*
	 * We assume there will be no idle load after this update and clear
	 * the has_blocked flag. If a cpu enters idle in the mean time, it will
	 * set the has_blocked flag and trig another update of idle load.
	 * Because a cpu that becomes idle, is added to idle_cpus_mask before
	 * setting the flag, we are sure to not clear the state and not
	 * check the load of an idle cpu.
	 */
	if (flags & NOHZ_STATS_KICK)
		WRITE_ONCE(nohz.has_blocked, 0);

	/*
	 * Ensures that if we miss the CPU, we must see the has_blocked
	 * store from nohz_balance_enter_idle().
	 */
	smp_mb();

	/*
	 * Start with the next CPU after this_cpu so we will end with this_cpu and let a
	 * chance for other idle cpu to pull load.
	 */
	for_each_cpu_wrap(balance_cpu,  nohz.idle_cpus_mask, this_cpu+1) {
		if (!idle_cpu(balance_cpu))
			continue;

		/*
		 * If this CPU gets work to do, stop the load balancing
		 * work being done for other CPUs. Next load
		 * balancing owner will pick it up.
		 */
		if (!idle_cpu(this_cpu) && need_resched()) {
			if (flags & NOHZ_STATS_KICK)
				has_blocked_load = true;
			goto abort;
		}

		rq = cpu_rq(balance_cpu);

		if (flags & NOHZ_STATS_KICK)
			has_blocked_load |= update_nohz_stats(rq);

		/*
		 * If time for next balance is due,
		 * do the balance.
		 */
		if (time_after_eq(jiffies, rq->next_balance)) {
			struct rq_flags rf;

			rq_lock_irqsave(rq, &rf);
			update_rq_clock(rq);
			rq_unlock_irqrestore(rq, &rf);

			if (flags & NOHZ_BALANCE_KICK)
				rebalance_domains(rq, CPU_IDLE);
		}

		if (time_after(next_balance, rq->next_balance)) {
			next_balance = rq->next_balance;
			update_next_balance = 1;
		}
	}

	/*
	 * next_balance will be updated only when there is a need.
	 * When the CPU is attached to null domain for ex, it will not be
	 * updated.
	 */
	if (likely(update_next_balance))
		nohz.next_balance = next_balance;

	if (flags & NOHZ_STATS_KICK)
		WRITE_ONCE(nohz.next_blocked,
			   now + msecs_to_jiffies(LOAD_AVG_PERIOD));

	/* The full idle balance loop has been done */
	ret = true;

abort:
	/* There is still blocked load, enable periodic update */
	if (has_blocked_load)
		WRITE_ONCE(nohz.has_blocked, 1);

	return ret;
}

/*
 * In CONFIG_NO_HZ_COMMON case, the idle balance kickee will do the
 * rebalancing for all the cpus for whom scheduler ticks are stopped.
 */
static bool nohz_idle_balance(struct rq *this_rq, enum cpu_idle_type idle)
{
	unsigned int flags = this_rq->nohz_idle_balance;

	if (!flags)
		return false;

	this_rq->nohz_idle_balance = 0;

	if (idle != CPU_IDLE)
		return false;

	_nohz_idle_balance(this_rq, flags, idle);

	return true;
}

/*
 * Check if we need to run the ILB for updating blocked load before entering
 * idle state.
 */
void nohz_run_idle_balance(int cpu)
{
	unsigned int flags;

	flags = atomic_fetch_andnot(NOHZ_NEWILB_KICK, nohz_flags(cpu));

	/*
	 * Update the blocked load only if no SCHED_SOFTIRQ is about to happen
	 * (ie NOHZ_STATS_KICK set) and will do the same.
	 */
	if ((flags == NOHZ_NEWILB_KICK) && !need_resched())
		_nohz_idle_balance(cpu_rq(cpu), NOHZ_STATS_KICK, CPU_IDLE);
}

static void nohz_newidle_balance(struct rq *this_rq)
{
	int this_cpu = this_rq->cpu;

	/*
	 * This CPU doesn't want to be disturbed by scheduler
	 * housekeeping
	 */
	if (!housekeeping_cpu(this_cpu, HK_FLAG_SCHED))
		return;

	/* Will wake up very soon. No time for doing anything else*/
	if (this_rq->avg_idle < sysctl_sched_migration_cost)
		return;

	/* Don't need to update blocked load of idle CPUs*/
	if (!READ_ONCE(nohz.has_blocked) ||
	    time_before(jiffies, READ_ONCE(nohz.next_blocked)))
		return;

	/*
	 * Set the need to trigger ILB in order to update blocked load
	 * before entering idle state.
	 */
	atomic_or(NOHZ_NEWILB_KICK, nohz_flags(this_cpu));
}

#else /* !CONFIG_NO_HZ_COMMON */
static inline void nohz_balancer_kick(struct rq *rq) { }

static inline bool nohz_idle_balance(struct rq *this_rq, enum cpu_idle_type idle)
{
	return false;
}

static inline void nohz_newidle_balance(struct rq *this_rq) { }
#endif /* CONFIG_NO_HZ_COMMON */

/*
 * idle_balance is called by schedule() if this_cpu is about to become
 * idle. Attempts to pull tasks from other CPUs.
 *
 * Returns:
 *   < 0 - we released the lock and there are !fair tasks present
 *     0 - failed, no new tasks
 *   > 0 - success, new (fair) tasks present
 */
static int newidle_balance(struct rq *this_rq, struct rq_flags *rf)
{
	unsigned long next_balance = jiffies + HZ;
	int this_cpu = this_rq->cpu;
	struct sched_domain *sd;
	int pulled_task = 0;
	u64 curr_cost = 0;
	int done = 0;

	trace_android_rvh_sched_newidle_balance(this_rq, rf, &pulled_task, &done);
	if (done)
		return pulled_task;

	update_misfit_status(NULL, this_rq);
	/*
	 * We must set idle_stamp _before_ calling idle_balance(), such that we
	 * measure the duration of idle_balance() as idle time.
	 */
	this_rq->idle_stamp = rq_clock(this_rq);

	/*
	 * Do not pull tasks towards !active CPUs...
	 */
	if (!cpu_active(this_cpu))
		return 0;

	/*
	 * This is OK, because current is on_cpu, which avoids it being picked
	 * for load-balance and preemption/IRQs are still disabled avoiding
	 * further scheduler activity on it and we're being very careful to
	 * re-start the picking loop.
	 */
	rq_unpin_lock(this_rq, rf);

	if (this_rq->avg_idle < sysctl_sched_migration_cost ||
	    !READ_ONCE(this_rq->rd->overload)) {

		rcu_read_lock();
		sd = rcu_dereference_check_sched_domain(this_rq->sd);
		if (sd)
			update_next_balance(sd, &next_balance);
		rcu_read_unlock();

		goto out;
	}

	raw_spin_unlock(&this_rq->lock);

	update_blocked_averages(this_cpu);
	rcu_read_lock();
	for_each_domain(this_cpu, sd) {
		int continue_balancing = 1;
		u64 t0, domain_cost;

		if (this_rq->avg_idle < curr_cost + sd->max_newidle_lb_cost) {
			update_next_balance(sd, &next_balance);
			break;
		}

		if (sd->flags & SD_BALANCE_NEWIDLE) {
			t0 = sched_clock_cpu(this_cpu);

			pulled_task = load_balance(this_cpu, this_rq,
						   sd, CPU_NEWLY_IDLE,
						   &continue_balancing);

			domain_cost = sched_clock_cpu(this_cpu) - t0;
			if (domain_cost > sd->max_newidle_lb_cost)
				sd->max_newidle_lb_cost = domain_cost;

			curr_cost += domain_cost;
		}

		update_next_balance(sd, &next_balance);

		/*
		 * Stop searching for tasks to pull if there are
		 * now runnable tasks on this rq.
		 */
		if (pulled_task || this_rq->nr_running > 0)
			break;
	}
	rcu_read_unlock();

	raw_spin_lock(&this_rq->lock);

	if (curr_cost > this_rq->max_idle_balance_cost)
		this_rq->max_idle_balance_cost = curr_cost;

out:
	/*
	 * While browsing the domains, we released the rq lock, a task could
	 * have been enqueued in the meantime. Since we're not going idle,
	 * pretend we pulled a task.
	 */
	if (this_rq->cfs.h_nr_running && !pulled_task)
		pulled_task = 1;

	/* Move the next balance forward */
	if (time_after(this_rq->next_balance, next_balance))
		this_rq->next_balance = next_balance;

	/* Is there a task of a high priority class? */
	if (this_rq->nr_running != this_rq->cfs.h_nr_running)
		pulled_task = -1;

	if (pulled_task)
		this_rq->idle_stamp = 0;
	else
		nohz_newidle_balance(this_rq);

	rq_repin_lock(this_rq, rf);

	return pulled_task;
}

/*
 * run_rebalance_domains is triggered when needed from the scheduler tick.
 * Also triggered for nohz idle balancing (with nohz_balancing_kick set).
 */
static __latent_entropy void run_rebalance_domains(struct softirq_action *h)
{
	struct rq *this_rq = this_rq();
	enum cpu_idle_type idle = this_rq->idle_balance ?
						CPU_IDLE : CPU_NOT_IDLE;

	/*
	 * If this CPU has a pending nohz_balance_kick, then do the
	 * balancing on behalf of the other idle CPUs whose ticks are
	 * stopped. Do nohz_idle_balance *before* rebalance_domains to
	 * give the idle CPUs a chance to load balance. Else we may
	 * load balance only within the local sched_domain hierarchy
	 * and abort nohz_idle_balance altogether if we pull some load.
	 */
	if (nohz_idle_balance(this_rq, idle))
		return;

	/* normal load balance */
	update_blocked_averages(this_rq->cpu);
	rebalance_domains(this_rq, idle);
}

/*
 * Trigger the SCHED_SOFTIRQ if it is time to do periodic load balancing.
 */
void trigger_load_balance(struct rq *rq)
{
	/* Don't need to rebalance while attached to NULL domain */
	if (unlikely(on_null_domain(rq)))
		return;

	if (time_after_eq(jiffies, rq->next_balance))
		raise_softirq(SCHED_SOFTIRQ);

	nohz_balancer_kick(rq);
}

static void rq_online_fair(struct rq *rq)
{
	update_sysctl();

	update_runtime_enabled(rq);
}

static void rq_offline_fair(struct rq *rq)
{
	update_sysctl();

	/* Ensure any throttled groups are reachable by pick_next_task */
	unthrottle_offline_cfs_rqs(rq);
}

#endif /* CONFIG_SMP */

/*
 * scheduler tick hitting a task of our scheduling class.
 *
 * NOTE: This function can be called remotely by the tick offload that
 * goes along full dynticks. Therefore no local assumption can be made
 * and everything must be accessed through the @rq and @curr passed in
 * parameters.
 */
static void task_tick_fair(struct rq *rq, struct task_struct *curr, int queued)
{
	struct cfs_rq *cfs_rq;
	struct sched_entity *se = &curr->se;

	for_each_sched_entity(se) {
		cfs_rq = cfs_rq_of(se);
		entity_tick(cfs_rq, se, queued);
	}

	if (IS_ENABLED(CONFIG_NUMA_BALANCING) &&
	    static_branch_unlikely(&sched_numa_balancing))
		task_tick_numa(rq, curr);

	update_misfit_status(curr, rq);
	update_overutilized_status(task_rq(curr));
}

/*
 * called on fork with the child task as argument from the parent's context
 *  - child not yet on the tasklist
 *  - preemption disabled
 */
static void task_fork_fair(struct task_struct *p)
{
	struct cfs_rq *cfs_rq;
	struct sched_entity *se = &p->se, *curr;
	struct rq *rq = this_rq();
	struct rq_flags rf;

	rq_lock(rq, &rf);
	update_rq_clock(rq);

	cfs_rq = task_cfs_rq(current);
	curr = cfs_rq->curr;
	if (curr) {
		update_curr(cfs_rq);
		se->vruntime = curr->vruntime;
	}
	place_entity(cfs_rq, se, 1);

	if (sysctl_sched_child_runs_first && curr && entity_before(curr, se)) {
		/*
		 * Upon rescheduling, sched_class::put_prev_task() will place
		 * 'current' within the tree based on its new key value.
		 */
		swap(curr->vruntime, se->vruntime);
		resched_curr(rq);
	}

	se->vruntime -= cfs_rq->min_vruntime;
	rq_unlock(rq, &rf);
}

/*
 * Priority of the task has changed. Check to see if we preempt
 * the current task.
 */
static void
prio_changed_fair(struct rq *rq, struct task_struct *p, int oldprio)
{
	if (!task_on_rq_queued(p))
		return;

	if (rq->cfs.nr_running == 1)
		return;

	/*
	 * Reschedule if we are currently running on this runqueue and
	 * our priority decreased, or if we are not currently running on
	 * this runqueue and our priority is higher than the current's
	 */
	if (rq->curr == p) {
		if (p->prio > oldprio)
			resched_curr(rq);
	} else
		check_preempt_curr(rq, p, 0);
}

static inline bool vruntime_normalized(struct task_struct *p)
{
	struct sched_entity *se = &p->se;

	/*
	 * In both the TASK_ON_RQ_QUEUED and TASK_ON_RQ_MIGRATING cases,
	 * the dequeue_entity(.flags=0) will already have normalized the
	 * vruntime.
	 */
	if (p->on_rq)
		return true;

	/*
	 * When !on_rq, vruntime of the task has usually NOT been normalized.
	 * But there are some cases where it has already been normalized:
	 *
	 * - A forked child which is waiting for being woken up by
	 *   wake_up_new_task().
	 * - A task which has been woken up by try_to_wake_up() and
	 *   waiting for actually being woken up by sched_ttwu_pending().
	 */
	if (!se->sum_exec_runtime ||
	    (p->state == TASK_WAKING && p->sched_remote_wakeup))
		return true;

	return false;
}

#ifdef CONFIG_FAIR_GROUP_SCHED
/*
 * Propagate the changes of the sched_entity across the tg tree to make it
 * visible to the root
 */
static void propagate_entity_cfs_rq(struct sched_entity *se)
{
	struct cfs_rq *cfs_rq;

	list_add_leaf_cfs_rq(cfs_rq_of(se));

	/* Start to propagate at parent */
	se = se->parent;

	for_each_sched_entity(se) {
		cfs_rq = cfs_rq_of(se);

		if (!cfs_rq_throttled(cfs_rq)){
			update_load_avg(cfs_rq, se, UPDATE_TG);
			list_add_leaf_cfs_rq(cfs_rq);
			continue;
		}

		if (list_add_leaf_cfs_rq(cfs_rq))
			break;
	}
}
#else
static void propagate_entity_cfs_rq(struct sched_entity *se) { }
#endif

static void detach_entity_cfs_rq(struct sched_entity *se)
{
	struct cfs_rq *cfs_rq = cfs_rq_of(se);

	/* Catch up with the cfs_rq and remove our load when we leave */
	update_load_avg(cfs_rq, se, 0);
	detach_entity_load_avg(cfs_rq, se);
	update_tg_load_avg(cfs_rq);
	propagate_entity_cfs_rq(se);
}

static void attach_entity_cfs_rq(struct sched_entity *se)
{
	struct cfs_rq *cfs_rq = cfs_rq_of(se);

#ifdef CONFIG_FAIR_GROUP_SCHED
	/*
	 * Since the real-depth could have been changed (only FAIR
	 * class maintain depth value), reset depth properly.
	 */
	se->depth = se->parent ? se->parent->depth + 1 : 0;
#endif

	/* Synchronize entity with its cfs_rq */
	update_load_avg(cfs_rq, se, sched_feat(ATTACH_AGE_LOAD) ? 0 : SKIP_AGE_LOAD);
	attach_entity_load_avg(cfs_rq, se);
	update_tg_load_avg(cfs_rq);
	propagate_entity_cfs_rq(se);
}

static void detach_task_cfs_rq(struct task_struct *p)
{
	struct sched_entity *se = &p->se;
	struct cfs_rq *cfs_rq = cfs_rq_of(se);

	if (!vruntime_normalized(p)) {
		/*
		 * Fix up our vruntime so that the current sleep doesn't
		 * cause 'unlimited' sleep bonus.
		 */
		place_entity(cfs_rq, se, 0);
		se->vruntime -= cfs_rq->min_vruntime;
	}

	detach_entity_cfs_rq(se);
}

static void attach_task_cfs_rq(struct task_struct *p)
{
	struct sched_entity *se = &p->se;
	struct cfs_rq *cfs_rq = cfs_rq_of(se);

	attach_entity_cfs_rq(se);

	if (!vruntime_normalized(p))
		se->vruntime += cfs_rq->min_vruntime;
}

static void switched_from_fair(struct rq *rq, struct task_struct *p)
{
	detach_task_cfs_rq(p);
}

static void switched_to_fair(struct rq *rq, struct task_struct *p)
{
	attach_task_cfs_rq(p);

	if (task_on_rq_queued(p)) {
		/*
		 * We were most likely switched from sched_rt, so
		 * kick off the schedule if running, otherwise just see
		 * if we can still preempt the current task.
		 */
		if (rq->curr == p)
			resched_curr(rq);
		else
			check_preempt_curr(rq, p, 0);
	}
}

/* Account for a task changing its policy or group.
 *
 * This routine is mostly called to set cfs_rq->curr field when a task
 * migrates between groups/classes.
 */
static void set_next_task_fair(struct rq *rq, struct task_struct *p, bool first)
{
	struct sched_entity *se = &p->se;

#ifdef CONFIG_SMP
	if (task_on_rq_queued(p)) {
		/*
		 * Move the next running task to the front of the list, so our
		 * cfs_tasks list becomes MRU one.
		 */
		list_move(&se->group_node, &rq->cfs_tasks);
	}
#endif

	for_each_sched_entity(se) {
		struct cfs_rq *cfs_rq = cfs_rq_of(se);

		set_next_entity(cfs_rq, se);
		/* ensure bandwidth has been allocated on our new cfs_rq */
		account_cfs_rq_runtime(cfs_rq, 0);
	}
}

void init_cfs_rq(struct cfs_rq *cfs_rq)
{
	cfs_rq->tasks_timeline = RB_ROOT_CACHED;
	cfs_rq->min_vruntime = (u64)(-(1LL << 20));
#ifndef CONFIG_64BIT
	cfs_rq->min_vruntime_copy = cfs_rq->min_vruntime;
#endif
#ifdef CONFIG_SMP
	raw_spin_lock_init(&cfs_rq->removed.lock);
#endif
}

#ifdef CONFIG_FAIR_GROUP_SCHED
static void task_set_group_fair(struct task_struct *p)
{
	struct sched_entity *se = &p->se;

	set_task_rq(p, task_cpu(p));
	se->depth = se->parent ? se->parent->depth + 1 : 0;
}

static void task_move_group_fair(struct task_struct *p)
{
	detach_task_cfs_rq(p);
	set_task_rq(p, task_cpu(p));

#ifdef CONFIG_SMP
	/* Tell se's cfs_rq has been changed -- migrated */
	p->se.avg.last_update_time = 0;
#endif
	attach_task_cfs_rq(p);
}

static void task_change_group_fair(struct task_struct *p, int type)
{
	switch (type) {
	case TASK_SET_GROUP:
		task_set_group_fair(p);
		break;

	case TASK_MOVE_GROUP:
		task_move_group_fair(p);
		break;
	}
}

void free_fair_sched_group(struct task_group *tg)
{
	int i;

	destroy_cfs_bandwidth(tg_cfs_bandwidth(tg));

	for_each_possible_cpu(i) {
		if (tg->cfs_rq)
			kfree(tg->cfs_rq[i]);
		if (tg->se)
			kfree(tg->se[i]);
	}

	kfree(tg->cfs_rq);
	kfree(tg->se);
}

int alloc_fair_sched_group(struct task_group *tg, struct task_group *parent)
{
	struct sched_entity *se;
	struct cfs_rq *cfs_rq;
	int i;

	tg->cfs_rq = kcalloc(nr_cpu_ids, sizeof(cfs_rq), GFP_KERNEL);
	if (!tg->cfs_rq)
		goto err;
	tg->se = kcalloc(nr_cpu_ids, sizeof(se), GFP_KERNEL);
	if (!tg->se)
		goto err;

	tg->shares = NICE_0_LOAD;

	init_cfs_bandwidth(tg_cfs_bandwidth(tg));

	for_each_possible_cpu(i) {
		cfs_rq = kzalloc_node(sizeof(struct cfs_rq),
				      GFP_KERNEL, cpu_to_node(i));
		if (!cfs_rq)
			goto err;

		se = kzalloc_node(sizeof(struct sched_entity),
				  GFP_KERNEL, cpu_to_node(i));
		if (!se)
			goto err_free_rq;

		init_cfs_rq(cfs_rq);
		init_tg_cfs_entry(tg, cfs_rq, se, i, parent->se[i]);
		init_entity_runnable_average(se);
	}

	return 1;

err_free_rq:
	kfree(cfs_rq);
err:
	return 0;
}

void online_fair_sched_group(struct task_group *tg)
{
	struct sched_entity *se;
	struct rq_flags rf;
	struct rq *rq;
	int i;

	for_each_possible_cpu(i) {
		rq = cpu_rq(i);
		se = tg->se[i];
		rq_lock_irq(rq, &rf);
		update_rq_clock(rq);
		attach_entity_cfs_rq(se);
		sync_throttle(tg, i);
		rq_unlock_irq(rq, &rf);
	}
}

void unregister_fair_sched_group(struct task_group *tg)
{
	unsigned long flags;
	struct rq *rq;
	int cpu;

	for_each_possible_cpu(cpu) {
		if (tg->se[cpu])
			remove_entity_load_avg(tg->se[cpu]);

		/*
		 * Only empty task groups can be destroyed; so we can speculatively
		 * check on_list without danger of it being re-added.
		 */
		if (!tg->cfs_rq[cpu]->on_list)
			continue;

		rq = cpu_rq(cpu);

		raw_spin_lock_irqsave(&rq->lock, flags);
		list_del_leaf_cfs_rq(tg->cfs_rq[cpu]);
		raw_spin_unlock_irqrestore(&rq->lock, flags);
	}
}

void init_tg_cfs_entry(struct task_group *tg, struct cfs_rq *cfs_rq,
			struct sched_entity *se, int cpu,
			struct sched_entity *parent)
{
	struct rq *rq = cpu_rq(cpu);

	cfs_rq->tg = tg;
	cfs_rq->rq = rq;
	init_cfs_rq_runtime(cfs_rq);

	tg->cfs_rq[cpu] = cfs_rq;
	tg->se[cpu] = se;

	/* se could be NULL for root_task_group */
	if (!se)
		return;

	if (!parent) {
		se->cfs_rq = &rq->cfs;
		se->depth = 0;
	} else {
		se->cfs_rq = parent->my_q;
		se->depth = parent->depth + 1;
	}

	se->my_q = cfs_rq;
	/* guarantee group entities always have weight */
	update_load_set(&se->load, NICE_0_LOAD);
	se->parent = parent;
}

static DEFINE_MUTEX(shares_mutex);

int sched_group_set_shares(struct task_group *tg, unsigned long shares)
{
	int i;

	/*
	 * We can't change the weight of the root cgroup.
	 */
	if (!tg->se[0])
		return -EINVAL;

	shares = clamp(shares, scale_load(MIN_SHARES), scale_load(MAX_SHARES));

	mutex_lock(&shares_mutex);
	if (tg->shares == shares)
		goto done;

	tg->shares = shares;
	for_each_possible_cpu(i) {
		struct rq *rq = cpu_rq(i);
		struct sched_entity *se = tg->se[i];
		struct rq_flags rf;

		/* Propagate contribution to hierarchy */
		rq_lock_irqsave(rq, &rf);
		update_rq_clock(rq);
		for_each_sched_entity(se) {
			update_load_avg(cfs_rq_of(se), se, UPDATE_TG);
			update_cfs_group(se);
		}
		rq_unlock_irqrestore(rq, &rf);
	}

done:
	mutex_unlock(&shares_mutex);
	return 0;
}
#else /* CONFIG_FAIR_GROUP_SCHED */

void free_fair_sched_group(struct task_group *tg) { }

int alloc_fair_sched_group(struct task_group *tg, struct task_group *parent)
{
	return 1;
}

void online_fair_sched_group(struct task_group *tg) { }

void unregister_fair_sched_group(struct task_group *tg) { }

#endif /* CONFIG_FAIR_GROUP_SCHED */


static unsigned int get_rr_interval_fair(struct rq *rq, struct task_struct *task)
{
	struct sched_entity *se = &task->se;
	unsigned int rr_interval = 0;

	/*
	 * Time slice is 0 for SCHED_OTHER tasks that are on an otherwise
	 * idle runqueue:
	 */
	if (rq->cfs.load.weight)
		rr_interval = NS_TO_JIFFIES(sched_slice(cfs_rq_of(se), se));

	return rr_interval;
}

/*
 * All the scheduling class methods:
 */
const struct sched_class fair_sched_class
	__section("__fair_sched_class") = {
	.enqueue_task		= enqueue_task_fair,
	.dequeue_task		= dequeue_task_fair,
	.yield_task		= yield_task_fair,
	.yield_to_task		= yield_to_task_fair,

	.check_preempt_curr	= check_preempt_wakeup,

	.pick_next_task		= __pick_next_task_fair,
	.put_prev_task		= put_prev_task_fair,
	.set_next_task          = set_next_task_fair,

#ifdef CONFIG_SMP
	.balance		= balance_fair,
	.select_task_rq		= select_task_rq_fair,
	.migrate_task_rq	= migrate_task_rq_fair,

	.rq_online		= rq_online_fair,
	.rq_offline		= rq_offline_fair,

	.task_dead		= task_dead_fair,
	.set_cpus_allowed	= set_cpus_allowed_common,
#endif

	.task_tick		= task_tick_fair,
	.task_fork		= task_fork_fair,

	.prio_changed		= prio_changed_fair,
	.switched_from		= switched_from_fair,
	.switched_to		= switched_to_fair,

	.get_rr_interval	= get_rr_interval_fair,

	.update_curr		= update_curr_fair,

#ifdef CONFIG_FAIR_GROUP_SCHED
	.task_change_group	= task_change_group_fair,
#endif

#ifdef CONFIG_UCLAMP_TASK
	.uclamp_enabled		= 1,
#endif
};

#ifdef CONFIG_SCHED_DEBUG
void print_cfs_stats(struct seq_file *m, int cpu)
{
	struct cfs_rq *cfs_rq, *pos;

	rcu_read_lock();
	for_each_leaf_cfs_rq_safe(cpu_rq(cpu), cfs_rq, pos)
		print_cfs_rq(m, cpu, cfs_rq);
	rcu_read_unlock();
}

#ifdef CONFIG_NUMA_BALANCING
void show_numa_stats(struct task_struct *p, struct seq_file *m)
{
	int node;
	unsigned long tsf = 0, tpf = 0, gsf = 0, gpf = 0;
	struct numa_group *ng;

	rcu_read_lock();
	ng = rcu_dereference(p->numa_group);
	for_each_online_node(node) {
		if (p->numa_faults) {
			tsf = p->numa_faults[task_faults_idx(NUMA_MEM, node, 0)];
			tpf = p->numa_faults[task_faults_idx(NUMA_MEM, node, 1)];
		}
		if (ng) {
			gsf = ng->faults[task_faults_idx(NUMA_MEM, node, 0)],
			gpf = ng->faults[task_faults_idx(NUMA_MEM, node, 1)];
		}
		print_numa_stats(m, node, tsf, tpf, gsf, gpf);
	}
	rcu_read_unlock();
}
#endif /* CONFIG_NUMA_BALANCING */
#endif /* CONFIG_SCHED_DEBUG */

__init void init_sched_fair_class(void)
{
#ifdef CONFIG_SMP
	open_softirq(SCHED_SOFTIRQ, run_rebalance_domains);

#ifdef CONFIG_NO_HZ_COMMON
	nohz.next_balance = jiffies;
	nohz.next_blocked = jiffies;
	zalloc_cpumask_var(&nohz.idle_cpus_mask, GFP_NOWAIT);
#endif
#endif /* SMP */

}

/*
 * Helper functions to facilitate extracting info from tracepoints.
 */

const struct sched_avg *sched_trace_cfs_rq_avg(struct cfs_rq *cfs_rq)
{
#ifdef CONFIG_SMP
	return cfs_rq ? &cfs_rq->avg : NULL;
#else
	return NULL;
#endif
}
EXPORT_SYMBOL_GPL(sched_trace_cfs_rq_avg);

char *sched_trace_cfs_rq_path(struct cfs_rq *cfs_rq, char *str, int len)
{
	if (!cfs_rq) {
		if (str)
			strlcpy(str, "(null)", len);
		else
			return NULL;
	}

	cfs_rq_tg_path(cfs_rq, str, len);
	return str;
}
EXPORT_SYMBOL_GPL(sched_trace_cfs_rq_path);

int sched_trace_cfs_rq_cpu(struct cfs_rq *cfs_rq)
{
	return cfs_rq ? cpu_of(rq_of(cfs_rq)) : -1;
}
EXPORT_SYMBOL_GPL(sched_trace_cfs_rq_cpu);

const struct sched_avg *sched_trace_rq_avg_rt(struct rq *rq)
{
#ifdef CONFIG_SMP
	return rq ? &rq->avg_rt : NULL;
#else
	return NULL;
#endif
}
EXPORT_SYMBOL_GPL(sched_trace_rq_avg_rt);

const struct sched_avg *sched_trace_rq_avg_dl(struct rq *rq)
{
#ifdef CONFIG_SMP
	return rq ? &rq->avg_dl : NULL;
#else
	return NULL;
#endif
}
EXPORT_SYMBOL_GPL(sched_trace_rq_avg_dl);

const struct sched_avg *sched_trace_rq_avg_irq(struct rq *rq)
{
#if defined(CONFIG_SMP) && defined(CONFIG_HAVE_SCHED_AVG_IRQ)
	return rq ? &rq->avg_irq : NULL;
#else
	return NULL;
#endif
}
EXPORT_SYMBOL_GPL(sched_trace_rq_avg_irq);

int sched_trace_rq_cpu(struct rq *rq)
{
	return rq ? cpu_of(rq) : -1;
}
EXPORT_SYMBOL_GPL(sched_trace_rq_cpu);

int sched_trace_rq_cpu_capacity(struct rq *rq)
{
	return rq ?
#ifdef CONFIG_SMP
		rq->cpu_capacity
#else
		SCHED_CAPACITY_SCALE
#endif
		: -1;
}
EXPORT_SYMBOL_GPL(sched_trace_rq_cpu_capacity);

const struct cpumask *sched_trace_rd_span(struct root_domain *rd)
{
#ifdef CONFIG_SMP
	return rd ? rd->span : NULL;
#else
	return NULL;
#endif
}
EXPORT_SYMBOL_GPL(sched_trace_rd_span);

int sched_trace_rq_nr_running(struct rq *rq)
{
        return rq ? rq->nr_running : -1;
}
EXPORT_SYMBOL_GPL(sched_trace_rq_nr_running);<|MERGE_RESOLUTION|>--- conflicted
+++ resolved
@@ -10517,22 +10517,6 @@
 
 	rcu_read_lock();
 
-<<<<<<< HEAD
-=======
-	sd = rcu_dereference(rq->sd);
-	if (sd) {
-		/*
-		 * If there's a CFS task and the current CPU has reduced
-		 * capacity; kick the ILB to see if there's a better CPU to run
-		 * on.
-		 */
-		if (rq->cfs.h_nr_running >= 1 && check_cpu_capacity(rq, sd)) {
-			flags = NOHZ_STATS_KICK | NOHZ_BALANCE_KICK;
-			goto unlock;
-		}
-	}
-
->>>>>>> ce60eb15
 	sd = rcu_dereference(per_cpu(sd_asym_packing, cpu));
 	if (sd) {
 		/*
