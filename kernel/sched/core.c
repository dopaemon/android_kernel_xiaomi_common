--- conflicted
+++ resolved
@@ -1535,15 +1535,6 @@
 	for_each_clamp_id(clamp_id) {
 		uclamp_se_set(&p->uclamp_req[clamp_id],
 			      uclamp_none(clamp_id), false);
-<<<<<<< HEAD
-#ifdef CONFIG_SCHED_WALT
-		if (sched_feat(SUGOV_RT_MAX_FREQ) &&
-			       unlikely(rt_task(p) &&
-			       clamp_id == UCLAMP_MIN)) {
-
-			clamp_value = uclamp_none(UCLAMP_MAX);
-		}
-#endif
 	}
 }
 
@@ -1557,16 +1548,6 @@
 	enum uclamp_id clamp_id;
 	struct uclamp_rq *uc_rq = rq->uclamp;
 
-=======
-	}
-}
-
-static void __init init_uclamp_rq(struct rq *rq)
-{
-	enum uclamp_id clamp_id;
-	struct uclamp_rq *uc_rq = rq->uclamp;
-
->>>>>>> 158801d1
 	for_each_clamp_id(clamp_id) {
 		uc_rq[clamp_id] = (struct uclamp_rq) {
 			.value = uclamp_none(clamp_id)
@@ -1582,11 +1563,6 @@
 	enum uclamp_id clamp_id;
 	int cpu;
 
-<<<<<<< HEAD
-=======
-	mutex_init(&uclamp_mutex);
-
->>>>>>> 158801d1
 	for_each_possible_cpu(cpu)
 		init_uclamp_rq(cpu_rq(cpu));
 
@@ -1636,10 +1612,7 @@
 #ifdef CONFIG_SCHED_WALT
 	walt_update_last_enqueue(p);
 	trace_sched_enq_deq_task(p, 1, cpumask_bits(&p->cpus_mask)[0]);
-<<<<<<< HEAD
-#endif
-=======
->>>>>>> 158801d1
+#endif
 
 	trace_android_rvh_enqueue_task(rq, p);
 }
@@ -1660,10 +1633,7 @@
 	if (p == rq->wrq.ed_task)
 		early_detection_notify(rq, sched_ktime_clock());
 	trace_sched_enq_deq_task(p, 0, cpumask_bits(&p->cpus_mask)[0]);
-<<<<<<< HEAD
-#endif
-=======
->>>>>>> 158801d1
+#endif
 
 	trace_android_rvh_dequeue_task(rq, p);
 }
@@ -2001,7 +1971,6 @@
 	if (cpumask_equal(&p->cpus_mask, new_mask))
 		goto out;
 
-<<<<<<< HEAD
 #ifndef CONFIG_SCHED_WALT
 	/*
 	 * Picking a ~random cpu helps in cases where we are changing affinity
@@ -2014,9 +1983,6 @@
 		goto out;
 	}
 #else
-=======
-#ifdef CONFIG_SCHED_WALT
->>>>>>> 158801d1
 	cpumask_andnot(&allowed_mask, new_mask, cpu_isolated_mask);
 	cpumask_and(&allowed_mask, &allowed_mask, cpu_valid_mask);
 
@@ -2029,15 +1995,6 @@
 			goto out;
 		}
 	}
-<<<<<<< HEAD
-=======
-#else
-	dest_cpu = cpumask_any_and(cpu_valid_mask, new_mask);
-	if (dest_cpu >= nr_cpu_ids) {
-		ret = -EINVAL;
-		goto out;
-	}
->>>>>>> 158801d1
 #endif
 
 	do_set_cpus_allowed(p, new_mask);
@@ -2053,15 +2010,6 @@
 	}
 
 	/* Can the task run on the task's current CPU? If so, we're done */
-<<<<<<< HEAD
-#ifndef CONFIG_SCHED_WALT
-	if (cpumask_test_cpu(task_cpu(p), new_mask))
-		goto out;
-#else
-	if (cpumask_test_cpu(task_cpu(p), &allowed_mask))
-		goto out;
-#endif
-=======
 #ifdef CONFIG_SCHED_WALT
 	if (cpumask_test_cpu(task_cpu(p), &allowed_mask))
 		goto out;
@@ -2070,7 +2018,6 @@
 		goto out;
 #endif
 
->>>>>>> 158801d1
 	if (task_running(rq, p) || p->state == TASK_WAKING) {
 		struct migration_arg arg = { p, dest_cpu };
 		/* Need help from migration thread: drop lock and wait. */
@@ -2433,20 +2380,11 @@
 {
 	int nid = cpu_to_node(cpu);
 	const struct cpumask *nodemask = NULL;
-#ifndef CONFIG_SCHED_WALT
-	enum { cpuset, possible, fail } state = cpuset;
-#else
 	enum { cpuset, possible, fail, bug } state = cpuset;
-<<<<<<< HEAD
-	int isolated_candidate = -1;
-#endif
-	int dest_cpu = -1;
-=======
 	int dest_cpu = -1;
 #ifdef CONFIG_SCHED_WALT
 	int isolated_candidate = -1;
 #endif
->>>>>>> 158801d1
 
 	trace_android_rvh_select_fallback_rq(cpu, p, &dest_cpu);
 	if (dest_cpu >= 0)
@@ -2474,14 +2412,9 @@
 	for (;;) {
 		/* Any allowed, online CPU? */
 		for_each_cpu(dest_cpu, p->cpus_ptr) {
-#ifndef CONFIG_SCHED_WALT
 			if (!is_cpu_allowed(p, dest_cpu))
 				continue;
 
-			goto out;
-#else
-			if (!is_cpu_allowed(p, dest_cpu))
-				continue;
 #ifdef CONFIG_SCHED_WALT
 			if (cpu_isolated(dest_cpu)) {
 				if (allow_iso)
@@ -2489,16 +2422,12 @@
 				continue;
 			}
 			goto out;
-<<<<<<< HEAD
-#endif
-=======
 		}
 
 		if (isolated_candidate != -1) {
 			dest_cpu = isolated_candidate;
 #endif
 			goto out;
->>>>>>> 158801d1
 		}
 
 		/* No more Mr. Nice Guy. */
@@ -2515,11 +2444,6 @@
 			state = fail;
 			break;
 
-#ifndef CONFIG_SCHED_WALT
-		case fail:
-			BUG();
-			break;
-#else
 		case fail:
 #ifdef CONFIG_SCHED_WALT
 			allow_iso = true;
@@ -2532,7 +2456,6 @@
 		case bug:
 			BUG();
 			break;
-#endif
 		}
 	}
 
@@ -2834,36 +2757,7 @@
 
 void send_call_function_single_ipi(int cpu)
 {
-<<<<<<< HEAD
 	struct rq *rq = cpu_rq(cpu);
-=======
-	int __maybe_unused cpu = smp_processor_id();
-	/*
-	 * Fold TIF_NEED_RESCHED into the preempt_count; anybody setting
-	 * TIF_NEED_RESCHED remotely (for the first time) will also send
-	 * this IPI.
-	 */
-	preempt_fold_need_resched();
-
-	if (llist_empty(&this_rq()->wake_list) && !got_nohz_idle_kick())
-		return;
-
-	/*
-	 * Not all reschedule IPI handlers call irq_enter/irq_exit, since
-	 * traditionally all their work was done from the interrupt return
-	 * path. Now that we actually do some work, we need to make sure
-	 * we do call them.
-	 *
-	 * Some archs already do call them, luckily irq_enter/exit nest
-	 * properly.
-	 *
-	 * Arguably we should visit all archs and update all handlers,
-	 * however a fair share of IPIs are still resched only so this would
-	 * somewhat pessimize the simple resched case.
-	 */
-	irq_enter();
-	sched_ttwu_pending();
->>>>>>> 158801d1
 
 	if (!set_nr_if_polling(rq->idle))
 		arch_send_call_function_single_ipi(cpu);
@@ -2940,7 +2834,8 @@
 
 static bool ttwu_queue_wakelist(struct task_struct *p, int cpu, int wake_flags)
 {
-	if (sched_feat(TTWU_QUEUE) && ttwu_queue_cond(cpu, wake_flags)) {
+	if ((sched_feat(TTWU_QUEUE) && ttwu_queue_cond(cpu, wake_flags)) ||
+	     walt_want_remote_wakeup()) {
 		if (WARN_ON_ONCE(cpu == smp_processor_id()))
 			return false;
 
@@ -2966,15 +2861,7 @@
 	struct rq *rq = cpu_rq(cpu);
 	struct rq_flags rf;
 
-<<<<<<< HEAD
 	if (ttwu_queue_wakelist(p, cpu, wake_flags))
-=======
-#if defined(CONFIG_SMP)
-	if ((sched_feat(TTWU_QUEUE) && !cpus_share_cache(smp_processor_id(), cpu)) ||
-			walt_want_remote_wakeup()) {
-		sched_clock_cpu(cpu); /* Sync clocks across CPUs */
-		ttwu_queue_remote(p, cpu, wake_flags);
->>>>>>> 158801d1
 		return;
 
 	rq_lock(rq, &rf);
@@ -3680,12 +3567,9 @@
 	 */
 	p->recent_used_cpu = task_cpu(p);
 	rseq_migrate(p);
-<<<<<<< HEAD
 #ifndef CONFIG_SCHED_WALT
 	__set_task_cpu(p, select_task_rq(p, task_cpu(p), SD_BALANCE_FORK, 0));
 #else
-=======
->>>>>>> 158801d1
 	__set_task_cpu(p, select_task_rq(p, task_cpu(p), SD_BALANCE_FORK, 0, 1));
 #endif
 
@@ -4241,20 +4125,11 @@
 #endif
 
 	raw_spin_lock_irqsave(&p->pi_lock, flags);
-<<<<<<< HEAD
-#ifndef CONFIG_SCHED_WALT
-	dest_cpu = p->sched_class->select_task_rq(p, task_cpu(p), SD_BALANCE_EXEC, 0);
-#else
-	dest_cpu = p->sched_class->select_task_rq(p, task_cpu(p), SD_BALANCE_EXEC, 0, 1);
-#endif
-
-=======
 #ifdef CONFIG_SCHED_WALT
 	dest_cpu = p->sched_class->select_task_rq(p, task_cpu(p), SD_BALANCE_EXEC, 0, 1);
 #else
 	dest_cpu = p->sched_class->select_task_rq(p, task_cpu(p), SD_BALANCE_EXEC, 0);
 #endif
->>>>>>> 158801d1
 	if (dest_cpu == smp_processor_id())
 		goto unlock;
 
@@ -4413,11 +4288,7 @@
 	rcu_read_unlock();
 	if (curr->sched_class == &fair_sched_class)
 		check_for_migration(rq, curr);
-<<<<<<< HEAD
-#endif
-=======
-
->>>>>>> 158801d1
+#endif
 	trace_android_vh_scheduler_tick(rq);
 }
 
@@ -4921,12 +4792,7 @@
 	if (likely(prev != next)) {
 #ifdef CONFIG_SCHED_WALT
 		if (!prev->on_rq)
-<<<<<<< HEAD
-			prev->last_sleep_ts = wallclock;
-=======
 			prev->wts.last_sleep_ts = wallclock;
-#endif
->>>>>>> 158801d1
 
 		walt_update_task_ravg(prev, rq, PUT_PREV_TASK, wallclock, 0);
 		walt_update_task_ravg(next, rq, PICK_NEXT_TASK, wallclock, 0);
@@ -6400,26 +6266,7 @@
 	}
 #endif
 again:
-<<<<<<< HEAD
-#ifndef CONFIG_SCHED_WALT
-	retval = __set_cpus_allowed_ptr(p, new_mask, true);
-
-	if (!retval) {
-		cpuset_cpus_allowed(p, cpus_allowed);
-		if (!cpumask_subset(new_mask, cpus_allowed)) {
-			/*
-			 * We must have raced with a concurrent cpuset
-			 * update. Just reset the cpus_allowed to the
-			 * cpuset's cpus_allowed
-			 */
-			cpumask_copy(new_mask, cpus_allowed);
-			goto again;
-		}
-	}
-#else /*  CONFIG_SCHED_WALT */
-=======
 #ifdef CONFIG_SCHED_WALT
->>>>>>> 158801d1
 	cpumask_andnot(&allowed_mask, new_mask, cpu_isolated_mask);
 	dest_cpu = cpumask_any_and(cpu_active_mask, &allowed_mask);
 	if (dest_cpu < nr_cpu_ids) {
@@ -6443,14 +6290,9 @@
 	}
 
 	if (!retval && !(p->flags & PF_KTHREAD))
-<<<<<<< HEAD
-		cpumask_and(&p->cpus_requested, in_mask, cpu_possible_mask);
-#endif /* CONFIG_SCHED_WALT */
-=======
 		cpumask_and(&p->wts.cpus_requested,
 			in_mask, cpu_possible_mask);
 #endif
->>>>>>> 158801d1
 
 out_free_new_mask:
 	free_cpumask_var(new_mask);
@@ -7012,11 +6854,7 @@
 
 	print_worker_info(KERN_INFO, p);
 	trace_android_vh_sched_show_task(p);
-<<<<<<< HEAD
 	show_stack(p, NULL, KERN_INFO);
-=======
-	show_stack(p, NULL);
->>>>>>> 158801d1
 	put_task_stack(p);
 }
 EXPORT_SYMBOL_GPL(sched_show_task);
@@ -7328,13 +7166,7 @@
 	LIST_HEAD(tasks);
 	cpumask_t avail_cpus;
 
-#ifdef CONFIG_SCHED_WALT
 	cpumask_andnot(&avail_cpus, cpu_online_mask, cpu_isolated_mask);
-<<<<<<< HEAD
-=======
-#else
-	cpumask_copy(&avail_cpus, cpu_online_mask);
->>>>>>> 158801d1
 #endif
 
 	/*
@@ -9311,54 +9143,9 @@
 	}
 	return 0;
 }
-<<<<<<< HEAD
-
-void sched_account_irqtime(int cpu, struct task_struct *curr,
-				u64 delta, u64 wallclock)
-{
-	struct rq *rq = cpu_rq(cpu);
-	unsigned long flags, nr_ticks;
-	u64 cur_jiffies_ts;
-
-	raw_spin_lock_irqsave(&rq->lock, flags);
-
-	/*
-	 * cputime (wallclock) uses sched_clock so use the same here for
-	 * consistency.
-	 */
-	delta += sched_clock() - wallclock;
-	cur_jiffies_ts = get_jiffies_64();
-	if (is_idle_task(curr))
-		walt_update_task_ravg(curr, rq, IRQ_UPDATE, sched_ktime_clock(),
-								delta);
-
-	nr_ticks = cur_jiffies_ts - rq->irqload_ts;
-
-	if (nr_ticks) {
-		if (nr_ticks < 10) {
-			/* Decay CPU's irqload by 3/4 for each window. */
-			rq->avg_irqload *= (3 * nr_ticks);
-			rq->avg_irqload = div64_u64(rq->avg_irqload,
-							4 * nr_ticks);
-		} else {
-			rq->avg_irqload = 0;
-		}
-		rq->avg_irqload += rq->cur_irqload;
-		rq->high_irqload = (rq->avg_irqload >=
-				    sysctl_sched_cpu_high_irqload);
-		rq->cur_irqload = 0;
-	}
-
-	rq->cur_irqload += delta;
-	rq->irqload_ts = cur_jiffies_ts;
-	raw_spin_unlock_irqrestore(&rq->lock, flags);
-}
 #endif
 
 void call_trace_sched_update_nr_running(struct rq *rq, int count)
 {
         trace_sched_update_nr_running_tp(rq, count);
-}
-=======
-#endif
->>>>>>> 158801d1
+}