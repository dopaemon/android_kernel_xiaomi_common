--- conflicted
+++ resolved
@@ -2089,11 +2089,6 @@
 	cpu_base->softirq_next_timer = NULL;
 	cpu_base->expires_next = KTIME_MAX;
 	cpu_base->softirq_expires_next = KTIME_MAX;
-<<<<<<< HEAD
-	hrtimer_cpu_base_init_expiry_lock(cpu_base);
-=======
-	cpu_base->online = 1;
->>>>>>> f0a53361
 	return 0;
 }
 
