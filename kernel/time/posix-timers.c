// SPDX-License-Identifier: GPL-2.0+
/*
 * 2002-10-15  Posix Clocks & timers
 *                           by George Anzinger george@mvista.com
 *			     Copyright (C) 2002 2003 by MontaVista Software.
 *
 * 2004-06-01  Fix CLOCK_REALTIME clock/timer TIMER_ABSTIME bug.
 *			     Copyright (C) 2004 Boris Hu
 *
 * These are all the functions necessary to implement POSIX clocks & timers
 */
#include <linux/mm.h>
#include <linux/interrupt.h>
#include <linux/slab.h>
#include <linux/time.h>
#include <linux/mutex.h>
#include <linux/sched/task.h>

#include <linux/uaccess.h>
#include <linux/list.h>
#include <linux/init.h>
#include <linux/compiler.h>
#include <linux/hash.h>
#include <linux/posix-clock.h>
#include <linux/posix-timers.h>
#include <linux/syscalls.h>
#include <linux/wait.h>
#include <linux/workqueue.h>
#include <linux/export.h>
#include <linux/hashtable.h>
#include <linux/compat.h>
#include <linux/nospec.h>
#include <linux/time_namespace.h>

#include "timekeeping.h"
#include "posix-timers.h"

/*
 * Management arrays for POSIX timers. Timers are now kept in static hash table
 * with 512 entries.
 * Timer ids are allocated by local routine, which selects proper hash head by
 * key, constructed from current->signal address and per signal struct counter.
 * This keeps timer ids unique per process, but now they can intersect between
 * processes.
 */

/*
 * Lets keep our timers in a slab cache :-)
 */
static struct kmem_cache *posix_timers_cache;

static DEFINE_HASHTABLE(posix_timers_hashtable, 9);
static DEFINE_SPINLOCK(hash_lock);

static const struct k_clock * const posix_clocks[];
static const struct k_clock *clockid_to_kclock(const clockid_t id);
static const struct k_clock clock_realtime, clock_monotonic;

/*
 * we assume that the new SIGEV_THREAD_ID shares no bits with the other
 * SIGEV values.  Here we put out an error if this assumption fails.
 */
#if SIGEV_THREAD_ID != (SIGEV_THREAD_ID & \
                       ~(SIGEV_SIGNAL | SIGEV_NONE | SIGEV_THREAD))
#error "SIGEV_THREAD_ID must not share bit with other SIGEV values!"
#endif

/*
 * The timer ID is turned into a timer address by idr_find().
 * Verifying a valid ID consists of:
 *
 * a) checking that idr_find() returns other than -1.
 * b) checking that the timer id matches the one in the timer itself.
 * c) that the timer owner is in the callers thread group.
 */

/*
 * CLOCKs: The POSIX standard calls for a couple of clocks and allows us
 *	    to implement others.  This structure defines the various
 *	    clocks.
 *
 * RESOLUTION: Clock resolution is used to round up timer and interval
 *	    times, NOT to report clock times, which are reported with as
 *	    much resolution as the system can muster.  In some cases this
 *	    resolution may depend on the underlying clock hardware and
 *	    may not be quantifiable until run time, and only then is the
 *	    necessary code is written.	The standard says we should say
 *	    something about this issue in the documentation...
 *
 * FUNCTIONS: The CLOCKs structure defines possible functions to
 *	    handle various clock functions.
 *
 *	    The standard POSIX timer management code assumes the
 *	    following: 1.) The k_itimer struct (sched.h) is used for
 *	    the timer.  2.) The list, it_lock, it_clock, it_id and
 *	    it_pid fields are not modified by timer code.
 *
 * Permissions: It is assumed that the clock_settime() function defined
 *	    for each clock will take care of permission checks.	 Some
 *	    clocks may be set able by any user (i.e. local process
 *	    clocks) others not.	 Currently the only set able clock we
 *	    have is CLOCK_REALTIME and its high res counter part, both of
 *	    which we beg off on and pass to do_sys_settimeofday().
 */
static struct k_itimer *__lock_timer(timer_t timer_id, unsigned long *flags);

#define lock_timer(tid, flags)						   \
({	struct k_itimer *__timr;					   \
	__cond_lock(&__timr->it_lock, __timr = __lock_timer(tid, flags));  \
	__timr;								   \
})

static int hash(struct signal_struct *sig, unsigned int nr)
{
	return hash_32(hash32_ptr(sig) ^ nr, HASH_BITS(posix_timers_hashtable));
}

static struct k_itimer *__posix_timers_find(struct hlist_head *head,
					    struct signal_struct *sig,
					    timer_t id)
{
	struct k_itimer *timer;

	hlist_for_each_entry_rcu(timer, head, t_hash,
				 lockdep_is_held(&hash_lock)) {
		if ((timer->it_signal == sig) && (timer->it_id == id))
			return timer;
	}
	return NULL;
}

static struct k_itimer *posix_timer_by_id(timer_t id)
{
	struct signal_struct *sig = current->signal;
	struct hlist_head *head = &posix_timers_hashtable[hash(sig, id)];

	return __posix_timers_find(head, sig, id);
}

static int posix_timer_add(struct k_itimer *timer)
{
	struct signal_struct *sig = current->signal;
	int first_free_id = sig->posix_timer_id;
	struct hlist_head *head;
	int ret = -ENOENT;

	do {
		spin_lock(&hash_lock);
		head = &posix_timers_hashtable[hash(sig, sig->posix_timer_id)];
		if (!__posix_timers_find(head, sig, sig->posix_timer_id)) {
			hlist_add_head_rcu(&timer->t_hash, head);
			ret = sig->posix_timer_id;
		}
		if (++sig->posix_timer_id < 0)
			sig->posix_timer_id = 0;
		if ((sig->posix_timer_id == first_free_id) && (ret == -ENOENT))
			/* Loop over all possible ids completed */
			ret = -EAGAIN;
		spin_unlock(&hash_lock);
<<<<<<< HEAD
	} while (ret == -ENOENT);
	return ret;
=======
		cond_resched();
	}
	/* POSIX return code when no timer ID could be allocated */
	return -EAGAIN;
>>>>>>> 01e7e36b
}

static inline void unlock_timer(struct k_itimer *timr, unsigned long flags)
{
	spin_unlock_irqrestore(&timr->it_lock, flags);
}

/* Get clock_realtime */
static int posix_get_realtime_timespec(clockid_t which_clock, struct timespec64 *tp)
{
	ktime_get_real_ts64(tp);
	return 0;
}

static ktime_t posix_get_realtime_ktime(clockid_t which_clock)
{
	return ktime_get_real();
}

/* Set clock_realtime */
static int posix_clock_realtime_set(const clockid_t which_clock,
				    const struct timespec64 *tp)
{
	return do_sys_settimeofday64(tp, NULL);
}

static int posix_clock_realtime_adj(const clockid_t which_clock,
				    struct __kernel_timex *t)
{
	return do_adjtimex(t);
}

/*
 * Get monotonic time for posix timers
 */
static int posix_get_monotonic_timespec(clockid_t which_clock, struct timespec64 *tp)
{
	ktime_get_ts64(tp);
	timens_add_monotonic(tp);
	return 0;
}

static ktime_t posix_get_monotonic_ktime(clockid_t which_clock)
{
	return ktime_get();
}

/*
 * Get monotonic-raw time for posix timers
 */
static int posix_get_monotonic_raw(clockid_t which_clock, struct timespec64 *tp)
{
	ktime_get_raw_ts64(tp);
	timens_add_monotonic(tp);
	return 0;
}


static int posix_get_realtime_coarse(clockid_t which_clock, struct timespec64 *tp)
{
	ktime_get_coarse_real_ts64(tp);
	return 0;
}

static int posix_get_monotonic_coarse(clockid_t which_clock,
						struct timespec64 *tp)
{
	ktime_get_coarse_ts64(tp);
	timens_add_monotonic(tp);
	return 0;
}

static int posix_get_coarse_res(const clockid_t which_clock, struct timespec64 *tp)
{
	*tp = ktime_to_timespec64(KTIME_LOW_RES);
	return 0;
}

static int posix_get_boottime_timespec(const clockid_t which_clock, struct timespec64 *tp)
{
	ktime_get_boottime_ts64(tp);
	timens_add_boottime(tp);
	return 0;
}

static ktime_t posix_get_boottime_ktime(const clockid_t which_clock)
{
	return ktime_get_boottime();
}

static int posix_get_tai_timespec(clockid_t which_clock, struct timespec64 *tp)
{
	ktime_get_clocktai_ts64(tp);
	return 0;
}

static ktime_t posix_get_tai_ktime(clockid_t which_clock)
{
	return ktime_get_clocktai();
}

static int posix_get_hrtimer_res(clockid_t which_clock, struct timespec64 *tp)
{
	tp->tv_sec = 0;
	tp->tv_nsec = hrtimer_resolution;
	return 0;
}

/*
 * Initialize everything, well, just everything in Posix clocks/timers ;)
 */
static __init int init_posix_timers(void)
{
	posix_timers_cache = kmem_cache_create("posix_timers_cache",
					sizeof (struct k_itimer), 0, SLAB_PANIC,
					NULL);
	return 0;
}
__initcall(init_posix_timers);

/*
 * The siginfo si_overrun field and the return value of timer_getoverrun(2)
 * are of type int. Clamp the overrun value to INT_MAX
 */
static inline int timer_overrun_to_int(struct k_itimer *timr, int baseval)
{
	s64 sum = timr->it_overrun_last + (s64)baseval;

	return sum > (s64)INT_MAX ? INT_MAX : (int)sum;
}

static void common_hrtimer_rearm(struct k_itimer *timr)
{
	struct hrtimer *timer = &timr->it.real.timer;

	timr->it_overrun += hrtimer_forward(timer, timer->base->get_time(),
					    timr->it_interval);
	hrtimer_restart(timer);
}

/*
 * This function is exported for use by the signal deliver code.  It is
 * called just prior to the info block being released and passes that
 * block to us.  It's function is to update the overrun entry AND to
 * restart the timer.  It should only be called if the timer is to be
 * restarted (i.e. we have flagged this in the sys_private entry of the
 * info block).
 *
 * To protect against the timer going away while the interrupt is queued,
 * we require that the it_requeue_pending flag be set.
 */
void posixtimer_rearm(struct kernel_siginfo *info)
{
	struct k_itimer *timr;
	unsigned long flags;

	timr = lock_timer(info->si_tid, &flags);
	if (!timr)
		return;

	if (timr->it_interval && timr->it_requeue_pending == info->si_sys_private) {
		timr->kclock->timer_rearm(timr);

		timr->it_active = 1;
		timr->it_overrun_last = timr->it_overrun;
		timr->it_overrun = -1LL;
		++timr->it_requeue_pending;

		info->si_overrun = timer_overrun_to_int(timr, info->si_overrun);
	}

	unlock_timer(timr, flags);
}

int posix_timer_event(struct k_itimer *timr, int si_private)
{
	enum pid_type type;
	int ret = -1;
	/*
	 * FIXME: if ->sigq is queued we can race with
	 * dequeue_signal()->posixtimer_rearm().
	 *
	 * If dequeue_signal() sees the "right" value of
	 * si_sys_private it calls posixtimer_rearm().
	 * We re-queue ->sigq and drop ->it_lock().
	 * posixtimer_rearm() locks the timer
	 * and re-schedules it while ->sigq is pending.
	 * Not really bad, but not that we want.
	 */
	timr->sigq->info.si_sys_private = si_private;

	type = !(timr->it_sigev_notify & SIGEV_THREAD_ID) ? PIDTYPE_TGID : PIDTYPE_PID;
	ret = send_sigqueue(timr->sigq, timr->it_pid, type);
	/* If we failed to send the signal the timer stops. */
	return ret > 0;
}

/*
 * This function gets called when a POSIX.1b interval timer expires.  It
 * is used as a callback from the kernel internal timer.  The
 * run_timer_list code ALWAYS calls with interrupts on.

 * This code is for CLOCK_REALTIME* and CLOCK_MONOTONIC* timers.
 */
static enum hrtimer_restart posix_timer_fn(struct hrtimer *timer)
{
	struct k_itimer *timr;
	unsigned long flags;
	int si_private = 0;
	enum hrtimer_restart ret = HRTIMER_NORESTART;

	timr = container_of(timer, struct k_itimer, it.real.timer);
	spin_lock_irqsave(&timr->it_lock, flags);

	timr->it_active = 0;
	if (timr->it_interval != 0)
		si_private = ++timr->it_requeue_pending;

	if (posix_timer_event(timr, si_private)) {
		/*
		 * signal was not sent because of sig_ignor
		 * we will not get a call back to restart it AND
		 * it should be restarted.
		 */
		if (timr->it_interval != 0) {
			ktime_t now = hrtimer_cb_get_time(timer);

			/*
			 * FIXME: What we really want, is to stop this
			 * timer completely and restart it in case the
			 * SIG_IGN is removed. This is a non trivial
			 * change which involves sighand locking
			 * (sigh !), which we don't want to do late in
			 * the release cycle.
			 *
			 * For now we just let timers with an interval
			 * less than a jiffie expire every jiffie to
			 * avoid softirq starvation in case of SIG_IGN
			 * and a very small interval, which would put
			 * the timer right back on the softirq pending
			 * list. By moving now ahead of time we trick
			 * hrtimer_forward() to expire the timer
			 * later, while we still maintain the overrun
			 * accuracy, but have some inconsistency in
			 * the timer_gettime() case. This is at least
			 * better than a starved softirq. A more
			 * complex fix which solves also another related
			 * inconsistency is already in the pipeline.
			 */
#ifdef CONFIG_HIGH_RES_TIMERS
			{
				ktime_t kj = NSEC_PER_SEC / HZ;

				if (timr->it_interval < kj)
					now = ktime_add(now, kj);
			}
#endif
			timr->it_overrun += hrtimer_forward(timer, now,
							    timr->it_interval);
			ret = HRTIMER_RESTART;
			++timr->it_requeue_pending;
			timr->it_active = 1;
		}
	}

	unlock_timer(timr, flags);
	return ret;
}

static struct pid *good_sigevent(sigevent_t * event)
{
	struct pid *pid = task_tgid(current);
	struct task_struct *rtn;

	switch (event->sigev_notify) {
	case SIGEV_SIGNAL | SIGEV_THREAD_ID:
		pid = find_vpid(event->sigev_notify_thread_id);
		rtn = pid_task(pid, PIDTYPE_PID);
		if (!rtn || !same_thread_group(rtn, current))
			return NULL;
		fallthrough;
	case SIGEV_SIGNAL:
	case SIGEV_THREAD:
		if (event->sigev_signo <= 0 || event->sigev_signo > SIGRTMAX)
			return NULL;
		fallthrough;
	case SIGEV_NONE:
		return pid;
	default:
		return NULL;
	}
}

static struct k_itimer * alloc_posix_timer(void)
{
	struct k_itimer *tmr;
	tmr = kmem_cache_zalloc(posix_timers_cache, GFP_KERNEL);
	if (!tmr)
		return tmr;
	if (unlikely(!(tmr->sigq = sigqueue_alloc()))) {
		kmem_cache_free(posix_timers_cache, tmr);
		return NULL;
	}
	clear_siginfo(&tmr->sigq->info);
	return tmr;
}

static void k_itimer_rcu_free(struct rcu_head *head)
{
	struct k_itimer *tmr = container_of(head, struct k_itimer, rcu);

	kmem_cache_free(posix_timers_cache, tmr);
}

#define IT_ID_SET	1
#define IT_ID_NOT_SET	0
static void release_posix_timer(struct k_itimer *tmr, int it_id_set)
{
	if (it_id_set) {
		unsigned long flags;
		spin_lock_irqsave(&hash_lock, flags);
		hlist_del_rcu(&tmr->t_hash);
		spin_unlock_irqrestore(&hash_lock, flags);
	}
	put_pid(tmr->it_pid);
	sigqueue_free(tmr->sigq);
	call_rcu(&tmr->rcu, k_itimer_rcu_free);
}

static int common_timer_create(struct k_itimer *new_timer)
{
	hrtimer_init(&new_timer->it.real.timer, new_timer->it_clock, 0);
	return 0;
}

/* Create a POSIX.1b interval timer. */
static int do_timer_create(clockid_t which_clock, struct sigevent *event,
			   timer_t __user *created_timer_id)
{
	const struct k_clock *kc = clockid_to_kclock(which_clock);
	struct k_itimer *new_timer;
	int error, new_timer_id;
	int it_id_set = IT_ID_NOT_SET;

	if (!kc)
		return -EINVAL;
	if (!kc->timer_create)
		return -EOPNOTSUPP;

	new_timer = alloc_posix_timer();
	if (unlikely(!new_timer))
		return -EAGAIN;

	spin_lock_init(&new_timer->it_lock);
	new_timer_id = posix_timer_add(new_timer);
	if (new_timer_id < 0) {
		error = new_timer_id;
		goto out;
	}

	it_id_set = IT_ID_SET;
	new_timer->it_id = (timer_t) new_timer_id;
	new_timer->it_clock = which_clock;
	new_timer->kclock = kc;
	new_timer->it_overrun = -1LL;

	if (event) {
		rcu_read_lock();
		new_timer->it_pid = get_pid(good_sigevent(event));
		rcu_read_unlock();
		if (!new_timer->it_pid) {
			error = -EINVAL;
			goto out;
		}
		new_timer->it_sigev_notify     = event->sigev_notify;
		new_timer->sigq->info.si_signo = event->sigev_signo;
		new_timer->sigq->info.si_value = event->sigev_value;
	} else {
		new_timer->it_sigev_notify     = SIGEV_SIGNAL;
		new_timer->sigq->info.si_signo = SIGALRM;
		memset(&new_timer->sigq->info.si_value, 0, sizeof(sigval_t));
		new_timer->sigq->info.si_value.sival_int = new_timer->it_id;
		new_timer->it_pid = get_pid(task_tgid(current));
	}

	new_timer->sigq->info.si_tid   = new_timer->it_id;
	new_timer->sigq->info.si_code  = SI_TIMER;

	if (copy_to_user(created_timer_id,
			 &new_timer_id, sizeof (new_timer_id))) {
		error = -EFAULT;
		goto out;
	}

	error = kc->timer_create(new_timer);
	if (error)
		goto out;

	spin_lock_irq(&current->sighand->siglock);
	new_timer->it_signal = current->signal;
	list_add(&new_timer->list, &current->signal->posix_timers);
	spin_unlock_irq(&current->sighand->siglock);

	return 0;
	/*
	 * In the case of the timer belonging to another task, after
	 * the task is unlocked, the timer is owned by the other task
	 * and may cease to exist at any time.  Don't use or modify
	 * new_timer after the unlock call.
	 */
out:
	release_posix_timer(new_timer, it_id_set);
	return error;
}

SYSCALL_DEFINE3(timer_create, const clockid_t, which_clock,
		struct sigevent __user *, timer_event_spec,
		timer_t __user *, created_timer_id)
{
	if (timer_event_spec) {
		sigevent_t event;

		if (copy_from_user(&event, timer_event_spec, sizeof (event)))
			return -EFAULT;
		return do_timer_create(which_clock, &event, created_timer_id);
	}
	return do_timer_create(which_clock, NULL, created_timer_id);
}

#ifdef CONFIG_COMPAT
COMPAT_SYSCALL_DEFINE3(timer_create, clockid_t, which_clock,
		       struct compat_sigevent __user *, timer_event_spec,
		       timer_t __user *, created_timer_id)
{
	if (timer_event_spec) {
		sigevent_t event;

		if (get_compat_sigevent(&event, timer_event_spec))
			return -EFAULT;
		return do_timer_create(which_clock, &event, created_timer_id);
	}
	return do_timer_create(which_clock, NULL, created_timer_id);
}
#endif

/*
 * Locking issues: We need to protect the result of the id look up until
 * we get the timer locked down so it is not deleted under us.  The
 * removal is done under the idr spinlock so we use that here to bridge
 * the find to the timer lock.  To avoid a dead lock, the timer id MUST
 * be release with out holding the timer lock.
 */
static struct k_itimer *__lock_timer(timer_t timer_id, unsigned long *flags)
{
	struct k_itimer *timr;

	/*
	 * timer_t could be any type >= int and we want to make sure any
	 * @timer_id outside positive int range fails lookup.
	 */
	if ((unsigned long long)timer_id > INT_MAX)
		return NULL;

	rcu_read_lock();
	timr = posix_timer_by_id(timer_id);
	if (timr) {
		spin_lock_irqsave(&timr->it_lock, *flags);
		if (timr->it_signal == current->signal) {
			rcu_read_unlock();
			return timr;
		}
		spin_unlock_irqrestore(&timr->it_lock, *flags);
	}
	rcu_read_unlock();

	return NULL;
}

static ktime_t common_hrtimer_remaining(struct k_itimer *timr, ktime_t now)
{
	struct hrtimer *timer = &timr->it.real.timer;

	return __hrtimer_expires_remaining_adjusted(timer, now);
}

static s64 common_hrtimer_forward(struct k_itimer *timr, ktime_t now)
{
	struct hrtimer *timer = &timr->it.real.timer;

	return hrtimer_forward(timer, now, timr->it_interval);
}

/*
 * Get the time remaining on a POSIX.1b interval timer.  This function
 * is ALWAYS called with spin_lock_irq on the timer, thus it must not
 * mess with irq.
 *
 * We have a couple of messes to clean up here.  First there is the case
 * of a timer that has a requeue pending.  These timers should appear to
 * be in the timer list with an expiry as if we were to requeue them
 * now.
 *
 * The second issue is the SIGEV_NONE timer which may be active but is
 * not really ever put in the timer list (to save system resources).
 * This timer may be expired, and if so, we will do it here.  Otherwise
 * it is the same as a requeue pending timer WRT to what we should
 * report.
 */
void common_timer_get(struct k_itimer *timr, struct itimerspec64 *cur_setting)
{
	const struct k_clock *kc = timr->kclock;
	ktime_t now, remaining, iv;
	bool sig_none;

	sig_none = timr->it_sigev_notify == SIGEV_NONE;
	iv = timr->it_interval;

	/* interval timer ? */
	if (iv) {
		cur_setting->it_interval = ktime_to_timespec64(iv);
	} else if (!timr->it_active) {
		/*
		 * SIGEV_NONE oneshot timers are never queued. Check them
		 * below.
		 */
		if (!sig_none)
			return;
	}

	now = kc->clock_get_ktime(timr->it_clock);

	/*
	 * When a requeue is pending or this is a SIGEV_NONE timer move the
	 * expiry time forward by intervals, so expiry is > now.
	 */
	if (iv && (timr->it_requeue_pending & REQUEUE_PENDING || sig_none))
		timr->it_overrun += kc->timer_forward(timr, now);

	remaining = kc->timer_remaining(timr, now);
	/* Return 0 only, when the timer is expired and not pending */
	if (remaining <= 0) {
		/*
		 * A single shot SIGEV_NONE timer must return 0, when
		 * it is expired !
		 */
		if (!sig_none)
			cur_setting->it_value.tv_nsec = 1;
	} else {
		cur_setting->it_value = ktime_to_timespec64(remaining);
	}
}

/* Get the time remaining on a POSIX.1b interval timer. */
static int do_timer_gettime(timer_t timer_id,  struct itimerspec64 *setting)
{
	struct k_itimer *timr;
	const struct k_clock *kc;
	unsigned long flags;
	int ret = 0;

	timr = lock_timer(timer_id, &flags);
	if (!timr)
		return -EINVAL;

	memset(setting, 0, sizeof(*setting));
	kc = timr->kclock;
	if (WARN_ON_ONCE(!kc || !kc->timer_get))
		ret = -EINVAL;
	else
		kc->timer_get(timr, setting);

	unlock_timer(timr, flags);
	return ret;
}

/* Get the time remaining on a POSIX.1b interval timer. */
SYSCALL_DEFINE2(timer_gettime, timer_t, timer_id,
		struct __kernel_itimerspec __user *, setting)
{
	struct itimerspec64 cur_setting;

	int ret = do_timer_gettime(timer_id, &cur_setting);
	if (!ret) {
		if (put_itimerspec64(&cur_setting, setting))
			ret = -EFAULT;
	}
	return ret;
}

#ifdef CONFIG_COMPAT_32BIT_TIME

SYSCALL_DEFINE2(timer_gettime32, timer_t, timer_id,
		struct old_itimerspec32 __user *, setting)
{
	struct itimerspec64 cur_setting;

	int ret = do_timer_gettime(timer_id, &cur_setting);
	if (!ret) {
		if (put_old_itimerspec32(&cur_setting, setting))
			ret = -EFAULT;
	}
	return ret;
}

#endif

/*
 * Get the number of overruns of a POSIX.1b interval timer.  This is to
 * be the overrun of the timer last delivered.  At the same time we are
 * accumulating overruns on the next timer.  The overrun is frozen when
 * the signal is delivered, either at the notify time (if the info block
 * is not queued) or at the actual delivery time (as we are informed by
 * the call back to posixtimer_rearm().  So all we need to do is
 * to pick up the frozen overrun.
 */
SYSCALL_DEFINE1(timer_getoverrun, timer_t, timer_id)
{
	struct k_itimer *timr;
	int overrun;
	unsigned long flags;

	timr = lock_timer(timer_id, &flags);
	if (!timr)
		return -EINVAL;

	overrun = timer_overrun_to_int(timr, 0);
	unlock_timer(timr, flags);

	return overrun;
}

static void common_hrtimer_arm(struct k_itimer *timr, ktime_t expires,
			       bool absolute, bool sigev_none)
{
	struct hrtimer *timer = &timr->it.real.timer;
	enum hrtimer_mode mode;

	mode = absolute ? HRTIMER_MODE_ABS : HRTIMER_MODE_REL;
	/*
	 * Posix magic: Relative CLOCK_REALTIME timers are not affected by
	 * clock modifications, so they become CLOCK_MONOTONIC based under the
	 * hood. See hrtimer_init(). Update timr->kclock, so the generic
	 * functions which use timr->kclock->clock_get_*() work.
	 *
	 * Note: it_clock stays unmodified, because the next timer_set() might
	 * use ABSTIME, so it needs to switch back.
	 */
	if (timr->it_clock == CLOCK_REALTIME)
		timr->kclock = absolute ? &clock_realtime : &clock_monotonic;

	hrtimer_init(&timr->it.real.timer, timr->it_clock, mode);
	timr->it.real.timer.function = posix_timer_fn;

	if (!absolute)
		expires = ktime_add_safe(expires, timer->base->get_time());
	hrtimer_set_expires(timer, expires);

	if (!sigev_none)
		hrtimer_start_expires(timer, HRTIMER_MODE_ABS);
}

static int common_hrtimer_try_to_cancel(struct k_itimer *timr)
{
	return hrtimer_try_to_cancel(&timr->it.real.timer);
}

static void common_timer_wait_running(struct k_itimer *timer)
{
	hrtimer_cancel_wait_running(&timer->it.real.timer);
}

/*
 * On PREEMPT_RT this prevent priority inversion against softirq kthread in
 * case it gets preempted while executing a timer callback. See comments in
 * hrtimer_cancel_wait_running. For PREEMPT_RT=n this just results in a
 * cpu_relax().
 */
static struct k_itimer *timer_wait_running(struct k_itimer *timer,
					   unsigned long *flags)
{
	const struct k_clock *kc = READ_ONCE(timer->kclock);
	timer_t timer_id = READ_ONCE(timer->it_id);

	/* Prevent kfree(timer) after dropping the lock */
	rcu_read_lock();
	unlock_timer(timer, *flags);

	/*
	 * kc->timer_wait_running() might drop RCU lock. So @timer
	 * cannot be touched anymore after the function returns!
	 */
	if (!WARN_ON_ONCE(!kc->timer_wait_running))
		kc->timer_wait_running(timer);

	rcu_read_unlock();
	/* Relock the timer. It might be not longer hashed. */
	return lock_timer(timer_id, flags);
}

/* Set a POSIX.1b interval timer. */
int common_timer_set(struct k_itimer *timr, int flags,
		     struct itimerspec64 *new_setting,
		     struct itimerspec64 *old_setting)
{
	const struct k_clock *kc = timr->kclock;
	bool sigev_none;
	ktime_t expires;

	if (old_setting)
		common_timer_get(timr, old_setting);

	/* Prevent rearming by clearing the interval */
	timr->it_interval = 0;
	/*
	 * Careful here. On SMP systems the timer expiry function could be
	 * active and spinning on timr->it_lock.
	 */
	if (kc->timer_try_to_cancel(timr) < 0)
		return TIMER_RETRY;

	timr->it_active = 0;
	timr->it_requeue_pending = (timr->it_requeue_pending + 2) &
		~REQUEUE_PENDING;
	timr->it_overrun_last = 0;

	/* Switch off the timer when it_value is zero */
	if (!new_setting->it_value.tv_sec && !new_setting->it_value.tv_nsec)
		return 0;

	timr->it_interval = timespec64_to_ktime(new_setting->it_interval);
	expires = timespec64_to_ktime(new_setting->it_value);
	if (flags & TIMER_ABSTIME)
		expires = timens_ktime_to_host(timr->it_clock, expires);
	sigev_none = timr->it_sigev_notify == SIGEV_NONE;

	kc->timer_arm(timr, expires, flags & TIMER_ABSTIME, sigev_none);
	timr->it_active = !sigev_none;
	return 0;
}

static int do_timer_settime(timer_t timer_id, int tmr_flags,
			    struct itimerspec64 *new_spec64,
			    struct itimerspec64 *old_spec64)
{
	const struct k_clock *kc;
	struct k_itimer *timr;
	unsigned long flags;
	int error = 0;

	if (!timespec64_valid(&new_spec64->it_interval) ||
	    !timespec64_valid(&new_spec64->it_value))
		return -EINVAL;

	if (old_spec64)
		memset(old_spec64, 0, sizeof(*old_spec64));

	timr = lock_timer(timer_id, &flags);
retry:
	if (!timr)
		return -EINVAL;

	kc = timr->kclock;
	if (WARN_ON_ONCE(!kc || !kc->timer_set))
		error = -EINVAL;
	else
		error = kc->timer_set(timr, tmr_flags, new_spec64, old_spec64);

	if (error == TIMER_RETRY) {
		// We already got the old time...
		old_spec64 = NULL;
		/* Unlocks and relocks the timer if it still exists */
		timr = timer_wait_running(timr, &flags);
		goto retry;
	}
	unlock_timer(timr, flags);

	return error;
}

/* Set a POSIX.1b interval timer */
SYSCALL_DEFINE4(timer_settime, timer_t, timer_id, int, flags,
		const struct __kernel_itimerspec __user *, new_setting,
		struct __kernel_itimerspec __user *, old_setting)
{
	struct itimerspec64 new_spec, old_spec;
	struct itimerspec64 *rtn = old_setting ? &old_spec : NULL;
	int error = 0;

	if (!new_setting)
		return -EINVAL;

	if (get_itimerspec64(&new_spec, new_setting))
		return -EFAULT;

	error = do_timer_settime(timer_id, flags, &new_spec, rtn);
	if (!error && old_setting) {
		if (put_itimerspec64(&old_spec, old_setting))
			error = -EFAULT;
	}
	return error;
}

#ifdef CONFIG_COMPAT_32BIT_TIME
SYSCALL_DEFINE4(timer_settime32, timer_t, timer_id, int, flags,
		struct old_itimerspec32 __user *, new,
		struct old_itimerspec32 __user *, old)
{
	struct itimerspec64 new_spec, old_spec;
	struct itimerspec64 *rtn = old ? &old_spec : NULL;
	int error = 0;

	if (!new)
		return -EINVAL;
	if (get_old_itimerspec32(&new_spec, new))
		return -EFAULT;

	error = do_timer_settime(timer_id, flags, &new_spec, rtn);
	if (!error && old) {
		if (put_old_itimerspec32(&old_spec, old))
			error = -EFAULT;
	}
	return error;
}
#endif

int common_timer_del(struct k_itimer *timer)
{
	const struct k_clock *kc = timer->kclock;

	timer->it_interval = 0;
	if (kc->timer_try_to_cancel(timer) < 0)
		return TIMER_RETRY;
	timer->it_active = 0;
	return 0;
}

static inline int timer_delete_hook(struct k_itimer *timer)
{
	const struct k_clock *kc = timer->kclock;

	if (WARN_ON_ONCE(!kc || !kc->timer_del))
		return -EINVAL;
	return kc->timer_del(timer);
}

/* Delete a POSIX.1b interval timer. */
SYSCALL_DEFINE1(timer_delete, timer_t, timer_id)
{
	struct k_itimer *timer;
	unsigned long flags;

	timer = lock_timer(timer_id, &flags);

retry_delete:
	if (!timer)
		return -EINVAL;

	if (unlikely(timer_delete_hook(timer) == TIMER_RETRY)) {
		/* Unlocks and relocks the timer if it still exists */
		timer = timer_wait_running(timer, &flags);
		goto retry_delete;
	}

	spin_lock(&current->sighand->siglock);
	list_del(&timer->list);
	spin_unlock(&current->sighand->siglock);
	/*
	 * This keeps any tasks waiting on the spin lock from thinking
	 * they got something (see the lock code above).
	 */
	timer->it_signal = NULL;

	unlock_timer(timer, flags);
	release_posix_timer(timer, IT_ID_SET);
	return 0;
}

/*
 * Delete a timer if it is armed, remove it from the hash and schedule it
 * for RCU freeing.
 */
static void itimer_delete(struct k_itimer *timer)
{
	unsigned long flags;

	/*
	 * irqsave is required to make timer_wait_running() work.
	 */
	spin_lock_irqsave(&timer->it_lock, flags);

retry_delete:
	/*
	 * Even if the timer is not longer accessible from other tasks
	 * it still might be armed and queued in the underlying timer
	 * mechanism. Worse, that timer mechanism might run the expiry
	 * function concurrently.
	 */
	if (timer_delete_hook(timer) == TIMER_RETRY) {
		/*
		 * Timer is expired concurrently, prevent livelocks
		 * and pointless spinning on RT.
		 *
		 * timer_wait_running() drops timer::it_lock, which opens
		 * the possibility for another task to delete the timer.
		 *
		 * That's not possible here because this is invoked from
		 * do_exit() only for the last thread of the thread group.
		 * So no other task can access and delete that timer.
		 */
		if (WARN_ON_ONCE(timer_wait_running(timer, &flags) != timer))
			return;

		goto retry_delete;
	}
	list_del(&timer->list);

	spin_unlock_irqrestore(&timer->it_lock, flags);
	release_posix_timer(timer, IT_ID_SET);
}

/*
 * Invoked from do_exit() when the last thread of a thread group exits.
 * At that point no other task can access the timers of the dying
 * task anymore.
 */
void exit_itimers(struct task_struct *tsk)
{
	struct list_head timers;
	struct k_itimer *tmr;

	if (list_empty(&tsk->signal->posix_timers))
		return;

	/* Protect against concurrent read via /proc/$PID/timers */
	spin_lock_irq(&tsk->sighand->siglock);
	list_replace_init(&tsk->signal->posix_timers, &timers);
	spin_unlock_irq(&tsk->sighand->siglock);

	/* The timers are not longer accessible via tsk::signal */
	while (!list_empty(&timers)) {
		tmr = list_first_entry(&timers, struct k_itimer, list);
		itimer_delete(tmr);
	}
}

SYSCALL_DEFINE2(clock_settime, const clockid_t, which_clock,
		const struct __kernel_timespec __user *, tp)
{
	const struct k_clock *kc = clockid_to_kclock(which_clock);
	struct timespec64 new_tp;

	if (!kc || !kc->clock_set)
		return -EINVAL;

	if (get_timespec64(&new_tp, tp))
		return -EFAULT;

	return kc->clock_set(which_clock, &new_tp);
}

SYSCALL_DEFINE2(clock_gettime, const clockid_t, which_clock,
		struct __kernel_timespec __user *, tp)
{
	const struct k_clock *kc = clockid_to_kclock(which_clock);
	struct timespec64 kernel_tp;
	int error;

	if (!kc)
		return -EINVAL;

	error = kc->clock_get_timespec(which_clock, &kernel_tp);

	if (!error && put_timespec64(&kernel_tp, tp))
		error = -EFAULT;

	return error;
}

int do_clock_adjtime(const clockid_t which_clock, struct __kernel_timex * ktx)
{
	const struct k_clock *kc = clockid_to_kclock(which_clock);

	if (!kc)
		return -EINVAL;
	if (!kc->clock_adj)
		return -EOPNOTSUPP;

	return kc->clock_adj(which_clock, ktx);
}

SYSCALL_DEFINE2(clock_adjtime, const clockid_t, which_clock,
		struct __kernel_timex __user *, utx)
{
	struct __kernel_timex ktx;
	int err;

	if (copy_from_user(&ktx, utx, sizeof(ktx)))
		return -EFAULT;

	err = do_clock_adjtime(which_clock, &ktx);

	if (err >= 0 && copy_to_user(utx, &ktx, sizeof(ktx)))
		return -EFAULT;

	return err;
}

SYSCALL_DEFINE2(clock_getres, const clockid_t, which_clock,
		struct __kernel_timespec __user *, tp)
{
	const struct k_clock *kc = clockid_to_kclock(which_clock);
	struct timespec64 rtn_tp;
	int error;

	if (!kc)
		return -EINVAL;

	error = kc->clock_getres(which_clock, &rtn_tp);

	if (!error && tp && put_timespec64(&rtn_tp, tp))
		error = -EFAULT;

	return error;
}

#ifdef CONFIG_COMPAT_32BIT_TIME

SYSCALL_DEFINE2(clock_settime32, clockid_t, which_clock,
		struct old_timespec32 __user *, tp)
{
	const struct k_clock *kc = clockid_to_kclock(which_clock);
	struct timespec64 ts;

	if (!kc || !kc->clock_set)
		return -EINVAL;

	if (get_old_timespec32(&ts, tp))
		return -EFAULT;

	return kc->clock_set(which_clock, &ts);
}

SYSCALL_DEFINE2(clock_gettime32, clockid_t, which_clock,
		struct old_timespec32 __user *, tp)
{
	const struct k_clock *kc = clockid_to_kclock(which_clock);
	struct timespec64 ts;
	int err;

	if (!kc)
		return -EINVAL;

	err = kc->clock_get_timespec(which_clock, &ts);

	if (!err && put_old_timespec32(&ts, tp))
		err = -EFAULT;

	return err;
}

SYSCALL_DEFINE2(clock_adjtime32, clockid_t, which_clock,
		struct old_timex32 __user *, utp)
{
	struct __kernel_timex ktx;
	int err;

	err = get_old_timex32(&ktx, utp);
	if (err)
		return err;

	err = do_clock_adjtime(which_clock, &ktx);

	if (err >= 0 && put_old_timex32(utp, &ktx))
		return -EFAULT;

	return err;
}

SYSCALL_DEFINE2(clock_getres_time32, clockid_t, which_clock,
		struct old_timespec32 __user *, tp)
{
	const struct k_clock *kc = clockid_to_kclock(which_clock);
	struct timespec64 ts;
	int err;

	if (!kc)
		return -EINVAL;

	err = kc->clock_getres(which_clock, &ts);
	if (!err && tp && put_old_timespec32(&ts, tp))
		return -EFAULT;

	return err;
}

#endif

/*
 * nanosleep for monotonic and realtime clocks
 */
static int common_nsleep(const clockid_t which_clock, int flags,
			 const struct timespec64 *rqtp)
{
	ktime_t texp = timespec64_to_ktime(*rqtp);

	return hrtimer_nanosleep(texp, flags & TIMER_ABSTIME ?
				 HRTIMER_MODE_ABS : HRTIMER_MODE_REL,
				 which_clock);
}

static int common_nsleep_timens(const clockid_t which_clock, int flags,
			 const struct timespec64 *rqtp)
{
	ktime_t texp = timespec64_to_ktime(*rqtp);

	if (flags & TIMER_ABSTIME)
		texp = timens_ktime_to_host(which_clock, texp);

	return hrtimer_nanosleep(texp, flags & TIMER_ABSTIME ?
				 HRTIMER_MODE_ABS : HRTIMER_MODE_REL,
				 which_clock);
}

SYSCALL_DEFINE4(clock_nanosleep, const clockid_t, which_clock, int, flags,
		const struct __kernel_timespec __user *, rqtp,
		struct __kernel_timespec __user *, rmtp)
{
	const struct k_clock *kc = clockid_to_kclock(which_clock);
	struct timespec64 t;

	if (!kc)
		return -EINVAL;
	if (!kc->nsleep)
		return -EOPNOTSUPP;

	if (get_timespec64(&t, rqtp))
		return -EFAULT;

	if (!timespec64_valid(&t))
		return -EINVAL;
	if (flags & TIMER_ABSTIME)
		rmtp = NULL;
	current->restart_block.fn = do_no_restart_syscall;
	current->restart_block.nanosleep.type = rmtp ? TT_NATIVE : TT_NONE;
	current->restart_block.nanosleep.rmtp = rmtp;

	return kc->nsleep(which_clock, flags, &t);
}

#ifdef CONFIG_COMPAT_32BIT_TIME

SYSCALL_DEFINE4(clock_nanosleep_time32, clockid_t, which_clock, int, flags,
		struct old_timespec32 __user *, rqtp,
		struct old_timespec32 __user *, rmtp)
{
	const struct k_clock *kc = clockid_to_kclock(which_clock);
	struct timespec64 t;

	if (!kc)
		return -EINVAL;
	if (!kc->nsleep)
		return -EOPNOTSUPP;

	if (get_old_timespec32(&t, rqtp))
		return -EFAULT;

	if (!timespec64_valid(&t))
		return -EINVAL;
	if (flags & TIMER_ABSTIME)
		rmtp = NULL;
	current->restart_block.fn = do_no_restart_syscall;
	current->restart_block.nanosleep.type = rmtp ? TT_COMPAT : TT_NONE;
	current->restart_block.nanosleep.compat_rmtp = rmtp;

	return kc->nsleep(which_clock, flags, &t);
}

#endif

static const struct k_clock clock_realtime = {
	.clock_getres		= posix_get_hrtimer_res,
	.clock_get_timespec	= posix_get_realtime_timespec,
	.clock_get_ktime	= posix_get_realtime_ktime,
	.clock_set		= posix_clock_realtime_set,
	.clock_adj		= posix_clock_realtime_adj,
	.nsleep			= common_nsleep,
	.timer_create		= common_timer_create,
	.timer_set		= common_timer_set,
	.timer_get		= common_timer_get,
	.timer_del		= common_timer_del,
	.timer_rearm		= common_hrtimer_rearm,
	.timer_forward		= common_hrtimer_forward,
	.timer_remaining	= common_hrtimer_remaining,
	.timer_try_to_cancel	= common_hrtimer_try_to_cancel,
	.timer_wait_running	= common_timer_wait_running,
	.timer_arm		= common_hrtimer_arm,
};

static const struct k_clock clock_monotonic = {
	.clock_getres		= posix_get_hrtimer_res,
	.clock_get_timespec	= posix_get_monotonic_timespec,
	.clock_get_ktime	= posix_get_monotonic_ktime,
	.nsleep			= common_nsleep_timens,
	.timer_create		= common_timer_create,
	.timer_set		= common_timer_set,
	.timer_get		= common_timer_get,
	.timer_del		= common_timer_del,
	.timer_rearm		= common_hrtimer_rearm,
	.timer_forward		= common_hrtimer_forward,
	.timer_remaining	= common_hrtimer_remaining,
	.timer_try_to_cancel	= common_hrtimer_try_to_cancel,
	.timer_wait_running	= common_timer_wait_running,
	.timer_arm		= common_hrtimer_arm,
};

static const struct k_clock clock_monotonic_raw = {
	.clock_getres		= posix_get_hrtimer_res,
	.clock_get_timespec	= posix_get_monotonic_raw,
};

static const struct k_clock clock_realtime_coarse = {
	.clock_getres		= posix_get_coarse_res,
	.clock_get_timespec	= posix_get_realtime_coarse,
};

static const struct k_clock clock_monotonic_coarse = {
	.clock_getres		= posix_get_coarse_res,
	.clock_get_timespec	= posix_get_monotonic_coarse,
};

static const struct k_clock clock_tai = {
	.clock_getres		= posix_get_hrtimer_res,
	.clock_get_ktime	= posix_get_tai_ktime,
	.clock_get_timespec	= posix_get_tai_timespec,
	.nsleep			= common_nsleep,
	.timer_create		= common_timer_create,
	.timer_set		= common_timer_set,
	.timer_get		= common_timer_get,
	.timer_del		= common_timer_del,
	.timer_rearm		= common_hrtimer_rearm,
	.timer_forward		= common_hrtimer_forward,
	.timer_remaining	= common_hrtimer_remaining,
	.timer_try_to_cancel	= common_hrtimer_try_to_cancel,
	.timer_wait_running	= common_timer_wait_running,
	.timer_arm		= common_hrtimer_arm,
};

static const struct k_clock clock_boottime = {
	.clock_getres		= posix_get_hrtimer_res,
	.clock_get_ktime	= posix_get_boottime_ktime,
	.clock_get_timespec	= posix_get_boottime_timespec,
	.nsleep			= common_nsleep_timens,
	.timer_create		= common_timer_create,
	.timer_set		= common_timer_set,
	.timer_get		= common_timer_get,
	.timer_del		= common_timer_del,
	.timer_rearm		= common_hrtimer_rearm,
	.timer_forward		= common_hrtimer_forward,
	.timer_remaining	= common_hrtimer_remaining,
	.timer_try_to_cancel	= common_hrtimer_try_to_cancel,
	.timer_wait_running	= common_timer_wait_running,
	.timer_arm		= common_hrtimer_arm,
};

static const struct k_clock * const posix_clocks[] = {
	[CLOCK_REALTIME]		= &clock_realtime,
	[CLOCK_MONOTONIC]		= &clock_monotonic,
	[CLOCK_PROCESS_CPUTIME_ID]	= &clock_process,
	[CLOCK_THREAD_CPUTIME_ID]	= &clock_thread,
	[CLOCK_MONOTONIC_RAW]		= &clock_monotonic_raw,
	[CLOCK_REALTIME_COARSE]		= &clock_realtime_coarse,
	[CLOCK_MONOTONIC_COARSE]	= &clock_monotonic_coarse,
	[CLOCK_BOOTTIME]		= &clock_boottime,
	[CLOCK_REALTIME_ALARM]		= &alarm_clock,
	[CLOCK_BOOTTIME_ALARM]		= &alarm_clock,
	[CLOCK_TAI]			= &clock_tai,
};

static const struct k_clock *clockid_to_kclock(const clockid_t id)
{
	clockid_t idx = id;

	if (id < 0) {
		return (id & CLOCKFD_MASK) == CLOCKFD ?
			&clock_posix_dynamic : &clock_posix_cpu;
	}

	if (id >= ARRAY_SIZE(posix_clocks))
		return NULL;

	return posix_clocks[array_index_nospec(idx, ARRAY_SIZE(posix_clocks))];
}<|MERGE_RESOLUTION|>--- conflicted
+++ resolved
@@ -157,15 +157,9 @@
 			/* Loop over all possible ids completed */
 			ret = -EAGAIN;
 		spin_unlock(&hash_lock);
-<<<<<<< HEAD
+		cond_resched();
 	} while (ret == -ENOENT);
 	return ret;
-=======
-		cond_resched();
-	}
-	/* POSIX return code when no timer ID could be allocated */
-	return -EAGAIN;
->>>>>>> 01e7e36b
 }
 
 static inline void unlock_timer(struct k_itimer *timr, unsigned long flags)
