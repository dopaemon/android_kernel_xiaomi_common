// SPDX-License-Identifier: GPL-2.0
/*
 * Performance events core code:
 *
 *  Copyright (C) 2008 Thomas Gleixner <tglx@linutronix.de>
 *  Copyright (C) 2008-2011 Red Hat, Inc., Ingo Molnar
 *  Copyright (C) 2008-2011 Red Hat, Inc., Peter Zijlstra
 *  Copyright  ©  2009 Paul Mackerras, IBM Corp. <paulus@au1.ibm.com>
 */

#include <linux/fs.h>
#include <linux/mm.h>
#include <linux/cpu.h>
#include <linux/smp.h>
#include <linux/idr.h>
#include <linux/file.h>
#include <linux/poll.h>
#include <linux/slab.h>
#include <linux/hash.h>
#include <linux/tick.h>
#include <linux/sysfs.h>
#include <linux/dcache.h>
#include <linux/percpu.h>
#include <linux/ptrace.h>
#include <linux/reboot.h>
#include <linux/vmstat.h>
#include <linux/device.h>
#include <linux/export.h>
#include <linux/vmalloc.h>
#include <linux/hardirq.h>
#include <linux/hugetlb.h>
#include <linux/rculist.h>
#include <linux/uaccess.h>
#include <linux/syscalls.h>
#include <linux/anon_inodes.h>
#include <linux/kernel_stat.h>
#include <linux/cgroup.h>
#include <linux/perf_event.h>
#include <linux/trace_events.h>
#include <linux/hw_breakpoint.h>
#include <linux/mm_types.h>
#include <linux/module.h>
#include <linux/mman.h>
#include <linux/compat.h>
#include <linux/bpf.h>
#include <linux/filter.h>
#include <linux/namei.h>
#include <linux/parser.h>
#include <linux/sched/clock.h>
#include <linux/sched/mm.h>
#include <linux/proc_ns.h>
#include <linux/mount.h>
#include <linux/min_heap.h>

#include "internal.h"

#include <asm/irq_regs.h>

typedef int (*remote_function_f)(void *);

struct remote_function_call {
	struct task_struct	*p;
	remote_function_f	func;
	void			*info;
	int			ret;
};

static void remote_function(void *data)
{
	struct remote_function_call *tfc = data;
	struct task_struct *p = tfc->p;

	if (p) {
		/* -EAGAIN */
		if (task_cpu(p) != smp_processor_id())
			return;

		/*
		 * Now that we're on right CPU with IRQs disabled, we can test
		 * if we hit the right task without races.
		 */

		tfc->ret = -ESRCH; /* No such (running) process */
		if (p != current)
			return;
	}

	tfc->ret = tfc->func(tfc->info);
}

/**
 * task_function_call - call a function on the cpu on which a task runs
 * @p:		the task to evaluate
 * @func:	the function to be called
 * @info:	the function call argument
 *
 * Calls the function @func when the task is currently running. This might
 * be on the current CPU, which just calls the function directly.  This will
 * retry due to any failures in smp_call_function_single(), such as if the
 * task_cpu() goes offline concurrently.
 *
 * returns @func return value or -ESRCH or -ENXIO when the process isn't running
 */
static int
task_function_call(struct task_struct *p, remote_function_f func, void *info)
{
	struct remote_function_call data = {
		.p	= p,
		.func	= func,
		.info	= info,
		.ret	= -EAGAIN,
	};
	int ret;

	for (;;) {
		ret = smp_call_function_single(task_cpu(p), remote_function,
					       &data, 1);
		if (!ret)
			ret = data.ret;

		if (ret != -EAGAIN)
			break;

		cond_resched();
	}

	return ret;
}

/**
 * cpu_function_call - call a function on the cpu
 * @func:	the function to be called
 * @info:	the function call argument
 *
 * Calls the function @func on the remote cpu.
 *
 * returns: @func return value or -ENXIO when the cpu is offline
 */
static int cpu_function_call(int cpu, remote_function_f func, void *info)
{
	struct remote_function_call data = {
		.p	= NULL,
		.func	= func,
		.info	= info,
		.ret	= -ENXIO, /* No such CPU */
	};

	smp_call_function_single(cpu, remote_function, &data, 1);

	return data.ret;
}

static inline struct perf_cpu_context *
__get_cpu_context(struct perf_event_context *ctx)
{
	return this_cpu_ptr(ctx->pmu->pmu_cpu_context);
}

static void perf_ctx_lock(struct perf_cpu_context *cpuctx,
			  struct perf_event_context *ctx)
{
	raw_spin_lock(&cpuctx->ctx.lock);
	if (ctx)
		raw_spin_lock(&ctx->lock);
}

static void perf_ctx_unlock(struct perf_cpu_context *cpuctx,
			    struct perf_event_context *ctx)
{
	if (ctx)
		raw_spin_unlock(&ctx->lock);
	raw_spin_unlock(&cpuctx->ctx.lock);
}

#define TASK_TOMBSTONE ((void *)-1L)

static bool is_kernel_event(struct perf_event *event)
{
	return READ_ONCE(event->owner) == TASK_TOMBSTONE;
}

/*
 * On task ctx scheduling...
 *
 * When !ctx->nr_events a task context will not be scheduled. This means
 * we can disable the scheduler hooks (for performance) without leaving
 * pending task ctx state.
 *
 * This however results in two special cases:
 *
 *  - removing the last event from a task ctx; this is relatively straight
 *    forward and is done in __perf_remove_from_context.
 *
 *  - adding the first event to a task ctx; this is tricky because we cannot
 *    rely on ctx->is_active and therefore cannot use event_function_call().
 *    See perf_install_in_context().
 *
 * If ctx->nr_events, then ctx->is_active and cpuctx->task_ctx are set.
 */

typedef void (*event_f)(struct perf_event *, struct perf_cpu_context *,
			struct perf_event_context *, void *);

struct event_function_struct {
	struct perf_event *event;
	event_f func;
	void *data;
};

static int event_function(void *info)
{
	struct event_function_struct *efs = info;
	struct perf_event *event = efs->event;
	struct perf_event_context *ctx = event->ctx;
	struct perf_cpu_context *cpuctx = __get_cpu_context(ctx);
	struct perf_event_context *task_ctx = cpuctx->task_ctx;
	int ret = 0;

	lockdep_assert_irqs_disabled();

	perf_ctx_lock(cpuctx, task_ctx);
	/*
	 * Since we do the IPI call without holding ctx->lock things can have
	 * changed, double check we hit the task we set out to hit.
	 */
	if (ctx->task) {
		if (ctx->task != current) {
			ret = -ESRCH;
			goto unlock;
		}

		/*
		 * We only use event_function_call() on established contexts,
		 * and event_function() is only ever called when active (or
		 * rather, we'll have bailed in task_function_call() or the
		 * above ctx->task != current test), therefore we must have
		 * ctx->is_active here.
		 */
		WARN_ON_ONCE(!ctx->is_active);
		/*
		 * And since we have ctx->is_active, cpuctx->task_ctx must
		 * match.
		 */
		WARN_ON_ONCE(task_ctx != ctx);
	} else {
		WARN_ON_ONCE(&cpuctx->ctx != ctx);
	}

	efs->func(event, cpuctx, ctx, efs->data);
unlock:
	perf_ctx_unlock(cpuctx, task_ctx);

	return ret;
}

static void event_function_call(struct perf_event *event, event_f func, void *data)
{
	struct perf_event_context *ctx = event->ctx;
	struct task_struct *task = READ_ONCE(ctx->task); /* verified in event_function */
	struct event_function_struct efs = {
		.event = event,
		.func = func,
		.data = data,
	};

	if (!event->parent) {
		/*
		 * If this is a !child event, we must hold ctx::mutex to
		 * stabilize the event->ctx relation. See
		 * perf_event_ctx_lock().
		 */
		lockdep_assert_held(&ctx->mutex);
	}

	if (!task) {
		cpu_function_call(event->cpu, event_function, &efs);
		return;
	}

	if (task == TASK_TOMBSTONE)
		return;

again:
	if (!task_function_call(task, event_function, &efs))
		return;

	raw_spin_lock_irq(&ctx->lock);
	/*
	 * Reload the task pointer, it might have been changed by
	 * a concurrent perf_event_context_sched_out().
	 */
	task = ctx->task;
	if (task == TASK_TOMBSTONE) {
		raw_spin_unlock_irq(&ctx->lock);
		return;
	}
	if (ctx->is_active) {
		raw_spin_unlock_irq(&ctx->lock);
		goto again;
	}
	func(event, NULL, ctx, data);
	raw_spin_unlock_irq(&ctx->lock);
}

/*
 * Similar to event_function_call() + event_function(), but hard assumes IRQs
 * are already disabled and we're on the right CPU.
 */
static void event_function_local(struct perf_event *event, event_f func, void *data)
{
	struct perf_event_context *ctx = event->ctx;
	struct perf_cpu_context *cpuctx = __get_cpu_context(ctx);
	struct task_struct *task = READ_ONCE(ctx->task);
	struct perf_event_context *task_ctx = NULL;

	lockdep_assert_irqs_disabled();

	if (task) {
		if (task == TASK_TOMBSTONE)
			return;

		task_ctx = ctx;
	}

	perf_ctx_lock(cpuctx, task_ctx);

	task = ctx->task;
	if (task == TASK_TOMBSTONE)
		goto unlock;

	if (task) {
		/*
		 * We must be either inactive or active and the right task,
		 * otherwise we're screwed, since we cannot IPI to somewhere
		 * else.
		 */
		if (ctx->is_active) {
			if (WARN_ON_ONCE(task != current))
				goto unlock;

			if (WARN_ON_ONCE(cpuctx->task_ctx != ctx))
				goto unlock;
		}
	} else {
		WARN_ON_ONCE(&cpuctx->ctx != ctx);
	}

	func(event, cpuctx, ctx, data);
unlock:
	perf_ctx_unlock(cpuctx, task_ctx);
}

#define PERF_FLAG_ALL (PERF_FLAG_FD_NO_GROUP |\
		       PERF_FLAG_FD_OUTPUT  |\
		       PERF_FLAG_PID_CGROUP |\
		       PERF_FLAG_FD_CLOEXEC)

/*
 * branch priv levels that need permission checks
 */
#define PERF_SAMPLE_BRANCH_PERM_PLM \
	(PERF_SAMPLE_BRANCH_KERNEL |\
	 PERF_SAMPLE_BRANCH_HV)

enum event_type_t {
	EVENT_FLEXIBLE = 0x1,
	EVENT_PINNED = 0x2,
	EVENT_TIME = 0x4,
	/* see ctx_resched() for details */
	EVENT_CPU = 0x8,
	EVENT_ALL = EVENT_FLEXIBLE | EVENT_PINNED,
};

/*
 * perf_sched_events : >0 events exist
 * perf_cgroup_events: >0 per-cpu cgroup events exist on this cpu
 */

static void perf_sched_delayed(struct work_struct *work);
DEFINE_STATIC_KEY_FALSE(perf_sched_events);
static DECLARE_DELAYED_WORK(perf_sched_work, perf_sched_delayed);
static DEFINE_MUTEX(perf_sched_mutex);
static atomic_t perf_sched_count;

static DEFINE_PER_CPU(atomic_t, perf_cgroup_events);
static DEFINE_PER_CPU(int, perf_sched_cb_usages);
static DEFINE_PER_CPU(struct pmu_event_list, pmu_sb_events);

static atomic_t nr_mmap_events __read_mostly;
static atomic_t nr_comm_events __read_mostly;
static atomic_t nr_namespaces_events __read_mostly;
static atomic_t nr_task_events __read_mostly;
static atomic_t nr_freq_events __read_mostly;
static atomic_t nr_switch_events __read_mostly;
static atomic_t nr_ksymbol_events __read_mostly;
static atomic_t nr_bpf_events __read_mostly;
static atomic_t nr_cgroup_events __read_mostly;
static atomic_t nr_text_poke_events __read_mostly;

static LIST_HEAD(pmus);
static DEFINE_MUTEX(pmus_lock);
static struct srcu_struct pmus_srcu;
static cpumask_var_t perf_online_mask;

/*
 * perf event paranoia level:
 *  -1 - not paranoid at all
 *   0 - disallow raw tracepoint access for unpriv
 *   1 - disallow cpu events for unpriv
 *   2 - disallow kernel profiling for unpriv
 */
int sysctl_perf_event_paranoid __read_mostly = 2;

/* Minimum for 512 kiB + 1 user control page */
int sysctl_perf_event_mlock __read_mostly = 512 + (PAGE_SIZE / 1024); /* 'free' kiB per user */

/*
 * max perf event sample rate
 */
#define DEFAULT_MAX_SAMPLE_RATE		100000
#define DEFAULT_SAMPLE_PERIOD_NS	(NSEC_PER_SEC / DEFAULT_MAX_SAMPLE_RATE)
#define DEFAULT_CPU_TIME_MAX_PERCENT	25

int sysctl_perf_event_sample_rate __read_mostly	= DEFAULT_MAX_SAMPLE_RATE;

static int max_samples_per_tick __read_mostly	= DIV_ROUND_UP(DEFAULT_MAX_SAMPLE_RATE, HZ);
static int perf_sample_period_ns __read_mostly	= DEFAULT_SAMPLE_PERIOD_NS;

static int perf_sample_allowed_ns __read_mostly =
	DEFAULT_SAMPLE_PERIOD_NS * DEFAULT_CPU_TIME_MAX_PERCENT / 100;

static void update_perf_cpu_limits(void)
{
	u64 tmp = perf_sample_period_ns;

	tmp *= sysctl_perf_cpu_time_max_percent;
	tmp = div_u64(tmp, 100);
	if (!tmp)
		tmp = 1;

	WRITE_ONCE(perf_sample_allowed_ns, tmp);
}

static bool perf_rotate_context(struct perf_cpu_context *cpuctx);

int perf_proc_update_handler(struct ctl_table *table, int write,
		void *buffer, size_t *lenp, loff_t *ppos)
{
	int ret;
	int perf_cpu = sysctl_perf_cpu_time_max_percent;
	/*
	 * If throttling is disabled don't allow the write:
	 */
	if (write && (perf_cpu == 100 || perf_cpu == 0))
		return -EINVAL;

	ret = proc_dointvec_minmax(table, write, buffer, lenp, ppos);
	if (ret || !write)
		return ret;

	max_samples_per_tick = DIV_ROUND_UP(sysctl_perf_event_sample_rate, HZ);
	perf_sample_period_ns = NSEC_PER_SEC / sysctl_perf_event_sample_rate;
	update_perf_cpu_limits();

	return 0;
}

int sysctl_perf_cpu_time_max_percent __read_mostly = DEFAULT_CPU_TIME_MAX_PERCENT;

int perf_cpu_time_max_percent_handler(struct ctl_table *table, int write,
		void *buffer, size_t *lenp, loff_t *ppos)
{
	int ret = proc_dointvec_minmax(table, write, buffer, lenp, ppos);

	if (ret || !write)
		return ret;

	if (sysctl_perf_cpu_time_max_percent == 100 ||
	    sysctl_perf_cpu_time_max_percent == 0) {
		printk(KERN_WARNING
		       "perf: Dynamic interrupt throttling disabled, can hang your system!\n");
		WRITE_ONCE(perf_sample_allowed_ns, 0);
	} else {
		update_perf_cpu_limits();
	}

	return 0;
}

/*
 * perf samples are done in some very critical code paths (NMIs).
 * If they take too much CPU time, the system can lock up and not
 * get any real work done.  This will drop the sample rate when
 * we detect that events are taking too long.
 */
#define NR_ACCUMULATED_SAMPLES 128
static DEFINE_PER_CPU(u64, running_sample_length);

static u64 __report_avg;
static u64 __report_allowed;

static void perf_duration_warn(struct irq_work *w)
{
	printk_ratelimited(KERN_INFO
		"perf: interrupt took too long (%lld > %lld), lowering "
		"kernel.perf_event_max_sample_rate to %d\n",
		__report_avg, __report_allowed,
		sysctl_perf_event_sample_rate);
}

static DEFINE_IRQ_WORK(perf_duration_work, perf_duration_warn);

void perf_sample_event_took(u64 sample_len_ns)
{
	u64 max_len = READ_ONCE(perf_sample_allowed_ns);
	u64 running_len;
	u64 avg_len;
	u32 max;

	if (max_len == 0)
		return;

	/* Decay the counter by 1 average sample. */
	running_len = __this_cpu_read(running_sample_length);
	running_len -= running_len/NR_ACCUMULATED_SAMPLES;
	running_len += sample_len_ns;
	__this_cpu_write(running_sample_length, running_len);

	/*
	 * Note: this will be biased artifically low until we have
	 * seen NR_ACCUMULATED_SAMPLES. Doing it this way keeps us
	 * from having to maintain a count.
	 */
	avg_len = running_len/NR_ACCUMULATED_SAMPLES;
	if (avg_len <= max_len)
		return;

	__report_avg = avg_len;
	__report_allowed = max_len;

	/*
	 * Compute a throttle threshold 25% below the current duration.
	 */
	avg_len += avg_len / 4;
	max = (TICK_NSEC / 100) * sysctl_perf_cpu_time_max_percent;
	if (avg_len < max)
		max /= (u32)avg_len;
	else
		max = 1;

	WRITE_ONCE(perf_sample_allowed_ns, avg_len);
	WRITE_ONCE(max_samples_per_tick, max);

	sysctl_perf_event_sample_rate = max * HZ;
	perf_sample_period_ns = NSEC_PER_SEC / sysctl_perf_event_sample_rate;

	if (!irq_work_queue(&perf_duration_work)) {
		early_printk("perf: interrupt took too long (%lld > %lld), lowering "
			     "kernel.perf_event_max_sample_rate to %d\n",
			     __report_avg, __report_allowed,
			     sysctl_perf_event_sample_rate);
	}
}

static atomic64_t perf_event_id;

static void cpu_ctx_sched_out(struct perf_cpu_context *cpuctx,
			      enum event_type_t event_type);

static void cpu_ctx_sched_in(struct perf_cpu_context *cpuctx,
			     enum event_type_t event_type,
			     struct task_struct *task);

static void update_context_time(struct perf_event_context *ctx);
static u64 perf_event_time(struct perf_event *event);

void __weak perf_event_print_debug(void)	{ }

extern __weak const char *perf_pmu_name(void)
{
	return "pmu";
}

static inline u64 perf_clock(void)
{
	return local_clock();
}

static inline u64 perf_event_clock(struct perf_event *event)
{
	return event->clock();
}

/*
 * State based event timekeeping...
 *
 * The basic idea is to use event->state to determine which (if any) time
 * fields to increment with the current delta. This means we only need to
 * update timestamps when we change state or when they are explicitly requested
 * (read).
 *
 * Event groups make things a little more complicated, but not terribly so. The
 * rules for a group are that if the group leader is OFF the entire group is
 * OFF, irrespecive of what the group member states are. This results in
 * __perf_effective_state().
 *
 * A futher ramification is that when a group leader flips between OFF and
 * !OFF, we need to update all group member times.
 *
 *
 * NOTE: perf_event_time() is based on the (cgroup) context time, and thus we
 * need to make sure the relevant context time is updated before we try and
 * update our timestamps.
 */

static __always_inline enum perf_event_state
__perf_effective_state(struct perf_event *event)
{
	struct perf_event *leader = event->group_leader;

	if (leader->state <= PERF_EVENT_STATE_OFF)
		return leader->state;

	return event->state;
}

static __always_inline void
__perf_update_times(struct perf_event *event, u64 now, u64 *enabled, u64 *running)
{
	enum perf_event_state state = __perf_effective_state(event);
	u64 delta = now - event->tstamp;

	*enabled = event->total_time_enabled;
	if (state >= PERF_EVENT_STATE_INACTIVE)
		*enabled += delta;

	*running = event->total_time_running;
	if (state >= PERF_EVENT_STATE_ACTIVE)
		*running += delta;
}

static void perf_event_update_time(struct perf_event *event)
{
	u64 now = perf_event_time(event);

	__perf_update_times(event, now, &event->total_time_enabled,
					&event->total_time_running);
	event->tstamp = now;
}

static void perf_event_update_sibling_time(struct perf_event *leader)
{
	struct perf_event *sibling;

	for_each_sibling_event(sibling, leader)
		perf_event_update_time(sibling);
}

static void
perf_event_set_state(struct perf_event *event, enum perf_event_state state)
{
	if (event->state == state)
		return;

	perf_event_update_time(event);
	/*
	 * If a group leader gets enabled/disabled all its siblings
	 * are affected too.
	 */
	if ((event->state < 0) ^ (state < 0))
		perf_event_update_sibling_time(event);

	WRITE_ONCE(event->state, state);
}

#ifdef CONFIG_CGROUP_PERF

static inline bool
perf_cgroup_match(struct perf_event *event)
{
	struct perf_event_context *ctx = event->ctx;
	struct perf_cpu_context *cpuctx = __get_cpu_context(ctx);

	/* @event doesn't care about cgroup */
	if (!event->cgrp)
		return true;

	/* wants specific cgroup scope but @cpuctx isn't associated with any */
	if (!cpuctx->cgrp)
		return false;

	/*
	 * Cgroup scoping is recursive.  An event enabled for a cgroup is
	 * also enabled for all its descendant cgroups.  If @cpuctx's
	 * cgroup is a descendant of @event's (the test covers identity
	 * case), it's a match.
	 */
	return cgroup_is_descendant(cpuctx->cgrp->css.cgroup,
				    event->cgrp->css.cgroup);
}

static inline void perf_detach_cgroup(struct perf_event *event)
{
	css_put(&event->cgrp->css);
	event->cgrp = NULL;
}

static inline int is_cgroup_event(struct perf_event *event)
{
	return event->cgrp != NULL;
}

static inline u64 perf_cgroup_event_time(struct perf_event *event)
{
	struct perf_cgroup_info *t;

	t = per_cpu_ptr(event->cgrp->info, event->cpu);
	return t->time;
}

static inline void __update_cgrp_time(struct perf_cgroup *cgrp)
{
	struct perf_cgroup_info *info;
	u64 now;

	now = perf_clock();

	info = this_cpu_ptr(cgrp->info);

	info->time += now - info->timestamp;
	info->timestamp = now;
}

static inline void update_cgrp_time_from_cpuctx(struct perf_cpu_context *cpuctx)
{
	struct perf_cgroup *cgrp = cpuctx->cgrp;
	struct cgroup_subsys_state *css;

	if (cgrp) {
		for (css = &cgrp->css; css; css = css->parent) {
			cgrp = container_of(css, struct perf_cgroup, css);
			__update_cgrp_time(cgrp);
		}
	}
}

static inline void update_cgrp_time_from_event(struct perf_event *event)
{
	struct perf_cgroup *cgrp;

	/*
	 * ensure we access cgroup data only when needed and
	 * when we know the cgroup is pinned (css_get)
	 */
	if (!is_cgroup_event(event))
		return;

	cgrp = perf_cgroup_from_task(current, event->ctx);
	/*
	 * Do not update time when cgroup is not active
	 */
	if (cgroup_is_descendant(cgrp->css.cgroup, event->cgrp->css.cgroup))
		__update_cgrp_time(event->cgrp);
}

static inline void
perf_cgroup_set_timestamp(struct task_struct *task,
			  struct perf_event_context *ctx)
{
	struct perf_cgroup *cgrp;
	struct perf_cgroup_info *info;
	struct cgroup_subsys_state *css;

	/*
	 * ctx->lock held by caller
	 * ensure we do not access cgroup data
	 * unless we have the cgroup pinned (css_get)
	 */
	if (!task || !ctx->nr_cgroups)
		return;

	cgrp = perf_cgroup_from_task(task, ctx);

	for (css = &cgrp->css; css; css = css->parent) {
		cgrp = container_of(css, struct perf_cgroup, css);
		info = this_cpu_ptr(cgrp->info);
		info->timestamp = ctx->timestamp;
	}
}

static DEFINE_PER_CPU(struct list_head, cgrp_cpuctx_list);

#define PERF_CGROUP_SWOUT	0x1 /* cgroup switch out every event */
#define PERF_CGROUP_SWIN	0x2 /* cgroup switch in events based on task */

/*
 * reschedule events based on the cgroup constraint of task.
 *
 * mode SWOUT : schedule out everything
 * mode SWIN : schedule in based on cgroup for next
 */
static void perf_cgroup_switch(struct task_struct *task, int mode)
{
	struct perf_cpu_context *cpuctx, *tmp;
	struct list_head *list;
	unsigned long flags;

	/*
	 * Disable interrupts and preemption to avoid this CPU's
	 * cgrp_cpuctx_entry to change under us.
	 */
	local_irq_save(flags);

	list = this_cpu_ptr(&cgrp_cpuctx_list);
	list_for_each_entry_safe(cpuctx, tmp, list, cgrp_cpuctx_entry) {
		WARN_ON_ONCE(cpuctx->ctx.nr_cgroups == 0);

		perf_ctx_lock(cpuctx, cpuctx->task_ctx);
		perf_pmu_disable(cpuctx->ctx.pmu);

		if (mode & PERF_CGROUP_SWOUT) {
			cpu_ctx_sched_out(cpuctx, EVENT_ALL);
			/*
			 * must not be done before ctxswout due
			 * to event_filter_match() in event_sched_out()
			 */
			cpuctx->cgrp = NULL;
		}

		if (mode & PERF_CGROUP_SWIN) {
			WARN_ON_ONCE(cpuctx->cgrp);
			/*
			 * set cgrp before ctxsw in to allow
			 * event_filter_match() to not have to pass
			 * task around
			 * we pass the cpuctx->ctx to perf_cgroup_from_task()
			 * because cgorup events are only per-cpu
			 */
			cpuctx->cgrp = perf_cgroup_from_task(task,
							     &cpuctx->ctx);
			cpu_ctx_sched_in(cpuctx, EVENT_ALL, task);
		}
		perf_pmu_enable(cpuctx->ctx.pmu);
		perf_ctx_unlock(cpuctx, cpuctx->task_ctx);
	}

	local_irq_restore(flags);
}

static inline void perf_cgroup_sched_out(struct task_struct *task,
					 struct task_struct *next)
{
	struct perf_cgroup *cgrp1;
	struct perf_cgroup *cgrp2 = NULL;

	rcu_read_lock();
	/*
	 * we come here when we know perf_cgroup_events > 0
	 * we do not need to pass the ctx here because we know
	 * we are holding the rcu lock
	 */
	cgrp1 = perf_cgroup_from_task(task, NULL);
	cgrp2 = perf_cgroup_from_task(next, NULL);

	/*
	 * only schedule out current cgroup events if we know
	 * that we are switching to a different cgroup. Otherwise,
	 * do no touch the cgroup events.
	 */
	if (cgrp1 != cgrp2)
		perf_cgroup_switch(task, PERF_CGROUP_SWOUT);

	rcu_read_unlock();
}

static inline void perf_cgroup_sched_in(struct task_struct *prev,
					struct task_struct *task)
{
	struct perf_cgroup *cgrp1;
	struct perf_cgroup *cgrp2 = NULL;

	rcu_read_lock();
	/*
	 * we come here when we know perf_cgroup_events > 0
	 * we do not need to pass the ctx here because we know
	 * we are holding the rcu lock
	 */
	cgrp1 = perf_cgroup_from_task(task, NULL);
	cgrp2 = perf_cgroup_from_task(prev, NULL);

	/*
	 * only need to schedule in cgroup events if we are changing
	 * cgroup during ctxsw. Cgroup events were not scheduled
	 * out of ctxsw out if that was not the case.
	 */
	if (cgrp1 != cgrp2)
		perf_cgroup_switch(task, PERF_CGROUP_SWIN);

	rcu_read_unlock();
}

static int perf_cgroup_ensure_storage(struct perf_event *event,
				struct cgroup_subsys_state *css)
{
	struct perf_cpu_context *cpuctx;
	struct perf_event **storage;
	int cpu, heap_size, ret = 0;

	/*
	 * Allow storage to have sufficent space for an iterator for each
	 * possibly nested cgroup plus an iterator for events with no cgroup.
	 */
	for (heap_size = 1; css; css = css->parent)
		heap_size++;

	for_each_possible_cpu(cpu) {
		cpuctx = per_cpu_ptr(event->pmu->pmu_cpu_context, cpu);
		if (heap_size <= cpuctx->heap_size)
			continue;

		storage = kmalloc_node(heap_size * sizeof(struct perf_event *),
				       GFP_KERNEL, cpu_to_node(cpu));
		if (!storage) {
			ret = -ENOMEM;
			break;
		}

		raw_spin_lock_irq(&cpuctx->ctx.lock);
		if (cpuctx->heap_size < heap_size) {
			swap(cpuctx->heap, storage);
			if (storage == cpuctx->heap_default)
				storage = NULL;
			cpuctx->heap_size = heap_size;
		}
		raw_spin_unlock_irq(&cpuctx->ctx.lock);

		kfree(storage);
	}

	return ret;
}

static inline int perf_cgroup_connect(int fd, struct perf_event *event,
				      struct perf_event_attr *attr,
				      struct perf_event *group_leader)
{
	struct perf_cgroup *cgrp;
	struct cgroup_subsys_state *css;
	struct fd f = fdget(fd);
	int ret = 0;

	if (!f.file)
		return -EBADF;

	css = css_tryget_online_from_dir(f.file->f_path.dentry,
					 &perf_event_cgrp_subsys);
	if (IS_ERR(css)) {
		ret = PTR_ERR(css);
		goto out;
	}

	ret = perf_cgroup_ensure_storage(event, css);
	if (ret)
		goto out;

	cgrp = container_of(css, struct perf_cgroup, css);
	event->cgrp = cgrp;

	/*
	 * all events in a group must monitor
	 * the same cgroup because a task belongs
	 * to only one perf cgroup at a time
	 */
	if (group_leader && group_leader->cgrp != cgrp) {
		perf_detach_cgroup(event);
		ret = -EINVAL;
	}
out:
	fdput(f);
	return ret;
}

static inline void
perf_cgroup_set_shadow_time(struct perf_event *event, u64 now)
{
	struct perf_cgroup_info *t;
	t = per_cpu_ptr(event->cgrp->info, event->cpu);
	event->shadow_ctx_time = now - t->timestamp;
}

static inline void
perf_cgroup_event_enable(struct perf_event *event, struct perf_event_context *ctx)
{
	struct perf_cpu_context *cpuctx;

	if (!is_cgroup_event(event))
		return;

	/*
	 * Because cgroup events are always per-cpu events,
	 * @ctx == &cpuctx->ctx.
	 */
	cpuctx = container_of(ctx, struct perf_cpu_context, ctx);

	/*
	 * Since setting cpuctx->cgrp is conditional on the current @cgrp
	 * matching the event's cgroup, we must do this for every new event,
	 * because if the first would mismatch, the second would not try again
	 * and we would leave cpuctx->cgrp unset.
	 */
	if (ctx->is_active && !cpuctx->cgrp) {
		struct perf_cgroup *cgrp = perf_cgroup_from_task(current, ctx);

		if (cgroup_is_descendant(cgrp->css.cgroup, event->cgrp->css.cgroup))
			cpuctx->cgrp = cgrp;
	}

	if (ctx->nr_cgroups++)
		return;

	list_add(&cpuctx->cgrp_cpuctx_entry,
			per_cpu_ptr(&cgrp_cpuctx_list, event->cpu));
}

static inline void
perf_cgroup_event_disable(struct perf_event *event, struct perf_event_context *ctx)
{
	struct perf_cpu_context *cpuctx;

	if (!is_cgroup_event(event))
		return;

	/*
	 * Because cgroup events are always per-cpu events,
	 * @ctx == &cpuctx->ctx.
	 */
	cpuctx = container_of(ctx, struct perf_cpu_context, ctx);

	if (--ctx->nr_cgroups)
		return;

	if (ctx->is_active && cpuctx->cgrp)
		cpuctx->cgrp = NULL;

	list_del(&cpuctx->cgrp_cpuctx_entry);
}

#else /* !CONFIG_CGROUP_PERF */

static inline bool
perf_cgroup_match(struct perf_event *event)
{
	return true;
}

static inline void perf_detach_cgroup(struct perf_event *event)
{}

static inline int is_cgroup_event(struct perf_event *event)
{
	return 0;
}

static inline void update_cgrp_time_from_event(struct perf_event *event)
{
}

static inline void update_cgrp_time_from_cpuctx(struct perf_cpu_context *cpuctx)
{
}

static inline void perf_cgroup_sched_out(struct task_struct *task,
					 struct task_struct *next)
{
}

static inline void perf_cgroup_sched_in(struct task_struct *prev,
					struct task_struct *task)
{
}

static inline int perf_cgroup_connect(pid_t pid, struct perf_event *event,
				      struct perf_event_attr *attr,
				      struct perf_event *group_leader)
{
	return -EINVAL;
}

static inline void
perf_cgroup_set_timestamp(struct task_struct *task,
			  struct perf_event_context *ctx)
{
}

static inline void
perf_cgroup_switch(struct task_struct *task, struct task_struct *next)
{
}

static inline void
perf_cgroup_set_shadow_time(struct perf_event *event, u64 now)
{
}

static inline u64 perf_cgroup_event_time(struct perf_event *event)
{
	return 0;
}

static inline void
perf_cgroup_event_enable(struct perf_event *event, struct perf_event_context *ctx)
{
}

static inline void
perf_cgroup_event_disable(struct perf_event *event, struct perf_event_context *ctx)
{
}
#endif

/*
 * set default to be dependent on timer tick just
 * like original code
 */
#define PERF_CPU_HRTIMER (1000 / HZ)
/*
 * function must be called with interrupts disabled
 */
static enum hrtimer_restart perf_mux_hrtimer_handler(struct hrtimer *hr)
{
	struct perf_cpu_context *cpuctx;
	bool rotations;

	lockdep_assert_irqs_disabled();

	cpuctx = container_of(hr, struct perf_cpu_context, hrtimer);
	rotations = perf_rotate_context(cpuctx);

	raw_spin_lock(&cpuctx->hrtimer_lock);
	if (rotations)
		hrtimer_forward_now(hr, cpuctx->hrtimer_interval);
	else
		cpuctx->hrtimer_active = 0;
	raw_spin_unlock(&cpuctx->hrtimer_lock);

	return rotations ? HRTIMER_RESTART : HRTIMER_NORESTART;
}

static void __perf_mux_hrtimer_init(struct perf_cpu_context *cpuctx, int cpu)
{
	struct hrtimer *timer = &cpuctx->hrtimer;
	struct pmu *pmu = cpuctx->ctx.pmu;
	u64 interval;

	/* no multiplexing needed for SW PMU */
	if (pmu->task_ctx_nr == perf_sw_context)
		return;

	/*
	 * check default is sane, if not set then force to
	 * default interval (1/tick)
	 */
	interval = pmu->hrtimer_interval_ms;
	if (interval < 1)
		interval = pmu->hrtimer_interval_ms = PERF_CPU_HRTIMER;

	cpuctx->hrtimer_interval = ns_to_ktime(NSEC_PER_MSEC * interval);

	raw_spin_lock_init(&cpuctx->hrtimer_lock);
	hrtimer_init(timer, CLOCK_MONOTONIC, HRTIMER_MODE_ABS_PINNED_HARD);
	timer->function = perf_mux_hrtimer_handler;
}

static int perf_mux_hrtimer_restart(struct perf_cpu_context *cpuctx)
{
	struct hrtimer *timer = &cpuctx->hrtimer;
	struct pmu *pmu = cpuctx->ctx.pmu;
	unsigned long flags;

	/* not for SW PMU */
	if (pmu->task_ctx_nr == perf_sw_context)
		return 0;

	raw_spin_lock_irqsave(&cpuctx->hrtimer_lock, flags);
	if (!cpuctx->hrtimer_active) {
		cpuctx->hrtimer_active = 1;
		hrtimer_forward_now(timer, cpuctx->hrtimer_interval);
		hrtimer_start_expires(timer, HRTIMER_MODE_ABS_PINNED_HARD);
	}
	raw_spin_unlock_irqrestore(&cpuctx->hrtimer_lock, flags);

	return 0;
}

static int perf_mux_hrtimer_restart_ipi(void *arg)
{
	return perf_mux_hrtimer_restart(arg);
}

void perf_pmu_disable(struct pmu *pmu)
{
	int *count = this_cpu_ptr(pmu->pmu_disable_count);
	if (!(*count)++)
		pmu->pmu_disable(pmu);
}

void perf_pmu_enable(struct pmu *pmu)
{
	int *count = this_cpu_ptr(pmu->pmu_disable_count);
	if (!--(*count))
		pmu->pmu_enable(pmu);
}

static DEFINE_PER_CPU(struct list_head, active_ctx_list);

/*
 * perf_event_ctx_activate(), perf_event_ctx_deactivate(), and
 * perf_event_task_tick() are fully serialized because they're strictly cpu
 * affine and perf_event_ctx{activate,deactivate} are called with IRQs
 * disabled, while perf_event_task_tick is called from IRQ context.
 */
static void perf_event_ctx_activate(struct perf_event_context *ctx)
{
	struct list_head *head = this_cpu_ptr(&active_ctx_list);

	lockdep_assert_irqs_disabled();

	WARN_ON(!list_empty(&ctx->active_ctx_list));

	list_add(&ctx->active_ctx_list, head);
}

static void perf_event_ctx_deactivate(struct perf_event_context *ctx)
{
	lockdep_assert_irqs_disabled();

	WARN_ON(list_empty(&ctx->active_ctx_list));

	list_del_init(&ctx->active_ctx_list);
}

static void get_ctx(struct perf_event_context *ctx)
{
	refcount_inc(&ctx->refcount);
}

static void *alloc_task_ctx_data(struct pmu *pmu)
{
	if (pmu->task_ctx_cache)
		return kmem_cache_zalloc(pmu->task_ctx_cache, GFP_KERNEL);

	return NULL;
}

static void free_task_ctx_data(struct pmu *pmu, void *task_ctx_data)
{
	if (pmu->task_ctx_cache && task_ctx_data)
		kmem_cache_free(pmu->task_ctx_cache, task_ctx_data);
}

static void free_ctx(struct rcu_head *head)
{
	struct perf_event_context *ctx;

	ctx = container_of(head, struct perf_event_context, rcu_head);
	free_task_ctx_data(ctx->pmu, ctx->task_ctx_data);
	kfree(ctx);
}

static void put_ctx(struct perf_event_context *ctx)
{
	if (refcount_dec_and_test(&ctx->refcount)) {
		if (ctx->parent_ctx)
			put_ctx(ctx->parent_ctx);
		if (ctx->task && ctx->task != TASK_TOMBSTONE)
			put_task_struct(ctx->task);
		call_rcu(&ctx->rcu_head, free_ctx);
	}
}

/*
 * Because of perf_event::ctx migration in sys_perf_event_open::move_group and
 * perf_pmu_migrate_context() we need some magic.
 *
 * Those places that change perf_event::ctx will hold both
 * perf_event_ctx::mutex of the 'old' and 'new' ctx value.
 *
 * Lock ordering is by mutex address. There are two other sites where
 * perf_event_context::mutex nests and those are:
 *
 *  - perf_event_exit_task_context()	[ child , 0 ]
 *      perf_event_exit_event()
 *        put_event()			[ parent, 1 ]
 *
 *  - perf_event_init_context()		[ parent, 0 ]
 *      inherit_task_group()
 *        inherit_group()
 *          inherit_event()
 *            perf_event_alloc()
 *              perf_init_event()
 *                perf_try_init_event()	[ child , 1 ]
 *
 * While it appears there is an obvious deadlock here -- the parent and child
 * nesting levels are inverted between the two. This is in fact safe because
 * life-time rules separate them. That is an exiting task cannot fork, and a
 * spawning task cannot (yet) exit.
 *
 * But remember that these are parent<->child context relations, and
 * migration does not affect children, therefore these two orderings should not
 * interact.
 *
 * The change in perf_event::ctx does not affect children (as claimed above)
 * because the sys_perf_event_open() case will install a new event and break
 * the ctx parent<->child relation, and perf_pmu_migrate_context() is only
 * concerned with cpuctx and that doesn't have children.
 *
 * The places that change perf_event::ctx will issue:
 *
 *   perf_remove_from_context();
 *   synchronize_rcu();
 *   perf_install_in_context();
 *
 * to affect the change. The remove_from_context() + synchronize_rcu() should
 * quiesce the event, after which we can install it in the new location. This
 * means that only external vectors (perf_fops, prctl) can perturb the event
 * while in transit. Therefore all such accessors should also acquire
 * perf_event_context::mutex to serialize against this.
 *
 * However; because event->ctx can change while we're waiting to acquire
 * ctx->mutex we must be careful and use the below perf_event_ctx_lock()
 * function.
 *
 * Lock order:
 *    exec_update_lock
 *	task_struct::perf_event_mutex
 *	  perf_event_context::mutex
 *	    perf_event::child_mutex;
 *	      perf_event_context::lock
 *	    perf_event::mmap_mutex
 *	    mmap_lock
 *	      perf_addr_filters_head::lock
 *
 *    cpu_hotplug_lock
 *      pmus_lock
 *	  cpuctx->mutex / perf_event_context::mutex
 */
static struct perf_event_context *
perf_event_ctx_lock_nested(struct perf_event *event, int nesting)
{
	struct perf_event_context *ctx;

again:
	rcu_read_lock();
	ctx = READ_ONCE(event->ctx);
	if (!refcount_inc_not_zero(&ctx->refcount)) {
		rcu_read_unlock();
		goto again;
	}
	rcu_read_unlock();

	mutex_lock_nested(&ctx->mutex, nesting);
	if (event->ctx != ctx) {
		mutex_unlock(&ctx->mutex);
		put_ctx(ctx);
		goto again;
	}

	return ctx;
}

static inline struct perf_event_context *
perf_event_ctx_lock(struct perf_event *event)
{
	return perf_event_ctx_lock_nested(event, 0);
}

static void perf_event_ctx_unlock(struct perf_event *event,
				  struct perf_event_context *ctx)
{
	mutex_unlock(&ctx->mutex);
	put_ctx(ctx);
}

/*
 * This must be done under the ctx->lock, such as to serialize against
 * context_equiv(), therefore we cannot call put_ctx() since that might end up
 * calling scheduler related locks and ctx->lock nests inside those.
 */
static __must_check struct perf_event_context *
unclone_ctx(struct perf_event_context *ctx)
{
	struct perf_event_context *parent_ctx = ctx->parent_ctx;

	lockdep_assert_held(&ctx->lock);

	if (parent_ctx)
		ctx->parent_ctx = NULL;
	ctx->generation++;

	return parent_ctx;
}

static u32 perf_event_pid_type(struct perf_event *event, struct task_struct *p,
				enum pid_type type)
{
	u32 nr;
	/*
	 * only top level events have the pid namespace they were created in
	 */
	if (event->parent)
		event = event->parent;

	nr = __task_pid_nr_ns(p, type, event->ns);
	/* avoid -1 if it is idle thread or runs in another ns */
	if (!nr && !pid_alive(p))
		nr = -1;
	return nr;
}

static u32 perf_event_pid(struct perf_event *event, struct task_struct *p)
{
	return perf_event_pid_type(event, p, PIDTYPE_TGID);
}

static u32 perf_event_tid(struct perf_event *event, struct task_struct *p)
{
	return perf_event_pid_type(event, p, PIDTYPE_PID);
}

/*
 * If we inherit events we want to return the parent event id
 * to userspace.
 */
static u64 primary_event_id(struct perf_event *event)
{
	u64 id = event->id;

	if (event->parent)
		id = event->parent->id;

	return id;
}

/*
 * Get the perf_event_context for a task and lock it.
 *
 * This has to cope with the fact that until it is locked,
 * the context could get moved to another task.
 */
static struct perf_event_context *
perf_lock_task_context(struct task_struct *task, int ctxn, unsigned long *flags)
{
	struct perf_event_context *ctx;

retry:
	/*
	 * One of the few rules of preemptible RCU is that one cannot do
	 * rcu_read_unlock() while holding a scheduler (or nested) lock when
	 * part of the read side critical section was irqs-enabled -- see
	 * rcu_read_unlock_special().
	 *
	 * Since ctx->lock nests under rq->lock we must ensure the entire read
	 * side critical section has interrupts disabled.
	 */
	local_irq_save(*flags);
	rcu_read_lock();
	ctx = rcu_dereference(task->perf_event_ctxp[ctxn]);
	if (ctx) {
		/*
		 * If this context is a clone of another, it might
		 * get swapped for another underneath us by
		 * perf_event_task_sched_out, though the
		 * rcu_read_lock() protects us from any context
		 * getting freed.  Lock the context and check if it
		 * got swapped before we could get the lock, and retry
		 * if so.  If we locked the right context, then it
		 * can't get swapped on us any more.
		 */
		raw_spin_lock(&ctx->lock);
		if (ctx != rcu_dereference(task->perf_event_ctxp[ctxn])) {
			raw_spin_unlock(&ctx->lock);
			rcu_read_unlock();
			local_irq_restore(*flags);
			goto retry;
		}

		if (ctx->task == TASK_TOMBSTONE ||
		    !refcount_inc_not_zero(&ctx->refcount)) {
			raw_spin_unlock(&ctx->lock);
			ctx = NULL;
		} else {
			WARN_ON_ONCE(ctx->task != task);
		}
	}
	rcu_read_unlock();
	if (!ctx)
		local_irq_restore(*flags);
	return ctx;
}

/*
 * Get the context for a task and increment its pin_count so it
 * can't get swapped to another task.  This also increments its
 * reference count so that the context can't get freed.
 */
static struct perf_event_context *
perf_pin_task_context(struct task_struct *task, int ctxn)
{
	struct perf_event_context *ctx;
	unsigned long flags;

	ctx = perf_lock_task_context(task, ctxn, &flags);
	if (ctx) {
		++ctx->pin_count;
		raw_spin_unlock_irqrestore(&ctx->lock, flags);
	}
	return ctx;
}

static void perf_unpin_context(struct perf_event_context *ctx)
{
	unsigned long flags;

	raw_spin_lock_irqsave(&ctx->lock, flags);
	--ctx->pin_count;
	raw_spin_unlock_irqrestore(&ctx->lock, flags);
}

/*
 * Update the record of the current time in a context.
 */
static void update_context_time(struct perf_event_context *ctx)
{
	u64 now = perf_clock();

	ctx->time += now - ctx->timestamp;
	ctx->timestamp = now;
}

static u64 perf_event_time(struct perf_event *event)
{
	struct perf_event_context *ctx = event->ctx;

	if (is_cgroup_event(event))
		return perf_cgroup_event_time(event);

	return ctx ? ctx->time : 0;
}

static enum event_type_t get_event_type(struct perf_event *event)
{
	struct perf_event_context *ctx = event->ctx;
	enum event_type_t event_type;

	lockdep_assert_held(&ctx->lock);

	/*
	 * It's 'group type', really, because if our group leader is
	 * pinned, so are we.
	 */
	if (event->group_leader != event)
		event = event->group_leader;

	event_type = event->attr.pinned ? EVENT_PINNED : EVENT_FLEXIBLE;
	if (!ctx->task)
		event_type |= EVENT_CPU;

	return event_type;
}

/*
 * Helper function to initialize event group nodes.
 */
static void init_event_group(struct perf_event *event)
{
	RB_CLEAR_NODE(&event->group_node);
	event->group_index = 0;
}

/*
 * Extract pinned or flexible groups from the context
 * based on event attrs bits.
 */
static struct perf_event_groups *
get_event_groups(struct perf_event *event, struct perf_event_context *ctx)
{
	if (event->attr.pinned)
		return &ctx->pinned_groups;
	else
		return &ctx->flexible_groups;
}

/*
 * Helper function to initializes perf_event_group trees.
 */
static void perf_event_groups_init(struct perf_event_groups *groups)
{
	groups->tree = RB_ROOT;
	groups->index = 0;
}

/*
 * Compare function for event groups;
 *
 * Implements complex key that first sorts by CPU and then by virtual index
 * which provides ordering when rotating groups for the same CPU.
 */
static bool
perf_event_groups_less(struct perf_event *left, struct perf_event *right)
{
	if (left->cpu < right->cpu)
		return true;
	if (left->cpu > right->cpu)
		return false;

#ifdef CONFIG_CGROUP_PERF
	if (left->cgrp != right->cgrp) {
		if (!left->cgrp || !left->cgrp->css.cgroup) {
			/*
			 * Left has no cgroup but right does, no cgroups come
			 * first.
			 */
			return true;
		}
		if (!right->cgrp || !right->cgrp->css.cgroup) {
			/*
			 * Right has no cgroup but left does, no cgroups come
			 * first.
			 */
			return false;
		}
		/* Two dissimilar cgroups, order by id. */
		if (left->cgrp->css.cgroup->kn->id < right->cgrp->css.cgroup->kn->id)
			return true;

		return false;
	}
#endif

	if (left->group_index < right->group_index)
		return true;
	if (left->group_index > right->group_index)
		return false;

	return false;
}

/*
 * Insert @event into @groups' tree; using {@event->cpu, ++@groups->index} for
 * key (see perf_event_groups_less). This places it last inside the CPU
 * subtree.
 */
static void
perf_event_groups_insert(struct perf_event_groups *groups,
			 struct perf_event *event)
{
	struct perf_event *node_event;
	struct rb_node *parent;
	struct rb_node **node;

	event->group_index = ++groups->index;

	node = &groups->tree.rb_node;
	parent = *node;

	while (*node) {
		parent = *node;
		node_event = container_of(*node, struct perf_event, group_node);

		if (perf_event_groups_less(event, node_event))
			node = &parent->rb_left;
		else
			node = &parent->rb_right;
	}

	rb_link_node(&event->group_node, parent, node);
	rb_insert_color(&event->group_node, &groups->tree);
}

/*
 * Helper function to insert event into the pinned or flexible groups.
 */
static void
add_event_to_groups(struct perf_event *event, struct perf_event_context *ctx)
{
	struct perf_event_groups *groups;

	groups = get_event_groups(event, ctx);
	perf_event_groups_insert(groups, event);
}

/*
 * Delete a group from a tree.
 */
static void
perf_event_groups_delete(struct perf_event_groups *groups,
			 struct perf_event *event)
{
	WARN_ON_ONCE(RB_EMPTY_NODE(&event->group_node) ||
		     RB_EMPTY_ROOT(&groups->tree));

	rb_erase(&event->group_node, &groups->tree);
	init_event_group(event);
}

/*
 * Helper function to delete event from its groups.
 */
static void
del_event_from_groups(struct perf_event *event, struct perf_event_context *ctx)
{
	struct perf_event_groups *groups;

	groups = get_event_groups(event, ctx);
	perf_event_groups_delete(groups, event);
}

/*
 * Get the leftmost event in the cpu/cgroup subtree.
 */
static struct perf_event *
perf_event_groups_first(struct perf_event_groups *groups, int cpu,
			struct cgroup *cgrp)
{
	struct perf_event *node_event = NULL, *match = NULL;
	struct rb_node *node = groups->tree.rb_node;
#ifdef CONFIG_CGROUP_PERF
	u64 node_cgrp_id, cgrp_id = 0;

	if (cgrp)
		cgrp_id = cgrp->kn->id;
#endif

	while (node) {
		node_event = container_of(node, struct perf_event, group_node);

		if (cpu < node_event->cpu) {
			node = node->rb_left;
			continue;
		}
		if (cpu > node_event->cpu) {
			node = node->rb_right;
			continue;
		}
#ifdef CONFIG_CGROUP_PERF
		node_cgrp_id = 0;
		if (node_event->cgrp && node_event->cgrp->css.cgroup)
			node_cgrp_id = node_event->cgrp->css.cgroup->kn->id;

		if (cgrp_id < node_cgrp_id) {
			node = node->rb_left;
			continue;
		}
		if (cgrp_id > node_cgrp_id) {
			node = node->rb_right;
			continue;
		}
#endif
		match = node_event;
		node = node->rb_left;
	}

	return match;
}

/*
 * Like rb_entry_next_safe() for the @cpu subtree.
 */
static struct perf_event *
perf_event_groups_next(struct perf_event *event)
{
	struct perf_event *next;
#ifdef CONFIG_CGROUP_PERF
	u64 curr_cgrp_id = 0;
	u64 next_cgrp_id = 0;
#endif

	next = rb_entry_safe(rb_next(&event->group_node), typeof(*event), group_node);
	if (next == NULL || next->cpu != event->cpu)
		return NULL;

#ifdef CONFIG_CGROUP_PERF
	if (event->cgrp && event->cgrp->css.cgroup)
		curr_cgrp_id = event->cgrp->css.cgroup->kn->id;

	if (next->cgrp && next->cgrp->css.cgroup)
		next_cgrp_id = next->cgrp->css.cgroup->kn->id;

	if (curr_cgrp_id != next_cgrp_id)
		return NULL;
#endif
	return next;
}

/*
 * Iterate through the whole groups tree.
 */
#define perf_event_groups_for_each(event, groups)			\
	for (event = rb_entry_safe(rb_first(&((groups)->tree)),		\
				typeof(*event), group_node); event;	\
		event = rb_entry_safe(rb_next(&event->group_node),	\
				typeof(*event), group_node))

/*
 * Add an event from the lists for its context.
 * Must be called with ctx->mutex and ctx->lock held.
 */
static void
list_add_event(struct perf_event *event, struct perf_event_context *ctx)
{
	lockdep_assert_held(&ctx->lock);

	WARN_ON_ONCE(event->attach_state & PERF_ATTACH_CONTEXT);
	event->attach_state |= PERF_ATTACH_CONTEXT;

	event->tstamp = perf_event_time(event);

	/*
	 * If we're a stand alone event or group leader, we go to the context
	 * list, group events are kept attached to the group so that
	 * perf_group_detach can, at all times, locate all siblings.
	 */
	if (event->group_leader == event) {
		event->group_caps = event->event_caps;
		add_event_to_groups(event, ctx);
	}

	list_add_rcu(&event->event_entry, &ctx->event_list);
	ctx->nr_events++;
	if (event->attr.inherit_stat)
		ctx->nr_stat++;

	if (event->state > PERF_EVENT_STATE_OFF)
		perf_cgroup_event_enable(event, ctx);

	ctx->generation++;
}

/*
 * Initialize event state based on the perf_event_attr::disabled.
 */
static inline void perf_event__state_init(struct perf_event *event)
{
	event->state = event->attr.disabled ? PERF_EVENT_STATE_OFF :
					      PERF_EVENT_STATE_INACTIVE;
}

static int __perf_event_read_size(u64 read_format, int nr_siblings)
{
	int entry = sizeof(u64); /* value */
	int size = 0;
	int nr = 1;

	if (read_format & PERF_FORMAT_TOTAL_TIME_ENABLED)
		size += sizeof(u64);

	if (read_format & PERF_FORMAT_TOTAL_TIME_RUNNING)
		size += sizeof(u64);

	if (read_format & PERF_FORMAT_ID)
		entry += sizeof(u64);

	if (read_format & PERF_FORMAT_GROUP) {
		nr += nr_siblings;
		size += sizeof(u64);
	}

	/*
	 * Since perf_event_validate_size() limits this to 16k and inhibits
	 * adding more siblings, this will never overflow.
	 */
	return size + nr * entry;
}

static void __perf_event_header_size(struct perf_event *event, u64 sample_type)
{
	struct perf_sample_data *data;
	u16 size = 0;

	if (sample_type & PERF_SAMPLE_IP)
		size += sizeof(data->ip);

	if (sample_type & PERF_SAMPLE_ADDR)
		size += sizeof(data->addr);

	if (sample_type & PERF_SAMPLE_PERIOD)
		size += sizeof(data->period);

	if (sample_type & PERF_SAMPLE_WEIGHT)
		size += sizeof(data->weight);

	if (sample_type & PERF_SAMPLE_READ)
		size += event->read_size;

	if (sample_type & PERF_SAMPLE_DATA_SRC)
		size += sizeof(data->data_src.val);

	if (sample_type & PERF_SAMPLE_TRANSACTION)
		size += sizeof(data->txn);

	if (sample_type & PERF_SAMPLE_PHYS_ADDR)
		size += sizeof(data->phys_addr);

	if (sample_type & PERF_SAMPLE_CGROUP)
		size += sizeof(data->cgroup);

	event->header_size = size;
}

/*
 * Called at perf_event creation and when events are attached/detached from a
 * group.
 */
static void perf_event__header_size(struct perf_event *event)
{
	event->read_size =
		__perf_event_read_size(event->attr.read_format,
				       event->group_leader->nr_siblings);
	__perf_event_header_size(event, event->attr.sample_type);
}

static void perf_event__id_header_size(struct perf_event *event)
{
	struct perf_sample_data *data;
	u64 sample_type = event->attr.sample_type;
	u16 size = 0;

	if (sample_type & PERF_SAMPLE_TID)
		size += sizeof(data->tid_entry);

	if (sample_type & PERF_SAMPLE_TIME)
		size += sizeof(data->time);

	if (sample_type & PERF_SAMPLE_IDENTIFIER)
		size += sizeof(data->id);

	if (sample_type & PERF_SAMPLE_ID)
		size += sizeof(data->id);

	if (sample_type & PERF_SAMPLE_STREAM_ID)
		size += sizeof(data->stream_id);

	if (sample_type & PERF_SAMPLE_CPU)
		size += sizeof(data->cpu_entry);

	event->id_header_size = size;
}

/*
 * Check that adding an event to the group does not result in anybody
 * overflowing the 64k event limit imposed by the output buffer.
 *
 * Specifically, check that the read_size for the event does not exceed 16k,
 * read_size being the one term that grows with groups size. Since read_size
 * depends on per-event read_format, also (re)check the existing events.
 *
 * This leaves 48k for the constant size fields and things like callchains,
 * branch stacks and register sets.
 */
static bool perf_event_validate_size(struct perf_event *event)
{
	struct perf_event *sibling, *group_leader = event->group_leader;

	if (__perf_event_read_size(event->attr.read_format,
				   group_leader->nr_siblings + 1) > 16*1024)
		return false;

	if (__perf_event_read_size(group_leader->attr.read_format,
				   group_leader->nr_siblings + 1) > 16*1024)
		return false;

	for_each_sibling_event(sibling, group_leader) {
		if (__perf_event_read_size(sibling->attr.read_format,
					   group_leader->nr_siblings + 1) > 16*1024)
			return false;
	}

	return true;
}

static void perf_group_attach(struct perf_event *event)
{
	struct perf_event *group_leader = event->group_leader, *pos;

	lockdep_assert_held(&event->ctx->lock);

	/*
	 * We can have double attach due to group movement in perf_event_open.
	 */
	if (event->attach_state & PERF_ATTACH_GROUP)
		return;

	event->attach_state |= PERF_ATTACH_GROUP;

	if (group_leader == event)
		return;

	WARN_ON_ONCE(group_leader->ctx != event->ctx);

	group_leader->group_caps &= event->event_caps;

	list_add_tail(&event->sibling_list, &group_leader->sibling_list);
	group_leader->nr_siblings++;
	group_leader->group_generation++;

	perf_event__header_size(group_leader);

	for_each_sibling_event(pos, group_leader)
		perf_event__header_size(pos);
}

/*
 * Remove an event from the lists for its context.
 * Must be called with ctx->mutex and ctx->lock held.
 */
static void
list_del_event(struct perf_event *event, struct perf_event_context *ctx)
{
	WARN_ON_ONCE(event->ctx != ctx);
	lockdep_assert_held(&ctx->lock);

	/*
	 * We can have double detach due to exit/hot-unplug + close.
	 */
	if (!(event->attach_state & PERF_ATTACH_CONTEXT))
		return;

	event->attach_state &= ~PERF_ATTACH_CONTEXT;

	ctx->nr_events--;
	if (event->attr.inherit_stat)
		ctx->nr_stat--;

	list_del_rcu(&event->event_entry);

	if (event->group_leader == event)
		del_event_from_groups(event, ctx);

	/*
	 * If event was in error state, then keep it
	 * that way, otherwise bogus counts will be
	 * returned on read(). The only way to get out
	 * of error state is by explicit re-enabling
	 * of the event
	 */
	if (event->state > PERF_EVENT_STATE_OFF) {
		perf_cgroup_event_disable(event, ctx);
		perf_event_set_state(event, PERF_EVENT_STATE_OFF);
	}

	ctx->generation++;
}

static int
perf_aux_output_match(struct perf_event *event, struct perf_event *aux_event)
{
	if (!has_aux(aux_event))
		return 0;

	if (!event->pmu->aux_output_match)
		return 0;

	return event->pmu->aux_output_match(aux_event);
}

static void put_event(struct perf_event *event);
static void event_sched_out(struct perf_event *event,
			    struct perf_cpu_context *cpuctx,
			    struct perf_event_context *ctx);

static void perf_put_aux_event(struct perf_event *event)
{
	struct perf_event_context *ctx = event->ctx;
	struct perf_cpu_context *cpuctx = __get_cpu_context(ctx);
	struct perf_event *iter;

	/*
	 * If event uses aux_event tear down the link
	 */
	if (event->aux_event) {
		iter = event->aux_event;
		event->aux_event = NULL;
		put_event(iter);
		return;
	}

	/*
	 * If the event is an aux_event, tear down all links to
	 * it from other events.
	 */
	for_each_sibling_event(iter, event->group_leader) {
		if (iter->aux_event != event)
			continue;

		iter->aux_event = NULL;
		put_event(event);

		/*
		 * If it's ACTIVE, schedule it out and put it into ERROR
		 * state so that we don't try to schedule it again. Note
		 * that perf_event_enable() will clear the ERROR status.
		 */
		event_sched_out(iter, cpuctx, ctx);
		perf_event_set_state(event, PERF_EVENT_STATE_ERROR);
	}
}

static bool perf_need_aux_event(struct perf_event *event)
{
	return !!event->attr.aux_output || !!event->attr.aux_sample_size;
}

static int perf_get_aux_event(struct perf_event *event,
			      struct perf_event *group_leader)
{
	/*
	 * Our group leader must be an aux event if we want to be
	 * an aux_output. This way, the aux event will precede its
	 * aux_output events in the group, and therefore will always
	 * schedule first.
	 */
	if (!group_leader)
		return 0;

	/*
	 * aux_output and aux_sample_size are mutually exclusive.
	 */
	if (event->attr.aux_output && event->attr.aux_sample_size)
		return 0;

	if (event->attr.aux_output &&
	    !perf_aux_output_match(event, group_leader))
		return 0;

	if (event->attr.aux_sample_size && !group_leader->pmu->snapshot_aux)
		return 0;

	if (!atomic_long_inc_not_zero(&group_leader->refcount))
		return 0;

	/*
	 * Link aux_outputs to their aux event; this is undone in
	 * perf_group_detach() by perf_put_aux_event(). When the
	 * group in torn down, the aux_output events loose their
	 * link to the aux_event and can't schedule any more.
	 */
	event->aux_event = group_leader;

	return 1;
}

static inline struct list_head *get_event_list(struct perf_event *event)
{
	struct perf_event_context *ctx = event->ctx;
	return event->attr.pinned ? &ctx->pinned_active : &ctx->flexible_active;
}

/*
 * Events that have PERF_EV_CAP_SIBLING require being part of a group and
 * cannot exist on their own, schedule them out and move them into the ERROR
 * state. Also see _perf_event_enable(), it will not be able to recover
 * this ERROR state.
 */
static inline void perf_remove_sibling_event(struct perf_event *event)
{
	struct perf_event_context *ctx = event->ctx;
	struct perf_cpu_context *cpuctx = __get_cpu_context(ctx);

	event_sched_out(event, cpuctx, ctx);
	perf_event_set_state(event, PERF_EVENT_STATE_ERROR);
}

static void perf_group_detach(struct perf_event *event)
{
	struct perf_event *leader = event->group_leader;
	struct perf_event *sibling, *tmp;
	struct perf_event_context *ctx = event->ctx;

	lockdep_assert_held(&ctx->lock);

	/*
	 * We can have double detach due to exit/hot-unplug + close.
	 */
	if (!(event->attach_state & PERF_ATTACH_GROUP))
		return;

	event->attach_state &= ~PERF_ATTACH_GROUP;

	perf_put_aux_event(event);

	/*
	 * If this is a sibling, remove it from its group.
	 */
	if (leader != event) {
		list_del_init(&event->sibling_list);
		event->group_leader->nr_siblings--;
		event->group_leader->group_generation++;
		goto out;
	}

	/*
	 * If this was a group event with sibling events then
	 * upgrade the siblings to singleton events by adding them
	 * to whatever list we are on.
	 */
	list_for_each_entry_safe(sibling, tmp, &event->sibling_list, sibling_list) {

		if (sibling->event_caps & PERF_EV_CAP_SIBLING)
			perf_remove_sibling_event(sibling);

		sibling->group_leader = sibling;
		list_del_init(&sibling->sibling_list);

		/* Inherit group flags from the previous leader */
		sibling->group_caps = event->group_caps;

		if (!RB_EMPTY_NODE(&event->group_node)) {
			add_event_to_groups(sibling, event->ctx);

			if (sibling->state == PERF_EVENT_STATE_ACTIVE)
				list_add_tail(&sibling->active_list, get_event_list(sibling));
		}

		WARN_ON_ONCE(sibling->ctx != event->ctx);
	}

out:
	for_each_sibling_event(tmp, leader)
		perf_event__header_size(tmp);

	perf_event__header_size(leader);
}

static bool is_orphaned_event(struct perf_event *event)
{
	return event->state == PERF_EVENT_STATE_DEAD;
}

static inline int __pmu_filter_match(struct perf_event *event)
{
	struct pmu *pmu = event->pmu;
	return pmu->filter_match ? pmu->filter_match(event) : 1;
}

/*
 * Check whether we should attempt to schedule an event group based on
 * PMU-specific filtering. An event group can consist of HW and SW events,
 * potentially with a SW leader, so we must check all the filters, to
 * determine whether a group is schedulable:
 */
static inline int pmu_filter_match(struct perf_event *event)
{
	struct perf_event *sibling;

	if (!__pmu_filter_match(event))
		return 0;

	for_each_sibling_event(sibling, event) {
		if (!__pmu_filter_match(sibling))
			return 0;
	}

	return 1;
}

static inline int
event_filter_match(struct perf_event *event)
{
	return (event->cpu == -1 || event->cpu == smp_processor_id()) &&
	       perf_cgroup_match(event) && pmu_filter_match(event);
}

static void
event_sched_out(struct perf_event *event,
		  struct perf_cpu_context *cpuctx,
		  struct perf_event_context *ctx)
{
	enum perf_event_state state = PERF_EVENT_STATE_INACTIVE;

	WARN_ON_ONCE(event->ctx != ctx);
	lockdep_assert_held(&ctx->lock);

	if (event->state != PERF_EVENT_STATE_ACTIVE)
		return;

	/*
	 * Asymmetry; we only schedule events _IN_ through ctx_sched_in(), but
	 * we can schedule events _OUT_ individually through things like
	 * __perf_remove_from_context().
	 */
	list_del_init(&event->active_list);

	perf_pmu_disable(event->pmu);

	event->pmu->del(event, 0);
	event->oncpu = -1;

	if (READ_ONCE(event->pending_disable) >= 0) {
		WRITE_ONCE(event->pending_disable, -1);
		perf_cgroup_event_disable(event, ctx);
		state = PERF_EVENT_STATE_OFF;
	}
	perf_event_set_state(event, state);

	if (!is_software_event(event))
		cpuctx->active_oncpu--;
	if (!--ctx->nr_active)
		perf_event_ctx_deactivate(ctx);
	if (event->attr.freq && event->attr.sample_freq)
		ctx->nr_freq--;
	if (event->attr.exclusive || !cpuctx->active_oncpu)
		cpuctx->exclusive = 0;

	perf_pmu_enable(event->pmu);
}

static void
group_sched_out(struct perf_event *group_event,
		struct perf_cpu_context *cpuctx,
		struct perf_event_context *ctx)
{
	struct perf_event *event;

	if (group_event->state != PERF_EVENT_STATE_ACTIVE)
		return;

	perf_pmu_disable(ctx->pmu);

	event_sched_out(group_event, cpuctx, ctx);

	/*
	 * Schedule out siblings (if any):
	 */
	for_each_sibling_event(event, group_event)
		event_sched_out(event, cpuctx, ctx);

	perf_pmu_enable(ctx->pmu);
}

#define DETACH_GROUP	0x01UL

/*
 * Cross CPU call to remove a performance event
 *
 * We disable the event on the hardware level first. After that we
 * remove it from the context list.
 */
static void
__perf_remove_from_context(struct perf_event *event,
			   struct perf_cpu_context *cpuctx,
			   struct perf_event_context *ctx,
			   void *info)
{
	unsigned long flags = (unsigned long)info;

	if (ctx->is_active & EVENT_TIME) {
		update_context_time(ctx);
		update_cgrp_time_from_cpuctx(cpuctx);
	}

	event_sched_out(event, cpuctx, ctx);
	if (flags & DETACH_GROUP)
		perf_group_detach(event);
	list_del_event(event, ctx);

	if (!ctx->nr_events && ctx->is_active) {
		ctx->is_active = 0;
		ctx->rotate_necessary = 0;
		if (ctx->task) {
			WARN_ON_ONCE(cpuctx->task_ctx != ctx);
			cpuctx->task_ctx = NULL;
		}
	}
}

/*
 * Remove the event from a task's (or a CPU's) list of events.
 *
 * If event->ctx is a cloned context, callers must make sure that
 * every task struct that event->ctx->task could possibly point to
 * remains valid.  This is OK when called from perf_release since
 * that only calls us on the top-level context, which can't be a clone.
 * When called from perf_event_exit_task, it's OK because the
 * context has been detached from its task.
 */
static void perf_remove_from_context(struct perf_event *event, unsigned long flags)
{
	struct perf_event_context *ctx = event->ctx;

	lockdep_assert_held(&ctx->mutex);

	event_function_call(event, __perf_remove_from_context, (void *)flags);

	/*
	 * The above event_function_call() can NO-OP when it hits
	 * TASK_TOMBSTONE. In that case we must already have been detached
	 * from the context (by perf_event_exit_event()) but the grouping
	 * might still be in-tact.
	 */
	WARN_ON_ONCE(event->attach_state & PERF_ATTACH_CONTEXT);
	if ((flags & DETACH_GROUP) &&
	    (event->attach_state & PERF_ATTACH_GROUP)) {
		/*
		 * Since in that case we cannot possibly be scheduled, simply
		 * detach now.
		 */
		raw_spin_lock_irq(&ctx->lock);
		perf_group_detach(event);
		raw_spin_unlock_irq(&ctx->lock);
	}
}

/*
 * Cross CPU call to disable a performance event
 */
static void __perf_event_disable(struct perf_event *event,
				 struct perf_cpu_context *cpuctx,
				 struct perf_event_context *ctx,
				 void *info)
{
	if (event->state < PERF_EVENT_STATE_INACTIVE)
		return;

	if (ctx->is_active & EVENT_TIME) {
		update_context_time(ctx);
		update_cgrp_time_from_event(event);
	}

	if (event == event->group_leader)
		group_sched_out(event, cpuctx, ctx);
	else
		event_sched_out(event, cpuctx, ctx);

	perf_event_set_state(event, PERF_EVENT_STATE_OFF);
	perf_cgroup_event_disable(event, ctx);
}

/*
 * Disable an event.
 *
 * If event->ctx is a cloned context, callers must make sure that
 * every task struct that event->ctx->task could possibly point to
 * remains valid.  This condition is satisfied when called through
 * perf_event_for_each_child or perf_event_for_each because they
 * hold the top-level event's child_mutex, so any descendant that
 * goes to exit will block in perf_event_exit_event().
 *
 * When called from perf_pending_event it's OK because event->ctx
 * is the current context on this CPU and preemption is disabled,
 * hence we can't get into perf_event_task_sched_out for this context.
 */
static void _perf_event_disable(struct perf_event *event)
{
	struct perf_event_context *ctx = event->ctx;

	raw_spin_lock_irq(&ctx->lock);
	if (event->state <= PERF_EVENT_STATE_OFF) {
		raw_spin_unlock_irq(&ctx->lock);
		return;
	}
	raw_spin_unlock_irq(&ctx->lock);

	event_function_call(event, __perf_event_disable, NULL);
}

void perf_event_disable_local(struct perf_event *event)
{
	event_function_local(event, __perf_event_disable, NULL);
}

/*
 * Strictly speaking kernel users cannot create groups and therefore this
 * interface does not need the perf_event_ctx_lock() magic.
 */
void perf_event_disable(struct perf_event *event)
{
	struct perf_event_context *ctx;

	ctx = perf_event_ctx_lock(event);
	_perf_event_disable(event);
	perf_event_ctx_unlock(event, ctx);
}
EXPORT_SYMBOL_GPL(perf_event_disable);

void perf_event_disable_inatomic(struct perf_event *event)
{
	WRITE_ONCE(event->pending_disable, smp_processor_id());
	/* can fail, see perf_pending_event_disable() */
	irq_work_queue(&event->pending);
}

static void perf_set_shadow_time(struct perf_event *event,
				 struct perf_event_context *ctx)
{
	/*
	 * use the correct time source for the time snapshot
	 *
	 * We could get by without this by leveraging the
	 * fact that to get to this function, the caller
	 * has most likely already called update_context_time()
	 * and update_cgrp_time_xx() and thus both timestamp
	 * are identical (or very close). Given that tstamp is,
	 * already adjusted for cgroup, we could say that:
	 *    tstamp - ctx->timestamp
	 * is equivalent to
	 *    tstamp - cgrp->timestamp.
	 *
	 * Then, in perf_output_read(), the calculation would
	 * work with no changes because:
	 * - event is guaranteed scheduled in
	 * - no scheduled out in between
	 * - thus the timestamp would be the same
	 *
	 * But this is a bit hairy.
	 *
	 * So instead, we have an explicit cgroup call to remain
	 * within the time source all along. We believe it
	 * is cleaner and simpler to understand.
	 */
	if (is_cgroup_event(event))
		perf_cgroup_set_shadow_time(event, event->tstamp);
	else
		event->shadow_ctx_time = event->tstamp - ctx->timestamp;
}

#define MAX_INTERRUPTS (~0ULL)

static void perf_log_throttle(struct perf_event *event, int enable);
static void perf_log_itrace_start(struct perf_event *event);

static int
event_sched_in(struct perf_event *event,
		 struct perf_cpu_context *cpuctx,
		 struct perf_event_context *ctx)
{
	int ret = 0;

	WARN_ON_ONCE(event->ctx != ctx);

	lockdep_assert_held(&ctx->lock);

	if (event->state <= PERF_EVENT_STATE_OFF)
		return 0;

	WRITE_ONCE(event->oncpu, smp_processor_id());
	/*
	 * Order event::oncpu write to happen before the ACTIVE state is
	 * visible. This allows perf_event_{stop,read}() to observe the correct
	 * ->oncpu if it sees ACTIVE.
	 */
	smp_wmb();
	perf_event_set_state(event, PERF_EVENT_STATE_ACTIVE);

	/*
	 * Unthrottle events, since we scheduled we might have missed several
	 * ticks already, also for a heavily scheduling task there is little
	 * guarantee it'll get a tick in a timely manner.
	 */
	if (unlikely(event->hw.interrupts == MAX_INTERRUPTS)) {
		perf_log_throttle(event, 1);
		event->hw.interrupts = 0;
	}

	perf_pmu_disable(event->pmu);

	perf_set_shadow_time(event, ctx);

	perf_log_itrace_start(event);

	if (event->pmu->add(event, PERF_EF_START)) {
		perf_event_set_state(event, PERF_EVENT_STATE_INACTIVE);
		event->oncpu = -1;
		ret = -EAGAIN;
		goto out;
	}

	if (!is_software_event(event))
		cpuctx->active_oncpu++;
	if (!ctx->nr_active++)
		perf_event_ctx_activate(ctx);
	if (event->attr.freq && event->attr.sample_freq)
		ctx->nr_freq++;

	if (event->attr.exclusive)
		cpuctx->exclusive = 1;

out:
	perf_pmu_enable(event->pmu);

	return ret;
}

static int
group_sched_in(struct perf_event *group_event,
	       struct perf_cpu_context *cpuctx,
	       struct perf_event_context *ctx)
{
	struct perf_event *event, *partial_group = NULL;
	struct pmu *pmu = ctx->pmu;

	if (group_event->state == PERF_EVENT_STATE_OFF)
		return 0;

	pmu->start_txn(pmu, PERF_PMU_TXN_ADD);

	if (event_sched_in(group_event, cpuctx, ctx))
		goto error;

	/*
	 * Schedule in siblings as one group (if any):
	 */
	for_each_sibling_event(event, group_event) {
		if (event_sched_in(event, cpuctx, ctx)) {
			partial_group = event;
			goto group_error;
		}
	}

	if (!pmu->commit_txn(pmu))
		return 0;

group_error:
	/*
	 * Groups can be scheduled in as one unit only, so undo any
	 * partial group before returning:
	 * The events up to the failed event are scheduled out normally.
	 */
	for_each_sibling_event(event, group_event) {
		if (event == partial_group)
			break;

		event_sched_out(event, cpuctx, ctx);
	}
	event_sched_out(group_event, cpuctx, ctx);

error:
	pmu->cancel_txn(pmu);
	return -EAGAIN;
}

/*
 * Work out whether we can put this event group on the CPU now.
 */
static int group_can_go_on(struct perf_event *event,
			   struct perf_cpu_context *cpuctx,
			   int can_add_hw)
{
	/*
	 * Groups consisting entirely of software events can always go on.
	 */
	if (event->group_caps & PERF_EV_CAP_SOFTWARE)
		return 1;
	/*
	 * If an exclusive group is already on, no other hardware
	 * events can go on.
	 */
	if (cpuctx->exclusive)
		return 0;
	/*
	 * If this group is exclusive and there are already
	 * events on the CPU, it can't go on.
	 */
	if (event->attr.exclusive && !list_empty(get_event_list(event)))
		return 0;
	/*
	 * Otherwise, try to add it if all previous groups were able
	 * to go on.
	 */
	return can_add_hw;
}

static void add_event_to_ctx(struct perf_event *event,
			       struct perf_event_context *ctx)
{
	list_add_event(event, ctx);
	perf_group_attach(event);
}

static void ctx_sched_out(struct perf_event_context *ctx,
			  struct perf_cpu_context *cpuctx,
			  enum event_type_t event_type);
static void
ctx_sched_in(struct perf_event_context *ctx,
	     struct perf_cpu_context *cpuctx,
	     enum event_type_t event_type,
	     struct task_struct *task);

static void task_ctx_sched_out(struct perf_cpu_context *cpuctx,
			       struct perf_event_context *ctx,
			       enum event_type_t event_type)
{
	if (!cpuctx->task_ctx)
		return;

	if (WARN_ON_ONCE(ctx != cpuctx->task_ctx))
		return;

	ctx_sched_out(ctx, cpuctx, event_type);
}

static void perf_event_sched_in(struct perf_cpu_context *cpuctx,
				struct perf_event_context *ctx,
				struct task_struct *task)
{
	cpu_ctx_sched_in(cpuctx, EVENT_PINNED, task);
	if (ctx)
		ctx_sched_in(ctx, cpuctx, EVENT_PINNED, task);
	cpu_ctx_sched_in(cpuctx, EVENT_FLEXIBLE, task);
	if (ctx)
		ctx_sched_in(ctx, cpuctx, EVENT_FLEXIBLE, task);
}

/*
 * We want to maintain the following priority of scheduling:
 *  - CPU pinned (EVENT_CPU | EVENT_PINNED)
 *  - task pinned (EVENT_PINNED)
 *  - CPU flexible (EVENT_CPU | EVENT_FLEXIBLE)
 *  - task flexible (EVENT_FLEXIBLE).
 *
 * In order to avoid unscheduling and scheduling back in everything every
 * time an event is added, only do it for the groups of equal priority and
 * below.
 *
 * This can be called after a batch operation on task events, in which case
 * event_type is a bit mask of the types of events involved. For CPU events,
 * event_type is only either EVENT_PINNED or EVENT_FLEXIBLE.
 */
static void ctx_resched(struct perf_cpu_context *cpuctx,
			struct perf_event_context *task_ctx,
			enum event_type_t event_type)
{
	enum event_type_t ctx_event_type;
	bool cpu_event = !!(event_type & EVENT_CPU);

	/*
	 * If pinned groups are involved, flexible groups also need to be
	 * scheduled out.
	 */
	if (event_type & EVENT_PINNED)
		event_type |= EVENT_FLEXIBLE;

	ctx_event_type = event_type & EVENT_ALL;

	perf_pmu_disable(cpuctx->ctx.pmu);
	if (task_ctx)
		task_ctx_sched_out(cpuctx, task_ctx, event_type);

	/*
	 * Decide which cpu ctx groups to schedule out based on the types
	 * of events that caused rescheduling:
	 *  - EVENT_CPU: schedule out corresponding groups;
	 *  - EVENT_PINNED task events: schedule out EVENT_FLEXIBLE groups;
	 *  - otherwise, do nothing more.
	 */
	if (cpu_event)
		cpu_ctx_sched_out(cpuctx, ctx_event_type);
	else if (ctx_event_type & EVENT_PINNED)
		cpu_ctx_sched_out(cpuctx, EVENT_FLEXIBLE);

	perf_event_sched_in(cpuctx, task_ctx, current);
	perf_pmu_enable(cpuctx->ctx.pmu);
}

void perf_pmu_resched(struct pmu *pmu)
{
	struct perf_cpu_context *cpuctx = this_cpu_ptr(pmu->pmu_cpu_context);
	struct perf_event_context *task_ctx = cpuctx->task_ctx;

	perf_ctx_lock(cpuctx, task_ctx);
	ctx_resched(cpuctx, task_ctx, EVENT_ALL|EVENT_CPU);
	perf_ctx_unlock(cpuctx, task_ctx);
}

/*
 * Cross CPU call to install and enable a performance event
 *
 * Very similar to remote_function() + event_function() but cannot assume that
 * things like ctx->is_active and cpuctx->task_ctx are set.
 */
static int  __perf_install_in_context(void *info)
{
	struct perf_event *event = info;
	struct perf_event_context *ctx = event->ctx;
	struct perf_cpu_context *cpuctx = __get_cpu_context(ctx);
	struct perf_event_context *task_ctx = cpuctx->task_ctx;
	bool reprogram = true;
	int ret = 0;

	raw_spin_lock(&cpuctx->ctx.lock);
	if (ctx->task) {
		raw_spin_lock(&ctx->lock);
		task_ctx = ctx;

		reprogram = (ctx->task == current);

		/*
		 * If the task is running, it must be running on this CPU,
		 * otherwise we cannot reprogram things.
		 *
		 * If its not running, we don't care, ctx->lock will
		 * serialize against it becoming runnable.
		 */
		if (task_curr(ctx->task) && !reprogram) {
			ret = -ESRCH;
			goto unlock;
		}

		WARN_ON_ONCE(reprogram && cpuctx->task_ctx && cpuctx->task_ctx != ctx);
	} else if (task_ctx) {
		raw_spin_lock(&task_ctx->lock);
	}

#ifdef CONFIG_CGROUP_PERF
	if (event->state > PERF_EVENT_STATE_OFF && is_cgroup_event(event)) {
		/*
		 * If the current cgroup doesn't match the event's
		 * cgroup, we should not try to schedule it.
		 */
		struct perf_cgroup *cgrp = perf_cgroup_from_task(current, ctx);
		reprogram = cgroup_is_descendant(cgrp->css.cgroup,
					event->cgrp->css.cgroup);
	}
#endif

	if (reprogram) {
		ctx_sched_out(ctx, cpuctx, EVENT_TIME);
		add_event_to_ctx(event, ctx);
		ctx_resched(cpuctx, task_ctx, get_event_type(event));
	} else {
		add_event_to_ctx(event, ctx);
	}

unlock:
	perf_ctx_unlock(cpuctx, task_ctx);

	return ret;
}

static bool exclusive_event_installable(struct perf_event *event,
					struct perf_event_context *ctx);

/*
 * Attach a performance event to a context.
 *
 * Very similar to event_function_call, see comment there.
 */
static void
perf_install_in_context(struct perf_event_context *ctx,
			struct perf_event *event,
			int cpu)
{
	struct task_struct *task = READ_ONCE(ctx->task);

	lockdep_assert_held(&ctx->mutex);

	WARN_ON_ONCE(!exclusive_event_installable(event, ctx));

	if (event->cpu != -1)
		event->cpu = cpu;

	/*
	 * Ensures that if we can observe event->ctx, both the event and ctx
	 * will be 'complete'. See perf_iterate_sb_cpu().
	 */
	smp_store_release(&event->ctx, ctx);

	/*
	 * perf_event_attr::disabled events will not run and can be initialized
	 * without IPI. Except when this is the first event for the context, in
	 * that case we need the magic of the IPI to set ctx->is_active.
	 *
	 * The IOC_ENABLE that is sure to follow the creation of a disabled
	 * event will issue the IPI and reprogram the hardware.
	 */
	if (__perf_effective_state(event) == PERF_EVENT_STATE_OFF && ctx->nr_events) {
		raw_spin_lock_irq(&ctx->lock);
		if (ctx->task == TASK_TOMBSTONE) {
			raw_spin_unlock_irq(&ctx->lock);
			return;
		}
		add_event_to_ctx(event, ctx);
		raw_spin_unlock_irq(&ctx->lock);
		return;
	}

	if (!task) {
		cpu_function_call(cpu, __perf_install_in_context, event);
		return;
	}

	/*
	 * Should not happen, we validate the ctx is still alive before calling.
	 */
	if (WARN_ON_ONCE(task == TASK_TOMBSTONE))
		return;

	/*
	 * Installing events is tricky because we cannot rely on ctx->is_active
	 * to be set in case this is the nr_events 0 -> 1 transition.
	 *
	 * Instead we use task_curr(), which tells us if the task is running.
	 * However, since we use task_curr() outside of rq::lock, we can race
	 * against the actual state. This means the result can be wrong.
	 *
	 * If we get a false positive, we retry, this is harmless.
	 *
	 * If we get a false negative, things are complicated. If we are after
	 * perf_event_context_sched_in() ctx::lock will serialize us, and the
	 * value must be correct. If we're before, it doesn't matter since
	 * perf_event_context_sched_in() will program the counter.
	 *
	 * However, this hinges on the remote context switch having observed
	 * our task->perf_event_ctxp[] store, such that it will in fact take
	 * ctx::lock in perf_event_context_sched_in().
	 *
	 * We do this by task_function_call(), if the IPI fails to hit the task
	 * we know any future context switch of task must see the
	 * perf_event_ctpx[] store.
	 */

	/*
	 * This smp_mb() orders the task->perf_event_ctxp[] store with the
	 * task_cpu() load, such that if the IPI then does not find the task
	 * running, a future context switch of that task must observe the
	 * store.
	 */
	smp_mb();
again:
	if (!task_function_call(task, __perf_install_in_context, event))
		return;

	raw_spin_lock_irq(&ctx->lock);
	task = ctx->task;
	if (WARN_ON_ONCE(task == TASK_TOMBSTONE)) {
		/*
		 * Cannot happen because we already checked above (which also
		 * cannot happen), and we hold ctx->mutex, which serializes us
		 * against perf_event_exit_task_context().
		 */
		raw_spin_unlock_irq(&ctx->lock);
		return;
	}
	/*
	 * If the task is not running, ctx->lock will avoid it becoming so,
	 * thus we can safely install the event.
	 */
	if (task_curr(task)) {
		raw_spin_unlock_irq(&ctx->lock);
		goto again;
	}
	add_event_to_ctx(event, ctx);
	raw_spin_unlock_irq(&ctx->lock);
}

/*
 * Cross CPU call to enable a performance event
 */
static void __perf_event_enable(struct perf_event *event,
				struct perf_cpu_context *cpuctx,
				struct perf_event_context *ctx,
				void *info)
{
	struct perf_event *leader = event->group_leader;
	struct perf_event_context *task_ctx;

	if (event->state >= PERF_EVENT_STATE_INACTIVE ||
	    event->state <= PERF_EVENT_STATE_ERROR)
		return;

	if (ctx->is_active)
		ctx_sched_out(ctx, cpuctx, EVENT_TIME);

	perf_event_set_state(event, PERF_EVENT_STATE_INACTIVE);
	perf_cgroup_event_enable(event, ctx);

	if (!ctx->is_active)
		return;

	if (!event_filter_match(event)) {
		ctx_sched_in(ctx, cpuctx, EVENT_TIME, current);
		return;
	}

	/*
	 * If the event is in a group and isn't the group leader,
	 * then don't put it on unless the group is on.
	 */
	if (leader != event && leader->state != PERF_EVENT_STATE_ACTIVE) {
		ctx_sched_in(ctx, cpuctx, EVENT_TIME, current);
		return;
	}

	task_ctx = cpuctx->task_ctx;
	if (ctx->task)
		WARN_ON_ONCE(task_ctx != ctx);

	ctx_resched(cpuctx, task_ctx, get_event_type(event));
}

/*
 * Enable an event.
 *
 * If event->ctx is a cloned context, callers must make sure that
 * every task struct that event->ctx->task could possibly point to
 * remains valid.  This condition is satisfied when called through
 * perf_event_for_each_child or perf_event_for_each as described
 * for perf_event_disable.
 */
static void _perf_event_enable(struct perf_event *event)
{
	struct perf_event_context *ctx = event->ctx;

	raw_spin_lock_irq(&ctx->lock);
	if (event->state >= PERF_EVENT_STATE_INACTIVE ||
	    event->state <  PERF_EVENT_STATE_ERROR) {
out:
		raw_spin_unlock_irq(&ctx->lock);
		return;
	}

	/*
	 * If the event is in error state, clear that first.
	 *
	 * That way, if we see the event in error state below, we know that it
	 * has gone back into error state, as distinct from the task having
	 * been scheduled away before the cross-call arrived.
	 */
	if (event->state == PERF_EVENT_STATE_ERROR) {
		/*
		 * Detached SIBLING events cannot leave ERROR state.
		 */
		if (event->event_caps & PERF_EV_CAP_SIBLING &&
		    event->group_leader == event)
			goto out;

		event->state = PERF_EVENT_STATE_OFF;
	}
	raw_spin_unlock_irq(&ctx->lock);

	event_function_call(event, __perf_event_enable, NULL);
}

/*
 * See perf_event_disable();
 */
void perf_event_enable(struct perf_event *event)
{
	struct perf_event_context *ctx;

	ctx = perf_event_ctx_lock(event);
	_perf_event_enable(event);
	perf_event_ctx_unlock(event, ctx);
}
EXPORT_SYMBOL_GPL(perf_event_enable);

struct stop_event_data {
	struct perf_event	*event;
	unsigned int		restart;
};

static int __perf_event_stop(void *info)
{
	struct stop_event_data *sd = info;
	struct perf_event *event = sd->event;

	/* if it's already INACTIVE, do nothing */
	if (READ_ONCE(event->state) != PERF_EVENT_STATE_ACTIVE)
		return 0;

	/* matches smp_wmb() in event_sched_in() */
	smp_rmb();

	/*
	 * There is a window with interrupts enabled before we get here,
	 * so we need to check again lest we try to stop another CPU's event.
	 */
	if (READ_ONCE(event->oncpu) != smp_processor_id())
		return -EAGAIN;

	event->pmu->stop(event, PERF_EF_UPDATE);

	/*
	 * May race with the actual stop (through perf_pmu_output_stop()),
	 * but it is only used for events with AUX ring buffer, and such
	 * events will refuse to restart because of rb::aux_mmap_count==0,
	 * see comments in perf_aux_output_begin().
	 *
	 * Since this is happening on an event-local CPU, no trace is lost
	 * while restarting.
	 */
	if (sd->restart)
		event->pmu->start(event, 0);

	return 0;
}

static int perf_event_stop(struct perf_event *event, int restart)
{
	struct stop_event_data sd = {
		.event		= event,
		.restart	= restart,
	};
	int ret = 0;

	do {
		if (READ_ONCE(event->state) != PERF_EVENT_STATE_ACTIVE)
			return 0;

		/* matches smp_wmb() in event_sched_in() */
		smp_rmb();

		/*
		 * We only want to restart ACTIVE events, so if the event goes
		 * inactive here (event->oncpu==-1), there's nothing more to do;
		 * fall through with ret==-ENXIO.
		 */
		ret = cpu_function_call(READ_ONCE(event->oncpu),
					__perf_event_stop, &sd);
	} while (ret == -EAGAIN);

	return ret;
}

/*
 * In order to contain the amount of racy and tricky in the address filter
 * configuration management, it is a two part process:
 *
 * (p1) when userspace mappings change as a result of (1) or (2) or (3) below,
 *      we update the addresses of corresponding vmas in
 *	event::addr_filter_ranges array and bump the event::addr_filters_gen;
 * (p2) when an event is scheduled in (pmu::add), it calls
 *      perf_event_addr_filters_sync() which calls pmu::addr_filters_sync()
 *      if the generation has changed since the previous call.
 *
 * If (p1) happens while the event is active, we restart it to force (p2).
 *
 * (1) perf_addr_filters_apply(): adjusting filters' offsets based on
 *     pre-existing mappings, called once when new filters arrive via SET_FILTER
 *     ioctl;
 * (2) perf_addr_filters_adjust(): adjusting filters' offsets based on newly
 *     registered mapping, called for every new mmap(), with mm::mmap_lock down
 *     for reading;
 * (3) perf_event_addr_filters_exec(): clearing filters' offsets in the process
 *     of exec.
 */
void perf_event_addr_filters_sync(struct perf_event *event)
{
	struct perf_addr_filters_head *ifh = perf_event_addr_filters(event);

	if (!has_addr_filter(event))
		return;

	raw_spin_lock(&ifh->lock);
	if (event->addr_filters_gen != event->hw.addr_filters_gen) {
		event->pmu->addr_filters_sync(event);
		event->hw.addr_filters_gen = event->addr_filters_gen;
	}
	raw_spin_unlock(&ifh->lock);
}
EXPORT_SYMBOL_GPL(perf_event_addr_filters_sync);

static int _perf_event_refresh(struct perf_event *event, int refresh)
{
	/*
	 * not supported on inherited events
	 */
	if (event->attr.inherit || !is_sampling_event(event))
		return -EINVAL;

	atomic_add(refresh, &event->event_limit);
	_perf_event_enable(event);

	return 0;
}

/*
 * See perf_event_disable()
 */
int perf_event_refresh(struct perf_event *event, int refresh)
{
	struct perf_event_context *ctx;
	int ret;

	ctx = perf_event_ctx_lock(event);
	ret = _perf_event_refresh(event, refresh);
	perf_event_ctx_unlock(event, ctx);

	return ret;
}
EXPORT_SYMBOL_GPL(perf_event_refresh);

static int perf_event_modify_breakpoint(struct perf_event *bp,
					 struct perf_event_attr *attr)
{
	int err;

	_perf_event_disable(bp);

	err = modify_user_hw_breakpoint_check(bp, attr, true);

	if (!bp->attr.disabled)
		_perf_event_enable(bp);

	return err;
}

static int perf_event_modify_attr(struct perf_event *event,
				  struct perf_event_attr *attr)
{
	if (event->attr.type != attr->type)
		return -EINVAL;

	switch (event->attr.type) {
	case PERF_TYPE_BREAKPOINT:
		return perf_event_modify_breakpoint(event, attr);
	default:
		/* Place holder for future additions. */
		return -EOPNOTSUPP;
	}
}

static void ctx_sched_out(struct perf_event_context *ctx,
			  struct perf_cpu_context *cpuctx,
			  enum event_type_t event_type)
{
	struct perf_event *event, *tmp;
	int is_active = ctx->is_active;

	lockdep_assert_held(&ctx->lock);

	if (likely(!ctx->nr_events)) {
		/*
		 * See __perf_remove_from_context().
		 */
		WARN_ON_ONCE(ctx->is_active);
		if (ctx->task)
			WARN_ON_ONCE(cpuctx->task_ctx);
		return;
	}

	ctx->is_active &= ~event_type;
	if (!(ctx->is_active & EVENT_ALL))
		ctx->is_active = 0;

	if (ctx->task) {
		WARN_ON_ONCE(cpuctx->task_ctx != ctx);
		if (!ctx->is_active)
			cpuctx->task_ctx = NULL;
	}

	/*
	 * Always update time if it was set; not only when it changes.
	 * Otherwise we can 'forget' to update time for any but the last
	 * context we sched out. For example:
	 *
	 *   ctx_sched_out(.event_type = EVENT_FLEXIBLE)
	 *   ctx_sched_out(.event_type = EVENT_PINNED)
	 *
	 * would only update time for the pinned events.
	 */
	if (is_active & EVENT_TIME) {
		/* update (and stop) ctx time */
		update_context_time(ctx);
		update_cgrp_time_from_cpuctx(cpuctx);
	}

	is_active ^= ctx->is_active; /* changed bits */

	if (!ctx->nr_active || !(is_active & EVENT_ALL))
		return;

	perf_pmu_disable(ctx->pmu);
	if (is_active & EVENT_PINNED) {
		list_for_each_entry_safe(event, tmp, &ctx->pinned_active, active_list)
			group_sched_out(event, cpuctx, ctx);
	}

	if (is_active & EVENT_FLEXIBLE) {
		list_for_each_entry_safe(event, tmp, &ctx->flexible_active, active_list)
			group_sched_out(event, cpuctx, ctx);

		/*
		 * Since we cleared EVENT_FLEXIBLE, also clear
		 * rotate_necessary, is will be reset by
		 * ctx_flexible_sched_in() when needed.
		 */
		ctx->rotate_necessary = 0;
	}
	perf_pmu_enable(ctx->pmu);
}

/*
 * Test whether two contexts are equivalent, i.e. whether they have both been
 * cloned from the same version of the same context.
 *
 * Equivalence is measured using a generation number in the context that is
 * incremented on each modification to it; see unclone_ctx(), list_add_event()
 * and list_del_event().
 */
static int context_equiv(struct perf_event_context *ctx1,
			 struct perf_event_context *ctx2)
{
	lockdep_assert_held(&ctx1->lock);
	lockdep_assert_held(&ctx2->lock);

	/* Pinning disables the swap optimization */
	if (ctx1->pin_count || ctx2->pin_count)
		return 0;

	/* If ctx1 is the parent of ctx2 */
	if (ctx1 == ctx2->parent_ctx && ctx1->generation == ctx2->parent_gen)
		return 1;

	/* If ctx2 is the parent of ctx1 */
	if (ctx1->parent_ctx == ctx2 && ctx1->parent_gen == ctx2->generation)
		return 1;

	/*
	 * If ctx1 and ctx2 have the same parent; we flatten the parent
	 * hierarchy, see perf_event_init_context().
	 */
	if (ctx1->parent_ctx && ctx1->parent_ctx == ctx2->parent_ctx &&
			ctx1->parent_gen == ctx2->parent_gen)
		return 1;

	/* Unmatched */
	return 0;
}

static void __perf_event_sync_stat(struct perf_event *event,
				     struct perf_event *next_event)
{
	u64 value;

	if (!event->attr.inherit_stat)
		return;

	/*
	 * Update the event value, we cannot use perf_event_read()
	 * because we're in the middle of a context switch and have IRQs
	 * disabled, which upsets smp_call_function_single(), however
	 * we know the event must be on the current CPU, therefore we
	 * don't need to use it.
	 */
	if (event->state == PERF_EVENT_STATE_ACTIVE)
		event->pmu->read(event);

	perf_event_update_time(event);

	/*
	 * In order to keep per-task stats reliable we need to flip the event
	 * values when we flip the contexts.
	 */
	value = local64_read(&next_event->count);
	value = local64_xchg(&event->count, value);
	local64_set(&next_event->count, value);

	swap(event->total_time_enabled, next_event->total_time_enabled);
	swap(event->total_time_running, next_event->total_time_running);

	/*
	 * Since we swizzled the values, update the user visible data too.
	 */
	perf_event_update_userpage(event);
	perf_event_update_userpage(next_event);
}

static void perf_event_sync_stat(struct perf_event_context *ctx,
				   struct perf_event_context *next_ctx)
{
	struct perf_event *event, *next_event;

	if (!ctx->nr_stat)
		return;

	update_context_time(ctx);

	event = list_first_entry(&ctx->event_list,
				   struct perf_event, event_entry);

	next_event = list_first_entry(&next_ctx->event_list,
					struct perf_event, event_entry);

	while (&event->event_entry != &ctx->event_list &&
	       &next_event->event_entry != &next_ctx->event_list) {

		__perf_event_sync_stat(event, next_event);

		event = list_next_entry(event, event_entry);
		next_event = list_next_entry(next_event, event_entry);
	}
}

static void perf_event_context_sched_out(struct task_struct *task, int ctxn,
					 struct task_struct *next)
{
	struct perf_event_context *ctx = task->perf_event_ctxp[ctxn];
	struct perf_event_context *next_ctx;
	struct perf_event_context *parent, *next_parent;
	struct perf_cpu_context *cpuctx;
	int do_switch = 1;
	struct pmu *pmu;

	if (likely(!ctx))
		return;

	pmu = ctx->pmu;
	cpuctx = __get_cpu_context(ctx);
	if (!cpuctx->task_ctx)
		return;

	rcu_read_lock();
	next_ctx = next->perf_event_ctxp[ctxn];
	if (!next_ctx)
		goto unlock;

	parent = rcu_dereference(ctx->parent_ctx);
	next_parent = rcu_dereference(next_ctx->parent_ctx);

	/* If neither context have a parent context; they cannot be clones. */
	if (!parent && !next_parent)
		goto unlock;

	if (next_parent == ctx || next_ctx == parent || next_parent == parent) {
		/*
		 * Looks like the two contexts are clones, so we might be
		 * able to optimize the context switch.  We lock both
		 * contexts and check that they are clones under the
		 * lock (including re-checking that neither has been
		 * uncloned in the meantime).  It doesn't matter which
		 * order we take the locks because no other cpu could
		 * be trying to lock both of these tasks.
		 */
		raw_spin_lock(&ctx->lock);
		raw_spin_lock_nested(&next_ctx->lock, SINGLE_DEPTH_NESTING);
		if (context_equiv(ctx, next_ctx)) {

			WRITE_ONCE(ctx->task, next);
			WRITE_ONCE(next_ctx->task, task);

			perf_pmu_disable(pmu);

			if (cpuctx->sched_cb_usage && pmu->sched_task)
				pmu->sched_task(ctx, false);

			/*
			 * PMU specific parts of task perf context can require
			 * additional synchronization. As an example of such
			 * synchronization see implementation details of Intel
			 * LBR call stack data profiling;
			 */
			if (pmu->swap_task_ctx)
				pmu->swap_task_ctx(ctx, next_ctx);
			else
				swap(ctx->task_ctx_data, next_ctx->task_ctx_data);

			perf_pmu_enable(pmu);

			/*
			 * RCU_INIT_POINTER here is safe because we've not
			 * modified the ctx and the above modification of
			 * ctx->task and ctx->task_ctx_data are immaterial
			 * since those values are always verified under
			 * ctx->lock which we're now holding.
			 */
			RCU_INIT_POINTER(task->perf_event_ctxp[ctxn], next_ctx);
			RCU_INIT_POINTER(next->perf_event_ctxp[ctxn], ctx);

			do_switch = 0;

			perf_event_sync_stat(ctx, next_ctx);
		}
		raw_spin_unlock(&next_ctx->lock);
		raw_spin_unlock(&ctx->lock);
	}
unlock:
	rcu_read_unlock();

	if (do_switch) {
		raw_spin_lock(&ctx->lock);
		perf_pmu_disable(pmu);

		if (cpuctx->sched_cb_usage && pmu->sched_task)
			pmu->sched_task(ctx, false);
		task_ctx_sched_out(cpuctx, ctx, EVENT_ALL);

		perf_pmu_enable(pmu);
		raw_spin_unlock(&ctx->lock);
	}
}

static DEFINE_PER_CPU(struct list_head, sched_cb_list);

void perf_sched_cb_dec(struct pmu *pmu)
{
	struct perf_cpu_context *cpuctx = this_cpu_ptr(pmu->pmu_cpu_context);

	this_cpu_dec(perf_sched_cb_usages);

	if (!--cpuctx->sched_cb_usage)
		list_del(&cpuctx->sched_cb_entry);
}


void perf_sched_cb_inc(struct pmu *pmu)
{
	struct perf_cpu_context *cpuctx = this_cpu_ptr(pmu->pmu_cpu_context);

	if (!cpuctx->sched_cb_usage++)
		list_add(&cpuctx->sched_cb_entry, this_cpu_ptr(&sched_cb_list));

	this_cpu_inc(perf_sched_cb_usages);
}

/*
 * This function provides the context switch callback to the lower code
 * layer. It is invoked ONLY when the context switch callback is enabled.
 *
 * This callback is relevant even to per-cpu events; for example multi event
 * PEBS requires this to provide PID/TID information. This requires we flush
 * all queued PEBS records before we context switch to a new task.
 */
static void __perf_pmu_sched_task(struct perf_cpu_context *cpuctx, bool sched_in)
{
	struct pmu *pmu;

	pmu = cpuctx->ctx.pmu; /* software PMUs will not have sched_task */

	if (WARN_ON_ONCE(!pmu->sched_task))
		return;

	perf_ctx_lock(cpuctx, cpuctx->task_ctx);
	perf_pmu_disable(pmu);

	pmu->sched_task(cpuctx->task_ctx, sched_in);

	perf_pmu_enable(pmu);
	perf_ctx_unlock(cpuctx, cpuctx->task_ctx);
}

static void perf_pmu_sched_task(struct task_struct *prev,
				struct task_struct *next,
				bool sched_in)
{
	struct perf_cpu_context *cpuctx;

	if (prev == next)
		return;

	list_for_each_entry(cpuctx, this_cpu_ptr(&sched_cb_list), sched_cb_entry) {
		/* will be handled in perf_event_context_sched_in/out */
		if (cpuctx->task_ctx)
			continue;

		__perf_pmu_sched_task(cpuctx, sched_in);
	}
}

static void perf_event_switch(struct task_struct *task,
			      struct task_struct *next_prev, bool sched_in);

#define for_each_task_context_nr(ctxn)					\
	for ((ctxn) = 0; (ctxn) < perf_nr_task_contexts; (ctxn)++)

/*
 * Called from scheduler to remove the events of the current task,
 * with interrupts disabled.
 *
 * We stop each event and update the event value in event->count.
 *
 * This does not protect us against NMI, but disable()
 * sets the disabled bit in the control field of event _before_
 * accessing the event control register. If a NMI hits, then it will
 * not restart the event.
 */
void __perf_event_task_sched_out(struct task_struct *task,
				 struct task_struct *next)
{
	int ctxn;

	if (__this_cpu_read(perf_sched_cb_usages))
		perf_pmu_sched_task(task, next, false);

	if (atomic_read(&nr_switch_events))
		perf_event_switch(task, next, false);

	for_each_task_context_nr(ctxn)
		perf_event_context_sched_out(task, ctxn, next);

	/*
	 * if cgroup events exist on this CPU, then we need
	 * to check if we have to switch out PMU state.
	 * cgroup event are system-wide mode only
	 */
	if (atomic_read(this_cpu_ptr(&perf_cgroup_events)))
		perf_cgroup_sched_out(task, next);
}

/*
 * Called with IRQs disabled
 */
static void cpu_ctx_sched_out(struct perf_cpu_context *cpuctx,
			      enum event_type_t event_type)
{
	ctx_sched_out(&cpuctx->ctx, cpuctx, event_type);
}

static bool perf_less_group_idx(const void *l, const void *r)
{
	const struct perf_event *le = *(const struct perf_event **)l;
	const struct perf_event *re = *(const struct perf_event **)r;

	return le->group_index < re->group_index;
}

static void swap_ptr(void *l, void *r)
{
	void **lp = l, **rp = r;

	swap(*lp, *rp);
}

static const struct min_heap_callbacks perf_min_heap = {
	.elem_size = sizeof(struct perf_event *),
	.less = perf_less_group_idx,
	.swp = swap_ptr,
};

static void __heap_add(struct min_heap *heap, struct perf_event *event)
{
	struct perf_event **itrs = heap->data;

	if (event) {
		itrs[heap->nr] = event;
		heap->nr++;
	}
}

static noinline int visit_groups_merge(struct perf_cpu_context *cpuctx,
				struct perf_event_groups *groups, int cpu,
				int (*func)(struct perf_event *, void *),
				void *data)
{
#ifdef CONFIG_CGROUP_PERF
	struct cgroup_subsys_state *css = NULL;
#endif
	/* Space for per CPU and/or any CPU event iterators. */
	struct perf_event *itrs[2];
	struct min_heap event_heap;
	struct perf_event **evt;
	int ret;

	if (cpuctx) {
		event_heap = (struct min_heap){
			.data = cpuctx->heap,
			.nr = 0,
			.size = cpuctx->heap_size,
		};

		lockdep_assert_held(&cpuctx->ctx.lock);

#ifdef CONFIG_CGROUP_PERF
		if (cpuctx->cgrp)
			css = &cpuctx->cgrp->css;
#endif
	} else {
		event_heap = (struct min_heap){
			.data = itrs,
			.nr = 0,
			.size = ARRAY_SIZE(itrs),
		};
		/* Events not within a CPU context may be on any CPU. */
		__heap_add(&event_heap, perf_event_groups_first(groups, -1, NULL));
	}
	evt = event_heap.data;

	__heap_add(&event_heap, perf_event_groups_first(groups, cpu, NULL));

#ifdef CONFIG_CGROUP_PERF
	for (; css; css = css->parent)
		__heap_add(&event_heap, perf_event_groups_first(groups, cpu, css->cgroup));
#endif

	min_heapify_all(&event_heap, &perf_min_heap);

	while (event_heap.nr) {
		ret = func(*evt, data);
		if (ret)
			return ret;

		*evt = perf_event_groups_next(*evt);
		if (*evt)
			min_heapify(&event_heap, 0, &perf_min_heap);
		else
			min_heap_pop(&event_heap, &perf_min_heap);
	}

	return 0;
}

static inline bool event_update_userpage(struct perf_event *event)
{
	if (likely(!atomic_read(&event->mmap_count)))
		return false;

	perf_event_update_time(event);
	perf_set_shadow_time(event, event->ctx);
	perf_event_update_userpage(event);

	return true;
}

static inline void group_update_userpage(struct perf_event *group_event)
{
	struct perf_event *event;

	if (!event_update_userpage(group_event))
		return;

	for_each_sibling_event(event, group_event)
		event_update_userpage(event);
}

static int merge_sched_in(struct perf_event *event, void *data)
{
	struct perf_event_context *ctx = event->ctx;
	struct perf_cpu_context *cpuctx = __get_cpu_context(ctx);
	int *can_add_hw = data;

	if (event->state <= PERF_EVENT_STATE_OFF)
		return 0;

	if (!event_filter_match(event))
		return 0;

	if (group_can_go_on(event, cpuctx, *can_add_hw)) {
		if (!group_sched_in(event, cpuctx, ctx))
			list_add_tail(&event->active_list, get_event_list(event));
	}

	if (event->state == PERF_EVENT_STATE_INACTIVE) {
		*can_add_hw = 0;
		if (event->attr.pinned) {
			perf_cgroup_event_disable(event, ctx);
			perf_event_set_state(event, PERF_EVENT_STATE_ERROR);
		} else {
			ctx->rotate_necessary = 1;
			perf_mux_hrtimer_restart(cpuctx);
			group_update_userpage(event);
		}
	}

	return 0;
}

static void
ctx_pinned_sched_in(struct perf_event_context *ctx,
		    struct perf_cpu_context *cpuctx)
{
	int can_add_hw = 1;

	if (ctx != &cpuctx->ctx)
		cpuctx = NULL;

	visit_groups_merge(cpuctx, &ctx->pinned_groups,
			   smp_processor_id(),
			   merge_sched_in, &can_add_hw);
}

static void
ctx_flexible_sched_in(struct perf_event_context *ctx,
		      struct perf_cpu_context *cpuctx)
{
	int can_add_hw = 1;

	if (ctx != &cpuctx->ctx)
		cpuctx = NULL;

	visit_groups_merge(cpuctx, &ctx->flexible_groups,
			   smp_processor_id(),
			   merge_sched_in, &can_add_hw);
}

static void
ctx_sched_in(struct perf_event_context *ctx,
	     struct perf_cpu_context *cpuctx,
	     enum event_type_t event_type,
	     struct task_struct *task)
{
	int is_active = ctx->is_active;
	u64 now;

	lockdep_assert_held(&ctx->lock);

	if (likely(!ctx->nr_events))
		return;

	ctx->is_active |= (event_type | EVENT_TIME);
	if (ctx->task) {
		if (!is_active)
			cpuctx->task_ctx = ctx;
		else
			WARN_ON_ONCE(cpuctx->task_ctx != ctx);
	}

	is_active ^= ctx->is_active; /* changed bits */

	if (is_active & EVENT_TIME) {
		/* start ctx time */
		now = perf_clock();
		ctx->timestamp = now;
		perf_cgroup_set_timestamp(task, ctx);
	}

	/*
	 * First go through the list and put on any pinned groups
	 * in order to give them the best chance of going on.
	 */
	if (is_active & EVENT_PINNED)
		ctx_pinned_sched_in(ctx, cpuctx);

	/* Then walk through the lower prio flexible groups */
	if (is_active & EVENT_FLEXIBLE)
		ctx_flexible_sched_in(ctx, cpuctx);
}

static void cpu_ctx_sched_in(struct perf_cpu_context *cpuctx,
			     enum event_type_t event_type,
			     struct task_struct *task)
{
	struct perf_event_context *ctx = &cpuctx->ctx;

	ctx_sched_in(ctx, cpuctx, event_type, task);
}

static void perf_event_context_sched_in(struct perf_event_context *ctx,
					struct task_struct *task)
{
	struct perf_cpu_context *cpuctx;
	struct pmu *pmu = ctx->pmu;

	cpuctx = __get_cpu_context(ctx);
	if (cpuctx->task_ctx == ctx) {
		if (cpuctx->sched_cb_usage)
			__perf_pmu_sched_task(cpuctx, true);
		return;
	}

	perf_ctx_lock(cpuctx, ctx);
	/*
	 * We must check ctx->nr_events while holding ctx->lock, such
	 * that we serialize against perf_install_in_context().
	 */
	if (!ctx->nr_events)
		goto unlock;

	perf_pmu_disable(pmu);
	/*
	 * We want to keep the following priority order:
	 * cpu pinned (that don't need to move), task pinned,
	 * cpu flexible, task flexible.
	 *
	 * However, if task's ctx is not carrying any pinned
	 * events, no need to flip the cpuctx's events around.
	 */
	if (!RB_EMPTY_ROOT(&ctx->pinned_groups.tree))
		cpu_ctx_sched_out(cpuctx, EVENT_FLEXIBLE);
	perf_event_sched_in(cpuctx, ctx, task);

	if (cpuctx->sched_cb_usage && pmu->sched_task)
		pmu->sched_task(cpuctx->task_ctx, true);

	perf_pmu_enable(pmu);

unlock:
	perf_ctx_unlock(cpuctx, ctx);
}

/*
 * Called from scheduler to add the events of the current task
 * with interrupts disabled.
 *
 * We restore the event value and then enable it.
 *
 * This does not protect us against NMI, but enable()
 * sets the enabled bit in the control field of event _before_
 * accessing the event control register. If a NMI hits, then it will
 * keep the event running.
 */
void __perf_event_task_sched_in(struct task_struct *prev,
				struct task_struct *task)
{
	struct perf_event_context *ctx;
	int ctxn;

	/*
	 * If cgroup events exist on this CPU, then we need to check if we have
	 * to switch in PMU state; cgroup event are system-wide mode only.
	 *
	 * Since cgroup events are CPU events, we must schedule these in before
	 * we schedule in the task events.
	 */
	if (atomic_read(this_cpu_ptr(&perf_cgroup_events)))
		perf_cgroup_sched_in(prev, task);

	for_each_task_context_nr(ctxn) {
		ctx = task->perf_event_ctxp[ctxn];
		if (likely(!ctx))
			continue;

		perf_event_context_sched_in(ctx, task);
	}

	if (atomic_read(&nr_switch_events))
		perf_event_switch(task, prev, true);

	if (__this_cpu_read(perf_sched_cb_usages))
		perf_pmu_sched_task(prev, task, true);
}

static u64 perf_calculate_period(struct perf_event *event, u64 nsec, u64 count)
{
	u64 frequency = event->attr.sample_freq;
	u64 sec = NSEC_PER_SEC;
	u64 divisor, dividend;

	int count_fls, nsec_fls, frequency_fls, sec_fls;

	count_fls = fls64(count);
	nsec_fls = fls64(nsec);
	frequency_fls = fls64(frequency);
	sec_fls = 30;

	/*
	 * We got @count in @nsec, with a target of sample_freq HZ
	 * the target period becomes:
	 *
	 *             @count * 10^9
	 * period = -------------------
	 *          @nsec * sample_freq
	 *
	 */

	/*
	 * Reduce accuracy by one bit such that @a and @b converge
	 * to a similar magnitude.
	 */
#define REDUCE_FLS(a, b)		\
do {					\
	if (a##_fls > b##_fls) {	\
		a >>= 1;		\
		a##_fls--;		\
	} else {			\
		b >>= 1;		\
		b##_fls--;		\
	}				\
} while (0)

	/*
	 * Reduce accuracy until either term fits in a u64, then proceed with
	 * the other, so that finally we can do a u64/u64 division.
	 */
	while (count_fls + sec_fls > 64 && nsec_fls + frequency_fls > 64) {
		REDUCE_FLS(nsec, frequency);
		REDUCE_FLS(sec, count);
	}

	if (count_fls + sec_fls > 64) {
		divisor = nsec * frequency;

		while (count_fls + sec_fls > 64) {
			REDUCE_FLS(count, sec);
			divisor >>= 1;
		}

		dividend = count * sec;
	} else {
		dividend = count * sec;

		while (nsec_fls + frequency_fls > 64) {
			REDUCE_FLS(nsec, frequency);
			dividend >>= 1;
		}

		divisor = nsec * frequency;
	}

	if (!divisor)
		return dividend;

	return div64_u64(dividend, divisor);
}

static DEFINE_PER_CPU(int, perf_throttled_count);
static DEFINE_PER_CPU(u64, perf_throttled_seq);

static void perf_adjust_period(struct perf_event *event, u64 nsec, u64 count, bool disable)
{
	struct hw_perf_event *hwc = &event->hw;
	s64 period, sample_period;
	s64 delta;

	period = perf_calculate_period(event, nsec, count);

	delta = (s64)(period - hwc->sample_period);
	delta = (delta + 7) / 8; /* low pass filter */

	sample_period = hwc->sample_period + delta;

	if (!sample_period)
		sample_period = 1;

	hwc->sample_period = sample_period;

	if (local64_read(&hwc->period_left) > 8*sample_period) {
		if (disable)
			event->pmu->stop(event, PERF_EF_UPDATE);

		local64_set(&hwc->period_left, 0);

		if (disable)
			event->pmu->start(event, PERF_EF_RELOAD);
	}
}

/*
 * combine freq adjustment with unthrottling to avoid two passes over the
 * events. At the same time, make sure, having freq events does not change
 * the rate of unthrottling as that would introduce bias.
 */
static void perf_adjust_freq_unthr_context(struct perf_event_context *ctx,
					   int needs_unthr)
{
	struct perf_event *event;
	struct hw_perf_event *hwc;
	u64 now, period = TICK_NSEC;
	s64 delta;

	/*
	 * only need to iterate over all events iff:
	 * - context have events in frequency mode (needs freq adjust)
	 * - there are events to unthrottle on this cpu
	 */
	if (!(ctx->nr_freq || needs_unthr))
		return;

	raw_spin_lock(&ctx->lock);
	perf_pmu_disable(ctx->pmu);

	list_for_each_entry_rcu(event, &ctx->event_list, event_entry) {
		if (event->state != PERF_EVENT_STATE_ACTIVE)
			continue;

		if (!event_filter_match(event))
			continue;

		perf_pmu_disable(event->pmu);

		hwc = &event->hw;

		if (hwc->interrupts == MAX_INTERRUPTS) {
			hwc->interrupts = 0;
			perf_log_throttle(event, 1);
			event->pmu->start(event, 0);
		}

		if (!event->attr.freq || !event->attr.sample_freq)
			goto next;

		/*
		 * stop the event and update event->count
		 */
		event->pmu->stop(event, PERF_EF_UPDATE);

		now = local64_read(&event->count);
		delta = now - hwc->freq_count_stamp;
		hwc->freq_count_stamp = now;

		/*
		 * restart the event
		 * reload only if value has changed
		 * we have stopped the event so tell that
		 * to perf_adjust_period() to avoid stopping it
		 * twice.
		 */
		if (delta > 0)
			perf_adjust_period(event, period, delta, false);

		event->pmu->start(event, delta > 0 ? PERF_EF_RELOAD : 0);
	next:
		perf_pmu_enable(event->pmu);
	}

	perf_pmu_enable(ctx->pmu);
	raw_spin_unlock(&ctx->lock);
}

/*
 * Move @event to the tail of the @ctx's elegible events.
 */
static void rotate_ctx(struct perf_event_context *ctx, struct perf_event *event)
{
	/*
	 * Rotate the first entry last of non-pinned groups. Rotation might be
	 * disabled by the inheritance code.
	 */
	if (ctx->rotate_disable)
		return;

	perf_event_groups_delete(&ctx->flexible_groups, event);
	perf_event_groups_insert(&ctx->flexible_groups, event);
}

/* pick an event from the flexible_groups to rotate */
static inline struct perf_event *
ctx_event_to_rotate(struct perf_event_context *ctx)
{
	struct perf_event *event;

	/* pick the first active flexible event */
	event = list_first_entry_or_null(&ctx->flexible_active,
					 struct perf_event, active_list);

	/* if no active flexible event, pick the first event */
	if (!event) {
		event = rb_entry_safe(rb_first(&ctx->flexible_groups.tree),
				      typeof(*event), group_node);
	}

	/*
	 * Unconditionally clear rotate_necessary; if ctx_flexible_sched_in()
	 * finds there are unschedulable events, it will set it again.
	 */
	ctx->rotate_necessary = 0;

	return event;
}

static bool perf_rotate_context(struct perf_cpu_context *cpuctx)
{
	struct perf_event *cpu_event = NULL, *task_event = NULL;
	struct perf_event_context *task_ctx = NULL;
	int cpu_rotate, task_rotate;

	/*
	 * Since we run this from IRQ context, nobody can install new
	 * events, thus the event count values are stable.
	 */

	cpu_rotate = cpuctx->ctx.rotate_necessary;
	task_ctx = cpuctx->task_ctx;
	task_rotate = task_ctx ? task_ctx->rotate_necessary : 0;

	if (!(cpu_rotate || task_rotate))
		return false;

	perf_ctx_lock(cpuctx, cpuctx->task_ctx);
	perf_pmu_disable(cpuctx->ctx.pmu);

	if (task_rotate)
		task_event = ctx_event_to_rotate(task_ctx);
	if (cpu_rotate)
		cpu_event = ctx_event_to_rotate(&cpuctx->ctx);

	/*
	 * As per the order given at ctx_resched() first 'pop' task flexible
	 * and then, if needed CPU flexible.
	 */
	if (task_event || (task_ctx && cpu_event))
		ctx_sched_out(task_ctx, cpuctx, EVENT_FLEXIBLE);
	if (cpu_event)
		cpu_ctx_sched_out(cpuctx, EVENT_FLEXIBLE);

	if (task_event)
		rotate_ctx(task_ctx, task_event);
	if (cpu_event)
		rotate_ctx(&cpuctx->ctx, cpu_event);

	perf_event_sched_in(cpuctx, task_ctx, current);

	perf_pmu_enable(cpuctx->ctx.pmu);
	perf_ctx_unlock(cpuctx, cpuctx->task_ctx);

	return true;
}

void perf_event_task_tick(void)
{
	struct list_head *head = this_cpu_ptr(&active_ctx_list);
	struct perf_event_context *ctx, *tmp;
	int throttled;

	lockdep_assert_irqs_disabled();

	__this_cpu_inc(perf_throttled_seq);
	throttled = __this_cpu_xchg(perf_throttled_count, 0);
	tick_dep_clear_cpu(smp_processor_id(), TICK_DEP_BIT_PERF_EVENTS);

	list_for_each_entry_safe(ctx, tmp, head, active_ctx_list)
		perf_adjust_freq_unthr_context(ctx, throttled);
}

static int event_enable_on_exec(struct perf_event *event,
				struct perf_event_context *ctx)
{
	if (!event->attr.enable_on_exec)
		return 0;

	event->attr.enable_on_exec = 0;
	if (event->state >= PERF_EVENT_STATE_INACTIVE)
		return 0;

	perf_event_set_state(event, PERF_EVENT_STATE_INACTIVE);

	return 1;
}

/*
 * Enable all of a task's events that have been marked enable-on-exec.
 * This expects task == current.
 */
static void perf_event_enable_on_exec(int ctxn)
{
	struct perf_event_context *ctx, *clone_ctx = NULL;
	enum event_type_t event_type = 0;
	struct perf_cpu_context *cpuctx;
	struct perf_event *event;
	unsigned long flags;
	int enabled = 0;

	local_irq_save(flags);
	ctx = current->perf_event_ctxp[ctxn];
	if (!ctx || !ctx->nr_events)
		goto out;

	cpuctx = __get_cpu_context(ctx);
	perf_ctx_lock(cpuctx, ctx);
	ctx_sched_out(ctx, cpuctx, EVENT_TIME);
	list_for_each_entry(event, &ctx->event_list, event_entry) {
		enabled |= event_enable_on_exec(event, ctx);
		event_type |= get_event_type(event);
	}

	/*
	 * Unclone and reschedule this context if we enabled any event.
	 */
	if (enabled) {
		clone_ctx = unclone_ctx(ctx);
		ctx_resched(cpuctx, ctx, event_type);
	} else {
		ctx_sched_in(ctx, cpuctx, EVENT_TIME, current);
	}
	perf_ctx_unlock(cpuctx, ctx);

out:
	local_irq_restore(flags);

	if (clone_ctx)
		put_ctx(clone_ctx);
}

struct perf_read_data {
	struct perf_event *event;
	bool group;
	int ret;
};

static int __perf_event_read_cpu(struct perf_event *event, int event_cpu)
{
	u16 local_pkg, event_pkg;

	if (event->group_caps & PERF_EV_CAP_READ_ACTIVE_PKG) {
		int local_cpu = smp_processor_id();

		event_pkg = topology_physical_package_id(event_cpu);
		local_pkg = topology_physical_package_id(local_cpu);

		if (event_pkg == local_pkg)
			return local_cpu;
	}

	return event_cpu;
}

/*
 * Cross CPU call to read the hardware event
 */
static void __perf_event_read(void *info)
{
	struct perf_read_data *data = info;
	struct perf_event *sub, *event = data->event;
	struct perf_event_context *ctx = event->ctx;
	struct perf_cpu_context *cpuctx = __get_cpu_context(ctx);
	struct pmu *pmu = event->pmu;

	/*
	 * If this is a task context, we need to check whether it is
	 * the current task context of this cpu.  If not it has been
	 * scheduled out before the smp call arrived.  In that case
	 * event->count would have been updated to a recent sample
	 * when the event was scheduled out.
	 */
	if (ctx->task && cpuctx->task_ctx != ctx)
		return;

	raw_spin_lock(&ctx->lock);
	if (ctx->is_active & EVENT_TIME) {
		update_context_time(ctx);
		update_cgrp_time_from_event(event);
	}

	perf_event_update_time(event);
	if (data->group)
		perf_event_update_sibling_time(event);

	if (event->state != PERF_EVENT_STATE_ACTIVE)
		goto unlock;

	if (!data->group) {
		pmu->read(event);
		data->ret = 0;
		goto unlock;
	}

	pmu->start_txn(pmu, PERF_PMU_TXN_READ);

	pmu->read(event);

	for_each_sibling_event(sub, event) {
		if (sub->state == PERF_EVENT_STATE_ACTIVE) {
			/*
			 * Use sibling's PMU rather than @event's since
			 * sibling could be on different (eg: software) PMU.
			 */
			sub->pmu->read(sub);
		}
	}

	data->ret = pmu->commit_txn(pmu);

unlock:
	raw_spin_unlock(&ctx->lock);
}

static inline u64 perf_event_count(struct perf_event *event)
{
	return local64_read(&event->count) + atomic64_read(&event->child_count);
}

/*
 * NMI-safe method to read a local event, that is an event that
 * is:
 *   - either for the current task, or for this CPU
 *   - does not have inherit set, for inherited task events
 *     will not be local and we cannot read them atomically
 *   - must not have a pmu::count method
 */
int perf_event_read_local(struct perf_event *event, u64 *value,
			  u64 *enabled, u64 *running)
{
	unsigned long flags;
	int ret = 0;

	/*
	 * Disabling interrupts avoids all counter scheduling (context
	 * switches, timer based rotation and IPIs).
	 */
	local_irq_save(flags);

	/*
	 * It must not be an event with inherit set, we cannot read
	 * all child counters from atomic context.
	 */
	if (event->attr.inherit) {
		ret = -EOPNOTSUPP;
		goto out;
	}

	/* If this is a per-task event, it must be for current */
	if ((event->attach_state & PERF_ATTACH_TASK) &&
	    event->hw.target != current) {
		ret = -EINVAL;
		goto out;
	}

	/* If this is a per-CPU event, it must be for this CPU */
	if (!(event->attach_state & PERF_ATTACH_TASK) &&
	    event->cpu != smp_processor_id()) {
		ret = -EINVAL;
		goto out;
	}

	/* If this is a pinned event it must be running on this CPU */
	if (event->attr.pinned && event->oncpu != smp_processor_id()) {
		ret = -EBUSY;
		goto out;
	}

	/*
	 * If the event is currently on this CPU, its either a per-task event,
	 * or local to this CPU. Furthermore it means its ACTIVE (otherwise
	 * oncpu == -1).
	 */
	if (event->oncpu == smp_processor_id())
		event->pmu->read(event);

	*value = local64_read(&event->count);
	if (enabled || running) {
		u64 now = event->shadow_ctx_time + perf_clock();
		u64 __enabled, __running;

		__perf_update_times(event, now, &__enabled, &__running);
		if (enabled)
			*enabled = __enabled;
		if (running)
			*running = __running;
	}
out:
	local_irq_restore(flags);

	return ret;
}
EXPORT_SYMBOL_GPL(perf_event_read_local);

static int perf_event_read(struct perf_event *event, bool group)
{
	enum perf_event_state state = READ_ONCE(event->state);
	int event_cpu, ret = 0;

	/*
	 * If event is enabled and currently active on a CPU, update the
	 * value in the event structure:
	 */
again:
	if (state == PERF_EVENT_STATE_ACTIVE) {
		struct perf_read_data data;

		/*
		 * Orders the ->state and ->oncpu loads such that if we see
		 * ACTIVE we must also see the right ->oncpu.
		 *
		 * Matches the smp_wmb() from event_sched_in().
		 */
		smp_rmb();

		event_cpu = READ_ONCE(event->oncpu);
		if ((unsigned)event_cpu >= nr_cpu_ids)
			return 0;

		data = (struct perf_read_data){
			.event = event,
			.group = group,
			.ret = 0,
		};

		preempt_disable();
		event_cpu = __perf_event_read_cpu(event, event_cpu);

		/*
		 * Purposely ignore the smp_call_function_single() return
		 * value.
		 *
		 * If event_cpu isn't a valid CPU it means the event got
		 * scheduled out and that will have updated the event count.
		 *
		 * Therefore, either way, we'll have an up-to-date event count
		 * after this.
		 */
		(void)smp_call_function_single(event_cpu, __perf_event_read, &data, 1);
		preempt_enable();
		ret = data.ret;

	} else if (state == PERF_EVENT_STATE_INACTIVE) {
		struct perf_event_context *ctx = event->ctx;
		unsigned long flags;

		raw_spin_lock_irqsave(&ctx->lock, flags);
		state = event->state;
		if (state != PERF_EVENT_STATE_INACTIVE) {
			raw_spin_unlock_irqrestore(&ctx->lock, flags);
			goto again;
		}

		/*
		 * May read while context is not active (e.g., thread is
		 * blocked), in that case we cannot update context time
		 */
		if (ctx->is_active & EVENT_TIME) {
			update_context_time(ctx);
			update_cgrp_time_from_event(event);
		}

		perf_event_update_time(event);
		if (group)
			perf_event_update_sibling_time(event);
		raw_spin_unlock_irqrestore(&ctx->lock, flags);
	}

	return ret;
}

/*
 * Initialize the perf_event context in a task_struct:
 */
static void __perf_event_init_context(struct perf_event_context *ctx)
{
	raw_spin_lock_init(&ctx->lock);
	mutex_init(&ctx->mutex);
	INIT_LIST_HEAD(&ctx->active_ctx_list);
	perf_event_groups_init(&ctx->pinned_groups);
	perf_event_groups_init(&ctx->flexible_groups);
	INIT_LIST_HEAD(&ctx->event_list);
	INIT_LIST_HEAD(&ctx->pinned_active);
	INIT_LIST_HEAD(&ctx->flexible_active);
	refcount_set(&ctx->refcount, 1);
}

static struct perf_event_context *
alloc_perf_context(struct pmu *pmu, struct task_struct *task)
{
	struct perf_event_context *ctx;

	ctx = kzalloc(sizeof(struct perf_event_context), GFP_KERNEL);
	if (!ctx)
		return NULL;

	__perf_event_init_context(ctx);
	if (task)
		ctx->task = get_task_struct(task);
	ctx->pmu = pmu;

	return ctx;
}

static struct task_struct *
find_lively_task_by_vpid(pid_t vpid)
{
	struct task_struct *task;

	rcu_read_lock();
	if (!vpid)
		task = current;
	else
		task = find_task_by_vpid(vpid);
	if (task)
		get_task_struct(task);
	rcu_read_unlock();

	if (!task)
		return ERR_PTR(-ESRCH);

	return task;
}

/*
 * Returns a matching context with refcount and pincount.
 */
static struct perf_event_context *
find_get_context(struct pmu *pmu, struct task_struct *task,
		struct perf_event *event)
{
	struct perf_event_context *ctx, *clone_ctx = NULL;
	struct perf_cpu_context *cpuctx;
	void *task_ctx_data = NULL;
	unsigned long flags;
	int ctxn, err;
	int cpu = event->cpu;

	if (!task) {
		/* Must be root to operate on a CPU event: */
		err = perf_allow_cpu(&event->attr);
		if (err)
			return ERR_PTR(err);

		cpuctx = per_cpu_ptr(pmu->pmu_cpu_context, cpu);
		ctx = &cpuctx->ctx;
		get_ctx(ctx);
		raw_spin_lock_irqsave(&ctx->lock, flags);
		++ctx->pin_count;
		raw_spin_unlock_irqrestore(&ctx->lock, flags);

		return ctx;
	}

	err = -EINVAL;
	ctxn = pmu->task_ctx_nr;
	if (ctxn < 0)
		goto errout;

	if (event->attach_state & PERF_ATTACH_TASK_DATA) {
		task_ctx_data = alloc_task_ctx_data(pmu);
		if (!task_ctx_data) {
			err = -ENOMEM;
			goto errout;
		}
	}

retry:
	ctx = perf_lock_task_context(task, ctxn, &flags);
	if (ctx) {
		clone_ctx = unclone_ctx(ctx);
		++ctx->pin_count;

		if (task_ctx_data && !ctx->task_ctx_data) {
			ctx->task_ctx_data = task_ctx_data;
			task_ctx_data = NULL;
		}
		raw_spin_unlock_irqrestore(&ctx->lock, flags);

		if (clone_ctx)
			put_ctx(clone_ctx);
	} else {
		ctx = alloc_perf_context(pmu, task);
		err = -ENOMEM;
		if (!ctx)
			goto errout;

		if (task_ctx_data) {
			ctx->task_ctx_data = task_ctx_data;
			task_ctx_data = NULL;
		}

		err = 0;
		mutex_lock(&task->perf_event_mutex);
		/*
		 * If it has already passed perf_event_exit_task().
		 * we must see PF_EXITING, it takes this mutex too.
		 */
		if (task->flags & PF_EXITING)
			err = -ESRCH;
		else if (task->perf_event_ctxp[ctxn])
			err = -EAGAIN;
		else {
			get_ctx(ctx);
			++ctx->pin_count;
			rcu_assign_pointer(task->perf_event_ctxp[ctxn], ctx);
		}
		mutex_unlock(&task->perf_event_mutex);

		if (unlikely(err)) {
			put_ctx(ctx);

			if (err == -EAGAIN)
				goto retry;
			goto errout;
		}
	}

	free_task_ctx_data(pmu, task_ctx_data);
	return ctx;

errout:
	free_task_ctx_data(pmu, task_ctx_data);
	return ERR_PTR(err);
}

static void perf_event_free_filter(struct perf_event *event);
static void perf_event_free_bpf_prog(struct perf_event *event);

static void free_event_rcu(struct rcu_head *head)
{
	struct perf_event *event;

	event = container_of(head, struct perf_event, rcu_head);
	if (event->ns)
		put_pid_ns(event->ns);
	perf_event_free_filter(event);
	kfree(event);
}

static void ring_buffer_attach(struct perf_event *event,
			       struct perf_buffer *rb);

static void detach_sb_event(struct perf_event *event)
{
	struct pmu_event_list *pel = per_cpu_ptr(&pmu_sb_events, event->cpu);

	raw_spin_lock(&pel->lock);
	list_del_rcu(&event->sb_list);
	raw_spin_unlock(&pel->lock);
}

static bool is_sb_event(struct perf_event *event)
{
	struct perf_event_attr *attr = &event->attr;

	if (event->parent)
		return false;

	if (event->attach_state & PERF_ATTACH_TASK)
		return false;

	if (attr->mmap || attr->mmap_data || attr->mmap2 ||
	    attr->comm || attr->comm_exec ||
	    attr->task || attr->ksymbol ||
	    attr->context_switch || attr->text_poke ||
	    attr->bpf_event)
		return true;
	return false;
}

static void unaccount_pmu_sb_event(struct perf_event *event)
{
	if (is_sb_event(event))
		detach_sb_event(event);
}

static void unaccount_event_cpu(struct perf_event *event, int cpu)
{
	if (event->parent)
		return;

	if (is_cgroup_event(event))
		atomic_dec(&per_cpu(perf_cgroup_events, cpu));
}

#ifdef CONFIG_NO_HZ_FULL
static DEFINE_SPINLOCK(nr_freq_lock);
#endif

static void unaccount_freq_event_nohz(void)
{
#ifdef CONFIG_NO_HZ_FULL
	spin_lock(&nr_freq_lock);
	if (atomic_dec_and_test(&nr_freq_events))
		tick_nohz_dep_clear(TICK_DEP_BIT_PERF_EVENTS);
	spin_unlock(&nr_freq_lock);
#endif
}

static void unaccount_freq_event(void)
{
	if (tick_nohz_full_enabled())
		unaccount_freq_event_nohz();
	else
		atomic_dec(&nr_freq_events);
}

static void unaccount_event(struct perf_event *event)
{
	bool dec = false;

	if (event->parent)
		return;

	if (event->attach_state & (PERF_ATTACH_TASK | PERF_ATTACH_SCHED_CB))
		dec = true;
	if (event->attr.mmap || event->attr.mmap_data)
		atomic_dec(&nr_mmap_events);
	if (event->attr.comm)
		atomic_dec(&nr_comm_events);
	if (event->attr.namespaces)
		atomic_dec(&nr_namespaces_events);
	if (event->attr.cgroup)
		atomic_dec(&nr_cgroup_events);
	if (event->attr.task)
		atomic_dec(&nr_task_events);
	if (event->attr.freq)
		unaccount_freq_event();
	if (event->attr.context_switch) {
		dec = true;
		atomic_dec(&nr_switch_events);
	}
	if (is_cgroup_event(event))
		dec = true;
	if (has_branch_stack(event))
		dec = true;
	if (event->attr.ksymbol)
		atomic_dec(&nr_ksymbol_events);
	if (event->attr.bpf_event)
		atomic_dec(&nr_bpf_events);
	if (event->attr.text_poke)
		atomic_dec(&nr_text_poke_events);

	if (dec) {
		if (!atomic_add_unless(&perf_sched_count, -1, 1))
			schedule_delayed_work(&perf_sched_work, HZ);
	}

	unaccount_event_cpu(event, event->cpu);

	unaccount_pmu_sb_event(event);
}

static void perf_sched_delayed(struct work_struct *work)
{
	mutex_lock(&perf_sched_mutex);
	if (atomic_dec_and_test(&perf_sched_count))
		static_branch_disable(&perf_sched_events);
	mutex_unlock(&perf_sched_mutex);
}

/*
 * The following implement mutual exclusion of events on "exclusive" pmus
 * (PERF_PMU_CAP_EXCLUSIVE). Such pmus can only have one event scheduled
 * at a time, so we disallow creating events that might conflict, namely:
 *
 *  1) cpu-wide events in the presence of per-task events,
 *  2) per-task events in the presence of cpu-wide events,
 *  3) two matching events on the same context.
 *
 * The former two cases are handled in the allocation path (perf_event_alloc(),
 * _free_event()), the latter -- before the first perf_install_in_context().
 */
static int exclusive_event_init(struct perf_event *event)
{
	struct pmu *pmu = event->pmu;

	if (!is_exclusive_pmu(pmu))
		return 0;

	/*
	 * Prevent co-existence of per-task and cpu-wide events on the
	 * same exclusive pmu.
	 *
	 * Negative pmu::exclusive_cnt means there are cpu-wide
	 * events on this "exclusive" pmu, positive means there are
	 * per-task events.
	 *
	 * Since this is called in perf_event_alloc() path, event::ctx
	 * doesn't exist yet; it is, however, safe to use PERF_ATTACH_TASK
	 * to mean "per-task event", because unlike other attach states it
	 * never gets cleared.
	 */
	if (event->attach_state & PERF_ATTACH_TASK) {
		if (!atomic_inc_unless_negative(&pmu->exclusive_cnt))
			return -EBUSY;
	} else {
		if (!atomic_dec_unless_positive(&pmu->exclusive_cnt))
			return -EBUSY;
	}

	return 0;
}

static void exclusive_event_destroy(struct perf_event *event)
{
	struct pmu *pmu = event->pmu;

	if (!is_exclusive_pmu(pmu))
		return;

	/* see comment in exclusive_event_init() */
	if (event->attach_state & PERF_ATTACH_TASK)
		atomic_dec(&pmu->exclusive_cnt);
	else
		atomic_inc(&pmu->exclusive_cnt);
}

static bool exclusive_event_match(struct perf_event *e1, struct perf_event *e2)
{
	if ((e1->pmu == e2->pmu) &&
	    (e1->cpu == e2->cpu ||
	     e1->cpu == -1 ||
	     e2->cpu == -1))
		return true;
	return false;
}

static bool exclusive_event_installable(struct perf_event *event,
					struct perf_event_context *ctx)
{
	struct perf_event *iter_event;
	struct pmu *pmu = event->pmu;

	lockdep_assert_held(&ctx->mutex);

	if (!is_exclusive_pmu(pmu))
		return true;

	list_for_each_entry(iter_event, &ctx->event_list, event_entry) {
		if (exclusive_event_match(iter_event, event))
			return false;
	}

	return true;
}

static void perf_addr_filters_splice(struct perf_event *event,
				       struct list_head *head);

static void _free_event(struct perf_event *event)
{
	irq_work_sync(&event->pending);

	unaccount_event(event);

	security_perf_event_free(event);

	if (event->rb) {
		/*
		 * Can happen when we close an event with re-directed output.
		 *
		 * Since we have a 0 refcount, perf_mmap_close() will skip
		 * over us; possibly making our ring_buffer_put() the last.
		 */
		mutex_lock(&event->mmap_mutex);
		ring_buffer_attach(event, NULL);
		mutex_unlock(&event->mmap_mutex);
	}

	if (is_cgroup_event(event))
		perf_detach_cgroup(event);

	if (!event->parent) {
		if (event->attr.sample_type & PERF_SAMPLE_CALLCHAIN)
			put_callchain_buffers();
	}

	perf_event_free_bpf_prog(event);
	perf_addr_filters_splice(event, NULL);
	kfree(event->addr_filter_ranges);

	if (event->destroy)
		event->destroy(event);

	/*
	 * Must be after ->destroy(), due to uprobe_perf_close() using
	 * hw.target.
	 */
	if (event->hw.target)
		put_task_struct(event->hw.target);

	/*
	 * perf_event_free_task() relies on put_ctx() being 'last', in particular
	 * all task references must be cleaned up.
	 */
	if (event->ctx)
		put_ctx(event->ctx);

	exclusive_event_destroy(event);
	module_put(event->pmu->module);

	call_rcu(&event->rcu_head, free_event_rcu);
}

/*
 * Used to free events which have a known refcount of 1, such as in error paths
 * where the event isn't exposed yet and inherited events.
 */
static void free_event(struct perf_event *event)
{
	if (WARN(atomic_long_cmpxchg(&event->refcount, 1, 0) != 1,
				"unexpected event refcount: %ld; ptr=%p\n",
				atomic_long_read(&event->refcount), event)) {
		/* leak to avoid use-after-free */
		return;
	}

	_free_event(event);
}

/*
 * Remove user event from the owner task.
 */
static void perf_remove_from_owner(struct perf_event *event)
{
	struct task_struct *owner;

	rcu_read_lock();
	/*
	 * Matches the smp_store_release() in perf_event_exit_task(). If we
	 * observe !owner it means the list deletion is complete and we can
	 * indeed free this event, otherwise we need to serialize on
	 * owner->perf_event_mutex.
	 */
	owner = READ_ONCE(event->owner);
	if (owner) {
		/*
		 * Since delayed_put_task_struct() also drops the last
		 * task reference we can safely take a new reference
		 * while holding the rcu_read_lock().
		 */
		get_task_struct(owner);
	}
	rcu_read_unlock();

	if (owner) {
		/*
		 * If we're here through perf_event_exit_task() we're already
		 * holding ctx->mutex which would be an inversion wrt. the
		 * normal lock order.
		 *
		 * However we can safely take this lock because its the child
		 * ctx->mutex.
		 */
		mutex_lock_nested(&owner->perf_event_mutex, SINGLE_DEPTH_NESTING);

		/*
		 * We have to re-check the event->owner field, if it is cleared
		 * we raced with perf_event_exit_task(), acquiring the mutex
		 * ensured they're done, and we can proceed with freeing the
		 * event.
		 */
		if (event->owner) {
			list_del_init(&event->owner_entry);
			smp_store_release(&event->owner, NULL);
		}
		mutex_unlock(&owner->perf_event_mutex);
		put_task_struct(owner);
	}
}

static void put_event(struct perf_event *event)
{
	if (!atomic_long_dec_and_test(&event->refcount))
		return;

	_free_event(event);
}

/*
 * Kill an event dead; while event:refcount will preserve the event
 * object, it will not preserve its functionality. Once the last 'user'
 * gives up the object, we'll destroy the thing.
 */
int perf_event_release_kernel(struct perf_event *event)
{
	struct perf_event_context *ctx = event->ctx;
	struct perf_event *child, *tmp;
	LIST_HEAD(free_list);

	/*
	 * If we got here through err_file: fput(event_file); we will not have
	 * attached to a context yet.
	 */
	if (!ctx) {
		WARN_ON_ONCE(event->attach_state &
				(PERF_ATTACH_CONTEXT|PERF_ATTACH_GROUP));
		goto no_ctx;
	}

	if (!is_kernel_event(event))
		perf_remove_from_owner(event);

	ctx = perf_event_ctx_lock(event);
	WARN_ON_ONCE(ctx->parent_ctx);
	perf_remove_from_context(event, DETACH_GROUP);

	raw_spin_lock_irq(&ctx->lock);
	/*
	 * Mark this event as STATE_DEAD, there is no external reference to it
	 * anymore.
	 *
	 * Anybody acquiring event->child_mutex after the below loop _must_
	 * also see this, most importantly inherit_event() which will avoid
	 * placing more children on the list.
	 *
	 * Thus this guarantees that we will in fact observe and kill _ALL_
	 * child events.
	 */
	event->state = PERF_EVENT_STATE_DEAD;
	raw_spin_unlock_irq(&ctx->lock);

	perf_event_ctx_unlock(event, ctx);

again:
	mutex_lock(&event->child_mutex);
	list_for_each_entry(child, &event->child_list, child_list) {

		/*
		 * Cannot change, child events are not migrated, see the
		 * comment with perf_event_ctx_lock_nested().
		 */
		ctx = READ_ONCE(child->ctx);
		/*
		 * Since child_mutex nests inside ctx::mutex, we must jump
		 * through hoops. We start by grabbing a reference on the ctx.
		 *
		 * Since the event cannot get freed while we hold the
		 * child_mutex, the context must also exist and have a !0
		 * reference count.
		 */
		get_ctx(ctx);

		/*
		 * Now that we have a ctx ref, we can drop child_mutex, and
		 * acquire ctx::mutex without fear of it going away. Then we
		 * can re-acquire child_mutex.
		 */
		mutex_unlock(&event->child_mutex);
		mutex_lock(&ctx->mutex);
		mutex_lock(&event->child_mutex);

		/*
		 * Now that we hold ctx::mutex and child_mutex, revalidate our
		 * state, if child is still the first entry, it didn't get freed
		 * and we can continue doing so.
		 */
		tmp = list_first_entry_or_null(&event->child_list,
					       struct perf_event, child_list);
		if (tmp == child) {
			perf_remove_from_context(child, DETACH_GROUP);
			list_move(&child->child_list, &free_list);
			/*
			 * This matches the refcount bump in inherit_event();
			 * this can't be the last reference.
			 */
			put_event(event);
		}

		mutex_unlock(&event->child_mutex);
		mutex_unlock(&ctx->mutex);
		put_ctx(ctx);
		goto again;
	}
	mutex_unlock(&event->child_mutex);

	list_for_each_entry_safe(child, tmp, &free_list, child_list) {
		void *var = &child->ctx->refcount;

		list_del(&child->child_list);
		free_event(child);

		/*
		 * Wake any perf_event_free_task() waiting for this event to be
		 * freed.
		 */
		smp_mb(); /* pairs with wait_var_event() */
		wake_up_var(var);
	}

no_ctx:
	put_event(event); /* Must be the 'last' reference */
	return 0;
}
EXPORT_SYMBOL_GPL(perf_event_release_kernel);

/*
 * Called when the last reference to the file is gone.
 */
static int perf_release(struct inode *inode, struct file *file)
{
	perf_event_release_kernel(file->private_data);
	return 0;
}

static u64 __perf_event_read_value(struct perf_event *event, u64 *enabled, u64 *running)
{
	struct perf_event *child;
	u64 total = 0;

	*enabled = 0;
	*running = 0;

	mutex_lock(&event->child_mutex);

	(void)perf_event_read(event, false);
	total += perf_event_count(event);

	*enabled += event->total_time_enabled +
			atomic64_read(&event->child_total_time_enabled);
	*running += event->total_time_running +
			atomic64_read(&event->child_total_time_running);

	list_for_each_entry(child, &event->child_list, child_list) {
		(void)perf_event_read(child, false);
		total += perf_event_count(child);
		*enabled += child->total_time_enabled;
		*running += child->total_time_running;
	}
	mutex_unlock(&event->child_mutex);

	return total;
}

u64 perf_event_read_value(struct perf_event *event, u64 *enabled, u64 *running)
{
	struct perf_event_context *ctx;
	u64 count;

	ctx = perf_event_ctx_lock(event);
	count = __perf_event_read_value(event, enabled, running);
	perf_event_ctx_unlock(event, ctx);

	return count;
}
EXPORT_SYMBOL_GPL(perf_event_read_value);

static int __perf_read_group_add(struct perf_event *leader,
					u64 read_format, u64 *values)
{
	struct perf_event_context *ctx = leader->ctx;
	struct perf_event *sub, *parent;
	unsigned long flags;
	int n = 1; /* skip @nr */
	int ret;

	ret = perf_event_read(leader, true);
	if (ret)
		return ret;

	raw_spin_lock_irqsave(&ctx->lock, flags);
	/*
	 * Verify the grouping between the parent and child (inherited)
	 * events is still in tact.
	 *
	 * Specifically:
	 *  - leader->ctx->lock pins leader->sibling_list
	 *  - parent->child_mutex pins parent->child_list
	 *  - parent->ctx->mutex pins parent->sibling_list
	 *
	 * Because parent->ctx != leader->ctx (and child_list nests inside
	 * ctx->mutex), group destruction is not atomic between children, also
	 * see perf_event_release_kernel(). Additionally, parent can grow the
	 * group.
	 *
	 * Therefore it is possible to have parent and child groups in a
	 * different configuration and summing over such a beast makes no sense
	 * what so ever.
	 *
	 * Reject this.
	 */
	parent = leader->parent;
	if (parent &&
	    (parent->group_generation != leader->group_generation ||
	     parent->nr_siblings != leader->nr_siblings)) {
		ret = -ECHILD;
		goto unlock;
	}

	/*
	 * Since we co-schedule groups, {enabled,running} times of siblings
	 * will be identical to those of the leader, so we only publish one
	 * set.
	 */
	if (read_format & PERF_FORMAT_TOTAL_TIME_ENABLED) {
		values[n++] += leader->total_time_enabled +
			atomic64_read(&leader->child_total_time_enabled);
	}

	if (read_format & PERF_FORMAT_TOTAL_TIME_RUNNING) {
		values[n++] += leader->total_time_running +
			atomic64_read(&leader->child_total_time_running);
	}

	/*
	 * Write {count,id} tuples for every sibling.
	 */
	values[n++] += perf_event_count(leader);
	if (read_format & PERF_FORMAT_ID)
		values[n++] = primary_event_id(leader);

	for_each_sibling_event(sub, leader) {
		values[n++] += perf_event_count(sub);
		if (read_format & PERF_FORMAT_ID)
			values[n++] = primary_event_id(sub);
	}

unlock:
	raw_spin_unlock_irqrestore(&ctx->lock, flags);
	return ret;
}

static int perf_read_group(struct perf_event *event,
				   u64 read_format, char __user *buf)
{
	struct perf_event *leader = event->group_leader, *child;
	struct perf_event_context *ctx = leader->ctx;
	int ret;
	u64 *values;

	lockdep_assert_held(&ctx->mutex);

	values = kzalloc(event->read_size, GFP_KERNEL);
	if (!values)
		return -ENOMEM;

	values[0] = 1 + leader->nr_siblings;

	mutex_lock(&leader->child_mutex);

	ret = __perf_read_group_add(leader, read_format, values);
	if (ret)
		goto unlock;

	list_for_each_entry(child, &leader->child_list, child_list) {
		ret = __perf_read_group_add(child, read_format, values);
		if (ret)
			goto unlock;
	}

	mutex_unlock(&leader->child_mutex);

	ret = event->read_size;
	if (copy_to_user(buf, values, event->read_size))
		ret = -EFAULT;
	goto out;

unlock:
	mutex_unlock(&leader->child_mutex);
out:
	kfree(values);
	return ret;
}

static int perf_read_one(struct perf_event *event,
				 u64 read_format, char __user *buf)
{
	u64 enabled, running;
	u64 values[4];
	int n = 0;

	values[n++] = __perf_event_read_value(event, &enabled, &running);
	if (read_format & PERF_FORMAT_TOTAL_TIME_ENABLED)
		values[n++] = enabled;
	if (read_format & PERF_FORMAT_TOTAL_TIME_RUNNING)
		values[n++] = running;
	if (read_format & PERF_FORMAT_ID)
		values[n++] = primary_event_id(event);

	if (copy_to_user(buf, values, n * sizeof(u64)))
		return -EFAULT;

	return n * sizeof(u64);
}

static bool is_event_hup(struct perf_event *event)
{
	bool no_children;

	if (event->state > PERF_EVENT_STATE_EXIT)
		return false;

	mutex_lock(&event->child_mutex);
	no_children = list_empty(&event->child_list);
	mutex_unlock(&event->child_mutex);
	return no_children;
}

/*
 * Read the performance event - simple non blocking version for now
 */
static ssize_t
__perf_read(struct perf_event *event, char __user *buf, size_t count)
{
	u64 read_format = event->attr.read_format;
	int ret;

	/*
	 * Return end-of-file for a read on an event that is in
	 * error state (i.e. because it was pinned but it couldn't be
	 * scheduled on to the CPU at some point).
	 */
	if (event->state == PERF_EVENT_STATE_ERROR)
		return 0;

	if (count < event->read_size)
		return -ENOSPC;

	WARN_ON_ONCE(event->ctx->parent_ctx);
	if (read_format & PERF_FORMAT_GROUP)
		ret = perf_read_group(event, read_format, buf);
	else
		ret = perf_read_one(event, read_format, buf);

	return ret;
}

static ssize_t
perf_read(struct file *file, char __user *buf, size_t count, loff_t *ppos)
{
	struct perf_event *event = file->private_data;
	struct perf_event_context *ctx;
	int ret;

	ret = security_perf_event_read(event);
	if (ret)
		return ret;

	ctx = perf_event_ctx_lock(event);
	ret = __perf_read(event, buf, count);
	perf_event_ctx_unlock(event, ctx);

	return ret;
}

static __poll_t perf_poll(struct file *file, poll_table *wait)
{
	struct perf_event *event = file->private_data;
	struct perf_buffer *rb;
	__poll_t events = EPOLLHUP;

	poll_wait(file, &event->waitq, wait);

	if (is_event_hup(event))
		return events;

	/*
	 * Pin the event->rb by taking event->mmap_mutex; otherwise
	 * perf_event_set_output() can swizzle our rb and make us miss wakeups.
	 */
	mutex_lock(&event->mmap_mutex);
	rb = event->rb;
	if (rb)
		events = atomic_xchg(&rb->poll, 0);
	mutex_unlock(&event->mmap_mutex);
	return events;
}

static void _perf_event_reset(struct perf_event *event)
{
	(void)perf_event_read(event, false);
	local64_set(&event->count, 0);
	perf_event_update_userpage(event);
}

/* Assume it's not an event with inherit set. */
u64 perf_event_pause(struct perf_event *event, bool reset)
{
	struct perf_event_context *ctx;
	u64 count;

	ctx = perf_event_ctx_lock(event);
	WARN_ON_ONCE(event->attr.inherit);
	_perf_event_disable(event);
	count = local64_read(&event->count);
	if (reset)
		local64_set(&event->count, 0);
	perf_event_ctx_unlock(event, ctx);

	return count;
}
EXPORT_SYMBOL_GPL(perf_event_pause);

/*
 * Holding the top-level event's child_mutex means that any
 * descendant process that has inherited this event will block
 * in perf_event_exit_event() if it goes to exit, thus satisfying the
 * task existence requirements of perf_event_enable/disable.
 */
static void perf_event_for_each_child(struct perf_event *event,
					void (*func)(struct perf_event *))
{
	struct perf_event *child;

	WARN_ON_ONCE(event->ctx->parent_ctx);

	mutex_lock(&event->child_mutex);
	func(event);
	list_for_each_entry(child, &event->child_list, child_list)
		func(child);
	mutex_unlock(&event->child_mutex);
}

static void perf_event_for_each(struct perf_event *event,
				  void (*func)(struct perf_event *))
{
	struct perf_event_context *ctx = event->ctx;
	struct perf_event *sibling;

	lockdep_assert_held(&ctx->mutex);

	event = event->group_leader;

	perf_event_for_each_child(event, func);
	for_each_sibling_event(sibling, event)
		perf_event_for_each_child(sibling, func);
}

static void __perf_event_period(struct perf_event *event,
				struct perf_cpu_context *cpuctx,
				struct perf_event_context *ctx,
				void *info)
{
	u64 value = *((u64 *)info);
	bool active;

	if (event->attr.freq) {
		event->attr.sample_freq = value;
	} else {
		event->attr.sample_period = value;
		event->hw.sample_period = value;
	}

	active = (event->state == PERF_EVENT_STATE_ACTIVE);
	if (active) {
		perf_pmu_disable(ctx->pmu);
		/*
		 * We could be throttled; unthrottle now to avoid the tick
		 * trying to unthrottle while we already re-started the event.
		 */
		if (event->hw.interrupts == MAX_INTERRUPTS) {
			event->hw.interrupts = 0;
			perf_log_throttle(event, 1);
		}
		event->pmu->stop(event, PERF_EF_UPDATE);
	}

	local64_set(&event->hw.period_left, 0);

	if (active) {
		event->pmu->start(event, PERF_EF_RELOAD);
		perf_pmu_enable(ctx->pmu);
	}
}

static int perf_event_check_period(struct perf_event *event, u64 value)
{
	return event->pmu->check_period(event, value);
}

static int _perf_event_period(struct perf_event *event, u64 value)
{
	if (!is_sampling_event(event))
		return -EINVAL;

	if (!value)
		return -EINVAL;

	if (event->attr.freq && value > sysctl_perf_event_sample_rate)
		return -EINVAL;

	if (perf_event_check_period(event, value))
		return -EINVAL;

	if (!event->attr.freq && (value & (1ULL << 63)))
		return -EINVAL;

	event_function_call(event, __perf_event_period, &value);

	return 0;
}

int perf_event_period(struct perf_event *event, u64 value)
{
	struct perf_event_context *ctx;
	int ret;

	ctx = perf_event_ctx_lock(event);
	ret = _perf_event_period(event, value);
	perf_event_ctx_unlock(event, ctx);

	return ret;
}
EXPORT_SYMBOL_GPL(perf_event_period);

static const struct file_operations perf_fops;

static inline int perf_fget_light(int fd, struct fd *p)
{
	struct fd f = fdget(fd);
	if (!f.file)
		return -EBADF;

	if (f.file->f_op != &perf_fops) {
		fdput(f);
		return -EBADF;
	}
	*p = f;
	return 0;
}

static int perf_event_set_output(struct perf_event *event,
				 struct perf_event *output_event);
static int perf_event_set_filter(struct perf_event *event, void __user *arg);
static int perf_event_set_bpf_prog(struct perf_event *event, u32 prog_fd);
static int perf_copy_attr(struct perf_event_attr __user *uattr,
			  struct perf_event_attr *attr);

static long _perf_ioctl(struct perf_event *event, unsigned int cmd, unsigned long arg)
{
	void (*func)(struct perf_event *);
	u32 flags = arg;

	switch (cmd) {
	case PERF_EVENT_IOC_ENABLE:
		func = _perf_event_enable;
		break;
	case PERF_EVENT_IOC_DISABLE:
		func = _perf_event_disable;
		break;
	case PERF_EVENT_IOC_RESET:
		func = _perf_event_reset;
		break;

	case PERF_EVENT_IOC_REFRESH:
		return _perf_event_refresh(event, arg);

	case PERF_EVENT_IOC_PERIOD:
	{
		u64 value;

		if (copy_from_user(&value, (u64 __user *)arg, sizeof(value)))
			return -EFAULT;

		return _perf_event_period(event, value);
	}
	case PERF_EVENT_IOC_ID:
	{
		u64 id = primary_event_id(event);

		if (copy_to_user((void __user *)arg, &id, sizeof(id)))
			return -EFAULT;
		return 0;
	}

	case PERF_EVENT_IOC_SET_OUTPUT:
	{
		int ret;
		if (arg != -1) {
			struct perf_event *output_event;
			struct fd output;
			ret = perf_fget_light(arg, &output);
			if (ret)
				return ret;
			output_event = output.file->private_data;
			ret = perf_event_set_output(event, output_event);
			fdput(output);
		} else {
			ret = perf_event_set_output(event, NULL);
		}
		return ret;
	}

	case PERF_EVENT_IOC_SET_FILTER:
		return perf_event_set_filter(event, (void __user *)arg);

	case PERF_EVENT_IOC_SET_BPF:
		return perf_event_set_bpf_prog(event, arg);

	case PERF_EVENT_IOC_PAUSE_OUTPUT: {
		struct perf_buffer *rb;

		rcu_read_lock();
		rb = rcu_dereference(event->rb);
		if (!rb || !rb->nr_pages) {
			rcu_read_unlock();
			return -EINVAL;
		}
		rb_toggle_paused(rb, !!arg);
		rcu_read_unlock();
		return 0;
	}

	case PERF_EVENT_IOC_QUERY_BPF:
		return perf_event_query_prog_array(event, (void __user *)arg);

	case PERF_EVENT_IOC_MODIFY_ATTRIBUTES: {
		struct perf_event_attr new_attr;
		int err = perf_copy_attr((struct perf_event_attr __user *)arg,
					 &new_attr);

		if (err)
			return err;

		return perf_event_modify_attr(event,  &new_attr);
	}
	default:
		return -ENOTTY;
	}

	if (flags & PERF_IOC_FLAG_GROUP)
		perf_event_for_each(event, func);
	else
		perf_event_for_each_child(event, func);

	return 0;
}

static long perf_ioctl(struct file *file, unsigned int cmd, unsigned long arg)
{
	struct perf_event *event = file->private_data;
	struct perf_event_context *ctx;
	long ret;

	/* Treat ioctl like writes as it is likely a mutating operation. */
	ret = security_perf_event_write(event);
	if (ret)
		return ret;

	ctx = perf_event_ctx_lock(event);
	ret = _perf_ioctl(event, cmd, arg);
	perf_event_ctx_unlock(event, ctx);

	return ret;
}

#ifdef CONFIG_COMPAT
static long perf_compat_ioctl(struct file *file, unsigned int cmd,
				unsigned long arg)
{
	switch (_IOC_NR(cmd)) {
	case _IOC_NR(PERF_EVENT_IOC_SET_FILTER):
	case _IOC_NR(PERF_EVENT_IOC_ID):
	case _IOC_NR(PERF_EVENT_IOC_QUERY_BPF):
	case _IOC_NR(PERF_EVENT_IOC_MODIFY_ATTRIBUTES):
		/* Fix up pointer size (usually 4 -> 8 in 32-on-64-bit case */
		if (_IOC_SIZE(cmd) == sizeof(compat_uptr_t)) {
			cmd &= ~IOCSIZE_MASK;
			cmd |= sizeof(void *) << IOCSIZE_SHIFT;
		}
		break;
	}
	return perf_ioctl(file, cmd, arg);
}
#else
# define perf_compat_ioctl NULL
#endif

int perf_event_task_enable(void)
{
	struct perf_event_context *ctx;
	struct perf_event *event;

	mutex_lock(&current->perf_event_mutex);
	list_for_each_entry(event, &current->perf_event_list, owner_entry) {
		ctx = perf_event_ctx_lock(event);
		perf_event_for_each_child(event, _perf_event_enable);
		perf_event_ctx_unlock(event, ctx);
	}
	mutex_unlock(&current->perf_event_mutex);

	return 0;
}

int perf_event_task_disable(void)
{
	struct perf_event_context *ctx;
	struct perf_event *event;

	mutex_lock(&current->perf_event_mutex);
	list_for_each_entry(event, &current->perf_event_list, owner_entry) {
		ctx = perf_event_ctx_lock(event);
		perf_event_for_each_child(event, _perf_event_disable);
		perf_event_ctx_unlock(event, ctx);
	}
	mutex_unlock(&current->perf_event_mutex);

	return 0;
}

static int perf_event_index(struct perf_event *event)
{
	if (event->hw.state & PERF_HES_STOPPED)
		return 0;

	if (event->state != PERF_EVENT_STATE_ACTIVE)
		return 0;

	return event->pmu->event_idx(event);
}

static void calc_timer_values(struct perf_event *event,
				u64 *now,
				u64 *enabled,
				u64 *running)
{
	u64 ctx_time;

	*now = perf_clock();
	ctx_time = event->shadow_ctx_time + *now;
	__perf_update_times(event, ctx_time, enabled, running);
}

static void perf_event_init_userpage(struct perf_event *event)
{
	struct perf_event_mmap_page *userpg;
	struct perf_buffer *rb;

	rcu_read_lock();
	rb = rcu_dereference(event->rb);
	if (!rb)
		goto unlock;

	userpg = rb->user_page;

	/* Allow new userspace to detect that bit 0 is deprecated */
	userpg->cap_bit0_is_deprecated = 1;
	userpg->size = offsetof(struct perf_event_mmap_page, __reserved);
	userpg->data_offset = PAGE_SIZE;
	userpg->data_size = perf_data_size(rb);

unlock:
	rcu_read_unlock();
}

void __weak arch_perf_update_userpage(
	struct perf_event *event, struct perf_event_mmap_page *userpg, u64 now)
{
}

/*
 * Callers need to ensure there can be no nesting of this function, otherwise
 * the seqlock logic goes bad. We can not serialize this because the arch
 * code calls this from NMI context.
 */
void perf_event_update_userpage(struct perf_event *event)
{
	struct perf_event_mmap_page *userpg;
	struct perf_buffer *rb;
	u64 enabled, running, now;

	rcu_read_lock();
	rb = rcu_dereference(event->rb);
	if (!rb)
		goto unlock;

	/*
	 * compute total_time_enabled, total_time_running
	 * based on snapshot values taken when the event
	 * was last scheduled in.
	 *
	 * we cannot simply called update_context_time()
	 * because of locking issue as we can be called in
	 * NMI context
	 */
	calc_timer_values(event, &now, &enabled, &running);

	userpg = rb->user_page;
	/*
	 * Disable preemption to guarantee consistent time stamps are stored to
	 * the user page.
	 */
	preempt_disable();
	++userpg->lock;
	barrier();
	userpg->index = perf_event_index(event);
	userpg->offset = perf_event_count(event);
	if (userpg->index)
		userpg->offset -= local64_read(&event->hw.prev_count);

	userpg->time_enabled = enabled +
			atomic64_read(&event->child_total_time_enabled);

	userpg->time_running = running +
			atomic64_read(&event->child_total_time_running);

	arch_perf_update_userpage(event, userpg, now);

	barrier();
	++userpg->lock;
	preempt_enable();
unlock:
	rcu_read_unlock();
}
EXPORT_SYMBOL_GPL(perf_event_update_userpage);

static vm_fault_t perf_mmap_fault(struct vm_fault *vmf)
{
	struct perf_event *event = vmf->vma->vm_file->private_data;
	struct perf_buffer *rb;
	vm_fault_t ret = VM_FAULT_SIGBUS;

	if (vmf->flags & FAULT_FLAG_MKWRITE) {
		if (vmf->pgoff == 0)
			ret = 0;
		return ret;
	}

	rcu_read_lock();
	rb = rcu_dereference(event->rb);
	if (!rb)
		goto unlock;

	if (vmf->pgoff && (vmf->flags & FAULT_FLAG_WRITE))
		goto unlock;

	vmf->page = perf_mmap_to_page(rb, vmf->pgoff);
	if (!vmf->page)
		goto unlock;

	get_page(vmf->page);
	vmf->page->mapping = vmf->vma->vm_file->f_mapping;
	vmf->page->index   = vmf->pgoff;

	ret = 0;
unlock:
	rcu_read_unlock();

	return ret;
}

static void ring_buffer_attach(struct perf_event *event,
			       struct perf_buffer *rb)
{
	struct perf_buffer *old_rb = NULL;
	unsigned long flags;

	WARN_ON_ONCE(event->parent);

	if (event->rb) {
		/*
		 * Should be impossible, we set this when removing
		 * event->rb_entry and wait/clear when adding event->rb_entry.
		 */
		WARN_ON_ONCE(event->rcu_pending);

		old_rb = event->rb;
		spin_lock_irqsave(&old_rb->event_lock, flags);
		list_del_rcu(&event->rb_entry);
		spin_unlock_irqrestore(&old_rb->event_lock, flags);

		event->rcu_batches = get_state_synchronize_rcu();
		event->rcu_pending = 1;
	}

	if (rb) {
		if (event->rcu_pending) {
			cond_synchronize_rcu(event->rcu_batches);
			event->rcu_pending = 0;
		}

		spin_lock_irqsave(&rb->event_lock, flags);
		list_add_rcu(&event->rb_entry, &rb->event_list);
		spin_unlock_irqrestore(&rb->event_lock, flags);
	}

	/*
	 * Avoid racing with perf_mmap_close(AUX): stop the event
	 * before swizzling the event::rb pointer; if it's getting
	 * unmapped, its aux_mmap_count will be 0 and it won't
	 * restart. See the comment in __perf_pmu_output_stop().
	 *
	 * Data will inevitably be lost when set_output is done in
	 * mid-air, but then again, whoever does it like this is
	 * not in for the data anyway.
	 */
	if (has_aux(event))
		perf_event_stop(event, 0);

	rcu_assign_pointer(event->rb, rb);

	if (old_rb) {
		ring_buffer_put(old_rb);
		/*
		 * Since we detached before setting the new rb, so that we
		 * could attach the new rb, we could have missed a wakeup.
		 * Provide it now.
		 */
		wake_up_all(&event->waitq);
	}
}

static void ring_buffer_wakeup(struct perf_event *event)
{
	struct perf_buffer *rb;

	if (event->parent)
		event = event->parent;

	rcu_read_lock();
	rb = rcu_dereference(event->rb);
	if (rb) {
		list_for_each_entry_rcu(event, &rb->event_list, rb_entry)
			wake_up_all(&event->waitq);
	}
	rcu_read_unlock();
}

struct perf_buffer *ring_buffer_get(struct perf_event *event)
{
	struct perf_buffer *rb;

	if (event->parent)
		event = event->parent;

	rcu_read_lock();
	rb = rcu_dereference(event->rb);
	if (rb) {
		if (!refcount_inc_not_zero(&rb->refcount))
			rb = NULL;
	}
	rcu_read_unlock();

	return rb;
}

void ring_buffer_put(struct perf_buffer *rb)
{
	if (!refcount_dec_and_test(&rb->refcount))
		return;

	WARN_ON_ONCE(!list_empty(&rb->event_list));

	call_rcu(&rb->rcu_head, rb_free_rcu);
}

static void perf_mmap_open(struct vm_area_struct *vma)
{
	struct perf_event *event = vma->vm_file->private_data;

	atomic_inc(&event->mmap_count);
	atomic_inc(&event->rb->mmap_count);

	if (vma->vm_pgoff)
		atomic_inc(&event->rb->aux_mmap_count);

	if (event->pmu->event_mapped)
		event->pmu->event_mapped(event, vma->vm_mm);
}

static void perf_pmu_output_stop(struct perf_event *event);

/*
 * A buffer can be mmap()ed multiple times; either directly through the same
 * event, or through other events by use of perf_event_set_output().
 *
 * In order to undo the VM accounting done by perf_mmap() we need to destroy
 * the buffer here, where we still have a VM context. This means we need
 * to detach all events redirecting to us.
 */
static void perf_mmap_close(struct vm_area_struct *vma)
{
	struct perf_event *event = vma->vm_file->private_data;
	struct perf_buffer *rb = ring_buffer_get(event);
	struct user_struct *mmap_user = rb->mmap_user;
	int mmap_locked = rb->mmap_locked;
	unsigned long size = perf_data_size(rb);
	bool detach_rest = false;

	if (event->pmu->event_unmapped)
		event->pmu->event_unmapped(event, vma->vm_mm);

	/*
	 * rb->aux_mmap_count will always drop before rb->mmap_count and
	 * event->mmap_count, so it is ok to use event->mmap_mutex to
	 * serialize with perf_mmap here.
	 */
	if (rb_has_aux(rb) && vma->vm_pgoff == rb->aux_pgoff &&
	    atomic_dec_and_mutex_lock(&rb->aux_mmap_count, &event->mmap_mutex)) {
		/*
		 * Stop all AUX events that are writing to this buffer,
		 * so that we can free its AUX pages and corresponding PMU
		 * data. Note that after rb::aux_mmap_count dropped to zero,
		 * they won't start any more (see perf_aux_output_begin()).
		 */
		perf_pmu_output_stop(event);

		/* now it's safe to free the pages */
		atomic_long_sub(rb->aux_nr_pages - rb->aux_mmap_locked, &mmap_user->locked_vm);
		atomic64_sub(rb->aux_mmap_locked, &vma->vm_mm->pinned_vm);

		/* this has to be the last one */
		rb_free_aux(rb);
		WARN_ON_ONCE(refcount_read(&rb->aux_refcount));

		mutex_unlock(&event->mmap_mutex);
	}

	if (atomic_dec_and_test(&rb->mmap_count))
		detach_rest = true;

	if (!atomic_dec_and_mutex_lock(&event->mmap_count, &event->mmap_mutex))
		goto out_put;

	ring_buffer_attach(event, NULL);
	mutex_unlock(&event->mmap_mutex);

	/* If there's still other mmap()s of this buffer, we're done. */
	if (!detach_rest)
		goto out_put;

	/*
	 * No other mmap()s, detach from all other events that might redirect
	 * into the now unreachable buffer. Somewhat complicated by the
	 * fact that rb::event_lock otherwise nests inside mmap_mutex.
	 */
again:
	rcu_read_lock();
	list_for_each_entry_rcu(event, &rb->event_list, rb_entry) {
		if (!atomic_long_inc_not_zero(&event->refcount)) {
			/*
			 * This event is en-route to free_event() which will
			 * detach it and remove it from the list.
			 */
			continue;
		}
		rcu_read_unlock();

		mutex_lock(&event->mmap_mutex);
		/*
		 * Check we didn't race with perf_event_set_output() which can
		 * swizzle the rb from under us while we were waiting to
		 * acquire mmap_mutex.
		 *
		 * If we find a different rb; ignore this event, a next
		 * iteration will no longer find it on the list. We have to
		 * still restart the iteration to make sure we're not now
		 * iterating the wrong list.
		 */
		if (event->rb == rb)
			ring_buffer_attach(event, NULL);

		mutex_unlock(&event->mmap_mutex);
		put_event(event);

		/*
		 * Restart the iteration; either we're on the wrong list or
		 * destroyed its integrity by doing a deletion.
		 */
		goto again;
	}
	rcu_read_unlock();

	/*
	 * It could be there's still a few 0-ref events on the list; they'll
	 * get cleaned up by free_event() -- they'll also still have their
	 * ref on the rb and will free it whenever they are done with it.
	 *
	 * Aside from that, this buffer is 'fully' detached and unmapped,
	 * undo the VM accounting.
	 */

	atomic_long_sub((size >> PAGE_SHIFT) + 1 - mmap_locked,
			&mmap_user->locked_vm);
	atomic64_sub(mmap_locked, &vma->vm_mm->pinned_vm);
	free_uid(mmap_user);

out_put:
	ring_buffer_put(rb); /* could be last */
}

static const struct vm_operations_struct perf_mmap_vmops = {
	.open		= perf_mmap_open,
	.close		= perf_mmap_close, /* non mergeable */
	.fault		= perf_mmap_fault,
	.page_mkwrite	= perf_mmap_fault,
};

static int perf_mmap(struct file *file, struct vm_area_struct *vma)
{
	struct perf_event *event = file->private_data;
	unsigned long user_locked, user_lock_limit;
	struct user_struct *user = current_user();
	struct perf_buffer *rb = NULL;
	unsigned long locked, lock_limit;
	unsigned long vma_size;
	unsigned long nr_pages;
	long user_extra = 0, extra = 0;
	int ret = 0, flags = 0;

	/*
	 * Don't allow mmap() of inherited per-task counters. This would
	 * create a performance issue due to all children writing to the
	 * same rb.
	 */
	if (event->cpu == -1 && event->attr.inherit)
		return -EINVAL;

	if (!(vma->vm_flags & VM_SHARED))
		return -EINVAL;

	ret = security_perf_event_read(event);
	if (ret)
		return ret;

	vma_size = vma->vm_end - vma->vm_start;

	if (vma->vm_pgoff == 0) {
		nr_pages = (vma_size / PAGE_SIZE) - 1;
	} else {
		/*
		 * AUX area mapping: if rb->aux_nr_pages != 0, it's already
		 * mapped, all subsequent mappings should have the same size
		 * and offset. Must be above the normal perf buffer.
		 */
		u64 aux_offset, aux_size;

		if (!event->rb)
			return -EINVAL;

		nr_pages = vma_size / PAGE_SIZE;

		mutex_lock(&event->mmap_mutex);
		ret = -EINVAL;

		rb = event->rb;
		if (!rb)
			goto aux_unlock;

		aux_offset = READ_ONCE(rb->user_page->aux_offset);
		aux_size = READ_ONCE(rb->user_page->aux_size);

		if (aux_offset < perf_data_size(rb) + PAGE_SIZE)
			goto aux_unlock;

		if (aux_offset != vma->vm_pgoff << PAGE_SHIFT)
			goto aux_unlock;

		/* already mapped with a different offset */
		if (rb_has_aux(rb) && rb->aux_pgoff != vma->vm_pgoff)
			goto aux_unlock;

		if (aux_size != vma_size || aux_size != nr_pages * PAGE_SIZE)
			goto aux_unlock;

		/* already mapped with a different size */
		if (rb_has_aux(rb) && rb->aux_nr_pages != nr_pages)
			goto aux_unlock;

		if (!is_power_of_2(nr_pages))
			goto aux_unlock;

		if (!atomic_inc_not_zero(&rb->mmap_count))
			goto aux_unlock;

		if (rb_has_aux(rb)) {
			atomic_inc(&rb->aux_mmap_count);
			ret = 0;
			goto unlock;
		}

		atomic_set(&rb->aux_mmap_count, 1);
		user_extra = nr_pages;

		goto accounting;
	}

	/*
	 * If we have rb pages ensure they're a power-of-two number, so we
	 * can do bitmasks instead of modulo.
	 */
	if (nr_pages != 0 && !is_power_of_2(nr_pages))
		return -EINVAL;

	if (vma_size != PAGE_SIZE * (1 + nr_pages))
		return -EINVAL;

	WARN_ON_ONCE(event->ctx->parent_ctx);
again:
	mutex_lock(&event->mmap_mutex);
	if (event->rb) {
		if (data_page_nr(event->rb) != nr_pages) {
			ret = -EINVAL;
			goto unlock;
		}

		if (!atomic_inc_not_zero(&event->rb->mmap_count)) {
			/*
			 * Raced against perf_mmap_close(); remove the
			 * event and try again.
			 */
			ring_buffer_attach(event, NULL);
			mutex_unlock(&event->mmap_mutex);
			goto again;
		}

		goto unlock;
	}

	user_extra = nr_pages + 1;

accounting:
	user_lock_limit = sysctl_perf_event_mlock >> (PAGE_SHIFT - 10);

	/*
	 * Increase the limit linearly with more CPUs:
	 */
	user_lock_limit *= num_online_cpus();

	user_locked = atomic_long_read(&user->locked_vm);

	/*
	 * sysctl_perf_event_mlock may have changed, so that
	 *     user->locked_vm > user_lock_limit
	 */
	if (user_locked > user_lock_limit)
		user_locked = user_lock_limit;
	user_locked += user_extra;

	if (user_locked > user_lock_limit) {
		/*
		 * charge locked_vm until it hits user_lock_limit;
		 * charge the rest from pinned_vm
		 */
		extra = user_locked - user_lock_limit;
		user_extra -= extra;
	}

	lock_limit = rlimit(RLIMIT_MEMLOCK);
	lock_limit >>= PAGE_SHIFT;
	locked = atomic64_read(&vma->vm_mm->pinned_vm) + extra;

	if ((locked > lock_limit) && perf_is_paranoid() &&
		!capable(CAP_IPC_LOCK)) {
		ret = -EPERM;
		goto unlock;
	}

	WARN_ON(!rb && event->rb);

	if (vma->vm_flags & VM_WRITE)
		flags |= RING_BUFFER_WRITABLE;

	if (!rb) {
		rb = rb_alloc(nr_pages,
			      event->attr.watermark ? event->attr.wakeup_watermark : 0,
			      event->cpu, flags);

		if (!rb) {
			ret = -ENOMEM;
			goto unlock;
		}

		atomic_set(&rb->mmap_count, 1);
		rb->mmap_user = get_current_user();
		rb->mmap_locked = extra;

		ring_buffer_attach(event, rb);

		perf_event_update_time(event);
		perf_set_shadow_time(event, event->ctx);
		perf_event_init_userpage(event);
		perf_event_update_userpage(event);
	} else {
		ret = rb_alloc_aux(rb, event, vma->vm_pgoff, nr_pages,
				   event->attr.aux_watermark, flags);
		if (!ret)
			rb->aux_mmap_locked = extra;
	}

unlock:
	if (!ret) {
		atomic_long_add(user_extra, &user->locked_vm);
		atomic64_add(extra, &vma->vm_mm->pinned_vm);

		atomic_inc(&event->mmap_count);
	} else if (rb) {
		atomic_dec(&rb->mmap_count);
	}
aux_unlock:
	mutex_unlock(&event->mmap_mutex);

	/*
	 * Since pinned accounting is per vm we cannot allow fork() to copy our
	 * vma.
	 */
	vma->vm_flags |= VM_DONTCOPY | VM_DONTEXPAND | VM_DONTDUMP;
	vma->vm_ops = &perf_mmap_vmops;

	if (event->pmu->event_mapped)
		event->pmu->event_mapped(event, vma->vm_mm);

	return ret;
}

static int perf_fasync(int fd, struct file *filp, int on)
{
	struct inode *inode = file_inode(filp);
	struct perf_event *event = filp->private_data;
	int retval;

	inode_lock(inode);
	retval = fasync_helper(fd, filp, on, &event->fasync);
	inode_unlock(inode);

	if (retval < 0)
		return retval;

	return 0;
}

static const struct file_operations perf_fops = {
	.llseek			= no_llseek,
	.release		= perf_release,
	.read			= perf_read,
	.poll			= perf_poll,
	.unlocked_ioctl		= perf_ioctl,
	.compat_ioctl		= perf_compat_ioctl,
	.mmap			= perf_mmap,
	.fasync			= perf_fasync,
};

/*
 * Perf event wakeup
 *
 * If there's data, ensure we set the poll() state and publish everything
 * to user-space before waking everybody up.
 */

static inline struct fasync_struct **perf_event_fasync(struct perf_event *event)
{
	/* only the parent has fasync state */
	if (event->parent)
		event = event->parent;
	return &event->fasync;
}

void perf_event_wakeup(struct perf_event *event)
{
	ring_buffer_wakeup(event);

	if (event->pending_kill) {
		kill_fasync(perf_event_fasync(event), SIGIO, event->pending_kill);
		event->pending_kill = 0;
	}
}

static void perf_pending_event_disable(struct perf_event *event)
{
	int cpu = READ_ONCE(event->pending_disable);

	if (cpu < 0)
		return;

	if (cpu == smp_processor_id()) {
		WRITE_ONCE(event->pending_disable, -1);
		perf_event_disable_local(event);
		return;
	}

	/*
	 *  CPU-A			CPU-B
	 *
	 *  perf_event_disable_inatomic()
	 *    @pending_disable = CPU-A;
	 *    irq_work_queue();
	 *
	 *  sched-out
	 *    @pending_disable = -1;
	 *
	 *				sched-in
	 *				perf_event_disable_inatomic()
	 *				  @pending_disable = CPU-B;
	 *				  irq_work_queue(); // FAILS
	 *
	 *  irq_work_run()
	 *    perf_pending_event()
	 *
	 * But the event runs on CPU-B and wants disabling there.
	 */
	irq_work_queue_on(&event->pending, cpu);
}

static void perf_pending_event(struct irq_work *entry)
{
	struct perf_event *event = container_of(entry, struct perf_event, pending);
	int rctx;

	rctx = perf_swevent_get_recursion_context();
	/*
	 * If we 'fail' here, that's OK, it means recursion is already disabled
	 * and we won't recurse 'further'.
	 */

	perf_pending_event_disable(event);

	if (event->pending_wakeup) {
		event->pending_wakeup = 0;
		perf_event_wakeup(event);
	}

	if (rctx >= 0)
		perf_swevent_put_recursion_context(rctx);
}

/*
 * We assume there is only KVM supporting the callbacks.
 * Later on, we might change it to a list if there is
 * another virtualization implementation supporting the callbacks.
 */
struct perf_guest_info_callbacks __rcu *perf_guest_cbs;

int perf_register_guest_info_callbacks(struct perf_guest_info_callbacks *cbs)
{
	if (WARN_ON_ONCE(rcu_access_pointer(perf_guest_cbs)))
		return -EBUSY;

	rcu_assign_pointer(perf_guest_cbs, cbs);
	return 0;
}
EXPORT_SYMBOL_GPL(perf_register_guest_info_callbacks);

int perf_unregister_guest_info_callbacks(struct perf_guest_info_callbacks *cbs)
{
	if (WARN_ON_ONCE(rcu_access_pointer(perf_guest_cbs) != cbs))
		return -EINVAL;

	rcu_assign_pointer(perf_guest_cbs, NULL);
	synchronize_rcu();
	return 0;
}
EXPORT_SYMBOL_GPL(perf_unregister_guest_info_callbacks);

static void
perf_output_sample_regs(struct perf_output_handle *handle,
			struct pt_regs *regs, u64 mask)
{
	int bit;
	DECLARE_BITMAP(_mask, 64);

	bitmap_from_u64(_mask, mask);
	for_each_set_bit(bit, _mask, sizeof(mask) * BITS_PER_BYTE) {
		u64 val;

		val = perf_reg_value(regs, bit);
		perf_output_put(handle, val);
	}
}

static void perf_sample_regs_user(struct perf_regs *regs_user,
				  struct pt_regs *regs)
{
	if (user_mode(regs)) {
		regs_user->abi = perf_reg_abi(current);
		regs_user->regs = regs;
	} else if (!(current->flags & PF_KTHREAD)) {
		perf_get_regs_user(regs_user, regs);
	} else {
		regs_user->abi = PERF_SAMPLE_REGS_ABI_NONE;
		regs_user->regs = NULL;
	}
}

static void perf_sample_regs_intr(struct perf_regs *regs_intr,
				  struct pt_regs *regs)
{
	regs_intr->regs = regs;
	regs_intr->abi  = perf_reg_abi(current);
}


/*
 * Get remaining task size from user stack pointer.
 *
 * It'd be better to take stack vma map and limit this more
 * precisely, but there's no way to get it safely under interrupt,
 * so using TASK_SIZE as limit.
 */
static u64 perf_ustack_task_size(struct pt_regs *regs)
{
	unsigned long addr = perf_user_stack_pointer(regs);

	if (!addr || addr >= TASK_SIZE)
		return 0;

	return TASK_SIZE - addr;
}

static u16
perf_sample_ustack_size(u16 stack_size, u16 header_size,
			struct pt_regs *regs)
{
	u64 task_size;

	/* No regs, no stack pointer, no dump. */
	if (!regs)
		return 0;

	/*
	 * Check if we fit in with the requested stack size into the:
	 * - TASK_SIZE
	 *   If we don't, we limit the size to the TASK_SIZE.
	 *
	 * - remaining sample size
	 *   If we don't, we customize the stack size to
	 *   fit in to the remaining sample size.
	 */

	task_size  = min((u64) USHRT_MAX, perf_ustack_task_size(regs));
	stack_size = min(stack_size, (u16) task_size);

	/* Current header size plus static size and dynamic size. */
	header_size += 2 * sizeof(u64);

	/* Do we fit in with the current stack dump size? */
	if ((u16) (header_size + stack_size) < header_size) {
		/*
		 * If we overflow the maximum size for the sample,
		 * we customize the stack dump size to fit in.
		 */
		stack_size = USHRT_MAX - header_size - sizeof(u64);
		stack_size = round_up(stack_size, sizeof(u64));
	}

	return stack_size;
}

static void
perf_output_sample_ustack(struct perf_output_handle *handle, u64 dump_size,
			  struct pt_regs *regs)
{
	/* Case of a kernel thread, nothing to dump */
	if (!regs) {
		u64 size = 0;
		perf_output_put(handle, size);
	} else {
		unsigned long sp;
		unsigned int rem;
		u64 dyn_size;
		mm_segment_t fs;

		/*
		 * We dump:
		 * static size
		 *   - the size requested by user or the best one we can fit
		 *     in to the sample max size
		 * data
		 *   - user stack dump data
		 * dynamic size
		 *   - the actual dumped size
		 */

		/* Static size. */
		perf_output_put(handle, dump_size);

		/* Data. */
		sp = perf_user_stack_pointer(regs);
		fs = force_uaccess_begin();
		rem = __output_copy_user(handle, (void *) sp, dump_size);
		force_uaccess_end(fs);
		dyn_size = dump_size - rem;

		perf_output_skip(handle, rem);

		/* Dynamic size. */
		perf_output_put(handle, dyn_size);
	}
}

static unsigned long perf_prepare_sample_aux(struct perf_event *event,
					  struct perf_sample_data *data,
					  size_t size)
{
	struct perf_event *sampler = event->aux_event;
	struct perf_buffer *rb;

	data->aux_size = 0;

	if (!sampler)
		goto out;

	if (WARN_ON_ONCE(READ_ONCE(sampler->state) != PERF_EVENT_STATE_ACTIVE))
		goto out;

	if (WARN_ON_ONCE(READ_ONCE(sampler->oncpu) != smp_processor_id()))
		goto out;

	rb = ring_buffer_get(sampler);
	if (!rb)
		goto out;

	/*
	 * If this is an NMI hit inside sampling code, don't take
	 * the sample. See also perf_aux_sample_output().
	 */
	if (READ_ONCE(rb->aux_in_sampling)) {
		data->aux_size = 0;
	} else {
		size = min_t(size_t, size, perf_aux_size(rb));
		data->aux_size = ALIGN(size, sizeof(u64));
	}
	ring_buffer_put(rb);

out:
	return data->aux_size;
}

long perf_pmu_snapshot_aux(struct perf_buffer *rb,
			   struct perf_event *event,
			   struct perf_output_handle *handle,
			   unsigned long size)
{
	unsigned long flags;
	long ret;

	/*
	 * Normal ->start()/->stop() callbacks run in IRQ mode in scheduler
	 * paths. If we start calling them in NMI context, they may race with
	 * the IRQ ones, that is, for example, re-starting an event that's just
	 * been stopped, which is why we're using a separate callback that
	 * doesn't change the event state.
	 *
	 * IRQs need to be disabled to prevent IPIs from racing with us.
	 */
	local_irq_save(flags);
	/*
	 * Guard against NMI hits inside the critical section;
	 * see also perf_prepare_sample_aux().
	 */
	WRITE_ONCE(rb->aux_in_sampling, 1);
	barrier();

	ret = event->pmu->snapshot_aux(event, handle, size);

	barrier();
	WRITE_ONCE(rb->aux_in_sampling, 0);
	local_irq_restore(flags);

	return ret;
}

static void perf_aux_sample_output(struct perf_event *event,
				   struct perf_output_handle *handle,
				   struct perf_sample_data *data)
{
	struct perf_event *sampler = event->aux_event;
	struct perf_buffer *rb;
	unsigned long pad;
	long size;

	if (WARN_ON_ONCE(!sampler || !data->aux_size))
		return;

	rb = ring_buffer_get(sampler);
	if (!rb)
		return;

	size = perf_pmu_snapshot_aux(rb, sampler, handle, data->aux_size);

	/*
	 * An error here means that perf_output_copy() failed (returned a
	 * non-zero surplus that it didn't copy), which in its current
	 * enlightened implementation is not possible. If that changes, we'd
	 * like to know.
	 */
	if (WARN_ON_ONCE(size < 0))
		goto out_put;

	/*
	 * The pad comes from ALIGN()ing data->aux_size up to u64 in
	 * perf_prepare_sample_aux(), so should not be more than that.
	 */
	pad = data->aux_size - size;
	if (WARN_ON_ONCE(pad >= sizeof(u64)))
		pad = 8;

	if (pad) {
		u64 zero = 0;
		perf_output_copy(handle, &zero, pad);
	}

out_put:
	ring_buffer_put(rb);
}

static void __perf_event_header__init_id(struct perf_event_header *header,
					 struct perf_sample_data *data,
					 struct perf_event *event)
{
	u64 sample_type = event->attr.sample_type;

	data->type = sample_type;
	header->size += event->id_header_size;

	if (sample_type & PERF_SAMPLE_TID) {
		/* namespace issues */
		data->tid_entry.pid = perf_event_pid(event, current);
		data->tid_entry.tid = perf_event_tid(event, current);
	}

	if (sample_type & PERF_SAMPLE_TIME)
		data->time = perf_event_clock(event);

	if (sample_type & (PERF_SAMPLE_ID | PERF_SAMPLE_IDENTIFIER))
		data->id = primary_event_id(event);

	if (sample_type & PERF_SAMPLE_STREAM_ID)
		data->stream_id = event->id;

	if (sample_type & PERF_SAMPLE_CPU) {
		data->cpu_entry.cpu	 = raw_smp_processor_id();
		data->cpu_entry.reserved = 0;
	}
}

void perf_event_header__init_id(struct perf_event_header *header,
				struct perf_sample_data *data,
				struct perf_event *event)
{
	if (event->attr.sample_id_all)
		__perf_event_header__init_id(header, data, event);
}

static void __perf_event__output_id_sample(struct perf_output_handle *handle,
					   struct perf_sample_data *data)
{
	u64 sample_type = data->type;

	if (sample_type & PERF_SAMPLE_TID)
		perf_output_put(handle, data->tid_entry);

	if (sample_type & PERF_SAMPLE_TIME)
		perf_output_put(handle, data->time);

	if (sample_type & PERF_SAMPLE_ID)
		perf_output_put(handle, data->id);

	if (sample_type & PERF_SAMPLE_STREAM_ID)
		perf_output_put(handle, data->stream_id);

	if (sample_type & PERF_SAMPLE_CPU)
		perf_output_put(handle, data->cpu_entry);

	if (sample_type & PERF_SAMPLE_IDENTIFIER)
		perf_output_put(handle, data->id);
}

void perf_event__output_id_sample(struct perf_event *event,
				  struct perf_output_handle *handle,
				  struct perf_sample_data *sample)
{
	if (event->attr.sample_id_all)
		__perf_event__output_id_sample(handle, sample);
}

static void perf_output_read_one(struct perf_output_handle *handle,
				 struct perf_event *event,
				 u64 enabled, u64 running)
{
	u64 read_format = event->attr.read_format;
	u64 values[4];
	int n = 0;

	values[n++] = perf_event_count(event);
	if (read_format & PERF_FORMAT_TOTAL_TIME_ENABLED) {
		values[n++] = enabled +
			atomic64_read(&event->child_total_time_enabled);
	}
	if (read_format & PERF_FORMAT_TOTAL_TIME_RUNNING) {
		values[n++] = running +
			atomic64_read(&event->child_total_time_running);
	}
	if (read_format & PERF_FORMAT_ID)
		values[n++] = primary_event_id(event);

	__output_copy(handle, values, n * sizeof(u64));
}

static void perf_output_read_group(struct perf_output_handle *handle,
			    struct perf_event *event,
			    u64 enabled, u64 running)
{
	struct perf_event *leader = event->group_leader, *sub;
	u64 read_format = event->attr.read_format;
<<<<<<< HEAD
	u64 values[5];
=======
	unsigned long flags;
	u64 values[6];
>>>>>>> e2e4e7b4
	int n = 0;

	/*
	 * Disabling interrupts avoids all counter scheduling
	 * (context switches, timer based rotation and IPIs).
	 */
	local_irq_save(flags);

	values[n++] = 1 + leader->nr_siblings;

	if (read_format & PERF_FORMAT_TOTAL_TIME_ENABLED)
		values[n++] = enabled;

	if (read_format & PERF_FORMAT_TOTAL_TIME_RUNNING)
		values[n++] = running;

	if ((leader != event) &&
	    (leader->state == PERF_EVENT_STATE_ACTIVE))
		leader->pmu->read(leader);

	values[n++] = perf_event_count(leader);
	if (read_format & PERF_FORMAT_ID)
		values[n++] = primary_event_id(leader);

	__output_copy(handle, values, n * sizeof(u64));

	for_each_sibling_event(sub, leader) {
		n = 0;

		if ((sub != event) &&
		    (sub->state == PERF_EVENT_STATE_ACTIVE))
			sub->pmu->read(sub);

		values[n++] = perf_event_count(sub);
		if (read_format & PERF_FORMAT_ID)
			values[n++] = primary_event_id(sub);

		__output_copy(handle, values, n * sizeof(u64));
	}

	local_irq_restore(flags);
}

#define PERF_FORMAT_TOTAL_TIMES (PERF_FORMAT_TOTAL_TIME_ENABLED|\
				 PERF_FORMAT_TOTAL_TIME_RUNNING)

/*
 * XXX PERF_SAMPLE_READ vs inherited events seems difficult.
 *
 * The problem is that its both hard and excessively expensive to iterate the
 * child list, not to mention that its impossible to IPI the children running
 * on another CPU, from interrupt/NMI context.
 */
static void perf_output_read(struct perf_output_handle *handle,
			     struct perf_event *event)
{
	u64 enabled = 0, running = 0, now;
	u64 read_format = event->attr.read_format;

	/*
	 * compute total_time_enabled, total_time_running
	 * based on snapshot values taken when the event
	 * was last scheduled in.
	 *
	 * we cannot simply called update_context_time()
	 * because of locking issue as we are called in
	 * NMI context
	 */
	if (read_format & PERF_FORMAT_TOTAL_TIMES)
		calc_timer_values(event, &now, &enabled, &running);

	if (event->attr.read_format & PERF_FORMAT_GROUP)
		perf_output_read_group(handle, event, enabled, running);
	else
		perf_output_read_one(handle, event, enabled, running);
}

static inline bool perf_sample_save_hw_index(struct perf_event *event)
{
	return event->attr.branch_sample_type & PERF_SAMPLE_BRANCH_HW_INDEX;
}

void perf_output_sample(struct perf_output_handle *handle,
			struct perf_event_header *header,
			struct perf_sample_data *data,
			struct perf_event *event)
{
	u64 sample_type = data->type;

	perf_output_put(handle, *header);

	if (sample_type & PERF_SAMPLE_IDENTIFIER)
		perf_output_put(handle, data->id);

	if (sample_type & PERF_SAMPLE_IP)
		perf_output_put(handle, data->ip);

	if (sample_type & PERF_SAMPLE_TID)
		perf_output_put(handle, data->tid_entry);

	if (sample_type & PERF_SAMPLE_TIME)
		perf_output_put(handle, data->time);

	if (sample_type & PERF_SAMPLE_ADDR)
		perf_output_put(handle, data->addr);

	if (sample_type & PERF_SAMPLE_ID)
		perf_output_put(handle, data->id);

	if (sample_type & PERF_SAMPLE_STREAM_ID)
		perf_output_put(handle, data->stream_id);

	if (sample_type & PERF_SAMPLE_CPU)
		perf_output_put(handle, data->cpu_entry);

	if (sample_type & PERF_SAMPLE_PERIOD)
		perf_output_put(handle, data->period);

	if (sample_type & PERF_SAMPLE_READ)
		perf_output_read(handle, event);

	if (sample_type & PERF_SAMPLE_CALLCHAIN) {
		int size = 1;

		size += data->callchain->nr;
		size *= sizeof(u64);
		__output_copy(handle, data->callchain, size);
	}

	if (sample_type & PERF_SAMPLE_RAW) {
		struct perf_raw_record *raw = data->raw;

		if (raw) {
			struct perf_raw_frag *frag = &raw->frag;

			perf_output_put(handle, raw->size);
			do {
				if (frag->copy) {
					__output_custom(handle, frag->copy,
							frag->data, frag->size);
				} else {
					__output_copy(handle, frag->data,
						      frag->size);
				}
				if (perf_raw_frag_last(frag))
					break;
				frag = frag->next;
			} while (1);
			if (frag->pad)
				__output_skip(handle, NULL, frag->pad);
		} else {
			struct {
				u32	size;
				u32	data;
			} raw = {
				.size = sizeof(u32),
				.data = 0,
			};
			perf_output_put(handle, raw);
		}
	}

	if (sample_type & PERF_SAMPLE_BRANCH_STACK) {
		if (data->br_stack) {
			size_t size;

			size = data->br_stack->nr
			     * sizeof(struct perf_branch_entry);

			perf_output_put(handle, data->br_stack->nr);
			if (perf_sample_save_hw_index(event))
				perf_output_put(handle, data->br_stack->hw_idx);
			perf_output_copy(handle, data->br_stack->entries, size);
		} else {
			/*
			 * we always store at least the value of nr
			 */
			u64 nr = 0;
			perf_output_put(handle, nr);
		}
	}

	if (sample_type & PERF_SAMPLE_REGS_USER) {
		u64 abi = data->regs_user.abi;

		/*
		 * If there are no regs to dump, notice it through
		 * first u64 being zero (PERF_SAMPLE_REGS_ABI_NONE).
		 */
		perf_output_put(handle, abi);

		if (abi) {
			u64 mask = event->attr.sample_regs_user;
			perf_output_sample_regs(handle,
						data->regs_user.regs,
						mask);
		}
	}

	if (sample_type & PERF_SAMPLE_STACK_USER) {
		perf_output_sample_ustack(handle,
					  data->stack_user_size,
					  data->regs_user.regs);
	}

	if (sample_type & PERF_SAMPLE_WEIGHT)
		perf_output_put(handle, data->weight);

	if (sample_type & PERF_SAMPLE_DATA_SRC)
		perf_output_put(handle, data->data_src.val);

	if (sample_type & PERF_SAMPLE_TRANSACTION)
		perf_output_put(handle, data->txn);

	if (sample_type & PERF_SAMPLE_REGS_INTR) {
		u64 abi = data->regs_intr.abi;
		/*
		 * If there are no regs to dump, notice it through
		 * first u64 being zero (PERF_SAMPLE_REGS_ABI_NONE).
		 */
		perf_output_put(handle, abi);

		if (abi) {
			u64 mask = event->attr.sample_regs_intr;

			perf_output_sample_regs(handle,
						data->regs_intr.regs,
						mask);
		}
	}

	if (sample_type & PERF_SAMPLE_PHYS_ADDR)
		perf_output_put(handle, data->phys_addr);

	if (sample_type & PERF_SAMPLE_CGROUP)
		perf_output_put(handle, data->cgroup);

	if (sample_type & PERF_SAMPLE_AUX) {
		perf_output_put(handle, data->aux_size);

		if (data->aux_size)
			perf_aux_sample_output(event, handle, data);
	}

	if (!event->attr.watermark) {
		int wakeup_events = event->attr.wakeup_events;

		if (wakeup_events) {
			struct perf_buffer *rb = handle->rb;
			int events = local_inc_return(&rb->events);

			if (events >= wakeup_events) {
				local_sub(wakeup_events, &rb->events);
				local_inc(&rb->wakeup);
			}
		}
	}
}

static u64 perf_virt_to_phys(u64 virt)
{
	u64 phys_addr = 0;

	if (!virt)
		return 0;

	if (virt >= TASK_SIZE) {
		/* If it's vmalloc()d memory, leave phys_addr as 0 */
		if (virt_addr_valid((void *)(uintptr_t)virt) &&
		    !(virt >= VMALLOC_START && virt < VMALLOC_END))
			phys_addr = (u64)virt_to_phys((void *)(uintptr_t)virt);
	} else {
		/*
		 * Walking the pages tables for user address.
		 * Interrupts are disabled, so it prevents any tear down
		 * of the page tables.
		 * Try IRQ-safe get_user_page_fast_only first.
		 * If failed, leave phys_addr as 0.
		 */
		if (current->mm != NULL) {
			struct page *p;

			pagefault_disable();
			if (get_user_page_fast_only(virt, 0, &p)) {
				phys_addr = page_to_phys(p) + virt % PAGE_SIZE;
				put_page(p);
			}
			pagefault_enable();
		}
	}

	return phys_addr;
}

static struct perf_callchain_entry __empty_callchain = { .nr = 0, };

struct perf_callchain_entry *
perf_callchain(struct perf_event *event, struct pt_regs *regs)
{
	bool kernel = !event->attr.exclude_callchain_kernel;
	bool user   = !event->attr.exclude_callchain_user;
	/* Disallow cross-task user callchains. */
	bool crosstask = event->ctx->task && event->ctx->task != current;
	const u32 max_stack = event->attr.sample_max_stack;
	struct perf_callchain_entry *callchain;

	if (!kernel && !user)
		return &__empty_callchain;

	callchain = get_perf_callchain(regs, 0, kernel, user,
				       max_stack, crosstask, true);
	return callchain ?: &__empty_callchain;
}

void perf_prepare_sample(struct perf_event_header *header,
			 struct perf_sample_data *data,
			 struct perf_event *event,
			 struct pt_regs *regs)
{
	u64 sample_type = event->attr.sample_type;

	header->type = PERF_RECORD_SAMPLE;
	header->size = sizeof(*header) + event->header_size;

	header->misc = 0;
	header->misc |= perf_misc_flags(regs);

	__perf_event_header__init_id(header, data, event);

	if (sample_type & PERF_SAMPLE_IP)
		data->ip = perf_instruction_pointer(regs);

	if (sample_type & PERF_SAMPLE_CALLCHAIN) {
		int size = 1;

		if (!(sample_type & __PERF_SAMPLE_CALLCHAIN_EARLY))
			data->callchain = perf_callchain(event, regs);

		size += data->callchain->nr;

		header->size += size * sizeof(u64);
	}

	if (sample_type & PERF_SAMPLE_RAW) {
		struct perf_raw_record *raw = data->raw;
		int size;

		if (raw) {
			struct perf_raw_frag *frag = &raw->frag;
			u32 sum = 0;

			do {
				sum += frag->size;
				if (perf_raw_frag_last(frag))
					break;
				frag = frag->next;
			} while (1);

			size = round_up(sum + sizeof(u32), sizeof(u64));
			raw->size = size - sizeof(u32);
			frag->pad = raw->size - sum;
		} else {
			size = sizeof(u64);
		}

		header->size += size;
	}

	if (sample_type & PERF_SAMPLE_BRANCH_STACK) {
		int size = sizeof(u64); /* nr */
		if (data->br_stack) {
			if (perf_sample_save_hw_index(event))
				size += sizeof(u64);

			size += data->br_stack->nr
			      * sizeof(struct perf_branch_entry);
		}
		header->size += size;
	}

	if (sample_type & (PERF_SAMPLE_REGS_USER | PERF_SAMPLE_STACK_USER))
		perf_sample_regs_user(&data->regs_user, regs);

	if (sample_type & PERF_SAMPLE_REGS_USER) {
		/* regs dump ABI info */
		int size = sizeof(u64);

		if (data->regs_user.regs) {
			u64 mask = event->attr.sample_regs_user;
			size += hweight64(mask) * sizeof(u64);
		}

		header->size += size;
	}

	if (sample_type & PERF_SAMPLE_STACK_USER) {
		/*
		 * Either we need PERF_SAMPLE_STACK_USER bit to be always
		 * processed as the last one or have additional check added
		 * in case new sample type is added, because we could eat
		 * up the rest of the sample size.
		 */
		u16 stack_size = event->attr.sample_stack_user;
		u16 size = sizeof(u64);

		stack_size = perf_sample_ustack_size(stack_size, header->size,
						     data->regs_user.regs);

		/*
		 * If there is something to dump, add space for the dump
		 * itself and for the field that tells the dynamic size,
		 * which is how many have been actually dumped.
		 */
		if (stack_size)
			size += sizeof(u64) + stack_size;

		data->stack_user_size = stack_size;
		header->size += size;
	}

	if (sample_type & PERF_SAMPLE_REGS_INTR) {
		/* regs dump ABI info */
		int size = sizeof(u64);

		perf_sample_regs_intr(&data->regs_intr, regs);

		if (data->regs_intr.regs) {
			u64 mask = event->attr.sample_regs_intr;

			size += hweight64(mask) * sizeof(u64);
		}

		header->size += size;
	}

	if (sample_type & PERF_SAMPLE_PHYS_ADDR)
		data->phys_addr = perf_virt_to_phys(data->addr);

#ifdef CONFIG_CGROUP_PERF
	if (sample_type & PERF_SAMPLE_CGROUP) {
		struct cgroup *cgrp;

		/* protected by RCU */
		cgrp = task_css_check(current, perf_event_cgrp_id, 1)->cgroup;
		data->cgroup = cgroup_id(cgrp);
	}
#endif

	if (sample_type & PERF_SAMPLE_AUX) {
		u64 size;

		header->size += sizeof(u64); /* size */

		/*
		 * Given the 16bit nature of header::size, an AUX sample can
		 * easily overflow it, what with all the preceding sample bits.
		 * Make sure this doesn't happen by using up to U16_MAX bytes
		 * per sample in total (rounded down to 8 byte boundary).
		 */
		size = min_t(size_t, U16_MAX - header->size,
			     event->attr.aux_sample_size);
		size = rounddown(size, 8);
		size = perf_prepare_sample_aux(event, data, size);

		WARN_ON_ONCE(size + header->size > U16_MAX);
		header->size += size;
	}
	/*
	 * If you're adding more sample types here, you likely need to do
	 * something about the overflowing header::size, like repurpose the
	 * lowest 3 bits of size, which should be always zero at the moment.
	 * This raises a more important question, do we really need 512k sized
	 * samples and why, so good argumentation is in order for whatever you
	 * do here next.
	 */
	WARN_ON_ONCE(header->size & 7);
}

static __always_inline int
__perf_event_output(struct perf_event *event,
		    struct perf_sample_data *data,
		    struct pt_regs *regs,
		    int (*output_begin)(struct perf_output_handle *,
					struct perf_sample_data *,
					struct perf_event *,
					unsigned int))
{
	struct perf_output_handle handle;
	struct perf_event_header header;
	int err;

	/* protect the callchain buffers */
	rcu_read_lock();

	perf_prepare_sample(&header, data, event, regs);

	err = output_begin(&handle, data, event, header.size);
	if (err)
		goto exit;

	perf_output_sample(&handle, &header, data, event);

	perf_output_end(&handle);

exit:
	rcu_read_unlock();
	return err;
}

void
perf_event_output_forward(struct perf_event *event,
			 struct perf_sample_data *data,
			 struct pt_regs *regs)
{
	__perf_event_output(event, data, regs, perf_output_begin_forward);
}

void
perf_event_output_backward(struct perf_event *event,
			   struct perf_sample_data *data,
			   struct pt_regs *regs)
{
	__perf_event_output(event, data, regs, perf_output_begin_backward);
}

int
perf_event_output(struct perf_event *event,
		  struct perf_sample_data *data,
		  struct pt_regs *regs)
{
	return __perf_event_output(event, data, regs, perf_output_begin);
}

/*
 * read event_id
 */

struct perf_read_event {
	struct perf_event_header	header;

	u32				pid;
	u32				tid;
};

static void
perf_event_read_event(struct perf_event *event,
			struct task_struct *task)
{
	struct perf_output_handle handle;
	struct perf_sample_data sample;
	struct perf_read_event read_event = {
		.header = {
			.type = PERF_RECORD_READ,
			.misc = 0,
			.size = sizeof(read_event) + event->read_size,
		},
		.pid = perf_event_pid(event, task),
		.tid = perf_event_tid(event, task),
	};
	int ret;

	perf_event_header__init_id(&read_event.header, &sample, event);
	ret = perf_output_begin(&handle, &sample, event, read_event.header.size);
	if (ret)
		return;

	perf_output_put(&handle, read_event);
	perf_output_read(&handle, event);
	perf_event__output_id_sample(event, &handle, &sample);

	perf_output_end(&handle);
}

typedef void (perf_iterate_f)(struct perf_event *event, void *data);

static void
perf_iterate_ctx(struct perf_event_context *ctx,
		   perf_iterate_f output,
		   void *data, bool all)
{
	struct perf_event *event;

	list_for_each_entry_rcu(event, &ctx->event_list, event_entry) {
		if (!all) {
			if (event->state < PERF_EVENT_STATE_INACTIVE)
				continue;
			if (!event_filter_match(event))
				continue;
		}

		output(event, data);
	}
}

static void perf_iterate_sb_cpu(perf_iterate_f output, void *data)
{
	struct pmu_event_list *pel = this_cpu_ptr(&pmu_sb_events);
	struct perf_event *event;

	list_for_each_entry_rcu(event, &pel->list, sb_list) {
		/*
		 * Skip events that are not fully formed yet; ensure that
		 * if we observe event->ctx, both event and ctx will be
		 * complete enough. See perf_install_in_context().
		 */
		if (!smp_load_acquire(&event->ctx))
			continue;

		if (event->state < PERF_EVENT_STATE_INACTIVE)
			continue;
		if (!event_filter_match(event))
			continue;
		output(event, data);
	}
}

/*
 * Iterate all events that need to receive side-band events.
 *
 * For new callers; ensure that account_pmu_sb_event() includes
 * your event, otherwise it might not get delivered.
 */
static void
perf_iterate_sb(perf_iterate_f output, void *data,
	       struct perf_event_context *task_ctx)
{
	struct perf_event_context *ctx;
	int ctxn;

	rcu_read_lock();
	preempt_disable();

	/*
	 * If we have task_ctx != NULL we only notify the task context itself.
	 * The task_ctx is set only for EXIT events before releasing task
	 * context.
	 */
	if (task_ctx) {
		perf_iterate_ctx(task_ctx, output, data, false);
		goto done;
	}

	perf_iterate_sb_cpu(output, data);

	for_each_task_context_nr(ctxn) {
		ctx = rcu_dereference(current->perf_event_ctxp[ctxn]);
		if (ctx)
			perf_iterate_ctx(ctx, output, data, false);
	}
done:
	preempt_enable();
	rcu_read_unlock();
}

/*
 * Clear all file-based filters at exec, they'll have to be
 * re-instated when/if these objects are mmapped again.
 */
static void perf_event_addr_filters_exec(struct perf_event *event, void *data)
{
	struct perf_addr_filters_head *ifh = perf_event_addr_filters(event);
	struct perf_addr_filter *filter;
	unsigned int restart = 0, count = 0;
	unsigned long flags;

	if (!has_addr_filter(event))
		return;

	raw_spin_lock_irqsave(&ifh->lock, flags);
	list_for_each_entry(filter, &ifh->list, entry) {
		if (filter->path.dentry) {
			event->addr_filter_ranges[count].start = 0;
			event->addr_filter_ranges[count].size = 0;
			restart++;
		}

		count++;
	}

	if (restart)
		event->addr_filters_gen++;
	raw_spin_unlock_irqrestore(&ifh->lock, flags);

	if (restart)
		perf_event_stop(event, 1);
}

void perf_event_exec(void)
{
	struct perf_event_context *ctx;
	int ctxn;

	rcu_read_lock();
	for_each_task_context_nr(ctxn) {
		ctx = current->perf_event_ctxp[ctxn];
		if (!ctx)
			continue;

		perf_event_enable_on_exec(ctxn);

		perf_iterate_ctx(ctx, perf_event_addr_filters_exec, NULL,
				   true);
	}
	rcu_read_unlock();
}

struct remote_output {
	struct perf_buffer	*rb;
	int			err;
};

static void __perf_event_output_stop(struct perf_event *event, void *data)
{
	struct perf_event *parent = event->parent;
	struct remote_output *ro = data;
	struct perf_buffer *rb = ro->rb;
	struct stop_event_data sd = {
		.event	= event,
	};

	if (!has_aux(event))
		return;

	if (!parent)
		parent = event;

	/*
	 * In case of inheritance, it will be the parent that links to the
	 * ring-buffer, but it will be the child that's actually using it.
	 *
	 * We are using event::rb to determine if the event should be stopped,
	 * however this may race with ring_buffer_attach() (through set_output),
	 * which will make us skip the event that actually needs to be stopped.
	 * So ring_buffer_attach() has to stop an aux event before re-assigning
	 * its rb pointer.
	 */
	if (rcu_dereference(parent->rb) == rb)
		ro->err = __perf_event_stop(&sd);
}

static int __perf_pmu_output_stop(void *info)
{
	struct perf_event *event = info;
	struct pmu *pmu = event->ctx->pmu;
	struct perf_cpu_context *cpuctx = this_cpu_ptr(pmu->pmu_cpu_context);
	struct remote_output ro = {
		.rb	= event->rb,
	};

	rcu_read_lock();
	perf_iterate_ctx(&cpuctx->ctx, __perf_event_output_stop, &ro, false);
	if (cpuctx->task_ctx)
		perf_iterate_ctx(cpuctx->task_ctx, __perf_event_output_stop,
				   &ro, false);
	rcu_read_unlock();

	return ro.err;
}

static void perf_pmu_output_stop(struct perf_event *event)
{
	struct perf_event *iter;
	int err, cpu;

restart:
	rcu_read_lock();
	list_for_each_entry_rcu(iter, &event->rb->event_list, rb_entry) {
		/*
		 * For per-CPU events, we need to make sure that neither they
		 * nor their children are running; for cpu==-1 events it's
		 * sufficient to stop the event itself if it's active, since
		 * it can't have children.
		 */
		cpu = iter->cpu;
		if (cpu == -1)
			cpu = READ_ONCE(iter->oncpu);

		if (cpu == -1)
			continue;

		err = cpu_function_call(cpu, __perf_pmu_output_stop, event);
		if (err == -EAGAIN) {
			rcu_read_unlock();
			goto restart;
		}
	}
	rcu_read_unlock();
}

/*
 * task tracking -- fork/exit
 *
 * enabled by: attr.comm | attr.mmap | attr.mmap2 | attr.mmap_data | attr.task
 */

struct perf_task_event {
	struct task_struct		*task;
	struct perf_event_context	*task_ctx;

	struct {
		struct perf_event_header	header;

		u32				pid;
		u32				ppid;
		u32				tid;
		u32				ptid;
		u64				time;
	} event_id;
};

static int perf_event_task_match(struct perf_event *event)
{
	return event->attr.comm  || event->attr.mmap ||
	       event->attr.mmap2 || event->attr.mmap_data ||
	       event->attr.task;
}

static void perf_event_task_output(struct perf_event *event,
				   void *data)
{
	struct perf_task_event *task_event = data;
	struct perf_output_handle handle;
	struct perf_sample_data	sample;
	struct task_struct *task = task_event->task;
	int ret, size = task_event->event_id.header.size;

	if (!perf_event_task_match(event))
		return;

	perf_event_header__init_id(&task_event->event_id.header, &sample, event);

	ret = perf_output_begin(&handle, &sample, event,
				task_event->event_id.header.size);
	if (ret)
		goto out;

	task_event->event_id.pid = perf_event_pid(event, task);
	task_event->event_id.tid = perf_event_tid(event, task);

	if (task_event->event_id.header.type == PERF_RECORD_EXIT) {
		task_event->event_id.ppid = perf_event_pid(event,
							task->real_parent);
		task_event->event_id.ptid = perf_event_pid(event,
							task->real_parent);
	} else {  /* PERF_RECORD_FORK */
		task_event->event_id.ppid = perf_event_pid(event, current);
		task_event->event_id.ptid = perf_event_tid(event, current);
	}

	task_event->event_id.time = perf_event_clock(event);

	perf_output_put(&handle, task_event->event_id);

	perf_event__output_id_sample(event, &handle, &sample);

	perf_output_end(&handle);
out:
	task_event->event_id.header.size = size;
}

static void perf_event_task(struct task_struct *task,
			      struct perf_event_context *task_ctx,
			      int new)
{
	struct perf_task_event task_event;

	if (!atomic_read(&nr_comm_events) &&
	    !atomic_read(&nr_mmap_events) &&
	    !atomic_read(&nr_task_events))
		return;

	task_event = (struct perf_task_event){
		.task	  = task,
		.task_ctx = task_ctx,
		.event_id    = {
			.header = {
				.type = new ? PERF_RECORD_FORK : PERF_RECORD_EXIT,
				.misc = 0,
				.size = sizeof(task_event.event_id),
			},
			/* .pid  */
			/* .ppid */
			/* .tid  */
			/* .ptid */
			/* .time */
		},
	};

	perf_iterate_sb(perf_event_task_output,
		       &task_event,
		       task_ctx);
}

void perf_event_fork(struct task_struct *task)
{
	perf_event_task(task, NULL, 1);
	perf_event_namespaces(task);
}

/*
 * comm tracking
 */

struct perf_comm_event {
	struct task_struct	*task;
	char			*comm;
	int			comm_size;

	struct {
		struct perf_event_header	header;

		u32				pid;
		u32				tid;
	} event_id;
};

static int perf_event_comm_match(struct perf_event *event)
{
	return event->attr.comm;
}

static void perf_event_comm_output(struct perf_event *event,
				   void *data)
{
	struct perf_comm_event *comm_event = data;
	struct perf_output_handle handle;
	struct perf_sample_data sample;
	int size = comm_event->event_id.header.size;
	int ret;

	if (!perf_event_comm_match(event))
		return;

	perf_event_header__init_id(&comm_event->event_id.header, &sample, event);
	ret = perf_output_begin(&handle, &sample, event,
				comm_event->event_id.header.size);

	if (ret)
		goto out;

	comm_event->event_id.pid = perf_event_pid(event, comm_event->task);
	comm_event->event_id.tid = perf_event_tid(event, comm_event->task);

	perf_output_put(&handle, comm_event->event_id);
	__output_copy(&handle, comm_event->comm,
				   comm_event->comm_size);

	perf_event__output_id_sample(event, &handle, &sample);

	perf_output_end(&handle);
out:
	comm_event->event_id.header.size = size;
}

static void perf_event_comm_event(struct perf_comm_event *comm_event)
{
	char comm[TASK_COMM_LEN];
	unsigned int size;

	memset(comm, 0, sizeof(comm));
	strlcpy(comm, comm_event->task->comm, sizeof(comm));
	size = ALIGN(strlen(comm)+1, sizeof(u64));

	comm_event->comm = comm;
	comm_event->comm_size = size;

	comm_event->event_id.header.size = sizeof(comm_event->event_id) + size;

	perf_iterate_sb(perf_event_comm_output,
		       comm_event,
		       NULL);
}

void perf_event_comm(struct task_struct *task, bool exec)
{
	struct perf_comm_event comm_event;

	if (!atomic_read(&nr_comm_events))
		return;

	comm_event = (struct perf_comm_event){
		.task	= task,
		/* .comm      */
		/* .comm_size */
		.event_id  = {
			.header = {
				.type = PERF_RECORD_COMM,
				.misc = exec ? PERF_RECORD_MISC_COMM_EXEC : 0,
				/* .size */
			},
			/* .pid */
			/* .tid */
		},
	};

	perf_event_comm_event(&comm_event);
}

/*
 * namespaces tracking
 */

struct perf_namespaces_event {
	struct task_struct		*task;

	struct {
		struct perf_event_header	header;

		u32				pid;
		u32				tid;
		u64				nr_namespaces;
		struct perf_ns_link_info	link_info[NR_NAMESPACES];
	} event_id;
};

static int perf_event_namespaces_match(struct perf_event *event)
{
	return event->attr.namespaces;
}

static void perf_event_namespaces_output(struct perf_event *event,
					 void *data)
{
	struct perf_namespaces_event *namespaces_event = data;
	struct perf_output_handle handle;
	struct perf_sample_data sample;
	u16 header_size = namespaces_event->event_id.header.size;
	int ret;

	if (!perf_event_namespaces_match(event))
		return;

	perf_event_header__init_id(&namespaces_event->event_id.header,
				   &sample, event);
	ret = perf_output_begin(&handle, &sample, event,
				namespaces_event->event_id.header.size);
	if (ret)
		goto out;

	namespaces_event->event_id.pid = perf_event_pid(event,
							namespaces_event->task);
	namespaces_event->event_id.tid = perf_event_tid(event,
							namespaces_event->task);

	perf_output_put(&handle, namespaces_event->event_id);

	perf_event__output_id_sample(event, &handle, &sample);

	perf_output_end(&handle);
out:
	namespaces_event->event_id.header.size = header_size;
}

static void perf_fill_ns_link_info(struct perf_ns_link_info *ns_link_info,
				   struct task_struct *task,
				   const struct proc_ns_operations *ns_ops)
{
	struct path ns_path;
	struct inode *ns_inode;
	int error;

	error = ns_get_path(&ns_path, task, ns_ops);
	if (!error) {
		ns_inode = ns_path.dentry->d_inode;
		ns_link_info->dev = new_encode_dev(ns_inode->i_sb->s_dev);
		ns_link_info->ino = ns_inode->i_ino;
		path_put(&ns_path);
	}
}

void perf_event_namespaces(struct task_struct *task)
{
	struct perf_namespaces_event namespaces_event;
	struct perf_ns_link_info *ns_link_info;

	if (!atomic_read(&nr_namespaces_events))
		return;

	namespaces_event = (struct perf_namespaces_event){
		.task	= task,
		.event_id  = {
			.header = {
				.type = PERF_RECORD_NAMESPACES,
				.misc = 0,
				.size = sizeof(namespaces_event.event_id),
			},
			/* .pid */
			/* .tid */
			.nr_namespaces = NR_NAMESPACES,
			/* .link_info[NR_NAMESPACES] */
		},
	};

	ns_link_info = namespaces_event.event_id.link_info;

	perf_fill_ns_link_info(&ns_link_info[MNT_NS_INDEX],
			       task, &mntns_operations);

#ifdef CONFIG_USER_NS
	perf_fill_ns_link_info(&ns_link_info[USER_NS_INDEX],
			       task, &userns_operations);
#endif
#ifdef CONFIG_NET_NS
	perf_fill_ns_link_info(&ns_link_info[NET_NS_INDEX],
			       task, &netns_operations);
#endif
#ifdef CONFIG_UTS_NS
	perf_fill_ns_link_info(&ns_link_info[UTS_NS_INDEX],
			       task, &utsns_operations);
#endif
#ifdef CONFIG_IPC_NS
	perf_fill_ns_link_info(&ns_link_info[IPC_NS_INDEX],
			       task, &ipcns_operations);
#endif
#ifdef CONFIG_PID_NS
	perf_fill_ns_link_info(&ns_link_info[PID_NS_INDEX],
			       task, &pidns_operations);
#endif
#ifdef CONFIG_CGROUPS
	perf_fill_ns_link_info(&ns_link_info[CGROUP_NS_INDEX],
			       task, &cgroupns_operations);
#endif

	perf_iterate_sb(perf_event_namespaces_output,
			&namespaces_event,
			NULL);
}

/*
 * cgroup tracking
 */
#ifdef CONFIG_CGROUP_PERF

struct perf_cgroup_event {
	char				*path;
	int				path_size;
	struct {
		struct perf_event_header	header;
		u64				id;
		char				path[];
	} event_id;
};

static int perf_event_cgroup_match(struct perf_event *event)
{
	return event->attr.cgroup;
}

static void perf_event_cgroup_output(struct perf_event *event, void *data)
{
	struct perf_cgroup_event *cgroup_event = data;
	struct perf_output_handle handle;
	struct perf_sample_data sample;
	u16 header_size = cgroup_event->event_id.header.size;
	int ret;

	if (!perf_event_cgroup_match(event))
		return;

	perf_event_header__init_id(&cgroup_event->event_id.header,
				   &sample, event);
	ret = perf_output_begin(&handle, &sample, event,
				cgroup_event->event_id.header.size);
	if (ret)
		goto out;

	perf_output_put(&handle, cgroup_event->event_id);
	__output_copy(&handle, cgroup_event->path, cgroup_event->path_size);

	perf_event__output_id_sample(event, &handle, &sample);

	perf_output_end(&handle);
out:
	cgroup_event->event_id.header.size = header_size;
}

static void perf_event_cgroup(struct cgroup *cgrp)
{
	struct perf_cgroup_event cgroup_event;
	char path_enomem[16] = "//enomem";
	char *pathname;
	size_t size;

	if (!atomic_read(&nr_cgroup_events))
		return;

	cgroup_event = (struct perf_cgroup_event){
		.event_id  = {
			.header = {
				.type = PERF_RECORD_CGROUP,
				.misc = 0,
				.size = sizeof(cgroup_event.event_id),
			},
			.id = cgroup_id(cgrp),
		},
	};

	pathname = kmalloc(PATH_MAX, GFP_KERNEL);
	if (pathname == NULL) {
		cgroup_event.path = path_enomem;
	} else {
		/* just to be sure to have enough space for alignment */
		cgroup_path(cgrp, pathname, PATH_MAX - sizeof(u64));
		cgroup_event.path = pathname;
	}

	/*
	 * Since our buffer works in 8 byte units we need to align our string
	 * size to a multiple of 8. However, we must guarantee the tail end is
	 * zero'd out to avoid leaking random bits to userspace.
	 */
	size = strlen(cgroup_event.path) + 1;
	while (!IS_ALIGNED(size, sizeof(u64)))
		cgroup_event.path[size++] = '\0';

	cgroup_event.event_id.header.size += size;
	cgroup_event.path_size = size;

	perf_iterate_sb(perf_event_cgroup_output,
			&cgroup_event,
			NULL);

	kfree(pathname);
}

#endif

/*
 * mmap tracking
 */

struct perf_mmap_event {
	struct vm_area_struct	*vma;

	const char		*file_name;
	int			file_size;
	int			maj, min;
	u64			ino;
	u64			ino_generation;
	u32			prot, flags;

	struct {
		struct perf_event_header	header;

		u32				pid;
		u32				tid;
		u64				start;
		u64				len;
		u64				pgoff;
	} event_id;
};

static int perf_event_mmap_match(struct perf_event *event,
				 void *data)
{
	struct perf_mmap_event *mmap_event = data;
	struct vm_area_struct *vma = mmap_event->vma;
	int executable = vma->vm_flags & VM_EXEC;

	return (!executable && event->attr.mmap_data) ||
	       (executable && (event->attr.mmap || event->attr.mmap2));
}

static void perf_event_mmap_output(struct perf_event *event,
				   void *data)
{
	struct perf_mmap_event *mmap_event = data;
	struct perf_output_handle handle;
	struct perf_sample_data sample;
	int size = mmap_event->event_id.header.size;
	u32 type = mmap_event->event_id.header.type;
	int ret;

	if (!perf_event_mmap_match(event, data))
		return;

	if (event->attr.mmap2) {
		mmap_event->event_id.header.type = PERF_RECORD_MMAP2;
		mmap_event->event_id.header.size += sizeof(mmap_event->maj);
		mmap_event->event_id.header.size += sizeof(mmap_event->min);
		mmap_event->event_id.header.size += sizeof(mmap_event->ino);
		mmap_event->event_id.header.size += sizeof(mmap_event->ino_generation);
		mmap_event->event_id.header.size += sizeof(mmap_event->prot);
		mmap_event->event_id.header.size += sizeof(mmap_event->flags);
	}

	perf_event_header__init_id(&mmap_event->event_id.header, &sample, event);
	ret = perf_output_begin(&handle, &sample, event,
				mmap_event->event_id.header.size);
	if (ret)
		goto out;

	mmap_event->event_id.pid = perf_event_pid(event, current);
	mmap_event->event_id.tid = perf_event_tid(event, current);

	perf_output_put(&handle, mmap_event->event_id);

	if (event->attr.mmap2) {
		perf_output_put(&handle, mmap_event->maj);
		perf_output_put(&handle, mmap_event->min);
		perf_output_put(&handle, mmap_event->ino);
		perf_output_put(&handle, mmap_event->ino_generation);
		perf_output_put(&handle, mmap_event->prot);
		perf_output_put(&handle, mmap_event->flags);
	}

	__output_copy(&handle, mmap_event->file_name,
				   mmap_event->file_size);

	perf_event__output_id_sample(event, &handle, &sample);

	perf_output_end(&handle);
out:
	mmap_event->event_id.header.size = size;
	mmap_event->event_id.header.type = type;
}

static void perf_event_mmap_event(struct perf_mmap_event *mmap_event)
{
	struct vm_area_struct *vma = mmap_event->vma;
	struct file *file = vma->vm_file;
	int maj = 0, min = 0;
	u64 ino = 0, gen = 0;
	u32 prot = 0, flags = 0;
	unsigned int size;
	char tmp[16];
	char *buf = NULL;
	char *name;

	if (vma->vm_flags & VM_READ)
		prot |= PROT_READ;
	if (vma->vm_flags & VM_WRITE)
		prot |= PROT_WRITE;
	if (vma->vm_flags & VM_EXEC)
		prot |= PROT_EXEC;

	if (vma->vm_flags & VM_MAYSHARE)
		flags = MAP_SHARED;
	else
		flags = MAP_PRIVATE;

	if (vma->vm_flags & VM_DENYWRITE)
		flags |= MAP_DENYWRITE;
	if (vma->vm_flags & VM_MAYEXEC)
		flags |= MAP_EXECUTABLE;
	if (vma->vm_flags & VM_LOCKED)
		flags |= MAP_LOCKED;
	if (is_vm_hugetlb_page(vma))
		flags |= MAP_HUGETLB;

	if (file) {
		struct inode *inode;
		dev_t dev;

		buf = kmalloc(PATH_MAX, GFP_KERNEL);
		if (!buf) {
			name = "//enomem";
			goto cpy_name;
		}
		/*
		 * d_path() works from the end of the rb backwards, so we
		 * need to add enough zero bytes after the string to handle
		 * the 64bit alignment we do later.
		 */
		name = file_path(file, buf, PATH_MAX - sizeof(u64));
		if (IS_ERR(name)) {
			name = "//toolong";
			goto cpy_name;
		}
		inode = file_inode(vma->vm_file);
		dev = inode->i_sb->s_dev;
		ino = inode->i_ino;
		gen = inode->i_generation;
		maj = MAJOR(dev);
		min = MINOR(dev);

		goto got_name;
	} else {
		if (vma->vm_ops && vma->vm_ops->name) {
			name = (char *) vma->vm_ops->name(vma);
			if (name)
				goto cpy_name;
		}

		name = (char *)arch_vma_name(vma);
		if (name)
			goto cpy_name;

		if (vma->vm_start <= vma->vm_mm->start_brk &&
				vma->vm_end >= vma->vm_mm->brk) {
			name = "[heap]";
			goto cpy_name;
		}
		if (vma->vm_start <= vma->vm_mm->start_stack &&
				vma->vm_end >= vma->vm_mm->start_stack) {
			name = "[stack]";
			goto cpy_name;
		}

		name = "//anon";
		goto cpy_name;
	}

cpy_name:
	strlcpy(tmp, name, sizeof(tmp));
	name = tmp;
got_name:
	/*
	 * Since our buffer works in 8 byte units we need to align our string
	 * size to a multiple of 8. However, we must guarantee the tail end is
	 * zero'd out to avoid leaking random bits to userspace.
	 */
	size = strlen(name)+1;
	while (!IS_ALIGNED(size, sizeof(u64)))
		name[size++] = '\0';

	mmap_event->file_name = name;
	mmap_event->file_size = size;
	mmap_event->maj = maj;
	mmap_event->min = min;
	mmap_event->ino = ino;
	mmap_event->ino_generation = gen;
	mmap_event->prot = prot;
	mmap_event->flags = flags;

	if (!(vma->vm_flags & VM_EXEC))
		mmap_event->event_id.header.misc |= PERF_RECORD_MISC_MMAP_DATA;

	mmap_event->event_id.header.size = sizeof(mmap_event->event_id) + size;

	perf_iterate_sb(perf_event_mmap_output,
		       mmap_event,
		       NULL);

	kfree(buf);
}

/*
 * Check whether inode and address range match filter criteria.
 */
static bool perf_addr_filter_match(struct perf_addr_filter *filter,
				     struct file *file, unsigned long offset,
				     unsigned long size)
{
	/* d_inode(NULL) won't be equal to any mapped user-space file */
	if (!filter->path.dentry)
		return false;

	if (d_inode(filter->path.dentry) != file_inode(file))
		return false;

	if (filter->offset > offset + size)
		return false;

	if (filter->offset + filter->size < offset)
		return false;

	return true;
}

static bool perf_addr_filter_vma_adjust(struct perf_addr_filter *filter,
					struct vm_area_struct *vma,
					struct perf_addr_filter_range *fr)
{
	unsigned long vma_size = vma->vm_end - vma->vm_start;
	unsigned long off = vma->vm_pgoff << PAGE_SHIFT;
	struct file *file = vma->vm_file;

	if (!perf_addr_filter_match(filter, file, off, vma_size))
		return false;

	if (filter->offset < off) {
		fr->start = vma->vm_start;
		fr->size = min(vma_size, filter->size - (off - filter->offset));
	} else {
		fr->start = vma->vm_start + filter->offset - off;
		fr->size = min(vma->vm_end - fr->start, filter->size);
	}

	return true;
}

static void __perf_addr_filters_adjust(struct perf_event *event, void *data)
{
	struct perf_addr_filters_head *ifh = perf_event_addr_filters(event);
	struct vm_area_struct *vma = data;
	struct perf_addr_filter *filter;
	unsigned int restart = 0, count = 0;
	unsigned long flags;

	if (!has_addr_filter(event))
		return;

	if (!vma->vm_file)
		return;

	raw_spin_lock_irqsave(&ifh->lock, flags);
	list_for_each_entry(filter, &ifh->list, entry) {
		if (perf_addr_filter_vma_adjust(filter, vma,
						&event->addr_filter_ranges[count]))
			restart++;

		count++;
	}

	if (restart)
		event->addr_filters_gen++;
	raw_spin_unlock_irqrestore(&ifh->lock, flags);

	if (restart)
		perf_event_stop(event, 1);
}

/*
 * Adjust all task's events' filters to the new vma
 */
static void perf_addr_filters_adjust(struct vm_area_struct *vma)
{
	struct perf_event_context *ctx;
	int ctxn;

	/*
	 * Data tracing isn't supported yet and as such there is no need
	 * to keep track of anything that isn't related to executable code:
	 */
	if (!(vma->vm_flags & VM_EXEC))
		return;

	rcu_read_lock();
	for_each_task_context_nr(ctxn) {
		ctx = rcu_dereference(current->perf_event_ctxp[ctxn]);
		if (!ctx)
			continue;

		perf_iterate_ctx(ctx, __perf_addr_filters_adjust, vma, true);
	}
	rcu_read_unlock();
}

void perf_event_mmap(struct vm_area_struct *vma)
{
	struct perf_mmap_event mmap_event;

	if (!atomic_read(&nr_mmap_events))
		return;

	mmap_event = (struct perf_mmap_event){
		.vma	= vma,
		/* .file_name */
		/* .file_size */
		.event_id  = {
			.header = {
				.type = PERF_RECORD_MMAP,
				.misc = PERF_RECORD_MISC_USER,
				/* .size */
			},
			/* .pid */
			/* .tid */
			.start  = vma->vm_start,
			.len    = vma->vm_end - vma->vm_start,
			.pgoff  = (u64)vma->vm_pgoff << PAGE_SHIFT,
		},
		/* .maj (attr_mmap2 only) */
		/* .min (attr_mmap2 only) */
		/* .ino (attr_mmap2 only) */
		/* .ino_generation (attr_mmap2 only) */
		/* .prot (attr_mmap2 only) */
		/* .flags (attr_mmap2 only) */
	};

	perf_addr_filters_adjust(vma);
	perf_event_mmap_event(&mmap_event);
}

void perf_event_aux_event(struct perf_event *event, unsigned long head,
			  unsigned long size, u64 flags)
{
	struct perf_output_handle handle;
	struct perf_sample_data sample;
	struct perf_aux_event {
		struct perf_event_header	header;
		u64				offset;
		u64				size;
		u64				flags;
	} rec = {
		.header = {
			.type = PERF_RECORD_AUX,
			.misc = 0,
			.size = sizeof(rec),
		},
		.offset		= head,
		.size		= size,
		.flags		= flags,
	};
	int ret;

	perf_event_header__init_id(&rec.header, &sample, event);
	ret = perf_output_begin(&handle, &sample, event, rec.header.size);

	if (ret)
		return;

	perf_output_put(&handle, rec);
	perf_event__output_id_sample(event, &handle, &sample);

	perf_output_end(&handle);
}

/*
 * Lost/dropped samples logging
 */
void perf_log_lost_samples(struct perf_event *event, u64 lost)
{
	struct perf_output_handle handle;
	struct perf_sample_data sample;
	int ret;

	struct {
		struct perf_event_header	header;
		u64				lost;
	} lost_samples_event = {
		.header = {
			.type = PERF_RECORD_LOST_SAMPLES,
			.misc = 0,
			.size = sizeof(lost_samples_event),
		},
		.lost		= lost,
	};

	perf_event_header__init_id(&lost_samples_event.header, &sample, event);

	ret = perf_output_begin(&handle, &sample, event,
				lost_samples_event.header.size);
	if (ret)
		return;

	perf_output_put(&handle, lost_samples_event);
	perf_event__output_id_sample(event, &handle, &sample);
	perf_output_end(&handle);
}

/*
 * context_switch tracking
 */

struct perf_switch_event {
	struct task_struct	*task;
	struct task_struct	*next_prev;

	struct {
		struct perf_event_header	header;
		u32				next_prev_pid;
		u32				next_prev_tid;
	} event_id;
};

static int perf_event_switch_match(struct perf_event *event)
{
	return event->attr.context_switch;
}

static void perf_event_switch_output(struct perf_event *event, void *data)
{
	struct perf_switch_event *se = data;
	struct perf_output_handle handle;
	struct perf_sample_data sample;
	int ret;

	if (!perf_event_switch_match(event))
		return;

	/* Only CPU-wide events are allowed to see next/prev pid/tid */
	if (event->ctx->task) {
		se->event_id.header.type = PERF_RECORD_SWITCH;
		se->event_id.header.size = sizeof(se->event_id.header);
	} else {
		se->event_id.header.type = PERF_RECORD_SWITCH_CPU_WIDE;
		se->event_id.header.size = sizeof(se->event_id);
		se->event_id.next_prev_pid =
					perf_event_pid(event, se->next_prev);
		se->event_id.next_prev_tid =
					perf_event_tid(event, se->next_prev);
	}

	perf_event_header__init_id(&se->event_id.header, &sample, event);

	ret = perf_output_begin(&handle, &sample, event, se->event_id.header.size);
	if (ret)
		return;

	if (event->ctx->task)
		perf_output_put(&handle, se->event_id.header);
	else
		perf_output_put(&handle, se->event_id);

	perf_event__output_id_sample(event, &handle, &sample);

	perf_output_end(&handle);
}

static void perf_event_switch(struct task_struct *task,
			      struct task_struct *next_prev, bool sched_in)
{
	struct perf_switch_event switch_event;

	/* N.B. caller checks nr_switch_events != 0 */

	switch_event = (struct perf_switch_event){
		.task		= task,
		.next_prev	= next_prev,
		.event_id	= {
			.header = {
				/* .type */
				.misc = sched_in ? 0 : PERF_RECORD_MISC_SWITCH_OUT,
				/* .size */
			},
			/* .next_prev_pid */
			/* .next_prev_tid */
		},
	};

	if (!sched_in && task->state == TASK_RUNNING)
		switch_event.event_id.header.misc |=
				PERF_RECORD_MISC_SWITCH_OUT_PREEMPT;

	perf_iterate_sb(perf_event_switch_output,
		       &switch_event,
		       NULL);
}

/*
 * IRQ throttle logging
 */

static void perf_log_throttle(struct perf_event *event, int enable)
{
	struct perf_output_handle handle;
	struct perf_sample_data sample;
	int ret;

	struct {
		struct perf_event_header	header;
		u64				time;
		u64				id;
		u64				stream_id;
	} throttle_event = {
		.header = {
			.type = PERF_RECORD_THROTTLE,
			.misc = 0,
			.size = sizeof(throttle_event),
		},
		.time		= perf_event_clock(event),
		.id		= primary_event_id(event),
		.stream_id	= event->id,
	};

	if (enable)
		throttle_event.header.type = PERF_RECORD_UNTHROTTLE;

	perf_event_header__init_id(&throttle_event.header, &sample, event);

	ret = perf_output_begin(&handle, &sample, event,
				throttle_event.header.size);
	if (ret)
		return;

	perf_output_put(&handle, throttle_event);
	perf_event__output_id_sample(event, &handle, &sample);
	perf_output_end(&handle);
}

/*
 * ksymbol register/unregister tracking
 */

struct perf_ksymbol_event {
	const char	*name;
	int		name_len;
	struct {
		struct perf_event_header        header;
		u64				addr;
		u32				len;
		u16				ksym_type;
		u16				flags;
	} event_id;
};

static int perf_event_ksymbol_match(struct perf_event *event)
{
	return event->attr.ksymbol;
}

static void perf_event_ksymbol_output(struct perf_event *event, void *data)
{
	struct perf_ksymbol_event *ksymbol_event = data;
	struct perf_output_handle handle;
	struct perf_sample_data sample;
	int ret;

	if (!perf_event_ksymbol_match(event))
		return;

	perf_event_header__init_id(&ksymbol_event->event_id.header,
				   &sample, event);
	ret = perf_output_begin(&handle, &sample, event,
				ksymbol_event->event_id.header.size);
	if (ret)
		return;

	perf_output_put(&handle, ksymbol_event->event_id);
	__output_copy(&handle, ksymbol_event->name, ksymbol_event->name_len);
	perf_event__output_id_sample(event, &handle, &sample);

	perf_output_end(&handle);
}

void perf_event_ksymbol(u16 ksym_type, u64 addr, u32 len, bool unregister,
			const char *sym)
{
	struct perf_ksymbol_event ksymbol_event;
	char name[KSYM_NAME_LEN];
	u16 flags = 0;
	int name_len;

	if (!atomic_read(&nr_ksymbol_events))
		return;

	if (ksym_type >= PERF_RECORD_KSYMBOL_TYPE_MAX ||
	    ksym_type == PERF_RECORD_KSYMBOL_TYPE_UNKNOWN)
		goto err;

	strlcpy(name, sym, KSYM_NAME_LEN);
	name_len = strlen(name) + 1;
	while (!IS_ALIGNED(name_len, sizeof(u64)))
		name[name_len++] = '\0';
	BUILD_BUG_ON(KSYM_NAME_LEN % sizeof(u64));

	if (unregister)
		flags |= PERF_RECORD_KSYMBOL_FLAGS_UNREGISTER;

	ksymbol_event = (struct perf_ksymbol_event){
		.name = name,
		.name_len = name_len,
		.event_id = {
			.header = {
				.type = PERF_RECORD_KSYMBOL,
				.size = sizeof(ksymbol_event.event_id) +
					name_len,
			},
			.addr = addr,
			.len = len,
			.ksym_type = ksym_type,
			.flags = flags,
		},
	};

	perf_iterate_sb(perf_event_ksymbol_output, &ksymbol_event, NULL);
	return;
err:
	WARN_ONCE(1, "%s: Invalid KSYMBOL type 0x%x\n", __func__, ksym_type);
}

/*
 * bpf program load/unload tracking
 */

struct perf_bpf_event {
	struct bpf_prog	*prog;
	struct {
		struct perf_event_header        header;
		u16				type;
		u16				flags;
		u32				id;
		u8				tag[BPF_TAG_SIZE];
	} event_id;
};

static int perf_event_bpf_match(struct perf_event *event)
{
	return event->attr.bpf_event;
}

static void perf_event_bpf_output(struct perf_event *event, void *data)
{
	struct perf_bpf_event *bpf_event = data;
	struct perf_output_handle handle;
	struct perf_sample_data sample;
	int ret;

	if (!perf_event_bpf_match(event))
		return;

	perf_event_header__init_id(&bpf_event->event_id.header,
				   &sample, event);
	ret = perf_output_begin(&handle, &sample, event,
				bpf_event->event_id.header.size);
	if (ret)
		return;

	perf_output_put(&handle, bpf_event->event_id);
	perf_event__output_id_sample(event, &handle, &sample);

	perf_output_end(&handle);
}

static void perf_event_bpf_emit_ksymbols(struct bpf_prog *prog,
					 enum perf_bpf_event_type type)
{
	bool unregister = type == PERF_BPF_EVENT_PROG_UNLOAD;
	int i;

	if (prog->aux->func_cnt == 0) {
		perf_event_ksymbol(PERF_RECORD_KSYMBOL_TYPE_BPF,
				   (u64)(unsigned long)prog->bpf_func,
				   prog->jited_len, unregister,
				   prog->aux->ksym.name);
	} else {
		for (i = 0; i < prog->aux->func_cnt; i++) {
			struct bpf_prog *subprog = prog->aux->func[i];

			perf_event_ksymbol(
				PERF_RECORD_KSYMBOL_TYPE_BPF,
				(u64)(unsigned long)subprog->bpf_func,
				subprog->jited_len, unregister,
				subprog->aux->ksym.name);
		}
	}
}

void perf_event_bpf_event(struct bpf_prog *prog,
			  enum perf_bpf_event_type type,
			  u16 flags)
{
	struct perf_bpf_event bpf_event;

	if (type <= PERF_BPF_EVENT_UNKNOWN ||
	    type >= PERF_BPF_EVENT_MAX)
		return;

	switch (type) {
	case PERF_BPF_EVENT_PROG_LOAD:
	case PERF_BPF_EVENT_PROG_UNLOAD:
		if (atomic_read(&nr_ksymbol_events))
			perf_event_bpf_emit_ksymbols(prog, type);
		break;
	default:
		break;
	}

	if (!atomic_read(&nr_bpf_events))
		return;

	bpf_event = (struct perf_bpf_event){
		.prog = prog,
		.event_id = {
			.header = {
				.type = PERF_RECORD_BPF_EVENT,
				.size = sizeof(bpf_event.event_id),
			},
			.type = type,
			.flags = flags,
			.id = prog->aux->id,
		},
	};

	BUILD_BUG_ON(BPF_TAG_SIZE % sizeof(u64));

	memcpy(bpf_event.event_id.tag, prog->tag, BPF_TAG_SIZE);
	perf_iterate_sb(perf_event_bpf_output, &bpf_event, NULL);
}

struct perf_text_poke_event {
	const void		*old_bytes;
	const void		*new_bytes;
	size_t			pad;
	u16			old_len;
	u16			new_len;

	struct {
		struct perf_event_header	header;

		u64				addr;
	} event_id;
};

static int perf_event_text_poke_match(struct perf_event *event)
{
	return event->attr.text_poke;
}

static void perf_event_text_poke_output(struct perf_event *event, void *data)
{
	struct perf_text_poke_event *text_poke_event = data;
	struct perf_output_handle handle;
	struct perf_sample_data sample;
	u64 padding = 0;
	int ret;

	if (!perf_event_text_poke_match(event))
		return;

	perf_event_header__init_id(&text_poke_event->event_id.header, &sample, event);

	ret = perf_output_begin(&handle, &sample, event,
				text_poke_event->event_id.header.size);
	if (ret)
		return;

	perf_output_put(&handle, text_poke_event->event_id);
	perf_output_put(&handle, text_poke_event->old_len);
	perf_output_put(&handle, text_poke_event->new_len);

	__output_copy(&handle, text_poke_event->old_bytes, text_poke_event->old_len);
	__output_copy(&handle, text_poke_event->new_bytes, text_poke_event->new_len);

	if (text_poke_event->pad)
		__output_copy(&handle, &padding, text_poke_event->pad);

	perf_event__output_id_sample(event, &handle, &sample);

	perf_output_end(&handle);
}

void perf_event_text_poke(const void *addr, const void *old_bytes,
			  size_t old_len, const void *new_bytes, size_t new_len)
{
	struct perf_text_poke_event text_poke_event;
	size_t tot, pad;

	if (!atomic_read(&nr_text_poke_events))
		return;

	tot  = sizeof(text_poke_event.old_len) + old_len;
	tot += sizeof(text_poke_event.new_len) + new_len;
	pad  = ALIGN(tot, sizeof(u64)) - tot;

	text_poke_event = (struct perf_text_poke_event){
		.old_bytes    = old_bytes,
		.new_bytes    = new_bytes,
		.pad          = pad,
		.old_len      = old_len,
		.new_len      = new_len,
		.event_id  = {
			.header = {
				.type = PERF_RECORD_TEXT_POKE,
				.misc = PERF_RECORD_MISC_KERNEL,
				.size = sizeof(text_poke_event.event_id) + tot + pad,
			},
			.addr = (unsigned long)addr,
		},
	};

	perf_iterate_sb(perf_event_text_poke_output, &text_poke_event, NULL);
}

void perf_event_itrace_started(struct perf_event *event)
{
	event->attach_state |= PERF_ATTACH_ITRACE;
}

static void perf_log_itrace_start(struct perf_event *event)
{
	struct perf_output_handle handle;
	struct perf_sample_data sample;
	struct perf_aux_event {
		struct perf_event_header        header;
		u32				pid;
		u32				tid;
	} rec;
	int ret;

	if (event->parent)
		event = event->parent;

	if (!(event->pmu->capabilities & PERF_PMU_CAP_ITRACE) ||
	    event->attach_state & PERF_ATTACH_ITRACE)
		return;

	rec.header.type	= PERF_RECORD_ITRACE_START;
	rec.header.misc	= 0;
	rec.header.size	= sizeof(rec);
	rec.pid	= perf_event_pid(event, current);
	rec.tid	= perf_event_tid(event, current);

	perf_event_header__init_id(&rec.header, &sample, event);
	ret = perf_output_begin(&handle, &sample, event, rec.header.size);

	if (ret)
		return;

	perf_output_put(&handle, rec);
	perf_event__output_id_sample(event, &handle, &sample);

	perf_output_end(&handle);
}

static int
__perf_event_account_interrupt(struct perf_event *event, int throttle)
{
	struct hw_perf_event *hwc = &event->hw;
	int ret = 0;
	u64 seq;

	seq = __this_cpu_read(perf_throttled_seq);
	if (seq != hwc->interrupts_seq) {
		hwc->interrupts_seq = seq;
		hwc->interrupts = 1;
	} else {
		hwc->interrupts++;
		if (unlikely(throttle &&
			     hwc->interrupts > max_samples_per_tick)) {
			__this_cpu_inc(perf_throttled_count);
			tick_dep_set_cpu(smp_processor_id(), TICK_DEP_BIT_PERF_EVENTS);
			hwc->interrupts = MAX_INTERRUPTS;
			perf_log_throttle(event, 0);
			ret = 1;
		}
	}

	if (event->attr.freq) {
		u64 now = perf_clock();
		s64 delta = now - hwc->freq_time_stamp;

		hwc->freq_time_stamp = now;

		if (delta > 0 && delta < 2*TICK_NSEC)
			perf_adjust_period(event, delta, hwc->last_period, true);
	}

	return ret;
}

int perf_event_account_interrupt(struct perf_event *event)
{
	return __perf_event_account_interrupt(event, 1);
}

/*
 * Generic event overflow handling, sampling.
 */

static int __perf_event_overflow(struct perf_event *event,
				   int throttle, struct perf_sample_data *data,
				   struct pt_regs *regs)
{
	int events = atomic_read(&event->event_limit);
	int ret = 0;

	/*
	 * Non-sampling counters might still use the PMI to fold short
	 * hardware counters, ignore those.
	 */
	if (unlikely(!is_sampling_event(event)))
		return 0;

	ret = __perf_event_account_interrupt(event, throttle);

	/*
	 * XXX event_limit might not quite work as expected on inherited
	 * events
	 */

	event->pending_kill = POLL_IN;
	if (events && atomic_dec_and_test(&event->event_limit)) {
		ret = 1;
		event->pending_kill = POLL_HUP;

		perf_event_disable_inatomic(event);
	}

	READ_ONCE(event->overflow_handler)(event, data, regs);

	if (*perf_event_fasync(event) && event->pending_kill) {
		event->pending_wakeup = 1;
		irq_work_queue(&event->pending);
	}

	return ret;
}

int perf_event_overflow(struct perf_event *event,
			  struct perf_sample_data *data,
			  struct pt_regs *regs)
{
	return __perf_event_overflow(event, 1, data, regs);
}

/*
 * Generic software event infrastructure
 */

struct swevent_htable {
	struct swevent_hlist		*swevent_hlist;
	struct mutex			hlist_mutex;
	int				hlist_refcount;

	/* Recursion avoidance in each contexts */
	int				recursion[PERF_NR_CONTEXTS];
};

static DEFINE_PER_CPU(struct swevent_htable, swevent_htable);

/*
 * We directly increment event->count and keep a second value in
 * event->hw.period_left to count intervals. This period event
 * is kept in the range [-sample_period, 0] so that we can use the
 * sign as trigger.
 */

u64 perf_swevent_set_period(struct perf_event *event)
{
	struct hw_perf_event *hwc = &event->hw;
	u64 period = hwc->last_period;
	u64 nr, offset;
	s64 old, val;

	hwc->last_period = hwc->sample_period;

again:
	old = val = local64_read(&hwc->period_left);
	if (val < 0)
		return 0;

	nr = div64_u64(period + val, period);
	offset = nr * period;
	val -= offset;
	if (local64_cmpxchg(&hwc->period_left, old, val) != old)
		goto again;

	return nr;
}

static void perf_swevent_overflow(struct perf_event *event, u64 overflow,
				    struct perf_sample_data *data,
				    struct pt_regs *regs)
{
	struct hw_perf_event *hwc = &event->hw;
	int throttle = 0;

	if (!overflow)
		overflow = perf_swevent_set_period(event);

	if (hwc->interrupts == MAX_INTERRUPTS)
		return;

	for (; overflow; overflow--) {
		if (__perf_event_overflow(event, throttle,
					    data, regs)) {
			/*
			 * We inhibit the overflow from happening when
			 * hwc->interrupts == MAX_INTERRUPTS.
			 */
			break;
		}
		throttle = 1;
	}
}

static void perf_swevent_event(struct perf_event *event, u64 nr,
			       struct perf_sample_data *data,
			       struct pt_regs *regs)
{
	struct hw_perf_event *hwc = &event->hw;

	local64_add(nr, &event->count);

	if (!regs)
		return;

	if (!is_sampling_event(event))
		return;

	if ((event->attr.sample_type & PERF_SAMPLE_PERIOD) && !event->attr.freq) {
		data->period = nr;
		return perf_swevent_overflow(event, 1, data, regs);
	} else
		data->period = event->hw.last_period;

	if (nr == 1 && hwc->sample_period == 1 && !event->attr.freq)
		return perf_swevent_overflow(event, 1, data, regs);

	if (local64_add_negative(nr, &hwc->period_left))
		return;

	perf_swevent_overflow(event, 0, data, regs);
}

static int perf_exclude_event(struct perf_event *event,
			      struct pt_regs *regs)
{
	if (event->hw.state & PERF_HES_STOPPED)
		return 1;

	if (regs) {
		if (event->attr.exclude_user && user_mode(regs))
			return 1;

		if (event->attr.exclude_kernel && !user_mode(regs))
			return 1;
	}

	return 0;
}

static int perf_swevent_match(struct perf_event *event,
				enum perf_type_id type,
				u32 event_id,
				struct perf_sample_data *data,
				struct pt_regs *regs)
{
	if (event->attr.type != type)
		return 0;

	if (event->attr.config != event_id)
		return 0;

	if (perf_exclude_event(event, regs))
		return 0;

	return 1;
}

static inline u64 swevent_hash(u64 type, u32 event_id)
{
	u64 val = event_id | (type << 32);

	return hash_64(val, SWEVENT_HLIST_BITS);
}

static inline struct hlist_head *
__find_swevent_head(struct swevent_hlist *hlist, u64 type, u32 event_id)
{
	u64 hash = swevent_hash(type, event_id);

	return &hlist->heads[hash];
}

/* For the read side: events when they trigger */
static inline struct hlist_head *
find_swevent_head_rcu(struct swevent_htable *swhash, u64 type, u32 event_id)
{
	struct swevent_hlist *hlist;

	hlist = rcu_dereference(swhash->swevent_hlist);
	if (!hlist)
		return NULL;

	return __find_swevent_head(hlist, type, event_id);
}

/* For the event head insertion and removal in the hlist */
static inline struct hlist_head *
find_swevent_head(struct swevent_htable *swhash, struct perf_event *event)
{
	struct swevent_hlist *hlist;
	u32 event_id = event->attr.config;
	u64 type = event->attr.type;

	/*
	 * Event scheduling is always serialized against hlist allocation
	 * and release. Which makes the protected version suitable here.
	 * The context lock guarantees that.
	 */
	hlist = rcu_dereference_protected(swhash->swevent_hlist,
					  lockdep_is_held(&event->ctx->lock));
	if (!hlist)
		return NULL;

	return __find_swevent_head(hlist, type, event_id);
}

static void do_perf_sw_event(enum perf_type_id type, u32 event_id,
				    u64 nr,
				    struct perf_sample_data *data,
				    struct pt_regs *regs)
{
	struct swevent_htable *swhash = this_cpu_ptr(&swevent_htable);
	struct perf_event *event;
	struct hlist_head *head;

	rcu_read_lock();
	head = find_swevent_head_rcu(swhash, type, event_id);
	if (!head)
		goto end;

	hlist_for_each_entry_rcu(event, head, hlist_entry) {
		if (perf_swevent_match(event, type, event_id, data, regs))
			perf_swevent_event(event, nr, data, regs);
	}
end:
	rcu_read_unlock();
}

DEFINE_PER_CPU(struct pt_regs, __perf_regs[4]);

int perf_swevent_get_recursion_context(void)
{
	struct swevent_htable *swhash = this_cpu_ptr(&swevent_htable);

	return get_recursion_context(swhash->recursion);
}
EXPORT_SYMBOL_GPL(perf_swevent_get_recursion_context);

void perf_swevent_put_recursion_context(int rctx)
{
	struct swevent_htable *swhash = this_cpu_ptr(&swevent_htable);

	put_recursion_context(swhash->recursion, rctx);
}

void ___perf_sw_event(u32 event_id, u64 nr, struct pt_regs *regs, u64 addr)
{
	struct perf_sample_data data;

	if (WARN_ON_ONCE(!regs))
		return;

	perf_sample_data_init(&data, addr, 0);
	do_perf_sw_event(PERF_TYPE_SOFTWARE, event_id, nr, &data, regs);
}

void __perf_sw_event(u32 event_id, u64 nr, struct pt_regs *regs, u64 addr)
{
	int rctx;

	preempt_disable_notrace();
	rctx = perf_swevent_get_recursion_context();
	if (unlikely(rctx < 0))
		goto fail;

	___perf_sw_event(event_id, nr, regs, addr);

	perf_swevent_put_recursion_context(rctx);
fail:
	preempt_enable_notrace();
}

static void perf_swevent_read(struct perf_event *event)
{
}

static int perf_swevent_add(struct perf_event *event, int flags)
{
	struct swevent_htable *swhash = this_cpu_ptr(&swevent_htable);
	struct hw_perf_event *hwc = &event->hw;
	struct hlist_head *head;

	if (is_sampling_event(event)) {
		hwc->last_period = hwc->sample_period;
		perf_swevent_set_period(event);
	}

	hwc->state = !(flags & PERF_EF_START);

	head = find_swevent_head(swhash, event);
	if (WARN_ON_ONCE(!head))
		return -EINVAL;

	hlist_add_head_rcu(&event->hlist_entry, head);
	perf_event_update_userpage(event);

	return 0;
}

static void perf_swevent_del(struct perf_event *event, int flags)
{
	hlist_del_rcu(&event->hlist_entry);
}

static void perf_swevent_start(struct perf_event *event, int flags)
{
	event->hw.state = 0;
}

static void perf_swevent_stop(struct perf_event *event, int flags)
{
	event->hw.state = PERF_HES_STOPPED;
}

/* Deref the hlist from the update side */
static inline struct swevent_hlist *
swevent_hlist_deref(struct swevent_htable *swhash)
{
	return rcu_dereference_protected(swhash->swevent_hlist,
					 lockdep_is_held(&swhash->hlist_mutex));
}

static void swevent_hlist_release(struct swevent_htable *swhash)
{
	struct swevent_hlist *hlist = swevent_hlist_deref(swhash);

	if (!hlist)
		return;

	RCU_INIT_POINTER(swhash->swevent_hlist, NULL);
	kfree_rcu(hlist, rcu_head);
}

static void swevent_hlist_put_cpu(int cpu)
{
	struct swevent_htable *swhash = &per_cpu(swevent_htable, cpu);

	mutex_lock(&swhash->hlist_mutex);

	if (!--swhash->hlist_refcount)
		swevent_hlist_release(swhash);

	mutex_unlock(&swhash->hlist_mutex);
}

static void swevent_hlist_put(void)
{
	int cpu;

	for_each_possible_cpu(cpu)
		swevent_hlist_put_cpu(cpu);
}

static int swevent_hlist_get_cpu(int cpu)
{
	struct swevent_htable *swhash = &per_cpu(swevent_htable, cpu);
	int err = 0;

	mutex_lock(&swhash->hlist_mutex);
	if (!swevent_hlist_deref(swhash) &&
	    cpumask_test_cpu(cpu, perf_online_mask)) {
		struct swevent_hlist *hlist;

		hlist = kzalloc(sizeof(*hlist), GFP_KERNEL);
		if (!hlist) {
			err = -ENOMEM;
			goto exit;
		}
		rcu_assign_pointer(swhash->swevent_hlist, hlist);
	}
	swhash->hlist_refcount++;
exit:
	mutex_unlock(&swhash->hlist_mutex);

	return err;
}

static int swevent_hlist_get(void)
{
	int err, cpu, failed_cpu;

	mutex_lock(&pmus_lock);
	for_each_possible_cpu(cpu) {
		err = swevent_hlist_get_cpu(cpu);
		if (err) {
			failed_cpu = cpu;
			goto fail;
		}
	}
	mutex_unlock(&pmus_lock);
	return 0;
fail:
	for_each_possible_cpu(cpu) {
		if (cpu == failed_cpu)
			break;
		swevent_hlist_put_cpu(cpu);
	}
	mutex_unlock(&pmus_lock);
	return err;
}

struct static_key perf_swevent_enabled[PERF_COUNT_SW_MAX];

static void sw_perf_event_destroy(struct perf_event *event)
{
	u64 event_id = event->attr.config;

	WARN_ON(event->parent);

	static_key_slow_dec(&perf_swevent_enabled[event_id]);
	swevent_hlist_put();
}

static int perf_swevent_init(struct perf_event *event)
{
	u64 event_id = event->attr.config;

	if (event->attr.type != PERF_TYPE_SOFTWARE)
		return -ENOENT;

	/*
	 * no branch sampling for software events
	 */
	if (has_branch_stack(event))
		return -EOPNOTSUPP;

	switch (event_id) {
	case PERF_COUNT_SW_CPU_CLOCK:
	case PERF_COUNT_SW_TASK_CLOCK:
		return -ENOENT;

	default:
		break;
	}

	if (event_id >= PERF_COUNT_SW_MAX)
		return -ENOENT;

	if (!event->parent) {
		int err;

		err = swevent_hlist_get();
		if (err)
			return err;

		static_key_slow_inc(&perf_swevent_enabled[event_id]);
		event->destroy = sw_perf_event_destroy;
	}

	return 0;
}

static struct pmu perf_swevent = {
	.task_ctx_nr	= perf_sw_context,

	.capabilities	= PERF_PMU_CAP_NO_NMI,

	.event_init	= perf_swevent_init,
	.add		= perf_swevent_add,
	.del		= perf_swevent_del,
	.start		= perf_swevent_start,
	.stop		= perf_swevent_stop,
	.read		= perf_swevent_read,
};

#ifdef CONFIG_EVENT_TRACING

static int perf_tp_filter_match(struct perf_event *event,
				struct perf_sample_data *data)
{
	void *record = data->raw->frag.data;

	/* only top level events have filters set */
	if (event->parent)
		event = event->parent;

	if (likely(!event->filter) || filter_match_preds(event->filter, record))
		return 1;
	return 0;
}

static int perf_tp_event_match(struct perf_event *event,
				struct perf_sample_data *data,
				struct pt_regs *regs)
{
	if (event->hw.state & PERF_HES_STOPPED)
		return 0;
	/*
	 * If exclude_kernel, only trace user-space tracepoints (uprobes)
	 */
	if (event->attr.exclude_kernel && !user_mode(regs))
		return 0;

	if (!perf_tp_filter_match(event, data))
		return 0;

	return 1;
}

void perf_trace_run_bpf_submit(void *raw_data, int size, int rctx,
			       struct trace_event_call *call, u64 count,
			       struct pt_regs *regs, struct hlist_head *head,
			       struct task_struct *task)
{
	if (bpf_prog_array_valid(call)) {
		*(struct pt_regs **)raw_data = regs;
		if (!trace_call_bpf(call, raw_data) || hlist_empty(head)) {
			perf_swevent_put_recursion_context(rctx);
			return;
		}
	}
	perf_tp_event(call->event.type, count, raw_data, size, regs, head,
		      rctx, task);
}
EXPORT_SYMBOL_GPL(perf_trace_run_bpf_submit);

void perf_tp_event(u16 event_type, u64 count, void *record, int entry_size,
		   struct pt_regs *regs, struct hlist_head *head, int rctx,
		   struct task_struct *task)
{
	struct perf_sample_data data;
	struct perf_event *event;

	struct perf_raw_record raw = {
		.frag = {
			.size = entry_size,
			.data = record,
		},
	};

	perf_sample_data_init(&data, 0, 0);
	data.raw = &raw;

	perf_trace_buf_update(record, event_type);

	hlist_for_each_entry_rcu(event, head, hlist_entry) {
		if (perf_tp_event_match(event, &data, regs))
			perf_swevent_event(event, count, &data, regs);
	}

	/*
	 * If we got specified a target task, also iterate its context and
	 * deliver this event there too.
	 */
	if (task && task != current) {
		struct perf_event_context *ctx;
		struct trace_entry *entry = record;

		rcu_read_lock();
		ctx = rcu_dereference(task->perf_event_ctxp[perf_sw_context]);
		if (!ctx)
			goto unlock;

		list_for_each_entry_rcu(event, &ctx->event_list, event_entry) {
			if (event->cpu != smp_processor_id())
				continue;
			if (event->attr.type != PERF_TYPE_TRACEPOINT)
				continue;
			if (event->attr.config != entry->type)
				continue;
			if (perf_tp_event_match(event, &data, regs))
				perf_swevent_event(event, count, &data, regs);
		}
unlock:
		rcu_read_unlock();
	}

	perf_swevent_put_recursion_context(rctx);
}
EXPORT_SYMBOL_GPL(perf_tp_event);

static void tp_perf_event_destroy(struct perf_event *event)
{
	perf_trace_destroy(event);
}

static int perf_tp_event_init(struct perf_event *event)
{
	int err;

	if (event->attr.type != PERF_TYPE_TRACEPOINT)
		return -ENOENT;

	/*
	 * no branch sampling for tracepoint events
	 */
	if (has_branch_stack(event))
		return -EOPNOTSUPP;

	err = perf_trace_init(event);
	if (err)
		return err;

	event->destroy = tp_perf_event_destroy;

	return 0;
}

static struct pmu perf_tracepoint = {
	.task_ctx_nr	= perf_sw_context,

	.event_init	= perf_tp_event_init,
	.add		= perf_trace_add,
	.del		= perf_trace_del,
	.start		= perf_swevent_start,
	.stop		= perf_swevent_stop,
	.read		= perf_swevent_read,
};

#if defined(CONFIG_KPROBE_EVENTS) || defined(CONFIG_UPROBE_EVENTS)
/*
 * Flags in config, used by dynamic PMU kprobe and uprobe
 * The flags should match following PMU_FORMAT_ATTR().
 *
 * PERF_PROBE_CONFIG_IS_RETPROBE if set, create kretprobe/uretprobe
 *                               if not set, create kprobe/uprobe
 *
 * The following values specify a reference counter (or semaphore in the
 * terminology of tools like dtrace, systemtap, etc.) Userspace Statically
 * Defined Tracepoints (USDT). Currently, we use 40 bit for the offset.
 *
 * PERF_UPROBE_REF_CTR_OFFSET_BITS	# of bits in config as th offset
 * PERF_UPROBE_REF_CTR_OFFSET_SHIFT	# of bits to shift left
 */
enum perf_probe_config {
	PERF_PROBE_CONFIG_IS_RETPROBE = 1U << 0,  /* [k,u]retprobe */
	PERF_UPROBE_REF_CTR_OFFSET_BITS = 32,
	PERF_UPROBE_REF_CTR_OFFSET_SHIFT = 64 - PERF_UPROBE_REF_CTR_OFFSET_BITS,
};

PMU_FORMAT_ATTR(retprobe, "config:0");
#endif

#ifdef CONFIG_KPROBE_EVENTS
static struct attribute *kprobe_attrs[] = {
	&format_attr_retprobe.attr,
	NULL,
};

static struct attribute_group kprobe_format_group = {
	.name = "format",
	.attrs = kprobe_attrs,
};

static const struct attribute_group *kprobe_attr_groups[] = {
	&kprobe_format_group,
	NULL,
};

static int perf_kprobe_event_init(struct perf_event *event);
static struct pmu perf_kprobe = {
	.task_ctx_nr	= perf_sw_context,
	.event_init	= perf_kprobe_event_init,
	.add		= perf_trace_add,
	.del		= perf_trace_del,
	.start		= perf_swevent_start,
	.stop		= perf_swevent_stop,
	.read		= perf_swevent_read,
	.attr_groups	= kprobe_attr_groups,
};

static int perf_kprobe_event_init(struct perf_event *event)
{
	int err;
	bool is_retprobe;

	if (event->attr.type != perf_kprobe.type)
		return -ENOENT;

	if (!perfmon_capable())
		return -EACCES;

	/*
	 * no branch sampling for probe events
	 */
	if (has_branch_stack(event))
		return -EOPNOTSUPP;

	is_retprobe = event->attr.config & PERF_PROBE_CONFIG_IS_RETPROBE;
	err = perf_kprobe_init(event, is_retprobe);
	if (err)
		return err;

	event->destroy = perf_kprobe_destroy;

	return 0;
}
#endif /* CONFIG_KPROBE_EVENTS */

#ifdef CONFIG_UPROBE_EVENTS
PMU_FORMAT_ATTR(ref_ctr_offset, "config:32-63");

static struct attribute *uprobe_attrs[] = {
	&format_attr_retprobe.attr,
	&format_attr_ref_ctr_offset.attr,
	NULL,
};

static struct attribute_group uprobe_format_group = {
	.name = "format",
	.attrs = uprobe_attrs,
};

static const struct attribute_group *uprobe_attr_groups[] = {
	&uprobe_format_group,
	NULL,
};

static int perf_uprobe_event_init(struct perf_event *event);
static struct pmu perf_uprobe = {
	.task_ctx_nr	= perf_sw_context,
	.event_init	= perf_uprobe_event_init,
	.add		= perf_trace_add,
	.del		= perf_trace_del,
	.start		= perf_swevent_start,
	.stop		= perf_swevent_stop,
	.read		= perf_swevent_read,
	.attr_groups	= uprobe_attr_groups,
};

static int perf_uprobe_event_init(struct perf_event *event)
{
	int err;
	unsigned long ref_ctr_offset;
	bool is_retprobe;

	if (event->attr.type != perf_uprobe.type)
		return -ENOENT;

	if (!perfmon_capable())
		return -EACCES;

	/*
	 * no branch sampling for probe events
	 */
	if (has_branch_stack(event))
		return -EOPNOTSUPP;

	is_retprobe = event->attr.config & PERF_PROBE_CONFIG_IS_RETPROBE;
	ref_ctr_offset = event->attr.config >> PERF_UPROBE_REF_CTR_OFFSET_SHIFT;
	err = perf_uprobe_init(event, ref_ctr_offset, is_retprobe);
	if (err)
		return err;

	event->destroy = perf_uprobe_destroy;

	return 0;
}
#endif /* CONFIG_UPROBE_EVENTS */

static inline void perf_tp_register(void)
{
	perf_pmu_register(&perf_tracepoint, "tracepoint", PERF_TYPE_TRACEPOINT);
#ifdef CONFIG_KPROBE_EVENTS
	perf_pmu_register(&perf_kprobe, "kprobe", -1);
#endif
#ifdef CONFIG_UPROBE_EVENTS
	perf_pmu_register(&perf_uprobe, "uprobe", -1);
#endif
}

static void perf_event_free_filter(struct perf_event *event)
{
	ftrace_profile_free_filter(event);
}

#ifdef CONFIG_BPF_SYSCALL
static void bpf_overflow_handler(struct perf_event *event,
				 struct perf_sample_data *data,
				 struct pt_regs *regs)
{
	struct bpf_perf_event_data_kern ctx = {
		.data = data,
		.event = event,
	};
	int ret = 0;

	ctx.regs = perf_arch_bpf_user_pt_regs(regs);
	if (unlikely(__this_cpu_inc_return(bpf_prog_active) != 1))
		goto out;
	rcu_read_lock();
	ret = BPF_PROG_RUN(event->prog, &ctx);
	rcu_read_unlock();
out:
	__this_cpu_dec(bpf_prog_active);
	if (!ret)
		return;

	event->orig_overflow_handler(event, data, regs);
}

static int perf_event_set_bpf_handler(struct perf_event *event, u32 prog_fd)
{
	struct bpf_prog *prog;

	if (event->overflow_handler_context)
		/* hw breakpoint or kernel counter */
		return -EINVAL;

	if (event->prog)
		return -EEXIST;

	prog = bpf_prog_get_type(prog_fd, BPF_PROG_TYPE_PERF_EVENT);
	if (IS_ERR(prog))
		return PTR_ERR(prog);

	if (event->attr.precise_ip &&
	    prog->call_get_stack &&
	    (!(event->attr.sample_type & __PERF_SAMPLE_CALLCHAIN_EARLY) ||
	     event->attr.exclude_callchain_kernel ||
	     event->attr.exclude_callchain_user)) {
		/*
		 * On perf_event with precise_ip, calling bpf_get_stack()
		 * may trigger unwinder warnings and occasional crashes.
		 * bpf_get_[stack|stackid] works around this issue by using
		 * callchain attached to perf_sample_data. If the
		 * perf_event does not full (kernel and user) callchain
		 * attached to perf_sample_data, do not allow attaching BPF
		 * program that calls bpf_get_[stack|stackid].
		 */
		bpf_prog_put(prog);
		return -EPROTO;
	}

	event->prog = prog;
	event->orig_overflow_handler = READ_ONCE(event->overflow_handler);
	WRITE_ONCE(event->overflow_handler, bpf_overflow_handler);
	return 0;
}

static void perf_event_free_bpf_handler(struct perf_event *event)
{
	struct bpf_prog *prog = event->prog;

	if (!prog)
		return;

	WRITE_ONCE(event->overflow_handler, event->orig_overflow_handler);
	event->prog = NULL;
	bpf_prog_put(prog);
}
#else
static int perf_event_set_bpf_handler(struct perf_event *event, u32 prog_fd)
{
	return -EOPNOTSUPP;
}
static void perf_event_free_bpf_handler(struct perf_event *event)
{
}
#endif

/*
 * returns true if the event is a tracepoint, or a kprobe/upprobe created
 * with perf_event_open()
 */
static inline bool perf_event_is_tracing(struct perf_event *event)
{
	if (event->pmu == &perf_tracepoint)
		return true;
#ifdef CONFIG_KPROBE_EVENTS
	if (event->pmu == &perf_kprobe)
		return true;
#endif
#ifdef CONFIG_UPROBE_EVENTS
	if (event->pmu == &perf_uprobe)
		return true;
#endif
	return false;
}

static int perf_event_set_bpf_prog(struct perf_event *event, u32 prog_fd)
{
	bool is_kprobe, is_tracepoint, is_syscall_tp;
	struct bpf_prog *prog;
	int ret;

	if (!perf_event_is_tracing(event))
		return perf_event_set_bpf_handler(event, prog_fd);

	is_kprobe = event->tp_event->flags & TRACE_EVENT_FL_UKPROBE;
	is_tracepoint = event->tp_event->flags & TRACE_EVENT_FL_TRACEPOINT;
	is_syscall_tp = is_syscall_trace_event(event->tp_event);
	if (!is_kprobe && !is_tracepoint && !is_syscall_tp)
		/* bpf programs can only be attached to u/kprobe or tracepoint */
		return -EINVAL;

	prog = bpf_prog_get(prog_fd);
	if (IS_ERR(prog))
		return PTR_ERR(prog);

	if ((is_kprobe && prog->type != BPF_PROG_TYPE_KPROBE) ||
	    (is_tracepoint && prog->type != BPF_PROG_TYPE_TRACEPOINT) ||
	    (is_syscall_tp && prog->type != BPF_PROG_TYPE_TRACEPOINT)) {
		/* valid fd, but invalid bpf program type */
		bpf_prog_put(prog);
		return -EINVAL;
	}

	/* Kprobe override only works for kprobes, not uprobes. */
	if (prog->kprobe_override &&
	    !(event->tp_event->flags & TRACE_EVENT_FL_KPROBE)) {
		bpf_prog_put(prog);
		return -EINVAL;
	}

	if (is_tracepoint || is_syscall_tp) {
		int off = trace_event_get_offsets(event->tp_event);

		if (prog->aux->max_ctx_offset > off) {
			bpf_prog_put(prog);
			return -EACCES;
		}
	}

	ret = perf_event_attach_bpf_prog(event, prog);
	if (ret)
		bpf_prog_put(prog);
	return ret;
}

static void perf_event_free_bpf_prog(struct perf_event *event)
{
	if (!perf_event_is_tracing(event)) {
		perf_event_free_bpf_handler(event);
		return;
	}
	perf_event_detach_bpf_prog(event);
}

#else

static inline void perf_tp_register(void)
{
}

static void perf_event_free_filter(struct perf_event *event)
{
}

static int perf_event_set_bpf_prog(struct perf_event *event, u32 prog_fd)
{
	return -ENOENT;
}

static void perf_event_free_bpf_prog(struct perf_event *event)
{
}
#endif /* CONFIG_EVENT_TRACING */

#ifdef CONFIG_HAVE_HW_BREAKPOINT
void perf_bp_event(struct perf_event *bp, void *data)
{
	struct perf_sample_data sample;
	struct pt_regs *regs = data;

	perf_sample_data_init(&sample, bp->attr.bp_addr, 0);

	if (!bp->hw.state && !perf_exclude_event(bp, regs))
		perf_swevent_event(bp, 1, &sample, regs);
}
#endif

/*
 * Allocate a new address filter
 */
static struct perf_addr_filter *
perf_addr_filter_new(struct perf_event *event, struct list_head *filters)
{
	int node = cpu_to_node(event->cpu == -1 ? 0 : event->cpu);
	struct perf_addr_filter *filter;

	filter = kzalloc_node(sizeof(*filter), GFP_KERNEL, node);
	if (!filter)
		return NULL;

	INIT_LIST_HEAD(&filter->entry);
	list_add_tail(&filter->entry, filters);

	return filter;
}

static void free_filters_list(struct list_head *filters)
{
	struct perf_addr_filter *filter, *iter;

	list_for_each_entry_safe(filter, iter, filters, entry) {
		path_put(&filter->path);
		list_del(&filter->entry);
		kfree(filter);
	}
}

/*
 * Free existing address filters and optionally install new ones
 */
static void perf_addr_filters_splice(struct perf_event *event,
				     struct list_head *head)
{
	unsigned long flags;
	LIST_HEAD(list);

	if (!has_addr_filter(event))
		return;

	/* don't bother with children, they don't have their own filters */
	if (event->parent)
		return;

	raw_spin_lock_irqsave(&event->addr_filters.lock, flags);

	list_splice_init(&event->addr_filters.list, &list);
	if (head)
		list_splice(head, &event->addr_filters.list);

	raw_spin_unlock_irqrestore(&event->addr_filters.lock, flags);

	free_filters_list(&list);
}

/*
 * Scan through mm's vmas and see if one of them matches the
 * @filter; if so, adjust filter's address range.
 * Called with mm::mmap_lock down for reading.
 */
static void perf_addr_filter_apply(struct perf_addr_filter *filter,
				   struct mm_struct *mm,
				   struct perf_addr_filter_range *fr)
{
	struct vm_area_struct *vma;

	for (vma = mm->mmap; vma; vma = vma->vm_next) {
		if (!vma->vm_file)
			continue;

		if (perf_addr_filter_vma_adjust(filter, vma, fr))
			return;
	}
}

/*
 * Update event's address range filters based on the
 * task's existing mappings, if any.
 */
static void perf_event_addr_filters_apply(struct perf_event *event)
{
	struct perf_addr_filters_head *ifh = perf_event_addr_filters(event);
	struct task_struct *task = READ_ONCE(event->ctx->task);
	struct perf_addr_filter *filter;
	struct mm_struct *mm = NULL;
	unsigned int count = 0;
	unsigned long flags;

	/*
	 * We may observe TASK_TOMBSTONE, which means that the event tear-down
	 * will stop on the parent's child_mutex that our caller is also holding
	 */
	if (task == TASK_TOMBSTONE)
		return;

	if (ifh->nr_file_filters) {
		mm = get_task_mm(task);
		if (!mm)
			goto restart;

		mmap_read_lock(mm);
	}

	raw_spin_lock_irqsave(&ifh->lock, flags);
	list_for_each_entry(filter, &ifh->list, entry) {
		if (filter->path.dentry) {
			/*
			 * Adjust base offset if the filter is associated to a
			 * binary that needs to be mapped:
			 */
			event->addr_filter_ranges[count].start = 0;
			event->addr_filter_ranges[count].size = 0;

			perf_addr_filter_apply(filter, mm, &event->addr_filter_ranges[count]);
		} else {
			event->addr_filter_ranges[count].start = filter->offset;
			event->addr_filter_ranges[count].size  = filter->size;
		}

		count++;
	}

	event->addr_filters_gen++;
	raw_spin_unlock_irqrestore(&ifh->lock, flags);

	if (ifh->nr_file_filters) {
		mmap_read_unlock(mm);

		mmput(mm);
	}

restart:
	perf_event_stop(event, 1);
}

/*
 * Address range filtering: limiting the data to certain
 * instruction address ranges. Filters are ioctl()ed to us from
 * userspace as ascii strings.
 *
 * Filter string format:
 *
 * ACTION RANGE_SPEC
 * where ACTION is one of the
 *  * "filter": limit the trace to this region
 *  * "start": start tracing from this address
 *  * "stop": stop tracing at this address/region;
 * RANGE_SPEC is
 *  * for kernel addresses: <start address>[/<size>]
 *  * for object files:     <start address>[/<size>]@</path/to/object/file>
 *
 * if <size> is not specified or is zero, the range is treated as a single
 * address; not valid for ACTION=="filter".
 */
enum {
	IF_ACT_NONE = -1,
	IF_ACT_FILTER,
	IF_ACT_START,
	IF_ACT_STOP,
	IF_SRC_FILE,
	IF_SRC_KERNEL,
	IF_SRC_FILEADDR,
	IF_SRC_KERNELADDR,
};

enum {
	IF_STATE_ACTION = 0,
	IF_STATE_SOURCE,
	IF_STATE_END,
};

static const match_table_t if_tokens = {
	{ IF_ACT_FILTER,	"filter" },
	{ IF_ACT_START,		"start" },
	{ IF_ACT_STOP,		"stop" },
	{ IF_SRC_FILE,		"%u/%u@%s" },
	{ IF_SRC_KERNEL,	"%u/%u" },
	{ IF_SRC_FILEADDR,	"%u@%s" },
	{ IF_SRC_KERNELADDR,	"%u" },
	{ IF_ACT_NONE,		NULL },
};

/*
 * Address filter string parser
 */
static int
perf_event_parse_addr_filter(struct perf_event *event, char *fstr,
			     struct list_head *filters)
{
	struct perf_addr_filter *filter = NULL;
	char *start, *orig, *filename = NULL;
	substring_t args[MAX_OPT_ARGS];
	int state = IF_STATE_ACTION, token;
	unsigned int kernel = 0;
	int ret = -EINVAL;

	orig = fstr = kstrdup(fstr, GFP_KERNEL);
	if (!fstr)
		return -ENOMEM;

	while ((start = strsep(&fstr, " ,\n")) != NULL) {
		static const enum perf_addr_filter_action_t actions[] = {
			[IF_ACT_FILTER]	= PERF_ADDR_FILTER_ACTION_FILTER,
			[IF_ACT_START]	= PERF_ADDR_FILTER_ACTION_START,
			[IF_ACT_STOP]	= PERF_ADDR_FILTER_ACTION_STOP,
		};
		ret = -EINVAL;

		if (!*start)
			continue;

		/* filter definition begins */
		if (state == IF_STATE_ACTION) {
			filter = perf_addr_filter_new(event, filters);
			if (!filter)
				goto fail;
		}

		token = match_token(start, if_tokens, args);
		switch (token) {
		case IF_ACT_FILTER:
		case IF_ACT_START:
		case IF_ACT_STOP:
			if (state != IF_STATE_ACTION)
				goto fail;

			filter->action = actions[token];
			state = IF_STATE_SOURCE;
			break;

		case IF_SRC_KERNELADDR:
		case IF_SRC_KERNEL:
			kernel = 1;
			fallthrough;

		case IF_SRC_FILEADDR:
		case IF_SRC_FILE:
			if (state != IF_STATE_SOURCE)
				goto fail;

			*args[0].to = 0;
			ret = kstrtoul(args[0].from, 0, &filter->offset);
			if (ret)
				goto fail;

			if (token == IF_SRC_KERNEL || token == IF_SRC_FILE) {
				*args[1].to = 0;
				ret = kstrtoul(args[1].from, 0, &filter->size);
				if (ret)
					goto fail;
			}

			if (token == IF_SRC_FILE || token == IF_SRC_FILEADDR) {
				int fpos = token == IF_SRC_FILE ? 2 : 1;

				kfree(filename);
				filename = match_strdup(&args[fpos]);
				if (!filename) {
					ret = -ENOMEM;
					goto fail;
				}
			}

			state = IF_STATE_END;
			break;

		default:
			goto fail;
		}

		/*
		 * Filter definition is fully parsed, validate and install it.
		 * Make sure that it doesn't contradict itself or the event's
		 * attribute.
		 */
		if (state == IF_STATE_END) {
			ret = -EINVAL;
			if (kernel && event->attr.exclude_kernel)
				goto fail;

			/*
			 * ACTION "filter" must have a non-zero length region
			 * specified.
			 */
			if (filter->action == PERF_ADDR_FILTER_ACTION_FILTER &&
			    !filter->size)
				goto fail;

			if (!kernel) {
				if (!filename)
					goto fail;

				/*
				 * For now, we only support file-based filters
				 * in per-task events; doing so for CPU-wide
				 * events requires additional context switching
				 * trickery, since same object code will be
				 * mapped at different virtual addresses in
				 * different processes.
				 */
				ret = -EOPNOTSUPP;
				if (!event->ctx->task)
					goto fail;

				/* look up the path and grab its inode */
				ret = kern_path(filename, LOOKUP_FOLLOW,
						&filter->path);
				if (ret)
					goto fail;

				ret = -EINVAL;
				if (!filter->path.dentry ||
				    !S_ISREG(d_inode(filter->path.dentry)
					     ->i_mode))
					goto fail;

				event->addr_filters.nr_file_filters++;
			}

			/* ready to consume more filters */
			kfree(filename);
			filename = NULL;
			state = IF_STATE_ACTION;
			filter = NULL;
			kernel = 0;
		}
	}

	if (state != IF_STATE_ACTION)
		goto fail;

	kfree(filename);
	kfree(orig);

	return 0;

fail:
	kfree(filename);
	free_filters_list(filters);
	kfree(orig);

	return ret;
}

static int
perf_event_set_addr_filter(struct perf_event *event, char *filter_str)
{
	LIST_HEAD(filters);
	int ret;

	/*
	 * Since this is called in perf_ioctl() path, we're already holding
	 * ctx::mutex.
	 */
	lockdep_assert_held(&event->ctx->mutex);

	if (WARN_ON_ONCE(event->parent))
		return -EINVAL;

	ret = perf_event_parse_addr_filter(event, filter_str, &filters);
	if (ret)
		goto fail_clear_files;

	ret = event->pmu->addr_filters_validate(&filters);
	if (ret)
		goto fail_free_filters;

	/* remove existing filters, if any */
	perf_addr_filters_splice(event, &filters);

	/* install new filters */
	perf_event_for_each_child(event, perf_event_addr_filters_apply);

	return ret;

fail_free_filters:
	free_filters_list(&filters);

fail_clear_files:
	event->addr_filters.nr_file_filters = 0;

	return ret;
}

static int perf_event_set_filter(struct perf_event *event, void __user *arg)
{
	int ret = -EINVAL;
	char *filter_str;

	filter_str = strndup_user(arg, PAGE_SIZE);
	if (IS_ERR(filter_str))
		return PTR_ERR(filter_str);

#ifdef CONFIG_EVENT_TRACING
	if (perf_event_is_tracing(event)) {
		struct perf_event_context *ctx = event->ctx;

		/*
		 * Beware, here be dragons!!
		 *
		 * the tracepoint muck will deadlock against ctx->mutex, but
		 * the tracepoint stuff does not actually need it. So
		 * temporarily drop ctx->mutex. As per perf_event_ctx_lock() we
		 * already have a reference on ctx.
		 *
		 * This can result in event getting moved to a different ctx,
		 * but that does not affect the tracepoint state.
		 */
		mutex_unlock(&ctx->mutex);
		ret = ftrace_profile_set_filter(event, event->attr.config, filter_str);
		mutex_lock(&ctx->mutex);
	} else
#endif
	if (has_addr_filter(event))
		ret = perf_event_set_addr_filter(event, filter_str);

	kfree(filter_str);
	return ret;
}

/*
 * hrtimer based swevent callback
 */

static enum hrtimer_restart perf_swevent_hrtimer(struct hrtimer *hrtimer)
{
	enum hrtimer_restart ret = HRTIMER_RESTART;
	struct perf_sample_data data;
	struct pt_regs *regs;
	struct perf_event *event;
	u64 period;

	event = container_of(hrtimer, struct perf_event, hw.hrtimer);

	if (event->state != PERF_EVENT_STATE_ACTIVE)
		return HRTIMER_NORESTART;

	event->pmu->read(event);

	perf_sample_data_init(&data, 0, event->hw.last_period);
	regs = get_irq_regs();

	if (regs && !perf_exclude_event(event, regs)) {
		if (!(event->attr.exclude_idle && is_idle_task(current)))
			if (__perf_event_overflow(event, 1, &data, regs))
				ret = HRTIMER_NORESTART;
	}

	period = max_t(u64, 10000, event->hw.sample_period);
	hrtimer_forward_now(hrtimer, ns_to_ktime(period));

	return ret;
}

static void perf_swevent_start_hrtimer(struct perf_event *event)
{
	struct hw_perf_event *hwc = &event->hw;
	s64 period;

	if (!is_sampling_event(event))
		return;

	period = local64_read(&hwc->period_left);
	if (period) {
		if (period < 0)
			period = 10000;

		local64_set(&hwc->period_left, 0);
	} else {
		period = max_t(u64, 10000, hwc->sample_period);
	}
	hrtimer_start(&hwc->hrtimer, ns_to_ktime(period),
		      HRTIMER_MODE_REL_PINNED_HARD);
}

static void perf_swevent_cancel_hrtimer(struct perf_event *event)
{
	struct hw_perf_event *hwc = &event->hw;

	if (is_sampling_event(event)) {
		ktime_t remaining = hrtimer_get_remaining(&hwc->hrtimer);
		local64_set(&hwc->period_left, ktime_to_ns(remaining));

		hrtimer_cancel(&hwc->hrtimer);
	}
}

static void perf_swevent_init_hrtimer(struct perf_event *event)
{
	struct hw_perf_event *hwc = &event->hw;

	if (!is_sampling_event(event))
		return;

	hrtimer_init(&hwc->hrtimer, CLOCK_MONOTONIC, HRTIMER_MODE_REL_HARD);
	hwc->hrtimer.function = perf_swevent_hrtimer;

	/*
	 * Since hrtimers have a fixed rate, we can do a static freq->period
	 * mapping and avoid the whole period adjust feedback stuff.
	 */
	if (event->attr.freq) {
		long freq = event->attr.sample_freq;

		event->attr.sample_period = NSEC_PER_SEC / freq;
		hwc->sample_period = event->attr.sample_period;
		local64_set(&hwc->period_left, hwc->sample_period);
		hwc->last_period = hwc->sample_period;
		event->attr.freq = 0;
	}
}

/*
 * Software event: cpu wall time clock
 */

static void cpu_clock_event_update(struct perf_event *event)
{
	s64 prev;
	u64 now;

	now = local_clock();
	prev = local64_xchg(&event->hw.prev_count, now);
	local64_add(now - prev, &event->count);
}

static void cpu_clock_event_start(struct perf_event *event, int flags)
{
	local64_set(&event->hw.prev_count, local_clock());
	perf_swevent_start_hrtimer(event);
}

static void cpu_clock_event_stop(struct perf_event *event, int flags)
{
	perf_swevent_cancel_hrtimer(event);
	cpu_clock_event_update(event);
}

static int cpu_clock_event_add(struct perf_event *event, int flags)
{
	if (flags & PERF_EF_START)
		cpu_clock_event_start(event, flags);
	perf_event_update_userpage(event);

	return 0;
}

static void cpu_clock_event_del(struct perf_event *event, int flags)
{
	cpu_clock_event_stop(event, flags);
}

static void cpu_clock_event_read(struct perf_event *event)
{
	cpu_clock_event_update(event);
}

static int cpu_clock_event_init(struct perf_event *event)
{
	if (event->attr.type != PERF_TYPE_SOFTWARE)
		return -ENOENT;

	if (event->attr.config != PERF_COUNT_SW_CPU_CLOCK)
		return -ENOENT;

	/*
	 * no branch sampling for software events
	 */
	if (has_branch_stack(event))
		return -EOPNOTSUPP;

	perf_swevent_init_hrtimer(event);

	return 0;
}

static struct pmu perf_cpu_clock = {
	.task_ctx_nr	= perf_sw_context,

	.capabilities	= PERF_PMU_CAP_NO_NMI,

	.event_init	= cpu_clock_event_init,
	.add		= cpu_clock_event_add,
	.del		= cpu_clock_event_del,
	.start		= cpu_clock_event_start,
	.stop		= cpu_clock_event_stop,
	.read		= cpu_clock_event_read,
};

/*
 * Software event: task time clock
 */

static void task_clock_event_update(struct perf_event *event, u64 now)
{
	u64 prev;
	s64 delta;

	prev = local64_xchg(&event->hw.prev_count, now);
	delta = now - prev;
	local64_add(delta, &event->count);
}

static void task_clock_event_start(struct perf_event *event, int flags)
{
	local64_set(&event->hw.prev_count, event->ctx->time);
	perf_swevent_start_hrtimer(event);
}

static void task_clock_event_stop(struct perf_event *event, int flags)
{
	perf_swevent_cancel_hrtimer(event);
	task_clock_event_update(event, event->ctx->time);
}

static int task_clock_event_add(struct perf_event *event, int flags)
{
	if (flags & PERF_EF_START)
		task_clock_event_start(event, flags);
	perf_event_update_userpage(event);

	return 0;
}

static void task_clock_event_del(struct perf_event *event, int flags)
{
	task_clock_event_stop(event, PERF_EF_UPDATE);
}

static void task_clock_event_read(struct perf_event *event)
{
	u64 now = perf_clock();
	u64 delta = now - event->ctx->timestamp;
	u64 time = event->ctx->time + delta;

	task_clock_event_update(event, time);
}

static int task_clock_event_init(struct perf_event *event)
{
	if (event->attr.type != PERF_TYPE_SOFTWARE)
		return -ENOENT;

	if (event->attr.config != PERF_COUNT_SW_TASK_CLOCK)
		return -ENOENT;

	/*
	 * no branch sampling for software events
	 */
	if (has_branch_stack(event))
		return -EOPNOTSUPP;

	perf_swevent_init_hrtimer(event);

	return 0;
}

static struct pmu perf_task_clock = {
	.task_ctx_nr	= perf_sw_context,

	.capabilities	= PERF_PMU_CAP_NO_NMI,

	.event_init	= task_clock_event_init,
	.add		= task_clock_event_add,
	.del		= task_clock_event_del,
	.start		= task_clock_event_start,
	.stop		= task_clock_event_stop,
	.read		= task_clock_event_read,
};

static void perf_pmu_nop_void(struct pmu *pmu)
{
}

static void perf_pmu_nop_txn(struct pmu *pmu, unsigned int flags)
{
}

static int perf_pmu_nop_int(struct pmu *pmu)
{
	return 0;
}

static int perf_event_nop_int(struct perf_event *event, u64 value)
{
	return 0;
}

static DEFINE_PER_CPU(unsigned int, nop_txn_flags);

static void perf_pmu_start_txn(struct pmu *pmu, unsigned int flags)
{
	__this_cpu_write(nop_txn_flags, flags);

	if (flags & ~PERF_PMU_TXN_ADD)
		return;

	perf_pmu_disable(pmu);
}

static int perf_pmu_commit_txn(struct pmu *pmu)
{
	unsigned int flags = __this_cpu_read(nop_txn_flags);

	__this_cpu_write(nop_txn_flags, 0);

	if (flags & ~PERF_PMU_TXN_ADD)
		return 0;

	perf_pmu_enable(pmu);
	return 0;
}

static void perf_pmu_cancel_txn(struct pmu *pmu)
{
	unsigned int flags =  __this_cpu_read(nop_txn_flags);

	__this_cpu_write(nop_txn_flags, 0);

	if (flags & ~PERF_PMU_TXN_ADD)
		return;

	perf_pmu_enable(pmu);
}

static int perf_event_idx_default(struct perf_event *event)
{
	return 0;
}

/*
 * Ensures all contexts with the same task_ctx_nr have the same
 * pmu_cpu_context too.
 */
static struct perf_cpu_context __percpu *find_pmu_context(int ctxn)
{
	struct pmu *pmu;

	if (ctxn < 0)
		return NULL;

	list_for_each_entry(pmu, &pmus, entry) {
		if (pmu->task_ctx_nr == ctxn)
			return pmu->pmu_cpu_context;
	}

	return NULL;
}

static void free_pmu_context(struct pmu *pmu)
{
	/*
	 * Static contexts such as perf_sw_context have a global lifetime
	 * and may be shared between different PMUs. Avoid freeing them
	 * when a single PMU is going away.
	 */
	if (pmu->task_ctx_nr > perf_invalid_context)
		return;

	free_percpu(pmu->pmu_cpu_context);
}

/*
 * Let userspace know that this PMU supports address range filtering:
 */
static ssize_t nr_addr_filters_show(struct device *dev,
				    struct device_attribute *attr,
				    char *page)
{
	struct pmu *pmu = dev_get_drvdata(dev);

	return snprintf(page, PAGE_SIZE - 1, "%d\n", pmu->nr_addr_filters);
}
DEVICE_ATTR_RO(nr_addr_filters);

static struct idr pmu_idr;

static ssize_t
type_show(struct device *dev, struct device_attribute *attr, char *page)
{
	struct pmu *pmu = dev_get_drvdata(dev);

	return snprintf(page, PAGE_SIZE-1, "%d\n", pmu->type);
}
static DEVICE_ATTR_RO(type);

static ssize_t
perf_event_mux_interval_ms_show(struct device *dev,
				struct device_attribute *attr,
				char *page)
{
	struct pmu *pmu = dev_get_drvdata(dev);

	return snprintf(page, PAGE_SIZE-1, "%d\n", pmu->hrtimer_interval_ms);
}

static DEFINE_MUTEX(mux_interval_mutex);

static ssize_t
perf_event_mux_interval_ms_store(struct device *dev,
				 struct device_attribute *attr,
				 const char *buf, size_t count)
{
	struct pmu *pmu = dev_get_drvdata(dev);
	int timer, cpu, ret;

	ret = kstrtoint(buf, 0, &timer);
	if (ret)
		return ret;

	if (timer < 1)
		return -EINVAL;

	/* same value, noting to do */
	if (timer == pmu->hrtimer_interval_ms)
		return count;

	mutex_lock(&mux_interval_mutex);
	pmu->hrtimer_interval_ms = timer;

	/* update all cpuctx for this PMU */
	cpus_read_lock();
	for_each_online_cpu(cpu) {
		struct perf_cpu_context *cpuctx;
		cpuctx = per_cpu_ptr(pmu->pmu_cpu_context, cpu);
		cpuctx->hrtimer_interval = ns_to_ktime(NSEC_PER_MSEC * timer);

		cpu_function_call(cpu, perf_mux_hrtimer_restart_ipi, cpuctx);
	}
	cpus_read_unlock();
	mutex_unlock(&mux_interval_mutex);

	return count;
}
static DEVICE_ATTR_RW(perf_event_mux_interval_ms);

static struct attribute *pmu_dev_attrs[] = {
	&dev_attr_type.attr,
	&dev_attr_perf_event_mux_interval_ms.attr,
	&dev_attr_nr_addr_filters.attr,
	NULL,
};

static umode_t pmu_dev_is_visible(struct kobject *kobj, struct attribute *a, int n)
{
	struct device *dev = kobj_to_dev(kobj);
	struct pmu *pmu = dev_get_drvdata(dev);

	if (n == 2 && !pmu->nr_addr_filters)
		return 0;

	return a->mode;
}

static struct attribute_group pmu_dev_attr_group = {
	.is_visible = pmu_dev_is_visible,
	.attrs = pmu_dev_attrs,
};

static const struct attribute_group *pmu_dev_groups[] = {
	&pmu_dev_attr_group,
	NULL,
};

static int pmu_bus_running;
static struct bus_type pmu_bus = {
	.name		= "event_source",
	.dev_groups	= pmu_dev_groups,
};

static void pmu_dev_release(struct device *dev)
{
	kfree(dev);
}

static int pmu_dev_alloc(struct pmu *pmu)
{
	int ret = -ENOMEM;

	pmu->dev = kzalloc(sizeof(struct device), GFP_KERNEL);
	if (!pmu->dev)
		goto out;

	pmu->dev->groups = pmu->attr_groups;
	device_initialize(pmu->dev);

	dev_set_drvdata(pmu->dev, pmu);
	pmu->dev->bus = &pmu_bus;
	pmu->dev->release = pmu_dev_release;

	ret = dev_set_name(pmu->dev, "%s", pmu->name);
	if (ret)
		goto free_dev;

	ret = device_add(pmu->dev);
	if (ret)
		goto free_dev;

	if (pmu->attr_update) {
		ret = sysfs_update_groups(&pmu->dev->kobj, pmu->attr_update);
		if (ret)
			goto del_dev;
	}

out:
	return ret;

del_dev:
	device_del(pmu->dev);

free_dev:
	put_device(pmu->dev);
	goto out;
}

static struct lock_class_key cpuctx_mutex;
static struct lock_class_key cpuctx_lock;

int perf_pmu_register(struct pmu *pmu, const char *name, int type)
{
	int cpu, ret, max = PERF_TYPE_MAX;

	mutex_lock(&pmus_lock);
	ret = -ENOMEM;
	pmu->pmu_disable_count = alloc_percpu(int);
	if (!pmu->pmu_disable_count)
		goto unlock;

	pmu->type = -1;
	if (!name)
		goto skip_type;
	pmu->name = name;

	if (type != PERF_TYPE_SOFTWARE) {
		if (type >= 0)
			max = type;

		ret = idr_alloc(&pmu_idr, pmu, max, 0, GFP_KERNEL);
		if (ret < 0)
			goto free_pdc;

		WARN_ON(type >= 0 && ret != type);

		type = ret;
	}
	pmu->type = type;

	if (pmu_bus_running) {
		ret = pmu_dev_alloc(pmu);
		if (ret)
			goto free_idr;
	}

skip_type:
	if (pmu->task_ctx_nr == perf_hw_context) {
		static int hw_context_taken = 0;

		/*
		 * Other than systems with heterogeneous CPUs, it never makes
		 * sense for two PMUs to share perf_hw_context. PMUs which are
		 * uncore must use perf_invalid_context.
		 */
		if (WARN_ON_ONCE(hw_context_taken &&
		    !(pmu->capabilities & PERF_PMU_CAP_HETEROGENEOUS_CPUS)))
			pmu->task_ctx_nr = perf_invalid_context;

		hw_context_taken = 1;
	}

	pmu->pmu_cpu_context = find_pmu_context(pmu->task_ctx_nr);
	if (pmu->pmu_cpu_context)
		goto got_cpu_context;

	ret = -ENOMEM;
	pmu->pmu_cpu_context = alloc_percpu(struct perf_cpu_context);
	if (!pmu->pmu_cpu_context)
		goto free_dev;

	for_each_possible_cpu(cpu) {
		struct perf_cpu_context *cpuctx;

		cpuctx = per_cpu_ptr(pmu->pmu_cpu_context, cpu);
		__perf_event_init_context(&cpuctx->ctx);
		lockdep_set_class(&cpuctx->ctx.mutex, &cpuctx_mutex);
		lockdep_set_class(&cpuctx->ctx.lock, &cpuctx_lock);
		cpuctx->ctx.pmu = pmu;
		cpuctx->online = cpumask_test_cpu(cpu, perf_online_mask);

		__perf_mux_hrtimer_init(cpuctx, cpu);

		cpuctx->heap_size = ARRAY_SIZE(cpuctx->heap_default);
		cpuctx->heap = cpuctx->heap_default;
	}

got_cpu_context:
	if (!pmu->start_txn) {
		if (pmu->pmu_enable) {
			/*
			 * If we have pmu_enable/pmu_disable calls, install
			 * transaction stubs that use that to try and batch
			 * hardware accesses.
			 */
			pmu->start_txn  = perf_pmu_start_txn;
			pmu->commit_txn = perf_pmu_commit_txn;
			pmu->cancel_txn = perf_pmu_cancel_txn;
		} else {
			pmu->start_txn  = perf_pmu_nop_txn;
			pmu->commit_txn = perf_pmu_nop_int;
			pmu->cancel_txn = perf_pmu_nop_void;
		}
	}

	if (!pmu->pmu_enable) {
		pmu->pmu_enable  = perf_pmu_nop_void;
		pmu->pmu_disable = perf_pmu_nop_void;
	}

	if (!pmu->check_period)
		pmu->check_period = perf_event_nop_int;

	if (!pmu->event_idx)
		pmu->event_idx = perf_event_idx_default;

	/*
	 * Ensure the TYPE_SOFTWARE PMUs are at the head of the list,
	 * since these cannot be in the IDR. This way the linear search
	 * is fast, provided a valid software event is provided.
	 */
	if (type == PERF_TYPE_SOFTWARE || !name)
		list_add_rcu(&pmu->entry, &pmus);
	else
		list_add_tail_rcu(&pmu->entry, &pmus);

	atomic_set(&pmu->exclusive_cnt, 0);
	ret = 0;
unlock:
	mutex_unlock(&pmus_lock);

	return ret;

free_dev:
	device_del(pmu->dev);
	put_device(pmu->dev);

free_idr:
	if (pmu->type != PERF_TYPE_SOFTWARE)
		idr_remove(&pmu_idr, pmu->type);

free_pdc:
	free_percpu(pmu->pmu_disable_count);
	goto unlock;
}
EXPORT_SYMBOL_GPL(perf_pmu_register);

void perf_pmu_unregister(struct pmu *pmu)
{
	mutex_lock(&pmus_lock);
	list_del_rcu(&pmu->entry);

	/*
	 * We dereference the pmu list under both SRCU and regular RCU, so
	 * synchronize against both of those.
	 */
	synchronize_srcu(&pmus_srcu);
	synchronize_rcu();

	free_percpu(pmu->pmu_disable_count);
	if (pmu->type != PERF_TYPE_SOFTWARE)
		idr_remove(&pmu_idr, pmu->type);
	if (pmu_bus_running) {
		if (pmu->nr_addr_filters)
			device_remove_file(pmu->dev, &dev_attr_nr_addr_filters);
		device_del(pmu->dev);
		put_device(pmu->dev);
	}
	free_pmu_context(pmu);
	mutex_unlock(&pmus_lock);
}
EXPORT_SYMBOL_GPL(perf_pmu_unregister);

static inline bool has_extended_regs(struct perf_event *event)
{
	return (event->attr.sample_regs_user & PERF_REG_EXTENDED_MASK) ||
	       (event->attr.sample_regs_intr & PERF_REG_EXTENDED_MASK);
}

static int perf_try_init_event(struct pmu *pmu, struct perf_event *event)
{
	struct perf_event_context *ctx = NULL;
	int ret;

	if (!try_module_get(pmu->module))
		return -ENODEV;

	/*
	 * A number of pmu->event_init() methods iterate the sibling_list to,
	 * for example, validate if the group fits on the PMU. Therefore,
	 * if this is a sibling event, acquire the ctx->mutex to protect
	 * the sibling_list.
	 */
	if (event->group_leader != event && pmu->task_ctx_nr != perf_sw_context) {
		/*
		 * This ctx->mutex can nest when we're called through
		 * inheritance. See the perf_event_ctx_lock_nested() comment.
		 */
		ctx = perf_event_ctx_lock_nested(event->group_leader,
						 SINGLE_DEPTH_NESTING);
		BUG_ON(!ctx);
	}

	event->pmu = pmu;
	ret = pmu->event_init(event);

	if (ctx)
		perf_event_ctx_unlock(event->group_leader, ctx);

	if (!ret) {
		if (!(pmu->capabilities & PERF_PMU_CAP_EXTENDED_REGS) &&
		    has_extended_regs(event))
			ret = -EOPNOTSUPP;

		if (pmu->capabilities & PERF_PMU_CAP_NO_EXCLUDE &&
		    event_has_any_exclude_flag(event))
			ret = -EINVAL;

		if (ret && event->destroy)
			event->destroy(event);
	}

	if (ret)
		module_put(pmu->module);

	return ret;
}

static struct pmu *perf_init_event(struct perf_event *event)
{
	int idx, type, ret;
	struct pmu *pmu;

	idx = srcu_read_lock(&pmus_srcu);

	/* Try parent's PMU first: */
	if (event->parent && event->parent->pmu) {
		pmu = event->parent->pmu;
		ret = perf_try_init_event(pmu, event);
		if (!ret)
			goto unlock;
	}

	/*
	 * PERF_TYPE_HARDWARE and PERF_TYPE_HW_CACHE
	 * are often aliases for PERF_TYPE_RAW.
	 */
	type = event->attr.type;
	if (type == PERF_TYPE_HARDWARE || type == PERF_TYPE_HW_CACHE)
		type = PERF_TYPE_RAW;

again:
	rcu_read_lock();
	pmu = idr_find(&pmu_idr, type);
	rcu_read_unlock();
	if (pmu) {
		ret = perf_try_init_event(pmu, event);
		if (ret == -ENOENT && event->attr.type != type) {
			type = event->attr.type;
			goto again;
		}

		if (ret)
			pmu = ERR_PTR(ret);

		goto unlock;
	}

	list_for_each_entry_rcu(pmu, &pmus, entry, lockdep_is_held(&pmus_srcu)) {
		ret = perf_try_init_event(pmu, event);
		if (!ret)
			goto unlock;

		if (ret != -ENOENT) {
			pmu = ERR_PTR(ret);
			goto unlock;
		}
	}
	pmu = ERR_PTR(-ENOENT);
unlock:
	srcu_read_unlock(&pmus_srcu, idx);

	return pmu;
}

static void attach_sb_event(struct perf_event *event)
{
	struct pmu_event_list *pel = per_cpu_ptr(&pmu_sb_events, event->cpu);

	raw_spin_lock(&pel->lock);
	list_add_rcu(&event->sb_list, &pel->list);
	raw_spin_unlock(&pel->lock);
}

/*
 * We keep a list of all !task (and therefore per-cpu) events
 * that need to receive side-band records.
 *
 * This avoids having to scan all the various PMU per-cpu contexts
 * looking for them.
 */
static void account_pmu_sb_event(struct perf_event *event)
{
	if (is_sb_event(event))
		attach_sb_event(event);
}

static void account_event_cpu(struct perf_event *event, int cpu)
{
	if (event->parent)
		return;

	if (is_cgroup_event(event))
		atomic_inc(&per_cpu(perf_cgroup_events, cpu));
}

/* Freq events need the tick to stay alive (see perf_event_task_tick). */
static void account_freq_event_nohz(void)
{
#ifdef CONFIG_NO_HZ_FULL
	/* Lock so we don't race with concurrent unaccount */
	spin_lock(&nr_freq_lock);
	if (atomic_inc_return(&nr_freq_events) == 1)
		tick_nohz_dep_set(TICK_DEP_BIT_PERF_EVENTS);
	spin_unlock(&nr_freq_lock);
#endif
}

static void account_freq_event(void)
{
	if (tick_nohz_full_enabled())
		account_freq_event_nohz();
	else
		atomic_inc(&nr_freq_events);
}


static void account_event(struct perf_event *event)
{
	bool inc = false;

	if (event->parent)
		return;

	if (event->attach_state & (PERF_ATTACH_TASK | PERF_ATTACH_SCHED_CB))
		inc = true;
	if (event->attr.mmap || event->attr.mmap_data)
		atomic_inc(&nr_mmap_events);
	if (event->attr.comm)
		atomic_inc(&nr_comm_events);
	if (event->attr.namespaces)
		atomic_inc(&nr_namespaces_events);
	if (event->attr.cgroup)
		atomic_inc(&nr_cgroup_events);
	if (event->attr.task)
		atomic_inc(&nr_task_events);
	if (event->attr.freq)
		account_freq_event();
	if (event->attr.context_switch) {
		atomic_inc(&nr_switch_events);
		inc = true;
	}
	if (has_branch_stack(event))
		inc = true;
	if (is_cgroup_event(event))
		inc = true;
	if (event->attr.ksymbol)
		atomic_inc(&nr_ksymbol_events);
	if (event->attr.bpf_event)
		atomic_inc(&nr_bpf_events);
	if (event->attr.text_poke)
		atomic_inc(&nr_text_poke_events);

	if (inc) {
		/*
		 * We need the mutex here because static_branch_enable()
		 * must complete *before* the perf_sched_count increment
		 * becomes visible.
		 */
		if (atomic_inc_not_zero(&perf_sched_count))
			goto enabled;

		mutex_lock(&perf_sched_mutex);
		if (!atomic_read(&perf_sched_count)) {
			static_branch_enable(&perf_sched_events);
			/*
			 * Guarantee that all CPUs observe they key change and
			 * call the perf scheduling hooks before proceeding to
			 * install events that need them.
			 */
			synchronize_rcu();
		}
		/*
		 * Now that we have waited for the sync_sched(), allow further
		 * increments to by-pass the mutex.
		 */
		atomic_inc(&perf_sched_count);
		mutex_unlock(&perf_sched_mutex);
	}
enabled:

	account_event_cpu(event, event->cpu);

	account_pmu_sb_event(event);
}

/*
 * Allocate and initialize an event structure
 */
static struct perf_event *
perf_event_alloc(struct perf_event_attr *attr, int cpu,
		 struct task_struct *task,
		 struct perf_event *group_leader,
		 struct perf_event *parent_event,
		 perf_overflow_handler_t overflow_handler,
		 void *context, int cgroup_fd)
{
	struct pmu *pmu;
	struct perf_event *event;
	struct hw_perf_event *hwc;
	long err = -EINVAL;

	if ((unsigned)cpu >= nr_cpu_ids) {
		if (!task || cpu != -1)
			return ERR_PTR(-EINVAL);
	}

	event = kzalloc(sizeof(*event), GFP_KERNEL);
	if (!event)
		return ERR_PTR(-ENOMEM);

	/*
	 * Single events are their own group leaders, with an
	 * empty sibling list:
	 */
	if (!group_leader)
		group_leader = event;

	mutex_init(&event->child_mutex);
	INIT_LIST_HEAD(&event->child_list);

	INIT_LIST_HEAD(&event->event_entry);
	INIT_LIST_HEAD(&event->sibling_list);
	INIT_LIST_HEAD(&event->active_list);
	init_event_group(event);
	INIT_LIST_HEAD(&event->rb_entry);
	INIT_LIST_HEAD(&event->active_entry);
	INIT_LIST_HEAD(&event->addr_filters.list);
	INIT_HLIST_NODE(&event->hlist_entry);


	init_waitqueue_head(&event->waitq);
	event->pending_disable = -1;
	init_irq_work(&event->pending, perf_pending_event);

	mutex_init(&event->mmap_mutex);
	raw_spin_lock_init(&event->addr_filters.lock);

	atomic_long_set(&event->refcount, 1);
	event->cpu		= cpu;
	event->attr		= *attr;
	event->group_leader	= group_leader;
	event->pmu		= NULL;
	event->oncpu		= -1;

	event->parent		= parent_event;

	event->ns		= get_pid_ns(task_active_pid_ns(current));
	event->id		= atomic64_inc_return(&perf_event_id);

	event->state		= PERF_EVENT_STATE_INACTIVE;

	if (task) {
		event->attach_state = PERF_ATTACH_TASK;
		/*
		 * XXX pmu::event_init needs to know what task to account to
		 * and we cannot use the ctx information because we need the
		 * pmu before we get a ctx.
		 */
		event->hw.target = get_task_struct(task);
	}

	event->clock = &local_clock;
	if (parent_event)
		event->clock = parent_event->clock;

	if (!overflow_handler && parent_event) {
		overflow_handler = parent_event->overflow_handler;
		context = parent_event->overflow_handler_context;
#if defined(CONFIG_BPF_SYSCALL) && defined(CONFIG_EVENT_TRACING)
		if (overflow_handler == bpf_overflow_handler) {
			struct bpf_prog *prog = parent_event->prog;

			bpf_prog_inc(prog);
			event->prog = prog;
			event->orig_overflow_handler =
				parent_event->orig_overflow_handler;
		}
#endif
	}

	if (overflow_handler) {
		event->overflow_handler	= overflow_handler;
		event->overflow_handler_context = context;
	} else if (is_write_backward(event)){
		event->overflow_handler = perf_event_output_backward;
		event->overflow_handler_context = NULL;
	} else {
		event->overflow_handler = perf_event_output_forward;
		event->overflow_handler_context = NULL;
	}

	perf_event__state_init(event);

	pmu = NULL;

	hwc = &event->hw;
	hwc->sample_period = attr->sample_period;
	if (attr->freq && attr->sample_freq)
		hwc->sample_period = 1;
	hwc->last_period = hwc->sample_period;

	local64_set(&hwc->period_left, hwc->sample_period);

	/*
	 * We currently do not support PERF_SAMPLE_READ on inherited events.
	 * See perf_output_read().
	 */
	if (attr->inherit && (attr->sample_type & PERF_SAMPLE_READ))
		goto err_ns;

	if (!has_branch_stack(event))
		event->attr.branch_sample_type = 0;

	pmu = perf_init_event(event);
	if (IS_ERR(pmu)) {
		err = PTR_ERR(pmu);
		goto err_ns;
	}

	/*
	 * Disallow uncore-cgroup events, they don't make sense as the cgroup will
	 * be different on other CPUs in the uncore mask.
	 */
	if (pmu->task_ctx_nr == perf_invalid_context && cgroup_fd != -1) {
		err = -EINVAL;
		goto err_pmu;
	}

	if (event->attr.aux_output &&
	    !(pmu->capabilities & PERF_PMU_CAP_AUX_OUTPUT)) {
		err = -EOPNOTSUPP;
		goto err_pmu;
	}

	if (cgroup_fd != -1) {
		err = perf_cgroup_connect(cgroup_fd, event, attr, group_leader);
		if (err)
			goto err_pmu;
	}

	err = exclusive_event_init(event);
	if (err)
		goto err_pmu;

	if (has_addr_filter(event)) {
		event->addr_filter_ranges = kcalloc(pmu->nr_addr_filters,
						    sizeof(struct perf_addr_filter_range),
						    GFP_KERNEL);
		if (!event->addr_filter_ranges) {
			err = -ENOMEM;
			goto err_per_task;
		}

		/*
		 * Clone the parent's vma offsets: they are valid until exec()
		 * even if the mm is not shared with the parent.
		 */
		if (event->parent) {
			struct perf_addr_filters_head *ifh = perf_event_addr_filters(event);

			raw_spin_lock_irq(&ifh->lock);
			memcpy(event->addr_filter_ranges,
			       event->parent->addr_filter_ranges,
			       pmu->nr_addr_filters * sizeof(struct perf_addr_filter_range));
			raw_spin_unlock_irq(&ifh->lock);
		}

		/* force hw sync on the address filters */
		event->addr_filters_gen = 1;
	}

	if (!event->parent) {
		if (event->attr.sample_type & PERF_SAMPLE_CALLCHAIN) {
			err = get_callchain_buffers(attr->sample_max_stack);
			if (err)
				goto err_addr_filters;
		}
	}

	err = security_perf_event_alloc(event);
	if (err)
		goto err_callchain_buffer;

	/* symmetric to unaccount_event() in _free_event() */
	account_event(event);

	return event;

err_callchain_buffer:
	if (!event->parent) {
		if (event->attr.sample_type & PERF_SAMPLE_CALLCHAIN)
			put_callchain_buffers();
	}
err_addr_filters:
	kfree(event->addr_filter_ranges);

err_per_task:
	exclusive_event_destroy(event);

err_pmu:
	if (is_cgroup_event(event))
		perf_detach_cgroup(event);
	if (event->destroy)
		event->destroy(event);
	module_put(pmu->module);
err_ns:
	if (event->ns)
		put_pid_ns(event->ns);
	if (event->hw.target)
		put_task_struct(event->hw.target);
	kfree(event);

	return ERR_PTR(err);
}

static int perf_copy_attr(struct perf_event_attr __user *uattr,
			  struct perf_event_attr *attr)
{
	u32 size;
	int ret;

	/* Zero the full structure, so that a short copy will be nice. */
	memset(attr, 0, sizeof(*attr));

	ret = get_user(size, &uattr->size);
	if (ret)
		return ret;

	/* ABI compatibility quirk: */
	if (!size)
		size = PERF_ATTR_SIZE_VER0;
	if (size < PERF_ATTR_SIZE_VER0 || size > PAGE_SIZE)
		goto err_size;

	ret = copy_struct_from_user(attr, sizeof(*attr), uattr, size);
	if (ret) {
		if (ret == -E2BIG)
			goto err_size;
		return ret;
	}

	attr->size = size;

	if (attr->__reserved_1 || attr->__reserved_2 || attr->__reserved_3)
		return -EINVAL;

	if (attr->sample_type & ~(PERF_SAMPLE_MAX-1))
		return -EINVAL;

	if (attr->read_format & ~(PERF_FORMAT_MAX-1))
		return -EINVAL;

	if (attr->sample_type & PERF_SAMPLE_BRANCH_STACK) {
		u64 mask = attr->branch_sample_type;

		/* only using defined bits */
		if (mask & ~(PERF_SAMPLE_BRANCH_MAX-1))
			return -EINVAL;

		/* at least one branch bit must be set */
		if (!(mask & ~PERF_SAMPLE_BRANCH_PLM_ALL))
			return -EINVAL;

		/* propagate priv level, when not set for branch */
		if (!(mask & PERF_SAMPLE_BRANCH_PLM_ALL)) {

			/* exclude_kernel checked on syscall entry */
			if (!attr->exclude_kernel)
				mask |= PERF_SAMPLE_BRANCH_KERNEL;

			if (!attr->exclude_user)
				mask |= PERF_SAMPLE_BRANCH_USER;

			if (!attr->exclude_hv)
				mask |= PERF_SAMPLE_BRANCH_HV;
			/*
			 * adjust user setting (for HW filter setup)
			 */
			attr->branch_sample_type = mask;
		}
		/* privileged levels capture (kernel, hv): check permissions */
		if (mask & PERF_SAMPLE_BRANCH_PERM_PLM) {
			ret = perf_allow_kernel(attr);
			if (ret)
				return ret;
		}
	}

	if (attr->sample_type & PERF_SAMPLE_REGS_USER) {
		ret = perf_reg_validate(attr->sample_regs_user);
		if (ret)
			return ret;
	}

	if (attr->sample_type & PERF_SAMPLE_STACK_USER) {
		if (!arch_perf_have_user_stack_dump())
			return -ENOSYS;

		/*
		 * We have __u32 type for the size, but so far
		 * we can only use __u16 as maximum due to the
		 * __u16 sample size limit.
		 */
		if (attr->sample_stack_user >= USHRT_MAX)
			return -EINVAL;
		else if (!IS_ALIGNED(attr->sample_stack_user, sizeof(u64)))
			return -EINVAL;
	}

	if (!attr->sample_max_stack)
		attr->sample_max_stack = sysctl_perf_event_max_stack;

	if (attr->sample_type & PERF_SAMPLE_REGS_INTR)
		ret = perf_reg_validate(attr->sample_regs_intr);

#ifndef CONFIG_CGROUP_PERF
	if (attr->sample_type & PERF_SAMPLE_CGROUP)
		return -EINVAL;
#endif

out:
	return ret;

err_size:
	put_user(sizeof(*attr), &uattr->size);
	ret = -E2BIG;
	goto out;
}

static void mutex_lock_double(struct mutex *a, struct mutex *b)
{
	if (b < a)
		swap(a, b);

	mutex_lock(a);
	mutex_lock_nested(b, SINGLE_DEPTH_NESTING);
}

static int
perf_event_set_output(struct perf_event *event, struct perf_event *output_event)
{
	struct perf_buffer *rb = NULL;
	int ret = -EINVAL;

	if (!output_event) {
		mutex_lock(&event->mmap_mutex);
		goto set;
	}

	/* don't allow circular references */
	if (event == output_event)
		goto out;

	/*
	 * Don't allow cross-cpu buffers
	 */
	if (output_event->cpu != event->cpu)
		goto out;

	/*
	 * If its not a per-cpu rb, it must be the same task.
	 */
	if (output_event->cpu == -1 && output_event->hw.target != event->hw.target)
		goto out;

	/*
	 * Mixing clocks in the same buffer is trouble you don't need.
	 */
	if (output_event->clock != event->clock)
		goto out;

	/*
	 * Either writing ring buffer from beginning or from end.
	 * Mixing is not allowed.
	 */
	if (is_write_backward(output_event) != is_write_backward(event))
		goto out;

	/*
	 * If both events generate aux data, they must be on the same PMU
	 */
	if (has_aux(event) && has_aux(output_event) &&
	    event->pmu != output_event->pmu)
		goto out;

	/*
	 * Hold both mmap_mutex to serialize against perf_mmap_close().  Since
	 * output_event is already on rb->event_list, and the list iteration
	 * restarts after every removal, it is guaranteed this new event is
	 * observed *OR* if output_event is already removed, it's guaranteed we
	 * observe !rb->mmap_count.
	 */
	mutex_lock_double(&event->mmap_mutex, &output_event->mmap_mutex);
set:
	/* Can't redirect output if we've got an active mmap() */
	if (atomic_read(&event->mmap_count))
		goto unlock;

	if (output_event) {
		/* get the rb we want to redirect to */
		rb = ring_buffer_get(output_event);
		if (!rb)
			goto unlock;

		/* did we race against perf_mmap_close() */
		if (!atomic_read(&rb->mmap_count)) {
			ring_buffer_put(rb);
			goto unlock;
		}
	}

	ring_buffer_attach(event, rb);

	ret = 0;
unlock:
	mutex_unlock(&event->mmap_mutex);
	if (output_event)
		mutex_unlock(&output_event->mmap_mutex);

out:
	return ret;
}

static int perf_event_set_clock(struct perf_event *event, clockid_t clk_id)
{
	bool nmi_safe = false;

	switch (clk_id) {
	case CLOCK_MONOTONIC:
		event->clock = &ktime_get_mono_fast_ns;
		nmi_safe = true;
		break;

	case CLOCK_MONOTONIC_RAW:
		event->clock = &ktime_get_raw_fast_ns;
		nmi_safe = true;
		break;

	case CLOCK_REALTIME:
		event->clock = &ktime_get_real_ns;
		break;

	case CLOCK_BOOTTIME:
		event->clock = &ktime_get_boottime_ns;
		break;

	case CLOCK_TAI:
		event->clock = &ktime_get_clocktai_ns;
		break;

	default:
		return -EINVAL;
	}

	if (!nmi_safe && !(event->pmu->capabilities & PERF_PMU_CAP_NO_NMI))
		return -EINVAL;

	return 0;
}

/*
 * Variation on perf_event_ctx_lock_nested(), except we take two context
 * mutexes.
 */
static struct perf_event_context *
__perf_event_ctx_lock_double(struct perf_event *group_leader,
			     struct perf_event_context *ctx)
{
	struct perf_event_context *gctx;

again:
	rcu_read_lock();
	gctx = READ_ONCE(group_leader->ctx);
	if (!refcount_inc_not_zero(&gctx->refcount)) {
		rcu_read_unlock();
		goto again;
	}
	rcu_read_unlock();

	mutex_lock_double(&gctx->mutex, &ctx->mutex);

	if (group_leader->ctx != gctx) {
		mutex_unlock(&ctx->mutex);
		mutex_unlock(&gctx->mutex);
		put_ctx(gctx);
		goto again;
	}

	return gctx;
}

/**
 * sys_perf_event_open - open a performance event, associate it to a task/cpu
 *
 * @attr_uptr:	event_id type attributes for monitoring/sampling
 * @pid:		target pid
 * @cpu:		target cpu
 * @group_fd:		group leader event fd
 */
SYSCALL_DEFINE5(perf_event_open,
		struct perf_event_attr __user *, attr_uptr,
		pid_t, pid, int, cpu, int, group_fd, unsigned long, flags)
{
	struct perf_event *group_leader = NULL, *output_event = NULL;
	struct perf_event *event, *sibling;
	struct perf_event_attr attr;
	struct perf_event_context *ctx, *gctx;
	struct file *event_file = NULL;
	struct fd group = {NULL, 0};
	struct task_struct *task = NULL;
	struct pmu *pmu;
	int event_fd;
	int move_group = 0;
	int err;
	int f_flags = O_RDWR;
	int cgroup_fd = -1;

	/* for future expandability... */
	if (flags & ~PERF_FLAG_ALL)
		return -EINVAL;

	err = perf_copy_attr(attr_uptr, &attr);
	if (err)
		return err;

	/* Do we allow access to perf_event_open(2) ? */
	err = security_perf_event_open(&attr, PERF_SECURITY_OPEN);
	if (err)
		return err;

	if (!attr.exclude_kernel) {
		err = perf_allow_kernel(&attr);
		if (err)
			return err;
	}

	if (attr.namespaces) {
		if (!perfmon_capable())
			return -EACCES;
	}

	if (attr.freq) {
		if (attr.sample_freq > sysctl_perf_event_sample_rate)
			return -EINVAL;
	} else {
		if (attr.sample_period & (1ULL << 63))
			return -EINVAL;
	}

	/* Only privileged users can get physical addresses */
	if ((attr.sample_type & PERF_SAMPLE_PHYS_ADDR)) {
		err = perf_allow_kernel(&attr);
		if (err)
			return err;
	}

	/* REGS_INTR can leak data, lockdown must prevent this */
	if (attr.sample_type & PERF_SAMPLE_REGS_INTR) {
		err = security_locked_down(LOCKDOWN_PERF);
		if (err)
			return err;
	}

	/*
	 * In cgroup mode, the pid argument is used to pass the fd
	 * opened to the cgroup directory in cgroupfs. The cpu argument
	 * designates the cpu on which to monitor threads from that
	 * cgroup.
	 */
	if ((flags & PERF_FLAG_PID_CGROUP) && (pid == -1 || cpu == -1))
		return -EINVAL;

	if (flags & PERF_FLAG_FD_CLOEXEC)
		f_flags |= O_CLOEXEC;

	event_fd = get_unused_fd_flags(f_flags);
	if (event_fd < 0)
		return event_fd;

	if (group_fd != -1) {
		err = perf_fget_light(group_fd, &group);
		if (err)
			goto err_fd;
		group_leader = group.file->private_data;
		if (flags & PERF_FLAG_FD_OUTPUT)
			output_event = group_leader;
		if (flags & PERF_FLAG_FD_NO_GROUP)
			group_leader = NULL;
	}

	if (pid != -1 && !(flags & PERF_FLAG_PID_CGROUP)) {
		task = find_lively_task_by_vpid(pid);
		if (IS_ERR(task)) {
			err = PTR_ERR(task);
			goto err_group_fd;
		}
	}

	if (task && group_leader &&
	    group_leader->attr.inherit != attr.inherit) {
		err = -EINVAL;
		goto err_task;
	}

	if (flags & PERF_FLAG_PID_CGROUP)
		cgroup_fd = pid;

	event = perf_event_alloc(&attr, cpu, task, group_leader, NULL,
				 NULL, NULL, cgroup_fd);
	if (IS_ERR(event)) {
		err = PTR_ERR(event);
		goto err_task;
	}

	if (is_sampling_event(event)) {
		if (event->pmu->capabilities & PERF_PMU_CAP_NO_INTERRUPT) {
			err = -EOPNOTSUPP;
			goto err_alloc;
		}
	}

	/*
	 * Special case software events and allow them to be part of
	 * any hardware group.
	 */
	pmu = event->pmu;

	if (attr.use_clockid) {
		err = perf_event_set_clock(event, attr.clockid);
		if (err)
			goto err_alloc;
	}

	if (pmu->task_ctx_nr == perf_sw_context)
		event->event_caps |= PERF_EV_CAP_SOFTWARE;

	if (group_leader) {
		if (is_software_event(event) &&
		    !in_software_context(group_leader)) {
			/*
			 * If the event is a sw event, but the group_leader
			 * is on hw context.
			 *
			 * Allow the addition of software events to hw
			 * groups, this is safe because software events
			 * never fail to schedule.
			 */
			pmu = group_leader->ctx->pmu;
		} else if (!is_software_event(event) &&
			   is_software_event(group_leader) &&
			   (group_leader->group_caps & PERF_EV_CAP_SOFTWARE)) {
			/*
			 * In case the group is a pure software group, and we
			 * try to add a hardware event, move the whole group to
			 * the hardware context.
			 */
			move_group = 1;
		}
	}

	/*
	 * Get the target context (task or percpu):
	 */
	ctx = find_get_context(pmu, task, event);
	if (IS_ERR(ctx)) {
		err = PTR_ERR(ctx);
		goto err_alloc;
	}

	/*
	 * Look up the group leader (we will attach this event to it):
	 */
	if (group_leader) {
		err = -EINVAL;

		/*
		 * Do not allow a recursive hierarchy (this new sibling
		 * becoming part of another group-sibling):
		 */
		if (group_leader->group_leader != group_leader)
			goto err_context;

		/* All events in a group should have the same clock */
		if (group_leader->clock != event->clock)
			goto err_context;

		/*
		 * Make sure we're both events for the same CPU;
		 * grouping events for different CPUs is broken; since
		 * you can never concurrently schedule them anyhow.
		 */
		if (group_leader->cpu != event->cpu)
			goto err_context;

		/*
		 * Make sure we're both on the same task, or both
		 * per-CPU events.
		 */
		if (group_leader->ctx->task != ctx->task)
			goto err_context;

		/*
		 * Do not allow to attach to a group in a different task
		 * or CPU context. If we're moving SW events, we'll fix
		 * this up later, so allow that.
		 *
		 * Racy, not holding group_leader->ctx->mutex, see comment with
		 * perf_event_ctx_lock().
		 */
		if (!move_group && group_leader->ctx != ctx)
			goto err_context;

		/*
		 * Only a group leader can be exclusive or pinned
		 */
		if (attr.exclusive || attr.pinned)
			goto err_context;
	}

	if (output_event) {
		err = perf_event_set_output(event, output_event);
		if (err)
			goto err_context;
	}

	event_file = anon_inode_getfile("[perf_event]", &perf_fops, event,
					f_flags);
	if (IS_ERR(event_file)) {
		err = PTR_ERR(event_file);
		event_file = NULL;
		goto err_context;
	}

	if (task) {
		err = down_read_interruptible(&task->signal->exec_update_lock);
		if (err)
			goto err_file;

		/*
		 * Preserve ptrace permission check for backwards compatibility.
		 *
		 * We must hold exec_update_lock across this and any potential
		 * perf_install_in_context() call for this new event to
		 * serialize against exec() altering our credentials (and the
		 * perf_event_exit_task() that could imply).
		 */
		err = -EACCES;
		if (!perfmon_capable() && !ptrace_may_access(task, PTRACE_MODE_READ_REALCREDS))
			goto err_cred;
	}

	if (move_group) {
		gctx = __perf_event_ctx_lock_double(group_leader, ctx);

		if (gctx->task == TASK_TOMBSTONE) {
			err = -ESRCH;
			goto err_locked;
		}

		/*
		 * Check if we raced against another sys_perf_event_open() call
		 * moving the software group underneath us.
		 */
		if (!(group_leader->group_caps & PERF_EV_CAP_SOFTWARE)) {
			/*
			 * If someone moved the group out from under us, check
			 * if this new event wound up on the same ctx, if so
			 * its the regular !move_group case, otherwise fail.
			 */
			if (gctx != ctx) {
				err = -EINVAL;
				goto err_locked;
			} else {
				perf_event_ctx_unlock(group_leader, gctx);
				move_group = 0;
				goto not_move_group;
			}
		}

		/*
		 * Failure to create exclusive events returns -EBUSY.
		 */
		err = -EBUSY;
		if (!exclusive_event_installable(group_leader, ctx))
			goto err_locked;

		for_each_sibling_event(sibling, group_leader) {
			if (!exclusive_event_installable(sibling, ctx))
				goto err_locked;
		}
	} else {
		mutex_lock(&ctx->mutex);

		/*
		 * Now that we hold ctx->lock, (re)validate group_leader->ctx == ctx,
		 * see the group_leader && !move_group test earlier.
		 */
		if (group_leader && group_leader->ctx != ctx) {
			err = -EINVAL;
			goto err_locked;
		}
	}
not_move_group:

	if (ctx->task == TASK_TOMBSTONE) {
		err = -ESRCH;
		goto err_locked;
	}

	if (!perf_event_validate_size(event)) {
		err = -E2BIG;
		goto err_locked;
	}

	if (!task) {
		/*
		 * Check if the @cpu we're creating an event for is online.
		 *
		 * We use the perf_cpu_context::ctx::mutex to serialize against
		 * the hotplug notifiers. See perf_event_{init,exit}_cpu().
		 */
		struct perf_cpu_context *cpuctx =
			container_of(ctx, struct perf_cpu_context, ctx);

		if (!cpuctx->online) {
			err = -ENODEV;
			goto err_locked;
		}
	}

	if (perf_need_aux_event(event) && !perf_get_aux_event(event, group_leader)) {
		err = -EINVAL;
		goto err_locked;
	}

	/*
	 * Must be under the same ctx::mutex as perf_install_in_context(),
	 * because we need to serialize with concurrent event creation.
	 */
	if (!exclusive_event_installable(event, ctx)) {
		err = -EBUSY;
		goto err_locked;
	}

	WARN_ON_ONCE(ctx->parent_ctx);

	/*
	 * This is the point on no return; we cannot fail hereafter. This is
	 * where we start modifying current state.
	 */

	if (move_group) {
		/*
		 * See perf_event_ctx_lock() for comments on the details
		 * of swizzling perf_event::ctx.
		 */
		perf_remove_from_context(group_leader, 0);
		put_ctx(gctx);

		for_each_sibling_event(sibling, group_leader) {
			perf_remove_from_context(sibling, 0);
			put_ctx(gctx);
		}

		/*
		 * Wait for everybody to stop referencing the events through
		 * the old lists, before installing it on new lists.
		 */
		synchronize_rcu();

		/*
		 * Install the group siblings before the group leader.
		 *
		 * Because a group leader will try and install the entire group
		 * (through the sibling list, which is still in-tact), we can
		 * end up with siblings installed in the wrong context.
		 *
		 * By installing siblings first we NO-OP because they're not
		 * reachable through the group lists.
		 */
		for_each_sibling_event(sibling, group_leader) {
			perf_event__state_init(sibling);
			perf_install_in_context(ctx, sibling, sibling->cpu);
			get_ctx(ctx);
		}

		/*
		 * Removing from the context ends up with disabled
		 * event. What we want here is event in the initial
		 * startup state, ready to be add into new context.
		 */
		perf_event__state_init(group_leader);
		perf_install_in_context(ctx, group_leader, group_leader->cpu);
		get_ctx(ctx);
	}

	/*
	 * Precalculate sample_data sizes; do while holding ctx::mutex such
	 * that we're serialized against further additions and before
	 * perf_install_in_context() which is the point the event is active and
	 * can use these values.
	 */
	perf_event__header_size(event);
	perf_event__id_header_size(event);

	event->owner = current;

	perf_install_in_context(ctx, event, event->cpu);
	perf_unpin_context(ctx);

	if (move_group)
		perf_event_ctx_unlock(group_leader, gctx);
	mutex_unlock(&ctx->mutex);

	if (task) {
		up_read(&task->signal->exec_update_lock);
		put_task_struct(task);
	}

	mutex_lock(&current->perf_event_mutex);
	list_add_tail(&event->owner_entry, &current->perf_event_list);
	mutex_unlock(&current->perf_event_mutex);

	/*
	 * Drop the reference on the group_event after placing the
	 * new event on the sibling_list. This ensures destruction
	 * of the group leader will find the pointer to itself in
	 * perf_group_detach().
	 */
	fdput(group);
	fd_install(event_fd, event_file);
	return event_fd;

err_locked:
	if (move_group)
		perf_event_ctx_unlock(group_leader, gctx);
	mutex_unlock(&ctx->mutex);
err_cred:
	if (task)
		up_read(&task->signal->exec_update_lock);
err_file:
	fput(event_file);
err_context:
	perf_unpin_context(ctx);
	put_ctx(ctx);
err_alloc:
	/*
	 * If event_file is set, the fput() above will have called ->release()
	 * and that will take care of freeing the event.
	 */
	if (!event_file)
		free_event(event);
err_task:
	if (task)
		put_task_struct(task);
err_group_fd:
	fdput(group);
err_fd:
	put_unused_fd(event_fd);
	return err;
}

/**
 * perf_event_create_kernel_counter
 *
 * @attr: attributes of the counter to create
 * @cpu: cpu in which the counter is bound
 * @task: task to profile (NULL for percpu)
 */
struct perf_event *
perf_event_create_kernel_counter(struct perf_event_attr *attr, int cpu,
				 struct task_struct *task,
				 perf_overflow_handler_t overflow_handler,
				 void *context)
{
	struct perf_event_context *ctx;
	struct perf_event *event;
	int err;

	/*
	 * Grouping is not supported for kernel events, neither is 'AUX',
	 * make sure the caller's intentions are adjusted.
	 */
	if (attr->aux_output)
		return ERR_PTR(-EINVAL);

	event = perf_event_alloc(attr, cpu, task, NULL, NULL,
				 overflow_handler, context, -1);
	if (IS_ERR(event)) {
		err = PTR_ERR(event);
		goto err;
	}

	/* Mark owner so we could distinguish it from user events. */
	event->owner = TASK_TOMBSTONE;

	/*
	 * Get the target context (task or percpu):
	 */
	ctx = find_get_context(event->pmu, task, event);
	if (IS_ERR(ctx)) {
		err = PTR_ERR(ctx);
		goto err_free;
	}

	WARN_ON_ONCE(ctx->parent_ctx);
	mutex_lock(&ctx->mutex);
	if (ctx->task == TASK_TOMBSTONE) {
		err = -ESRCH;
		goto err_unlock;
	}

	if (!task) {
		/*
		 * Check if the @cpu we're creating an event for is online.
		 *
		 * We use the perf_cpu_context::ctx::mutex to serialize against
		 * the hotplug notifiers. See perf_event_{init,exit}_cpu().
		 */
		struct perf_cpu_context *cpuctx =
			container_of(ctx, struct perf_cpu_context, ctx);
		if (!cpuctx->online) {
			err = -ENODEV;
			goto err_unlock;
		}
	}

	if (!exclusive_event_installable(event, ctx)) {
		err = -EBUSY;
		goto err_unlock;
	}

	perf_install_in_context(ctx, event, event->cpu);
	perf_unpin_context(ctx);
	mutex_unlock(&ctx->mutex);

	return event;

err_unlock:
	mutex_unlock(&ctx->mutex);
	perf_unpin_context(ctx);
	put_ctx(ctx);
err_free:
	free_event(event);
err:
	return ERR_PTR(err);
}
EXPORT_SYMBOL_GPL(perf_event_create_kernel_counter);

void perf_pmu_migrate_context(struct pmu *pmu, int src_cpu, int dst_cpu)
{
	struct perf_event_context *src_ctx;
	struct perf_event_context *dst_ctx;
	struct perf_event *event, *tmp;
	LIST_HEAD(events);

	src_ctx = &per_cpu_ptr(pmu->pmu_cpu_context, src_cpu)->ctx;
	dst_ctx = &per_cpu_ptr(pmu->pmu_cpu_context, dst_cpu)->ctx;

	/*
	 * See perf_event_ctx_lock() for comments on the details
	 * of swizzling perf_event::ctx.
	 */
	mutex_lock_double(&src_ctx->mutex, &dst_ctx->mutex);
	list_for_each_entry_safe(event, tmp, &src_ctx->event_list,
				 event_entry) {
		perf_remove_from_context(event, 0);
		unaccount_event_cpu(event, src_cpu);
		put_ctx(src_ctx);
		list_add(&event->migrate_entry, &events);
	}

	/*
	 * Wait for the events to quiesce before re-instating them.
	 */
	synchronize_rcu();

	/*
	 * Re-instate events in 2 passes.
	 *
	 * Skip over group leaders and only install siblings on this first
	 * pass, siblings will not get enabled without a leader, however a
	 * leader will enable its siblings, even if those are still on the old
	 * context.
	 */
	list_for_each_entry_safe(event, tmp, &events, migrate_entry) {
		if (event->group_leader == event)
			continue;

		list_del(&event->migrate_entry);
		if (event->state >= PERF_EVENT_STATE_OFF)
			event->state = PERF_EVENT_STATE_INACTIVE;
		account_event_cpu(event, dst_cpu);
		perf_install_in_context(dst_ctx, event, dst_cpu);
		get_ctx(dst_ctx);
	}

	/*
	 * Once all the siblings are setup properly, install the group leaders
	 * to make it go.
	 */
	list_for_each_entry_safe(event, tmp, &events, migrate_entry) {
		list_del(&event->migrate_entry);
		if (event->state >= PERF_EVENT_STATE_OFF)
			event->state = PERF_EVENT_STATE_INACTIVE;
		account_event_cpu(event, dst_cpu);
		perf_install_in_context(dst_ctx, event, dst_cpu);
		get_ctx(dst_ctx);
	}
	mutex_unlock(&dst_ctx->mutex);
	mutex_unlock(&src_ctx->mutex);
}
EXPORT_SYMBOL_GPL(perf_pmu_migrate_context);

static void sync_child_event(struct perf_event *child_event,
			       struct task_struct *child)
{
	struct perf_event *parent_event = child_event->parent;
	u64 child_val;

	if (child_event->attr.inherit_stat)
		perf_event_read_event(child_event, child);

	child_val = perf_event_count(child_event);

	/*
	 * Add back the child's count to the parent's count:
	 */
	atomic64_add(child_val, &parent_event->child_count);
	atomic64_add(child_event->total_time_enabled,
		     &parent_event->child_total_time_enabled);
	atomic64_add(child_event->total_time_running,
		     &parent_event->child_total_time_running);
}

static void
perf_event_exit_event(struct perf_event *child_event,
		      struct perf_event_context *child_ctx,
		      struct task_struct *child)
{
	struct perf_event *parent_event = child_event->parent;

	/*
	 * Do not destroy the 'original' grouping; because of the context
	 * switch optimization the original events could've ended up in a
	 * random child task.
	 *
	 * If we were to destroy the original group, all group related
	 * operations would cease to function properly after this random
	 * child dies.
	 *
	 * Do destroy all inherited groups, we don't care about those
	 * and being thorough is better.
	 */
	raw_spin_lock_irq(&child_ctx->lock);
	WARN_ON_ONCE(child_ctx->is_active);

	if (parent_event)
		perf_group_detach(child_event);
	list_del_event(child_event, child_ctx);
	perf_event_set_state(child_event, PERF_EVENT_STATE_EXIT); /* is_event_hup() */
	raw_spin_unlock_irq(&child_ctx->lock);

	/*
	 * Parent events are governed by their filedesc, retain them.
	 */
	if (!parent_event) {
		perf_event_wakeup(child_event);
		return;
	}
	/*
	 * Child events can be cleaned up.
	 */

	sync_child_event(child_event, child);

	/*
	 * Remove this event from the parent's list
	 */
	WARN_ON_ONCE(parent_event->ctx->parent_ctx);
	mutex_lock(&parent_event->child_mutex);
	list_del_init(&child_event->child_list);
	mutex_unlock(&parent_event->child_mutex);

	/*
	 * Kick perf_poll() for is_event_hup().
	 */
	perf_event_wakeup(parent_event);
	free_event(child_event);
	put_event(parent_event);
}

static void perf_event_exit_task_context(struct task_struct *child, int ctxn)
{
	struct perf_event_context *child_ctx, *clone_ctx = NULL;
	struct perf_event *child_event, *next;

	WARN_ON_ONCE(child != current);

	child_ctx = perf_pin_task_context(child, ctxn);
	if (!child_ctx)
		return;

	/*
	 * In order to reduce the amount of tricky in ctx tear-down, we hold
	 * ctx::mutex over the entire thing. This serializes against almost
	 * everything that wants to access the ctx.
	 *
	 * The exception is sys_perf_event_open() /
	 * perf_event_create_kernel_count() which does find_get_context()
	 * without ctx::mutex (it cannot because of the move_group double mutex
	 * lock thing). See the comments in perf_install_in_context().
	 */
	mutex_lock(&child_ctx->mutex);

	/*
	 * In a single ctx::lock section, de-schedule the events and detach the
	 * context from the task such that we cannot ever get it scheduled back
	 * in.
	 */
	raw_spin_lock_irq(&child_ctx->lock);
	task_ctx_sched_out(__get_cpu_context(child_ctx), child_ctx, EVENT_ALL);

	/*
	 * Now that the context is inactive, destroy the task <-> ctx relation
	 * and mark the context dead.
	 */
	RCU_INIT_POINTER(child->perf_event_ctxp[ctxn], NULL);
	put_ctx(child_ctx); /* cannot be last */
	WRITE_ONCE(child_ctx->task, TASK_TOMBSTONE);
	put_task_struct(current); /* cannot be last */

	clone_ctx = unclone_ctx(child_ctx);
	raw_spin_unlock_irq(&child_ctx->lock);

	if (clone_ctx)
		put_ctx(clone_ctx);

	/*
	 * Report the task dead after unscheduling the events so that we
	 * won't get any samples after PERF_RECORD_EXIT. We can however still
	 * get a few PERF_RECORD_READ events.
	 */
	perf_event_task(child, child_ctx, 0);

	list_for_each_entry_safe(child_event, next, &child_ctx->event_list, event_entry)
		perf_event_exit_event(child_event, child_ctx, child);

	mutex_unlock(&child_ctx->mutex);

	put_ctx(child_ctx);
}

/*
 * When a child task exits, feed back event values to parent events.
 *
 * Can be called with exec_update_lock held when called from
 * setup_new_exec().
 */
void perf_event_exit_task(struct task_struct *child)
{
	struct perf_event *event, *tmp;
	int ctxn;

	mutex_lock(&child->perf_event_mutex);
	list_for_each_entry_safe(event, tmp, &child->perf_event_list,
				 owner_entry) {
		list_del_init(&event->owner_entry);

		/*
		 * Ensure the list deletion is visible before we clear
		 * the owner, closes a race against perf_release() where
		 * we need to serialize on the owner->perf_event_mutex.
		 */
		smp_store_release(&event->owner, NULL);
	}
	mutex_unlock(&child->perf_event_mutex);

	for_each_task_context_nr(ctxn)
		perf_event_exit_task_context(child, ctxn);

	/*
	 * The perf_event_exit_task_context calls perf_event_task
	 * with child's task_ctx, which generates EXIT events for
	 * child contexts and sets child->perf_event_ctxp[] to NULL.
	 * At this point we need to send EXIT events to cpu contexts.
	 */
	perf_event_task(child, NULL, 0);
}

static void perf_free_event(struct perf_event *event,
			    struct perf_event_context *ctx)
{
	struct perf_event *parent = event->parent;

	if (WARN_ON_ONCE(!parent))
		return;

	mutex_lock(&parent->child_mutex);
	list_del_init(&event->child_list);
	mutex_unlock(&parent->child_mutex);

	put_event(parent);

	raw_spin_lock_irq(&ctx->lock);
	perf_group_detach(event);
	list_del_event(event, ctx);
	raw_spin_unlock_irq(&ctx->lock);
	free_event(event);
}

/*
 * Free a context as created by inheritance by perf_event_init_task() below,
 * used by fork() in case of fail.
 *
 * Even though the task has never lived, the context and events have been
 * exposed through the child_list, so we must take care tearing it all down.
 */
void perf_event_free_task(struct task_struct *task)
{
	struct perf_event_context *ctx;
	struct perf_event *event, *tmp;
	int ctxn;

	for_each_task_context_nr(ctxn) {
		ctx = task->perf_event_ctxp[ctxn];
		if (!ctx)
			continue;

		mutex_lock(&ctx->mutex);
		raw_spin_lock_irq(&ctx->lock);
		/*
		 * Destroy the task <-> ctx relation and mark the context dead.
		 *
		 * This is important because even though the task hasn't been
		 * exposed yet the context has been (through child_list).
		 */
		RCU_INIT_POINTER(task->perf_event_ctxp[ctxn], NULL);
		WRITE_ONCE(ctx->task, TASK_TOMBSTONE);
		put_task_struct(task); /* cannot be last */
		raw_spin_unlock_irq(&ctx->lock);

		list_for_each_entry_safe(event, tmp, &ctx->event_list, event_entry)
			perf_free_event(event, ctx);

		mutex_unlock(&ctx->mutex);

		/*
		 * perf_event_release_kernel() could've stolen some of our
		 * child events and still have them on its free_list. In that
		 * case we must wait for these events to have been freed (in
		 * particular all their references to this task must've been
		 * dropped).
		 *
		 * Without this copy_process() will unconditionally free this
		 * task (irrespective of its reference count) and
		 * _free_event()'s put_task_struct(event->hw.target) will be a
		 * use-after-free.
		 *
		 * Wait for all events to drop their context reference.
		 */
		wait_var_event(&ctx->refcount, refcount_read(&ctx->refcount) == 1);
		put_ctx(ctx); /* must be last */
	}
}

void perf_event_delayed_put(struct task_struct *task)
{
	int ctxn;

	for_each_task_context_nr(ctxn)
		WARN_ON_ONCE(task->perf_event_ctxp[ctxn]);
}

struct file *perf_event_get(unsigned int fd)
{
	struct file *file = fget(fd);
	if (!file)
		return ERR_PTR(-EBADF);

	if (file->f_op != &perf_fops) {
		fput(file);
		return ERR_PTR(-EBADF);
	}

	return file;
}

const struct perf_event *perf_get_event(struct file *file)
{
	if (file->f_op != &perf_fops)
		return ERR_PTR(-EINVAL);

	return file->private_data;
}

const struct perf_event_attr *perf_event_attrs(struct perf_event *event)
{
	if (!event)
		return ERR_PTR(-EINVAL);

	return &event->attr;
}

/*
 * Inherit an event from parent task to child task.
 *
 * Returns:
 *  - valid pointer on success
 *  - NULL for orphaned events
 *  - IS_ERR() on error
 */
static struct perf_event *
inherit_event(struct perf_event *parent_event,
	      struct task_struct *parent,
	      struct perf_event_context *parent_ctx,
	      struct task_struct *child,
	      struct perf_event *group_leader,
	      struct perf_event_context *child_ctx)
{
	enum perf_event_state parent_state = parent_event->state;
	struct perf_event *child_event;
	unsigned long flags;

	/*
	 * Instead of creating recursive hierarchies of events,
	 * we link inherited events back to the original parent,
	 * which has a filp for sure, which we use as the reference
	 * count:
	 */
	if (parent_event->parent)
		parent_event = parent_event->parent;

	child_event = perf_event_alloc(&parent_event->attr,
					   parent_event->cpu,
					   child,
					   group_leader, parent_event,
					   NULL, NULL, -1);
	if (IS_ERR(child_event))
		return child_event;


	if ((child_event->attach_state & PERF_ATTACH_TASK_DATA) &&
	    !child_ctx->task_ctx_data) {
		struct pmu *pmu = child_event->pmu;

		child_ctx->task_ctx_data = alloc_task_ctx_data(pmu);
		if (!child_ctx->task_ctx_data) {
			free_event(child_event);
			return ERR_PTR(-ENOMEM);
		}
	}

	/*
	 * is_orphaned_event() and list_add_tail(&parent_event->child_list)
	 * must be under the same lock in order to serialize against
	 * perf_event_release_kernel(), such that either we must observe
	 * is_orphaned_event() or they will observe us on the child_list.
	 */
	mutex_lock(&parent_event->child_mutex);
	if (is_orphaned_event(parent_event) ||
	    !atomic_long_inc_not_zero(&parent_event->refcount)) {
		mutex_unlock(&parent_event->child_mutex);
		/* task_ctx_data is freed with child_ctx */
		free_event(child_event);
		return NULL;
	}

	get_ctx(child_ctx);

	/*
	 * Make the child state follow the state of the parent event,
	 * not its attr.disabled bit.  We hold the parent's mutex,
	 * so we won't race with perf_event_{en, dis}able_family.
	 */
	if (parent_state >= PERF_EVENT_STATE_INACTIVE)
		child_event->state = PERF_EVENT_STATE_INACTIVE;
	else
		child_event->state = PERF_EVENT_STATE_OFF;

	if (parent_event->attr.freq) {
		u64 sample_period = parent_event->hw.sample_period;
		struct hw_perf_event *hwc = &child_event->hw;

		hwc->sample_period = sample_period;
		hwc->last_period   = sample_period;

		local64_set(&hwc->period_left, sample_period);
	}

	child_event->ctx = child_ctx;
	child_event->overflow_handler = parent_event->overflow_handler;
	child_event->overflow_handler_context
		= parent_event->overflow_handler_context;

	/*
	 * Precalculate sample_data sizes
	 */
	perf_event__header_size(child_event);
	perf_event__id_header_size(child_event);

	/*
	 * Link it up in the child's context:
	 */
	raw_spin_lock_irqsave(&child_ctx->lock, flags);
	add_event_to_ctx(child_event, child_ctx);
	raw_spin_unlock_irqrestore(&child_ctx->lock, flags);

	/*
	 * Link this into the parent event's child list
	 */
	list_add_tail(&child_event->child_list, &parent_event->child_list);
	mutex_unlock(&parent_event->child_mutex);

	return child_event;
}

/*
 * Inherits an event group.
 *
 * This will quietly suppress orphaned events; !inherit_event() is not an error.
 * This matches with perf_event_release_kernel() removing all child events.
 *
 * Returns:
 *  - 0 on success
 *  - <0 on error
 */
static int inherit_group(struct perf_event *parent_event,
	      struct task_struct *parent,
	      struct perf_event_context *parent_ctx,
	      struct task_struct *child,
	      struct perf_event_context *child_ctx)
{
	struct perf_event *leader;
	struct perf_event *sub;
	struct perf_event *child_ctr;

	leader = inherit_event(parent_event, parent, parent_ctx,
				 child, NULL, child_ctx);
	if (IS_ERR(leader))
		return PTR_ERR(leader);
	/*
	 * @leader can be NULL here because of is_orphaned_event(). In this
	 * case inherit_event() will create individual events, similar to what
	 * perf_group_detach() would do anyway.
	 */
	for_each_sibling_event(sub, parent_event) {
		child_ctr = inherit_event(sub, parent, parent_ctx,
					    child, leader, child_ctx);
		if (IS_ERR(child_ctr))
			return PTR_ERR(child_ctr);

		if (sub->aux_event == parent_event && child_ctr &&
		    !perf_get_aux_event(child_ctr, leader))
			return -EINVAL;
	}
	leader->group_generation = parent_event->group_generation;
	return 0;
}

/*
 * Creates the child task context and tries to inherit the event-group.
 *
 * Clears @inherited_all on !attr.inherited or error. Note that we'll leave
 * inherited_all set when we 'fail' to inherit an orphaned event; this is
 * consistent with perf_event_release_kernel() removing all child events.
 *
 * Returns:
 *  - 0 on success
 *  - <0 on error
 */
static int
inherit_task_group(struct perf_event *event, struct task_struct *parent,
		   struct perf_event_context *parent_ctx,
		   struct task_struct *child, int ctxn,
		   int *inherited_all)
{
	int ret;
	struct perf_event_context *child_ctx;

	if (!event->attr.inherit) {
		*inherited_all = 0;
		return 0;
	}

	child_ctx = child->perf_event_ctxp[ctxn];
	if (!child_ctx) {
		/*
		 * This is executed from the parent task context, so
		 * inherit events that have been marked for cloning.
		 * First allocate and initialize a context for the
		 * child.
		 */
		child_ctx = alloc_perf_context(parent_ctx->pmu, child);
		if (!child_ctx)
			return -ENOMEM;

		child->perf_event_ctxp[ctxn] = child_ctx;
	}

	ret = inherit_group(event, parent, parent_ctx,
			    child, child_ctx);

	if (ret)
		*inherited_all = 0;

	return ret;
}

/*
 * Initialize the perf_event context in task_struct
 */
static int perf_event_init_context(struct task_struct *child, int ctxn)
{
	struct perf_event_context *child_ctx, *parent_ctx;
	struct perf_event_context *cloned_ctx;
	struct perf_event *event;
	struct task_struct *parent = current;
	int inherited_all = 1;
	unsigned long flags;
	int ret = 0;

	if (likely(!parent->perf_event_ctxp[ctxn]))
		return 0;

	/*
	 * If the parent's context is a clone, pin it so it won't get
	 * swapped under us.
	 */
	parent_ctx = perf_pin_task_context(parent, ctxn);
	if (!parent_ctx)
		return 0;

	/*
	 * No need to check if parent_ctx != NULL here; since we saw
	 * it non-NULL earlier, the only reason for it to become NULL
	 * is if we exit, and since we're currently in the middle of
	 * a fork we can't be exiting at the same time.
	 */

	/*
	 * Lock the parent list. No need to lock the child - not PID
	 * hashed yet and not running, so nobody can access it.
	 */
	mutex_lock(&parent_ctx->mutex);

	/*
	 * We dont have to disable NMIs - we are only looking at
	 * the list, not manipulating it:
	 */
	perf_event_groups_for_each(event, &parent_ctx->pinned_groups) {
		ret = inherit_task_group(event, parent, parent_ctx,
					 child, ctxn, &inherited_all);
		if (ret)
			goto out_unlock;
	}

	/*
	 * We can't hold ctx->lock when iterating the ->flexible_group list due
	 * to allocations, but we need to prevent rotation because
	 * rotate_ctx() will change the list from interrupt context.
	 */
	raw_spin_lock_irqsave(&parent_ctx->lock, flags);
	parent_ctx->rotate_disable = 1;
	raw_spin_unlock_irqrestore(&parent_ctx->lock, flags);

	perf_event_groups_for_each(event, &parent_ctx->flexible_groups) {
		ret = inherit_task_group(event, parent, parent_ctx,
					 child, ctxn, &inherited_all);
		if (ret)
			goto out_unlock;
	}

	raw_spin_lock_irqsave(&parent_ctx->lock, flags);
	parent_ctx->rotate_disable = 0;

	child_ctx = child->perf_event_ctxp[ctxn];

	if (child_ctx && inherited_all) {
		/*
		 * Mark the child context as a clone of the parent
		 * context, or of whatever the parent is a clone of.
		 *
		 * Note that if the parent is a clone, the holding of
		 * parent_ctx->lock avoids it from being uncloned.
		 */
		cloned_ctx = parent_ctx->parent_ctx;
		if (cloned_ctx) {
			child_ctx->parent_ctx = cloned_ctx;
			child_ctx->parent_gen = parent_ctx->parent_gen;
		} else {
			child_ctx->parent_ctx = parent_ctx;
			child_ctx->parent_gen = parent_ctx->generation;
		}
		get_ctx(child_ctx->parent_ctx);
	}

	raw_spin_unlock_irqrestore(&parent_ctx->lock, flags);
out_unlock:
	mutex_unlock(&parent_ctx->mutex);

	perf_unpin_context(parent_ctx);
	put_ctx(parent_ctx);

	return ret;
}

/*
 * Initialize the perf_event context in task_struct
 */
int perf_event_init_task(struct task_struct *child)
{
	int ctxn, ret;

	memset(child->perf_event_ctxp, 0, sizeof(child->perf_event_ctxp));
	mutex_init(&child->perf_event_mutex);
	INIT_LIST_HEAD(&child->perf_event_list);

	for_each_task_context_nr(ctxn) {
		ret = perf_event_init_context(child, ctxn);
		if (ret) {
			perf_event_free_task(child);
			return ret;
		}
	}

	return 0;
}

static void __init perf_event_init_all_cpus(void)
{
	struct swevent_htable *swhash;
	int cpu;

	zalloc_cpumask_var(&perf_online_mask, GFP_KERNEL);

	for_each_possible_cpu(cpu) {
		swhash = &per_cpu(swevent_htable, cpu);
		mutex_init(&swhash->hlist_mutex);
		INIT_LIST_HEAD(&per_cpu(active_ctx_list, cpu));

		INIT_LIST_HEAD(&per_cpu(pmu_sb_events.list, cpu));
		raw_spin_lock_init(&per_cpu(pmu_sb_events.lock, cpu));

#ifdef CONFIG_CGROUP_PERF
		INIT_LIST_HEAD(&per_cpu(cgrp_cpuctx_list, cpu));
#endif
		INIT_LIST_HEAD(&per_cpu(sched_cb_list, cpu));
	}
}

static void perf_swevent_init_cpu(unsigned int cpu)
{
	struct swevent_htable *swhash = &per_cpu(swevent_htable, cpu);

	mutex_lock(&swhash->hlist_mutex);
	if (swhash->hlist_refcount > 0 && !swevent_hlist_deref(swhash)) {
		struct swevent_hlist *hlist;

		hlist = kzalloc_node(sizeof(*hlist), GFP_KERNEL, cpu_to_node(cpu));
		WARN_ON(!hlist);
		rcu_assign_pointer(swhash->swevent_hlist, hlist);
	}
	mutex_unlock(&swhash->hlist_mutex);
}

#if defined CONFIG_HOTPLUG_CPU || defined CONFIG_KEXEC_CORE
static void __perf_event_exit_context(void *__info)
{
	struct perf_event_context *ctx = __info;
	struct perf_cpu_context *cpuctx = __get_cpu_context(ctx);
	struct perf_event *event;

	raw_spin_lock(&ctx->lock);
	ctx_sched_out(ctx, cpuctx, EVENT_TIME);
	list_for_each_entry(event, &ctx->event_list, event_entry)
		__perf_remove_from_context(event, cpuctx, ctx, (void *)DETACH_GROUP);
	raw_spin_unlock(&ctx->lock);
}

static void perf_event_exit_cpu_context(int cpu)
{
	struct perf_cpu_context *cpuctx;
	struct perf_event_context *ctx;
	struct pmu *pmu;

	mutex_lock(&pmus_lock);
	list_for_each_entry(pmu, &pmus, entry) {
		cpuctx = per_cpu_ptr(pmu->pmu_cpu_context, cpu);
		ctx = &cpuctx->ctx;

		mutex_lock(&ctx->mutex);
		smp_call_function_single(cpu, __perf_event_exit_context, ctx, 1);
		cpuctx->online = 0;
		mutex_unlock(&ctx->mutex);
	}
	cpumask_clear_cpu(cpu, perf_online_mask);
	mutex_unlock(&pmus_lock);
}
#else

static void perf_event_exit_cpu_context(int cpu) { }

#endif

int perf_event_init_cpu(unsigned int cpu)
{
	struct perf_cpu_context *cpuctx;
	struct perf_event_context *ctx;
	struct pmu *pmu;

	perf_swevent_init_cpu(cpu);

	mutex_lock(&pmus_lock);
	cpumask_set_cpu(cpu, perf_online_mask);
	list_for_each_entry(pmu, &pmus, entry) {
		cpuctx = per_cpu_ptr(pmu->pmu_cpu_context, cpu);
		ctx = &cpuctx->ctx;

		mutex_lock(&ctx->mutex);
		cpuctx->online = 1;
		mutex_unlock(&ctx->mutex);
	}
	mutex_unlock(&pmus_lock);

	return 0;
}

int perf_event_exit_cpu(unsigned int cpu)
{
	perf_event_exit_cpu_context(cpu);
	return 0;
}

static int
perf_reboot(struct notifier_block *notifier, unsigned long val, void *v)
{
	int cpu;

	for_each_online_cpu(cpu)
		perf_event_exit_cpu(cpu);

	return NOTIFY_OK;
}

/*
 * Run the perf reboot notifier at the very last possible moment so that
 * the generic watchdog code runs as long as possible.
 */
static struct notifier_block perf_reboot_notifier = {
	.notifier_call = perf_reboot,
	.priority = INT_MIN,
};

void __init perf_event_init(void)
{
	int ret;

	idr_init(&pmu_idr);

	perf_event_init_all_cpus();
	init_srcu_struct(&pmus_srcu);
	perf_pmu_register(&perf_swevent, "software", PERF_TYPE_SOFTWARE);
	perf_pmu_register(&perf_cpu_clock, NULL, -1);
	perf_pmu_register(&perf_task_clock, NULL, -1);
	perf_tp_register();
	perf_event_init_cpu(smp_processor_id());
	register_reboot_notifier(&perf_reboot_notifier);

	ret = init_hw_breakpoint();
	WARN(ret, "hw_breakpoint initialization failed with: %d", ret);

	/*
	 * Build time assertion that we keep the data_head at the intended
	 * location.  IOW, validation we got the __reserved[] size right.
	 */
	BUILD_BUG_ON((offsetof(struct perf_event_mmap_page, data_head))
		     != 1024);
}

ssize_t perf_event_sysfs_show(struct device *dev, struct device_attribute *attr,
			      char *page)
{
	struct perf_pmu_events_attr *pmu_attr =
		container_of(attr, struct perf_pmu_events_attr, attr);

	if (pmu_attr->event_str)
		return sprintf(page, "%s\n", pmu_attr->event_str);

	return 0;
}
EXPORT_SYMBOL_GPL(perf_event_sysfs_show);

static int __init perf_event_sysfs_init(void)
{
	struct pmu *pmu;
	int ret;

	mutex_lock(&pmus_lock);

	ret = bus_register(&pmu_bus);
	if (ret)
		goto unlock;

	list_for_each_entry(pmu, &pmus, entry) {
		if (!pmu->name || pmu->type < 0)
			continue;

		ret = pmu_dev_alloc(pmu);
		WARN(ret, "Failed to register pmu: %s, reason %d\n", pmu->name, ret);
	}
	pmu_bus_running = 1;
	ret = 0;

unlock:
	mutex_unlock(&pmus_lock);

	return ret;
}
device_initcall(perf_event_sysfs_init);

#ifdef CONFIG_CGROUP_PERF
static struct cgroup_subsys_state *
perf_cgroup_css_alloc(struct cgroup_subsys_state *parent_css)
{
	struct perf_cgroup *jc;

	jc = kzalloc(sizeof(*jc), GFP_KERNEL);
	if (!jc)
		return ERR_PTR(-ENOMEM);

	jc->info = alloc_percpu(struct perf_cgroup_info);
	if (!jc->info) {
		kfree(jc);
		return ERR_PTR(-ENOMEM);
	}

	return &jc->css;
}

static void perf_cgroup_css_free(struct cgroup_subsys_state *css)
{
	struct perf_cgroup *jc = container_of(css, struct perf_cgroup, css);

	free_percpu(jc->info);
	kfree(jc);
}

static int perf_cgroup_css_online(struct cgroup_subsys_state *css)
{
	perf_event_cgroup(css->cgroup);
	return 0;
}

static int __perf_cgroup_move(void *info)
{
	struct task_struct *task = info;
	rcu_read_lock();
	perf_cgroup_switch(task, PERF_CGROUP_SWOUT | PERF_CGROUP_SWIN);
	rcu_read_unlock();
	return 0;
}

static void perf_cgroup_attach(struct cgroup_taskset *tset)
{
	struct task_struct *task;
	struct cgroup_subsys_state *css;

	cgroup_taskset_for_each(task, css, tset)
		task_function_call(task, __perf_cgroup_move, task);
}

struct cgroup_subsys perf_event_cgrp_subsys = {
	.css_alloc	= perf_cgroup_css_alloc,
	.css_free	= perf_cgroup_css_free,
	.css_online	= perf_cgroup_css_online,
	.attach		= perf_cgroup_attach,
	/*
	 * Implicitly enable on dfl hierarchy so that perf events can
	 * always be filtered by cgroup2 path as long as perf_event
	 * controller is not mounted on a legacy hierarchy.
	 */
	.implicit_on_dfl = true,
	.threaded	= true,
};
#endif /* CONFIG_CGROUP_PERF */<|MERGE_RESOLUTION|>--- conflicted
+++ resolved
@@ -6824,12 +6824,8 @@
 {
 	struct perf_event *leader = event->group_leader, *sub;
 	u64 read_format = event->attr.read_format;
-<<<<<<< HEAD
+	unsigned long flags;
 	u64 values[5];
-=======
-	unsigned long flags;
-	u64 values[6];
->>>>>>> e2e4e7b4
 	int n = 0;
 
 	/*
