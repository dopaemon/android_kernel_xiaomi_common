// SPDX-License-Identifier: GPL-2.0-only
/*
 *  linux/kernel/exit.c
 *
 *  Copyright (C) 1991, 1992  Linus Torvalds
 */

#include <linux/mm.h>
#include <linux/slab.h>
#include <linux/sched/autogroup.h>
#include <linux/sched/mm.h>
#include <linux/sched/stat.h>
#include <linux/sched/task.h>
#include <linux/sched/task_stack.h>
#include <linux/sched/cputime.h>
#include <linux/interrupt.h>
#include <linux/module.h>
#include <linux/capability.h>
#include <linux/completion.h>
#include <linux/personality.h>
#include <linux/tty.h>
#include <linux/iocontext.h>
#include <linux/key.h>
#include <linux/cpu.h>
#include <linux/acct.h>
#include <linux/tsacct_kern.h>
#include <linux/file.h>
#include <linux/fdtable.h>
#include <linux/freezer.h>
#include <linux/binfmts.h>
#include <linux/nsproxy.h>
#include <linux/pid_namespace.h>
#include <linux/ptrace.h>
#include <linux/profile.h>
#include <linux/mount.h>
#include <linux/proc_fs.h>
#include <linux/kthread.h>
#include <linux/mempolicy.h>
#include <linux/taskstats_kern.h>
#include <linux/delayacct.h>
#include <linux/cgroup.h>
#include <linux/syscalls.h>
#include <linux/signal.h>
#include <linux/posix-timers.h>
#include <linux/cn_proc.h>
#include <linux/mutex.h>
#include <linux/futex.h>
#include <linux/pipe_fs_i.h>
#include <linux/audit.h> /* for audit_free() */
#include <linux/resource.h>
#include <linux/blkdev.h>
#include <linux/task_io_accounting_ops.h>
#include <linux/tracehook.h>
#include <linux/fs_struct.h>
#include <linux/init_task.h>
#include <linux/perf_event.h>
#include <trace/events/sched.h>
#include <linux/hw_breakpoint.h>
#include <linux/oom.h>
#include <linux/writeback.h>
#include <linux/shm.h>
#include <linux/kcov.h>
#include <linux/random.h>
#include <linux/rcuwait.h>
#include <linux/compat.h>

#include <linux/uaccess.h>
#include <asm/unistd.h>
#include <asm/mmu_context.h>

static void __unhash_process(struct task_struct *p, bool group_dead)
{
	nr_threads--;
	detach_pid(p, PIDTYPE_PID);
	if (group_dead) {
		detach_pid(p, PIDTYPE_TGID);
		detach_pid(p, PIDTYPE_PGID);
		detach_pid(p, PIDTYPE_SID);

		list_del_rcu(&p->tasks);
		list_del_init(&p->sibling);
		__this_cpu_dec(process_counts);
	}
	list_del_rcu(&p->thread_group);
	list_del_rcu(&p->thread_node);
}

/*
 * This function expects the tasklist_lock write-locked.
 */
static void __exit_signal(struct task_struct *tsk)
{
	struct signal_struct *sig = tsk->signal;
	bool group_dead = thread_group_leader(tsk);
	struct sighand_struct *sighand;
	struct tty_struct *tty;
	u64 utime, stime;

	sighand = rcu_dereference_check(tsk->sighand,
					lockdep_tasklist_lock_is_held());
	spin_lock(&sighand->siglock);

#ifdef CONFIG_POSIX_TIMERS
	posix_cpu_timers_exit(tsk);
	if (group_dead)
		posix_cpu_timers_exit_group(tsk);
#endif

	if (group_dead) {
		tty = sig->tty;
		sig->tty = NULL;
	} else {
		/*
		 * If there is any task waiting for the group exit
		 * then notify it:
		 */
		if (sig->notify_count > 0 && !--sig->notify_count)
			wake_up_process(sig->group_exit_task);

		if (tsk == sig->curr_target)
			sig->curr_target = next_thread(tsk);
	}

	add_device_randomness((const void*) &tsk->se.sum_exec_runtime,
			      sizeof(unsigned long long));

	/*
	 * Accumulate here the counters for all threads as they die. We could
	 * skip the group leader because it is the last user of signal_struct,
	 * but we want to avoid the race with thread_group_cputime() which can
	 * see the empty ->thread_head list.
	 */
	task_cputime(tsk, &utime, &stime);
	write_seqlock(&sig->stats_lock);
	sig->utime += utime;
	sig->stime += stime;
	sig->gtime += task_gtime(tsk);
	sig->min_flt += tsk->min_flt;
	sig->maj_flt += tsk->maj_flt;
	sig->nvcsw += tsk->nvcsw;
	sig->nivcsw += tsk->nivcsw;
	sig->inblock += task_io_get_inblock(tsk);
	sig->oublock += task_io_get_oublock(tsk);
	task_io_accounting_add(&sig->ioac, &tsk->ioac);
	sig->sum_sched_runtime += tsk->se.sum_exec_runtime;
	sig->nr_threads--;
	__unhash_process(tsk, group_dead);
	write_sequnlock(&sig->stats_lock);

	/*
	 * Do this under ->siglock, we can race with another thread
	 * doing sigqueue_free() if we have SIGQUEUE_PREALLOC signals.
	 */
	flush_sigqueue(&tsk->pending);
	tsk->sighand = NULL;
	spin_unlock(&sighand->siglock);

	__cleanup_sighand(sighand);
	clear_tsk_thread_flag(tsk, TIF_SIGPENDING);
	if (group_dead) {
		flush_sigqueue(&sig->shared_pending);
		tty_kref_put(tty);
	}
}

static void delayed_put_task_struct(struct rcu_head *rhp)
{
	struct task_struct *tsk = container_of(rhp, struct task_struct, rcu);

	perf_event_delayed_put(tsk);
	trace_sched_process_free(tsk);
	put_task_struct(tsk);
}

void put_task_struct_rcu_user(struct task_struct *task)
{
	if (refcount_dec_and_test(&task->rcu_users))
		call_rcu(&task->rcu, delayed_put_task_struct);
}

void release_task(struct task_struct *p)
{
	struct task_struct *leader;
	struct pid *thread_pid;
	int zap_leader;
repeat:
	/* don't need to get the RCU readlock here - the process is dead and
	 * can't be modifying its own credentials. But shut RCU-lockdep up */
	rcu_read_lock();
	atomic_dec(&__task_cred(p)->user->processes);
	rcu_read_unlock();

	cgroup_release(p);

	write_lock_irq(&tasklist_lock);
	ptrace_release_task(p);
	thread_pid = get_pid(p->thread_pid);
	__exit_signal(p);

	/*
	 * If we are the last non-leader member of the thread
	 * group, and the leader is zombie, then notify the
	 * group leader's parent process. (if it wants notification.)
	 */
	zap_leader = 0;
	leader = p->group_leader;
	if (leader != p && thread_group_empty(leader)
			&& leader->exit_state == EXIT_ZOMBIE) {
		/*
		 * If we were the last child thread and the leader has
		 * exited already, and the leader's parent ignores SIGCHLD,
		 * then we are the one who should release the leader.
		 */
		zap_leader = do_notify_parent(leader, leader->exit_signal);
		if (zap_leader)
			leader->exit_state = EXIT_DEAD;
	}

	write_unlock_irq(&tasklist_lock);
	seccomp_filter_release(p);
	proc_flush_pid(thread_pid);
	put_pid(thread_pid);
	release_thread(p);
	put_task_struct_rcu_user(p);

	p = leader;
	if (unlikely(zap_leader))
		goto repeat;
}

int rcuwait_wake_up(struct rcuwait *w)
{
	int ret = 0;
	struct task_struct *task;

	rcu_read_lock();

	/*
	 * Order condition vs @task, such that everything prior to the load
	 * of @task is visible. This is the condition as to why the user called
	 * rcuwait_wake() in the first place. Pairs with set_current_state()
	 * barrier (A) in rcuwait_wait_event().
	 *
	 *    WAIT                WAKE
	 *    [S] tsk = current	  [S] cond = true
	 *        MB (A)	      MB (B)
	 *    [L] cond		  [L] tsk
	 */
	smp_mb(); /* (B) */

	task = rcu_dereference(w->task);
	if (task)
		ret = wake_up_process(task);
	rcu_read_unlock();

	return ret;
}
EXPORT_SYMBOL_GPL(rcuwait_wake_up);

/*
 * Determine if a process group is "orphaned", according to the POSIX
 * definition in 2.2.2.52.  Orphaned process groups are not to be affected
 * by terminal-generated stop signals.  Newly orphaned process groups are
 * to receive a SIGHUP and a SIGCONT.
 *
 * "I ask you, have you ever known what it is to be an orphan?"
 */
static int will_become_orphaned_pgrp(struct pid *pgrp,
					struct task_struct *ignored_task)
{
	struct task_struct *p;

	do_each_pid_task(pgrp, PIDTYPE_PGID, p) {
		if ((p == ignored_task) ||
		    (p->exit_state && thread_group_empty(p)) ||
		    is_global_init(p->real_parent))
			continue;

		if (task_pgrp(p->real_parent) != pgrp &&
		    task_session(p->real_parent) == task_session(p))
			return 0;
	} while_each_pid_task(pgrp, PIDTYPE_PGID, p);

	return 1;
}

int is_current_pgrp_orphaned(void)
{
	int retval;

	read_lock(&tasklist_lock);
	retval = will_become_orphaned_pgrp(task_pgrp(current), NULL);
	read_unlock(&tasklist_lock);

	return retval;
}

static bool has_stopped_jobs(struct pid *pgrp)
{
	struct task_struct *p;

	do_each_pid_task(pgrp, PIDTYPE_PGID, p) {
		if (p->signal->flags & SIGNAL_STOP_STOPPED)
			return true;
	} while_each_pid_task(pgrp, PIDTYPE_PGID, p);

	return false;
}

/*
 * Check to see if any process groups have become orphaned as
 * a result of our exiting, and if they have any stopped jobs,
 * send them a SIGHUP and then a SIGCONT. (POSIX 3.2.2.2)
 */
static void
kill_orphaned_pgrp(struct task_struct *tsk, struct task_struct *parent)
{
	struct pid *pgrp = task_pgrp(tsk);
	struct task_struct *ignored_task = tsk;

	if (!parent)
		/* exit: our father is in a different pgrp than
		 * we are and we were the only connection outside.
		 */
		parent = tsk->real_parent;
	else
		/* reparent: our child is in a different pgrp than
		 * we are, and it was the only connection outside.
		 */
		ignored_task = NULL;

	if (task_pgrp(parent) != pgrp &&
	    task_session(parent) == task_session(tsk) &&
	    will_become_orphaned_pgrp(pgrp, ignored_task) &&
	    has_stopped_jobs(pgrp)) {
		__kill_pgrp_info(SIGHUP, SEND_SIG_PRIV, pgrp);
		__kill_pgrp_info(SIGCONT, SEND_SIG_PRIV, pgrp);
	}
}

#ifdef CONFIG_MEMCG
/*
 * A task is exiting.   If it owned this mm, find a new owner for the mm.
 */
void mm_update_next_owner(struct mm_struct *mm)
{
	struct task_struct *c, *g, *p = current;

retry:
	/*
	 * If the exiting or execing task is not the owner, it's
	 * someone else's problem.
	 */
	if (mm->owner != p)
		return;
	/*
	 * The current owner is exiting/execing and there are no other
	 * candidates.  Do not leave the mm pointing to a possibly
	 * freed task structure.
	 */
	if (atomic_read(&mm->mm_users) <= 1) {
		WRITE_ONCE(mm->owner, NULL);
		return;
	}

	read_lock(&tasklist_lock);
	/*
	 * Search in the children
	 */
	list_for_each_entry(c, &p->children, sibling) {
		if (c->mm == mm)
			goto assign_new_owner;
	}

	/*
	 * Search in the siblings
	 */
	list_for_each_entry(c, &p->real_parent->children, sibling) {
		if (c->mm == mm)
			goto assign_new_owner;
	}

	/*
	 * Search through everything else, we should not get here often.
	 */
	for_each_process(g) {
		if (g->flags & PF_KTHREAD)
			continue;
		for_each_thread(g, c) {
			if (c->mm == mm)
				goto assign_new_owner;
			if (c->mm)
				break;
		}
	}
	read_unlock(&tasklist_lock);
	/*
	 * We found no owner yet mm_users > 1: this implies that we are
	 * most likely racing with swapoff (try_to_unuse()) or /proc or
	 * ptrace or page migration (get_task_mm()).  Mark owner as NULL.
	 */
	WRITE_ONCE(mm->owner, NULL);
	return;

assign_new_owner:
	BUG_ON(c == p);
	get_task_struct(c);
	/*
	 * The task_lock protects c->mm from changing.
	 * We always want mm->owner->mm == mm
	 */
	task_lock(c);
	/*
	 * Delay read_unlock() till we have the task_lock()
	 * to ensure that c does not slip away underneath us
	 */
	read_unlock(&tasklist_lock);
	if (c->mm != mm) {
		task_unlock(c);
		put_task_struct(c);
		goto retry;
	}
	WRITE_ONCE(mm->owner, c);
	task_unlock(c);
	put_task_struct(c);
}
#endif /* CONFIG_MEMCG */

/*
 * Turn us into a lazy TLB process if we
 * aren't already..
 */
static void exit_mm(void)
{
	struct mm_struct *mm = current->mm;
	struct core_state *core_state;

	exit_mm_release(current, mm);
	if (!mm)
		return;
	sync_mm_rss(mm);
	/*
	 * Serialize with any possible pending coredump.
	 * We must hold mmap_lock around checking core_state
	 * and clearing tsk->mm.  The core-inducing thread
	 * will increment ->nr_threads for each thread in the
	 * group with ->mm != NULL.
	 */
	mmap_read_lock(mm);
	core_state = mm->core_state;
	if (core_state) {
		struct core_thread self;

		mmap_read_unlock(mm);

		self.task = current;
		self.next = xchg(&core_state->dumper.next, &self);
		/*
		 * Implies mb(), the result of xchg() must be visible
		 * to core_state->dumper.
		 */
		if (atomic_dec_and_test(&core_state->nr_threads))
			complete(&core_state->startup);

		for (;;) {
			set_current_state(TASK_UNINTERRUPTIBLE);
			if (!self.task) /* see coredump_finish() */
				break;
			freezable_schedule();
		}
		__set_current_state(TASK_RUNNING);
		mmap_read_lock(mm);
	}
	mmgrab(mm);
	BUG_ON(mm != current->active_mm);
	/* more a memory barrier than a real lock */
	task_lock(current);
	current->mm = NULL;
	mmap_read_unlock(mm);
	enter_lazy_tlb(mm, current);
	task_unlock(current);
	mm_update_next_owner(mm);
	mmput(mm);
	if (test_thread_flag(TIF_MEMDIE))
		exit_oom_victim();
}

static struct task_struct *find_alive_thread(struct task_struct *p)
{
	struct task_struct *t;

	for_each_thread(p, t) {
		if (!(t->flags & PF_EXITING))
			return t;
	}
	return NULL;
}

static struct task_struct *find_child_reaper(struct task_struct *father,
						struct list_head *dead)
	__releases(&tasklist_lock)
	__acquires(&tasklist_lock)
{
	struct pid_namespace *pid_ns = task_active_pid_ns(father);
	struct task_struct *reaper = pid_ns->child_reaper;
	struct task_struct *p, *n;

	if (likely(reaper != father))
		return reaper;

	reaper = find_alive_thread(father);
	if (reaper) {
		pid_ns->child_reaper = reaper;
		return reaper;
	}

	write_unlock_irq(&tasklist_lock);

	list_for_each_entry_safe(p, n, dead, ptrace_entry) {
		list_del_init(&p->ptrace_entry);
		release_task(p);
	}

	zap_pid_ns_processes(pid_ns);
	write_lock_irq(&tasklist_lock);

	return father;
}

/*
 * When we die, we re-parent all our children, and try to:
 * 1. give them to another thread in our thread group, if such a member exists
 * 2. give it to the first ancestor process which prctl'd itself as a
 *    child_subreaper for its children (like a service manager)
 * 3. give it to the init process (PID 1) in our pid namespace
 */
static struct task_struct *find_new_reaper(struct task_struct *father,
					   struct task_struct *child_reaper)
{
	struct task_struct *thread, *reaper;

	thread = find_alive_thread(father);
	if (thread)
		return thread;

	if (father->signal->has_child_subreaper) {
		unsigned int ns_level = task_pid(father)->level;
		/*
		 * Find the first ->is_child_subreaper ancestor in our pid_ns.
		 * We can't check reaper != child_reaper to ensure we do not
		 * cross the namespaces, the exiting parent could be injected
		 * by setns() + fork().
		 * We check pid->level, this is slightly more efficient than
		 * task_active_pid_ns(reaper) != task_active_pid_ns(father).
		 */
		for (reaper = father->real_parent;
		     task_pid(reaper)->level == ns_level;
		     reaper = reaper->real_parent) {
			if (reaper == &init_task)
				break;
			if (!reaper->signal->is_child_subreaper)
				continue;
			thread = find_alive_thread(reaper);
			if (thread)
				return thread;
		}
	}

	return child_reaper;
}

/*
* Any that need to be release_task'd are put on the @dead list.
 */
static void reparent_leader(struct task_struct *father, struct task_struct *p,
				struct list_head *dead)
{
	if (unlikely(p->exit_state == EXIT_DEAD))
		return;

	/* We don't want people slaying init. */
	p->exit_signal = SIGCHLD;

	/* If it has exited notify the new parent about this child's death. */
	if (!p->ptrace &&
	    p->exit_state == EXIT_ZOMBIE && thread_group_empty(p)) {
		if (do_notify_parent(p, p->exit_signal)) {
			p->exit_state = EXIT_DEAD;
			list_add(&p->ptrace_entry, dead);
		}
	}

	kill_orphaned_pgrp(p, father);
}

/*
 * This does two things:
 *
 * A.  Make init inherit all the child processes
 * B.  Check to see if any process groups have become orphaned
 *	as a result of our exiting, and if they have any stopped
 *	jobs, send them a SIGHUP and then a SIGCONT.  (POSIX 3.2.2.2)
 */
static void forget_original_parent(struct task_struct *father,
					struct list_head *dead)
{
	struct task_struct *p, *t, *reaper;

	if (unlikely(!list_empty(&father->ptraced)))
		exit_ptrace(father, dead);

	/* Can drop and reacquire tasklist_lock */
	reaper = find_child_reaper(father, dead);
	if (list_empty(&father->children))
		return;

	reaper = find_new_reaper(father, reaper);
	list_for_each_entry(p, &father->children, sibling) {
		for_each_thread(p, t) {
			RCU_INIT_POINTER(t->real_parent, reaper);
			BUG_ON((!t->ptrace) != (rcu_access_pointer(t->parent) == father));
			if (likely(!t->ptrace))
				t->parent = t->real_parent;
			if (t->pdeath_signal)
				group_send_sig_info(t->pdeath_signal,
						    SEND_SIG_NOINFO, t,
						    PIDTYPE_TGID);
		}
		/*
		 * If this is a threaded reparent there is no need to
		 * notify anyone anything has happened.
		 */
		if (!same_thread_group(reaper, father))
			reparent_leader(father, p, dead);
	}
	list_splice_tail_init(&father->children, &reaper->children);
}

/*
 * Send signals to all our closest relatives so that they know
 * to properly mourn us..
 */
static void exit_notify(struct task_struct *tsk, int group_dead)
{
	bool autoreap;
	struct task_struct *p, *n;
	LIST_HEAD(dead);

	write_lock_irq(&tasklist_lock);
	forget_original_parent(tsk, &dead);

	if (group_dead)
		kill_orphaned_pgrp(tsk->group_leader, NULL);

	tsk->exit_state = EXIT_ZOMBIE;
	if (unlikely(tsk->ptrace)) {
		int sig = thread_group_leader(tsk) &&
				thread_group_empty(tsk) &&
				!ptrace_reparented(tsk) ?
			tsk->exit_signal : SIGCHLD;
		autoreap = do_notify_parent(tsk, sig);
	} else if (thread_group_leader(tsk)) {
		autoreap = thread_group_empty(tsk) &&
			do_notify_parent(tsk, tsk->exit_signal);
	} else {
		autoreap = true;
	}

	if (autoreap) {
		tsk->exit_state = EXIT_DEAD;
		list_add(&tsk->ptrace_entry, &dead);
	}

	/* mt-exec, de_thread() is waiting for group leader */
	if (unlikely(tsk->signal->notify_count < 0))
		wake_up_process(tsk->signal->group_exit_task);
	write_unlock_irq(&tasklist_lock);

	list_for_each_entry_safe(p, n, &dead, ptrace_entry) {
		list_del_init(&p->ptrace_entry);
		release_task(p);
	}
}

#ifdef CONFIG_DEBUG_STACK_USAGE
static void check_stack_usage(void)
{
	static DEFINE_SPINLOCK(low_water_lock);
	static int lowest_to_date = THREAD_SIZE;
	unsigned long free;

	free = stack_not_used(current);

	if (free >= lowest_to_date)
		return;

	spin_lock(&low_water_lock);
	if (free < lowest_to_date) {
		pr_info("%s (%d) used greatest stack depth: %lu bytes left\n",
			current->comm, task_pid_nr(current), free);
		lowest_to_date = free;
	}
	spin_unlock(&low_water_lock);
}
#else
static inline void check_stack_usage(void) {}
#endif

void __noreturn do_exit(long code)
{
	struct task_struct *tsk = current;
	int group_dead;

	/*
	 * We can get here from a kernel oops, sometimes with preemption off.
	 * Start by checking for critical errors.
	 * Then fix up important state like USER_DS and preemption.
	 * Then do everything else.
	 */

	WARN_ON(blk_needs_flush_plug(tsk));

	if (unlikely(in_interrupt()))
		panic("Aiee, killing interrupt handler!");
	if (unlikely(!tsk->pid))
		panic("Attempted to kill the idle task!");

	/*
	 * If do_exit is called because this processes oopsed, it's possible
	 * that get_fs() was left as KERNEL_DS, so reset it to USER_DS before
	 * continuing. Amongst other possible reasons, this is to prevent
	 * mm_release()->clear_child_tid() from writing to a user-controlled
	 * kernel address.
	 */
	force_uaccess_begin();

	if (unlikely(in_atomic())) {
		pr_info("note: %s[%d] exited with preempt_count %d\n",
			current->comm, task_pid_nr(current),
			preempt_count());
		preempt_count_set(PREEMPT_ENABLED);
	}

	profile_task_exit(tsk);
	kcov_task_exit(tsk);

	if (unlikely(in_atomic())) {
		pr_info("note: %s[%d] exited with preempt_count %d\n",
			current->comm, task_pid_nr(current),
			preempt_count());
		preempt_count_set(PREEMPT_ENABLED);
	}

	profile_task_exit(tsk);
	kcov_task_exit(tsk);

	ptrace_event(PTRACE_EVENT_EXIT, code);

	validate_creds_for_do_exit(tsk);

	/*
	 * We're taking recursive faults here in do_exit. Safest is to just
	 * leave this task alone and wait for reboot.
	 */
	if (unlikely(tsk->flags & PF_EXITING)) {
		pr_alert("Fixing recursive fault but reboot is needed!\n");
		futex_exit_recursive(tsk);
		set_current_state(TASK_UNINTERRUPTIBLE);
		schedule();
	}

	exit_signals(tsk);  /* sets PF_EXITING */
<<<<<<< HEAD
	sched_exit(tsk);
=======
>>>>>>> 158801d1

	/* sync mm's RSS info before statistics gathering */
	if (tsk->mm)
		sync_mm_rss(tsk->mm);
	acct_update_integrals(tsk);
	group_dead = atomic_dec_and_test(&tsk->signal->live);
	if (group_dead) {
		/*
		 * If the last thread of global init has exited, panic
		 * immediately to get a useable coredump.
		 */
		if (unlikely(is_global_init(tsk)))
			panic("Attempted to kill init! exitcode=0x%08x\n",
				tsk->signal->group_exit_code ?: (int)code);

#ifdef CONFIG_POSIX_TIMERS
		hrtimer_cancel(&tsk->signal->real_timer);
		exit_itimers(tsk->signal);
#endif
		if (tsk->mm)
			setmax_mm_hiwater_rss(&tsk->signal->maxrss, tsk->mm);
	}
	acct_collect(code, group_dead);
	if (group_dead)
		tty_audit_exit();
	audit_free(tsk);

	tsk->exit_code = code;
	taskstats_exit(tsk, group_dead);

	exit_mm();

	if (group_dead)
		acct_process();
	trace_sched_process_exit(tsk);

	exit_sem(tsk);
	exit_shm(tsk);
	exit_files(tsk);
	exit_fs(tsk);
	if (group_dead)
		disassociate_ctty(1);
	exit_task_namespaces(tsk);
	exit_task_work(tsk);
	exit_thread(tsk);

	/*
	 * Flush inherited counters to the parent - before the parent
	 * gets woken up by child-exit notifications.
	 *
	 * because of cgroup mode, must be called before cgroup_exit()
	 */
	perf_event_exit_task(tsk);

	sched_autogroup_exit_task(tsk);
	cgroup_exit(tsk);

	/*
	 * FIXME: do that only when needed, using sched_exit tracepoint
	 */
	flush_ptrace_hw_breakpoint(tsk);

	exit_tasks_rcu_start();
	exit_notify(tsk, group_dead);
	proc_exit_connector(tsk);
	mpol_put_task_policy(tsk);
#ifdef CONFIG_FUTEX
	if (unlikely(current->pi_state_cache))
		kfree(current->pi_state_cache);
#endif
	/*
	 * Make sure we are holding no locks:
	 */
	debug_check_no_locks_held();

	if (tsk->io_context)
		exit_io_context(tsk);

	if (tsk->splice_pipe)
		free_pipe_info(tsk->splice_pipe);

	if (tsk->task_frag.page)
		put_page(tsk->task_frag.page);

	validate_creds_for_do_exit(tsk);

	check_stack_usage();
	preempt_disable();
	if (tsk->nr_dirtied)
		__this_cpu_add(dirty_throttle_leaks, tsk->nr_dirtied);
	exit_rcu();
	exit_tasks_rcu_finish();

	lockdep_free_task(tsk);
	do_task_dead();
}
EXPORT_SYMBOL_GPL(do_exit);

void complete_and_exit(struct completion *comp, long code)
{
	if (comp)
		complete(comp);

	do_exit(code);
}
EXPORT_SYMBOL(complete_and_exit);

SYSCALL_DEFINE1(exit, int, error_code)
{
	do_exit((error_code&0xff)<<8);
}

/*
 * Take down every thread in the group.  This is called by fatal signals
 * as well as by sys_exit_group (below).
 */
void
do_group_exit(int exit_code)
{
	struct signal_struct *sig = current->signal;

	BUG_ON(exit_code & 0x80); /* core dumps don't get here */

	if (signal_group_exit(sig))
		exit_code = sig->group_exit_code;
	else if (!thread_group_empty(current)) {
		struct sighand_struct *const sighand = current->sighand;

		spin_lock_irq(&sighand->siglock);
		if (signal_group_exit(sig))
			/* Another thread got here before we took the lock.  */
			exit_code = sig->group_exit_code;
		else {
			sig->group_exit_code = exit_code;
			sig->flags = SIGNAL_GROUP_EXIT;
			zap_other_threads(current);
		}
		spin_unlock_irq(&sighand->siglock);
	}

	do_exit(exit_code);
	/* NOTREACHED */
}

/*
 * this kills every thread in the thread group. Note that any externally
 * wait4()-ing process will get the correct exit code - even if this
 * thread is not the thread group leader.
 */
SYSCALL_DEFINE1(exit_group, int, error_code)
{
	do_group_exit((error_code & 0xff) << 8);
	/* NOTREACHED */
	return 0;
}

struct waitid_info {
	pid_t pid;
	uid_t uid;
	int status;
	int cause;
};

struct wait_opts {
	enum pid_type		wo_type;
	int			wo_flags;
	struct pid		*wo_pid;

	struct waitid_info	*wo_info;
	int			wo_stat;
	struct rusage		*wo_rusage;

	wait_queue_entry_t		child_wait;
	int			notask_error;
};

static int eligible_pid(struct wait_opts *wo, struct task_struct *p)
{
	return	wo->wo_type == PIDTYPE_MAX ||
		task_pid_type(p, wo->wo_type) == wo->wo_pid;
}

static int
eligible_child(struct wait_opts *wo, bool ptrace, struct task_struct *p)
{
	if (!eligible_pid(wo, p))
		return 0;

	/*
	 * Wait for all children (clone and not) if __WALL is set or
	 * if it is traced by us.
	 */
	if (ptrace || (wo->wo_flags & __WALL))
		return 1;

	/*
	 * Otherwise, wait for clone children *only* if __WCLONE is set;
	 * otherwise, wait for non-clone children *only*.
	 *
	 * Note: a "clone" child here is one that reports to its parent
	 * using a signal other than SIGCHLD, or a non-leader thread which
	 * we can only see if it is traced by us.
	 */
	if ((p->exit_signal != SIGCHLD) ^ !!(wo->wo_flags & __WCLONE))
		return 0;

	return 1;
}

/*
 * Handle sys_wait4 work for one task in state EXIT_ZOMBIE.  We hold
 * read_lock(&tasklist_lock) on entry.  If we return zero, we still hold
 * the lock and this task is uninteresting.  If we return nonzero, we have
 * released the lock and the system call should return.
 */
static int wait_task_zombie(struct wait_opts *wo, struct task_struct *p)
{
	int state, status;
	pid_t pid = task_pid_vnr(p);
	uid_t uid = from_kuid_munged(current_user_ns(), task_uid(p));
	struct waitid_info *infop;

	if (!likely(wo->wo_flags & WEXITED))
		return 0;

	if (unlikely(wo->wo_flags & WNOWAIT)) {
		status = p->exit_code;
		get_task_struct(p);
		read_unlock(&tasklist_lock);
		sched_annotate_sleep();
		if (wo->wo_rusage)
			getrusage(p, RUSAGE_BOTH, wo->wo_rusage);
		put_task_struct(p);
		goto out_info;
	}
	/*
	 * Move the task's state to DEAD/TRACE, only one thread can do this.
	 */
	state = (ptrace_reparented(p) && thread_group_leader(p)) ?
		EXIT_TRACE : EXIT_DEAD;
	if (cmpxchg(&p->exit_state, EXIT_ZOMBIE, state) != EXIT_ZOMBIE)
		return 0;
	/*
	 * We own this thread, nobody else can reap it.
	 */
	read_unlock(&tasklist_lock);
	sched_annotate_sleep();

	/*
	 * Check thread_group_leader() to exclude the traced sub-threads.
	 */
	if (state == EXIT_DEAD && thread_group_leader(p)) {
		struct signal_struct *sig = p->signal;
		struct signal_struct *psig = current->signal;
		unsigned long maxrss;
		u64 tgutime, tgstime;

		/*
		 * The resource counters for the group leader are in its
		 * own task_struct.  Those for dead threads in the group
		 * are in its signal_struct, as are those for the child
		 * processes it has previously reaped.  All these
		 * accumulate in the parent's signal_struct c* fields.
		 *
		 * We don't bother to take a lock here to protect these
		 * p->signal fields because the whole thread group is dead
		 * and nobody can change them.
		 *
		 * psig->stats_lock also protects us from our sub-theads
		 * which can reap other children at the same time. Until
		 * we change k_getrusage()-like users to rely on this lock
		 * we have to take ->siglock as well.
		 *
		 * We use thread_group_cputime_adjusted() to get times for
		 * the thread group, which consolidates times for all threads
		 * in the group including the group leader.
		 */
		thread_group_cputime_adjusted(p, &tgutime, &tgstime);
		spin_lock_irq(&current->sighand->siglock);
		write_seqlock(&psig->stats_lock);
		psig->cutime += tgutime + sig->cutime;
		psig->cstime += tgstime + sig->cstime;
		psig->cgtime += task_gtime(p) + sig->gtime + sig->cgtime;
		psig->cmin_flt +=
			p->min_flt + sig->min_flt + sig->cmin_flt;
		psig->cmaj_flt +=
			p->maj_flt + sig->maj_flt + sig->cmaj_flt;
		psig->cnvcsw +=
			p->nvcsw + sig->nvcsw + sig->cnvcsw;
		psig->cnivcsw +=
			p->nivcsw + sig->nivcsw + sig->cnivcsw;
		psig->cinblock +=
			task_io_get_inblock(p) +
			sig->inblock + sig->cinblock;
		psig->coublock +=
			task_io_get_oublock(p) +
			sig->oublock + sig->coublock;
		maxrss = max(sig->maxrss, sig->cmaxrss);
		if (psig->cmaxrss < maxrss)
			psig->cmaxrss = maxrss;
		task_io_accounting_add(&psig->ioac, &p->ioac);
		task_io_accounting_add(&psig->ioac, &sig->ioac);
		write_sequnlock(&psig->stats_lock);
		spin_unlock_irq(&current->sighand->siglock);
	}

	if (wo->wo_rusage)
		getrusage(p, RUSAGE_BOTH, wo->wo_rusage);
	status = (p->signal->flags & SIGNAL_GROUP_EXIT)
		? p->signal->group_exit_code : p->exit_code;
	wo->wo_stat = status;

	if (state == EXIT_TRACE) {
		write_lock_irq(&tasklist_lock);
		/* We dropped tasklist, ptracer could die and untrace */
		ptrace_unlink(p);

		/* If parent wants a zombie, don't release it now */
		state = EXIT_ZOMBIE;
		if (do_notify_parent(p, p->exit_signal))
			state = EXIT_DEAD;
		p->exit_state = state;
		write_unlock_irq(&tasklist_lock);
	}
	if (state == EXIT_DEAD)
		release_task(p);

out_info:
	infop = wo->wo_info;
	if (infop) {
		if ((status & 0x7f) == 0) {
			infop->cause = CLD_EXITED;
			infop->status = status >> 8;
		} else {
			infop->cause = (status & 0x80) ? CLD_DUMPED : CLD_KILLED;
			infop->status = status & 0x7f;
		}
		infop->pid = pid;
		infop->uid = uid;
	}

	return pid;
}

static int *task_stopped_code(struct task_struct *p, bool ptrace)
{
	if (ptrace) {
		if (task_is_traced(p) && !(p->jobctl & JOBCTL_LISTENING))
			return &p->exit_code;
	} else {
		if (p->signal->flags & SIGNAL_STOP_STOPPED)
			return &p->signal->group_exit_code;
	}
	return NULL;
}

/**
 * wait_task_stopped - Wait for %TASK_STOPPED or %TASK_TRACED
 * @wo: wait options
 * @ptrace: is the wait for ptrace
 * @p: task to wait for
 *
 * Handle sys_wait4() work for %p in state %TASK_STOPPED or %TASK_TRACED.
 *
 * CONTEXT:
 * read_lock(&tasklist_lock), which is released if return value is
 * non-zero.  Also, grabs and releases @p->sighand->siglock.
 *
 * RETURNS:
 * 0 if wait condition didn't exist and search for other wait conditions
 * should continue.  Non-zero return, -errno on failure and @p's pid on
 * success, implies that tasklist_lock is released and wait condition
 * search should terminate.
 */
static int wait_task_stopped(struct wait_opts *wo,
				int ptrace, struct task_struct *p)
{
	struct waitid_info *infop;
	int exit_code, *p_code, why;
	uid_t uid = 0; /* unneeded, required by compiler */
	pid_t pid;

	/*
	 * Traditionally we see ptrace'd stopped tasks regardless of options.
	 */
	if (!ptrace && !(wo->wo_flags & WUNTRACED))
		return 0;

	if (!task_stopped_code(p, ptrace))
		return 0;

	exit_code = 0;
	spin_lock_irq(&p->sighand->siglock);

	p_code = task_stopped_code(p, ptrace);
	if (unlikely(!p_code))
		goto unlock_sig;

	exit_code = *p_code;
	if (!exit_code)
		goto unlock_sig;

	if (!unlikely(wo->wo_flags & WNOWAIT))
		*p_code = 0;

	uid = from_kuid_munged(current_user_ns(), task_uid(p));
unlock_sig:
	spin_unlock_irq(&p->sighand->siglock);
	if (!exit_code)
		return 0;

	/*
	 * Now we are pretty sure this task is interesting.
	 * Make sure it doesn't get reaped out from under us while we
	 * give up the lock and then examine it below.  We don't want to
	 * keep holding onto the tasklist_lock while we call getrusage and
	 * possibly take page faults for user memory.
	 */
	get_task_struct(p);
	pid = task_pid_vnr(p);
	why = ptrace ? CLD_TRAPPED : CLD_STOPPED;
	read_unlock(&tasklist_lock);
	sched_annotate_sleep();
	if (wo->wo_rusage)
		getrusage(p, RUSAGE_BOTH, wo->wo_rusage);
	put_task_struct(p);

	if (likely(!(wo->wo_flags & WNOWAIT)))
		wo->wo_stat = (exit_code << 8) | 0x7f;

	infop = wo->wo_info;
	if (infop) {
		infop->cause = why;
		infop->status = exit_code;
		infop->pid = pid;
		infop->uid = uid;
	}
	return pid;
}

/*
 * Handle do_wait work for one task in a live, non-stopped state.
 * read_lock(&tasklist_lock) on entry.  If we return zero, we still hold
 * the lock and this task is uninteresting.  If we return nonzero, we have
 * released the lock and the system call should return.
 */
static int wait_task_continued(struct wait_opts *wo, struct task_struct *p)
{
	struct waitid_info *infop;
	pid_t pid;
	uid_t uid;

	if (!unlikely(wo->wo_flags & WCONTINUED))
		return 0;

	if (!(p->signal->flags & SIGNAL_STOP_CONTINUED))
		return 0;

	spin_lock_irq(&p->sighand->siglock);
	/* Re-check with the lock held.  */
	if (!(p->signal->flags & SIGNAL_STOP_CONTINUED)) {
		spin_unlock_irq(&p->sighand->siglock);
		return 0;
	}
	if (!unlikely(wo->wo_flags & WNOWAIT))
		p->signal->flags &= ~SIGNAL_STOP_CONTINUED;
	uid = from_kuid_munged(current_user_ns(), task_uid(p));
	spin_unlock_irq(&p->sighand->siglock);

	pid = task_pid_vnr(p);
	get_task_struct(p);
	read_unlock(&tasklist_lock);
	sched_annotate_sleep();
	if (wo->wo_rusage)
		getrusage(p, RUSAGE_BOTH, wo->wo_rusage);
	put_task_struct(p);

	infop = wo->wo_info;
	if (!infop) {
		wo->wo_stat = 0xffff;
	} else {
		infop->cause = CLD_CONTINUED;
		infop->pid = pid;
		infop->uid = uid;
		infop->status = SIGCONT;
	}
	return pid;
}

/*
 * Consider @p for a wait by @parent.
 *
 * -ECHILD should be in ->notask_error before the first call.
 * Returns nonzero for a final return, when we have unlocked tasklist_lock.
 * Returns zero if the search for a child should continue;
 * then ->notask_error is 0 if @p is an eligible child,
 * or still -ECHILD.
 */
static int wait_consider_task(struct wait_opts *wo, int ptrace,
				struct task_struct *p)
{
	/*
	 * We can race with wait_task_zombie() from another thread.
	 * Ensure that EXIT_ZOMBIE -> EXIT_DEAD/EXIT_TRACE transition
	 * can't confuse the checks below.
	 */
	int exit_state = READ_ONCE(p->exit_state);
	int ret;

	if (unlikely(exit_state == EXIT_DEAD))
		return 0;

	ret = eligible_child(wo, ptrace, p);
	if (!ret)
		return ret;

	if (unlikely(exit_state == EXIT_TRACE)) {
		/*
		 * ptrace == 0 means we are the natural parent. In this case
		 * we should clear notask_error, debugger will notify us.
		 */
		if (likely(!ptrace))
			wo->notask_error = 0;
		return 0;
	}

	if (likely(!ptrace) && unlikely(p->ptrace)) {
		/*
		 * If it is traced by its real parent's group, just pretend
		 * the caller is ptrace_do_wait() and reap this child if it
		 * is zombie.
		 *
		 * This also hides group stop state from real parent; otherwise
		 * a single stop can be reported twice as group and ptrace stop.
		 * If a ptracer wants to distinguish these two events for its
		 * own children it should create a separate process which takes
		 * the role of real parent.
		 */
		if (!ptrace_reparented(p))
			ptrace = 1;
	}

	/* slay zombie? */
	if (exit_state == EXIT_ZOMBIE) {
		/* we don't reap group leaders with subthreads */
		if (!delay_group_leader(p)) {
			/*
			 * A zombie ptracee is only visible to its ptracer.
			 * Notification and reaping will be cascaded to the
			 * real parent when the ptracer detaches.
			 */
			if (unlikely(ptrace) || likely(!p->ptrace))
				return wait_task_zombie(wo, p);
		}

		/*
		 * Allow access to stopped/continued state via zombie by
		 * falling through.  Clearing of notask_error is complex.
		 *
		 * When !@ptrace:
		 *
		 * If WEXITED is set, notask_error should naturally be
		 * cleared.  If not, subset of WSTOPPED|WCONTINUED is set,
		 * so, if there are live subthreads, there are events to
		 * wait for.  If all subthreads are dead, it's still safe
		 * to clear - this function will be called again in finite
		 * amount time once all the subthreads are released and
		 * will then return without clearing.
		 *
		 * When @ptrace:
		 *
		 * Stopped state is per-task and thus can't change once the
		 * target task dies.  Only continued and exited can happen.
		 * Clear notask_error if WCONTINUED | WEXITED.
		 */
		if (likely(!ptrace) || (wo->wo_flags & (WCONTINUED | WEXITED)))
			wo->notask_error = 0;
	} else {
		/*
		 * @p is alive and it's gonna stop, continue or exit, so
		 * there always is something to wait for.
		 */
		wo->notask_error = 0;
	}

	/*
	 * Wait for stopped.  Depending on @ptrace, different stopped state
	 * is used and the two don't interact with each other.
	 */
	ret = wait_task_stopped(wo, ptrace, p);
	if (ret)
		return ret;

	/*
	 * Wait for continued.  There's only one continued state and the
	 * ptracer can consume it which can confuse the real parent.  Don't
	 * use WCONTINUED from ptracer.  You don't need or want it.
	 */
	return wait_task_continued(wo, p);
}

/*
 * Do the work of do_wait() for one thread in the group, @tsk.
 *
 * -ECHILD should be in ->notask_error before the first call.
 * Returns nonzero for a final return, when we have unlocked tasklist_lock.
 * Returns zero if the search for a child should continue; then
 * ->notask_error is 0 if there were any eligible children,
 * or still -ECHILD.
 */
static int do_wait_thread(struct wait_opts *wo, struct task_struct *tsk)
{
	struct task_struct *p;

	list_for_each_entry(p, &tsk->children, sibling) {
		int ret = wait_consider_task(wo, 0, p);

		if (ret)
			return ret;
	}

	return 0;
}

static int ptrace_do_wait(struct wait_opts *wo, struct task_struct *tsk)
{
	struct task_struct *p;

	list_for_each_entry(p, &tsk->ptraced, ptrace_entry) {
		int ret = wait_consider_task(wo, 1, p);

		if (ret)
			return ret;
	}

	return 0;
}

static int child_wait_callback(wait_queue_entry_t *wait, unsigned mode,
				int sync, void *key)
{
	struct wait_opts *wo = container_of(wait, struct wait_opts,
						child_wait);
	struct task_struct *p = key;

	if (!eligible_pid(wo, p))
		return 0;

	if ((wo->wo_flags & __WNOTHREAD) && wait->private != p->parent)
		return 0;

	return default_wake_function(wait, mode, sync, key);
}

void __wake_up_parent(struct task_struct *p, struct task_struct *parent)
{
	__wake_up_sync_key(&parent->signal->wait_chldexit,
			   TASK_INTERRUPTIBLE, p);
}

static long do_wait(struct wait_opts *wo)
{
	struct task_struct *tsk;
	int retval;

	trace_sched_process_wait(wo->wo_pid);

	init_waitqueue_func_entry(&wo->child_wait, child_wait_callback);
	wo->child_wait.private = current;
	add_wait_queue(&current->signal->wait_chldexit, &wo->child_wait);
repeat:
	/*
	 * If there is nothing that can match our criteria, just get out.
	 * We will clear ->notask_error to zero if we see any child that
	 * might later match our criteria, even if we are not able to reap
	 * it yet.
	 */
	wo->notask_error = -ECHILD;
	if ((wo->wo_type < PIDTYPE_MAX) &&
	   (!wo->wo_pid || !pid_has_task(wo->wo_pid, wo->wo_type)))
		goto notask;

	set_current_state(TASK_INTERRUPTIBLE);
	read_lock(&tasklist_lock);
	tsk = current;
	do {
		retval = do_wait_thread(wo, tsk);
		if (retval)
			goto end;

		retval = ptrace_do_wait(wo, tsk);
		if (retval)
			goto end;

		if (wo->wo_flags & __WNOTHREAD)
			break;
	} while_each_thread(current, tsk);
	read_unlock(&tasklist_lock);

notask:
	retval = wo->notask_error;
	if (!retval && !(wo->wo_flags & WNOHANG)) {
		retval = -ERESTARTSYS;
		if (!signal_pending(current)) {
			schedule();
			goto repeat;
		}
	}
end:
	__set_current_state(TASK_RUNNING);
	remove_wait_queue(&current->signal->wait_chldexit, &wo->child_wait);
	return retval;
}

static long kernel_waitid(int which, pid_t upid, struct waitid_info *infop,
			  int options, struct rusage *ru)
{
	struct wait_opts wo;
	struct pid *pid = NULL;
	enum pid_type type;
	long ret;
	unsigned int f_flags = 0;

	if (options & ~(WNOHANG|WNOWAIT|WEXITED|WSTOPPED|WCONTINUED|
			__WNOTHREAD|__WCLONE|__WALL))
		return -EINVAL;
	if (!(options & (WEXITED|WSTOPPED|WCONTINUED)))
		return -EINVAL;

	switch (which) {
	case P_ALL:
		type = PIDTYPE_MAX;
		break;
	case P_PID:
		type = PIDTYPE_PID;
		if (upid <= 0)
			return -EINVAL;

		pid = find_get_pid(upid);
		break;
	case P_PGID:
		type = PIDTYPE_PGID;
		if (upid < 0)
			return -EINVAL;

		if (upid)
			pid = find_get_pid(upid);
		else
			pid = get_task_pid(current, PIDTYPE_PGID);
		break;
	case P_PIDFD:
		type = PIDTYPE_PID;
		if (upid < 0)
			return -EINVAL;

		pid = pidfd_get_pid(upid, &f_flags);
		if (IS_ERR(pid))
			return PTR_ERR(pid);

		break;
	default:
		return -EINVAL;
	}

	wo.wo_type	= type;
	wo.wo_pid	= pid;
	wo.wo_flags	= options;
	wo.wo_info	= infop;
	wo.wo_rusage	= ru;
	if (f_flags & O_NONBLOCK)
		wo.wo_flags |= WNOHANG;

	ret = do_wait(&wo);
	if (!ret && !(options & WNOHANG) && (f_flags & O_NONBLOCK))
		ret = -EAGAIN;

	put_pid(pid);
	return ret;
}

SYSCALL_DEFINE5(waitid, int, which, pid_t, upid, struct siginfo __user *,
		infop, int, options, struct rusage __user *, ru)
{
	struct rusage r;
	struct waitid_info info = {.status = 0};
	long err = kernel_waitid(which, upid, &info, options, ru ? &r : NULL);
	int signo = 0;

	if (err > 0) {
		signo = SIGCHLD;
		err = 0;
		if (ru && copy_to_user(ru, &r, sizeof(struct rusage)))
			return -EFAULT;
	}
	if (!infop)
		return err;

	if (!user_write_access_begin(infop, sizeof(*infop)))
		return -EFAULT;

	unsafe_put_user(signo, &infop->si_signo, Efault);
	unsafe_put_user(0, &infop->si_errno, Efault);
	unsafe_put_user(info.cause, &infop->si_code, Efault);
	unsafe_put_user(info.pid, &infop->si_pid, Efault);
	unsafe_put_user(info.uid, &infop->si_uid, Efault);
	unsafe_put_user(info.status, &infop->si_status, Efault);
	user_write_access_end();
	return err;
Efault:
	user_write_access_end();
	return -EFAULT;
}

long kernel_wait4(pid_t upid, int __user *stat_addr, int options,
		  struct rusage *ru)
{
	struct wait_opts wo;
	struct pid *pid = NULL;
	enum pid_type type;
	long ret;

	if (options & ~(WNOHANG|WUNTRACED|WCONTINUED|
			__WNOTHREAD|__WCLONE|__WALL))
		return -EINVAL;

	/* -INT_MIN is not defined */
	if (upid == INT_MIN)
		return -ESRCH;

	if (upid == -1)
		type = PIDTYPE_MAX;
	else if (upid < 0) {
		type = PIDTYPE_PGID;
		pid = find_get_pid(-upid);
	} else if (upid == 0) {
		type = PIDTYPE_PGID;
		pid = get_task_pid(current, PIDTYPE_PGID);
	} else /* upid > 0 */ {
		type = PIDTYPE_PID;
		pid = find_get_pid(upid);
	}

	wo.wo_type	= type;
	wo.wo_pid	= pid;
	wo.wo_flags	= options | WEXITED;
	wo.wo_info	= NULL;
	wo.wo_stat	= 0;
	wo.wo_rusage	= ru;
	ret = do_wait(&wo);
	put_pid(pid);
	if (ret > 0 && stat_addr && put_user(wo.wo_stat, stat_addr))
		ret = -EFAULT;

	return ret;
}

int kernel_wait(pid_t pid, int *stat)
{
	struct wait_opts wo = {
		.wo_type	= PIDTYPE_PID,
		.wo_pid		= find_get_pid(pid),
		.wo_flags	= WEXITED,
	};
	int ret;

	ret = do_wait(&wo);
	if (ret > 0 && wo.wo_stat)
		*stat = wo.wo_stat;
	put_pid(wo.wo_pid);
	return ret;
}

SYSCALL_DEFINE4(wait4, pid_t, upid, int __user *, stat_addr,
		int, options, struct rusage __user *, ru)
{
	struct rusage r;
	long err = kernel_wait4(upid, stat_addr, options, ru ? &r : NULL);

	if (err > 0) {
		if (ru && copy_to_user(ru, &r, sizeof(struct rusage)))
			return -EFAULT;
	}
	return err;
}

#ifdef __ARCH_WANT_SYS_WAITPID

/*
 * sys_waitpid() remains for compatibility. waitpid() should be
 * implemented by calling sys_wait4() from libc.a.
 */
SYSCALL_DEFINE3(waitpid, pid_t, pid, int __user *, stat_addr, int, options)
{
	return kernel_wait4(pid, stat_addr, options, NULL);
}

#endif

#ifdef CONFIG_COMPAT
COMPAT_SYSCALL_DEFINE4(wait4,
	compat_pid_t, pid,
	compat_uint_t __user *, stat_addr,
	int, options,
	struct compat_rusage __user *, ru)
{
	struct rusage r;
	long err = kernel_wait4(pid, stat_addr, options, ru ? &r : NULL);
	if (err > 0) {
		if (ru && put_compat_rusage(&r, ru))
			return -EFAULT;
	}
	return err;
}

COMPAT_SYSCALL_DEFINE5(waitid,
		int, which, compat_pid_t, pid,
		struct compat_siginfo __user *, infop, int, options,
		struct compat_rusage __user *, uru)
{
	struct rusage ru;
	struct waitid_info info = {.status = 0};
	long err = kernel_waitid(which, pid, &info, options, uru ? &ru : NULL);
	int signo = 0;
	if (err > 0) {
		signo = SIGCHLD;
		err = 0;
		if (uru) {
			/* kernel_waitid() overwrites everything in ru */
			if (COMPAT_USE_64BIT_TIME)
				err = copy_to_user(uru, &ru, sizeof(ru));
			else
				err = put_compat_rusage(&ru, uru);
			if (err)
				return -EFAULT;
		}
	}

	if (!infop)
		return err;

	if (!user_write_access_begin(infop, sizeof(*infop)))
		return -EFAULT;

	unsafe_put_user(signo, &infop->si_signo, Efault);
	unsafe_put_user(0, &infop->si_errno, Efault);
	unsafe_put_user(info.cause, &infop->si_code, Efault);
	unsafe_put_user(info.pid, &infop->si_pid, Efault);
	unsafe_put_user(info.uid, &infop->si_uid, Efault);
	unsafe_put_user(info.status, &infop->si_status, Efault);
	user_write_access_end();
	return err;
Efault:
	user_write_access_end();
	return -EFAULT;
}
#endif

/**
 * thread_group_exited - check that a thread group has exited
 * @pid: tgid of thread group to be checked.
 *
 * Test if the thread group represented by tgid has exited (all
 * threads are zombies, dead or completely gone).
 *
 * Return: true if the thread group has exited. false otherwise.
 */
bool thread_group_exited(struct pid *pid)
{
	struct task_struct *task;
	bool exited;

	rcu_read_lock();
	task = pid_task(pid, PIDTYPE_PID);
	exited = !task ||
		(READ_ONCE(task->exit_state) && thread_group_empty(task));
	rcu_read_unlock();

	return exited;
}
EXPORT_SYMBOL(thread_group_exited);

__weak void abort(void)
{
	BUG();

	/* if that doesn't kill us, halt */
	panic("Oops failed to kill thread");
}
EXPORT_SYMBOL(abort);<|MERGE_RESOLUTION|>--- conflicted
+++ resolved
@@ -744,16 +744,6 @@
 	profile_task_exit(tsk);
 	kcov_task_exit(tsk);
 
-	if (unlikely(in_atomic())) {
-		pr_info("note: %s[%d] exited with preempt_count %d\n",
-			current->comm, task_pid_nr(current),
-			preempt_count());
-		preempt_count_set(PREEMPT_ENABLED);
-	}
-
-	profile_task_exit(tsk);
-	kcov_task_exit(tsk);
-
 	ptrace_event(PTRACE_EVENT_EXIT, code);
 
 	validate_creds_for_do_exit(tsk);
@@ -770,10 +760,6 @@
 	}
 
 	exit_signals(tsk);  /* sets PF_EXITING */
-<<<<<<< HEAD
-	sched_exit(tsk);
-=======
->>>>>>> 158801d1
 
 	/* sync mm's RSS info before statistics gathering */
 	if (tsk->mm)
