#ifndef _ASM_UPROBES_H
#define _ASM_UPROBES_H
/*
 * User-space Probes (UProbes) for x86
 *
 * This program is free software; you can redistribute it and/or modify
 * it under the terms of the GNU General Public License as published by
 * the Free Software Foundation; either version 2 of the License, or
 * (at your option) any later version.
 *
 * This program is distributed in the hope that it will be useful,
 * but WITHOUT ANY WARRANTY; without even the implied warranty of
 * MERCHANTABILITY or FITNESS FOR A PARTICULAR PURPOSE.  See the
 * GNU General Public License for more details.
 *
 * You should have received a copy of the GNU General Public License
 * along with this program; if not, write to the Free Software
 * Foundation, Inc., 59 Temple Place - Suite 330, Boston, MA 02111-1307, USA.
 *
 * Copyright (C) IBM Corporation, 2008-2011
 * Authors:
 *	Srikar Dronamraju
 *	Jim Keniston
 */

#include <linux/notifier.h>

typedef u8 uprobe_opcode_t;

#define MAX_UINSN_BYTES			  16
#define UPROBE_XOL_SLOT_BYTES		 128	/* to keep it cache aligned */

#define UPROBE_SWBP_INSN		0xcc
#define UPROBE_SWBP_INSN_SIZE		   1

struct uprobe_xol_ops;

struct arch_uprobe {
	union {
		u8			insn[MAX_UINSN_BYTES];
		u8			ixol[MAX_UINSN_BYTES];
	};

<<<<<<< HEAD
	u16				fixups;
	const struct uprobe_xol_ops	*ops;

	union {
#ifdef CONFIG_X86_64
		unsigned long			rip_rela_target_address;
#endif
=======
	const struct uprobe_xol_ops	*ops;

	union {
>>>>>>> 82b89778
		struct {
			s32	offs;
			u8	ilen;
			u8	opc1;
<<<<<<< HEAD
		}				branch;
=======
		}			branch;
		struct {
			u8	fixups;
			u8	ilen;
		} 			defparam;
>>>>>>> 82b89778
	};
};

struct arch_uprobe_task {
#ifdef CONFIG_X86_64
	unsigned long			saved_scratch_register;
#endif
	unsigned int			saved_trap_nr;
	unsigned int			saved_tf;
};

#endif	/* _ASM_UPROBES_H */<|MERGE_RESOLUTION|>--- conflicted
+++ resolved
@@ -41,32 +41,18 @@
 		u8			ixol[MAX_UINSN_BYTES];
 	};
 
-<<<<<<< HEAD
-	u16				fixups;
 	const struct uprobe_xol_ops	*ops;
 
 	union {
-#ifdef CONFIG_X86_64
-		unsigned long			rip_rela_target_address;
-#endif
-=======
-	const struct uprobe_xol_ops	*ops;
-
-	union {
->>>>>>> 82b89778
 		struct {
 			s32	offs;
 			u8	ilen;
 			u8	opc1;
-<<<<<<< HEAD
-		}				branch;
-=======
 		}			branch;
 		struct {
 			u8	fixups;
 			u8	ilen;
 		} 			defparam;
->>>>>>> 82b89778
 	};
 };
 
