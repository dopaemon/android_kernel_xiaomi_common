--- conflicted
+++ resolved
@@ -46,14 +46,9 @@
 	if (!size)
 		return 0;
 
-<<<<<<< HEAD
 	if (!IS_ENABLED(CONFIG_FORCE_PAGES) &&
 	    !in_range(start, size, MODULES_VADDR, MODULES_END) &&
 	    !in_range(start, size, VMALLOC_START, VMALLOC_END))
-=======
-	if (!range_in_range(start, size, MODULES_VADDR, MODULES_END) &&
-	    !range_in_range(start, size, VMALLOC_START, VMALLOC_END))
->>>>>>> a9f5f9eb
 		return -EINVAL;
 
 	data.set_mask = set_mask;
