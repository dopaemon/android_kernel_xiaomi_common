# SPDX-License-Identifier: GPL-2.0-only
config ARM64
	def_bool y
	select ACPI_CCA_REQUIRED if ACPI
	select ACPI_GENERIC_GSI if ACPI
	select ACPI_GTDT if ACPI
	select ACPI_IORT if ACPI
	select ACPI_REDUCED_HARDWARE_ONLY if ACPI
	select ACPI_MCFG if (ACPI && PCI)
	select ACPI_SPCR_TABLE if ACPI
	select ACPI_PPTT if ACPI
	select ARCH_HAS_DEBUG_WX
	select ARCH_BINFMT_ELF_STATE
	select ARCH_HAS_DEBUG_VIRTUAL
	select ARCH_HAS_DEBUG_VM_PGTABLE
	select ARCH_HAS_DEVMEM_IS_ALLOWED
	select ARCH_HAS_DMA_PREP_COHERENT
	select ARCH_HAS_ACPI_TABLE_UPGRADE if ACPI
	select ARCH_HAS_FAST_MULTIPLIER
	select ARCH_HAS_FORTIFY_SOURCE
	select ARCH_HAS_GCOV_PROFILE_ALL
	select ARCH_HAS_GIGANTIC_PAGE
	select ARCH_HAS_KCOV
	select ARCH_HAS_KEEPINITRD
	select ARCH_HAS_MEMBARRIER_SYNC_CORE
	select ARCH_HAS_NON_OVERLAPPING_ADDRESS_SPACE
	select ARCH_HAS_PTE_DEVMAP
	select ARCH_HAS_PTE_SPECIAL
	select ARCH_HAS_SETUP_DMA_OPS
	select ARCH_HAS_SET_DIRECT_MAP
	select ARCH_HAS_SET_MEMORY
	select ARCH_STACKWALK
	select ARCH_HAS_STRICT_KERNEL_RWX
	select ARCH_HAS_STRICT_MODULE_RWX
	select ARCH_HAS_SYNC_DMA_FOR_DEVICE
	select ARCH_HAS_SYNC_DMA_FOR_CPU
	select ARCH_HAS_SYSCALL_WRAPPER
	select ARCH_HAS_TEARDOWN_DMA_OPS if IOMMU_SUPPORT
	select ARCH_HAS_TICK_BROADCAST if GENERIC_CLOCKEVENTS_BROADCAST
	select ARCH_HAVE_ELF_PROT
	select ARCH_HAVE_NMI_SAFE_CMPXCHG
	select ARCH_INLINE_READ_LOCK if !PREEMPTION
	select ARCH_INLINE_READ_LOCK_BH if !PREEMPTION
	select ARCH_INLINE_READ_LOCK_IRQ if !PREEMPTION
	select ARCH_INLINE_READ_LOCK_IRQSAVE if !PREEMPTION
	select ARCH_INLINE_READ_UNLOCK if !PREEMPTION
	select ARCH_INLINE_READ_UNLOCK_BH if !PREEMPTION
	select ARCH_INLINE_READ_UNLOCK_IRQ if !PREEMPTION
	select ARCH_INLINE_READ_UNLOCK_IRQRESTORE if !PREEMPTION
	select ARCH_INLINE_WRITE_LOCK if !PREEMPTION
	select ARCH_INLINE_WRITE_LOCK_BH if !PREEMPTION
	select ARCH_INLINE_WRITE_LOCK_IRQ if !PREEMPTION
	select ARCH_INLINE_WRITE_LOCK_IRQSAVE if !PREEMPTION
	select ARCH_INLINE_WRITE_UNLOCK if !PREEMPTION
	select ARCH_INLINE_WRITE_UNLOCK_BH if !PREEMPTION
	select ARCH_INLINE_WRITE_UNLOCK_IRQ if !PREEMPTION
	select ARCH_INLINE_WRITE_UNLOCK_IRQRESTORE if !PREEMPTION
	select ARCH_INLINE_SPIN_TRYLOCK if !PREEMPTION
	select ARCH_INLINE_SPIN_TRYLOCK_BH if !PREEMPTION
	select ARCH_INLINE_SPIN_LOCK if !PREEMPTION
	select ARCH_INLINE_SPIN_LOCK_BH if !PREEMPTION
	select ARCH_INLINE_SPIN_LOCK_IRQ if !PREEMPTION
	select ARCH_INLINE_SPIN_LOCK_IRQSAVE if !PREEMPTION
	select ARCH_INLINE_SPIN_UNLOCK if !PREEMPTION
	select ARCH_INLINE_SPIN_UNLOCK_BH if !PREEMPTION
	select ARCH_INLINE_SPIN_UNLOCK_IRQ if !PREEMPTION
	select ARCH_INLINE_SPIN_UNLOCK_IRQRESTORE if !PREEMPTION
	select ARCH_KEEP_MEMBLOCK
	select ARCH_USE_CMPXCHG_LOCKREF
	select ARCH_USE_GNU_PROPERTY
	select ARCH_USE_QUEUED_RWLOCKS
	select ARCH_USE_QUEUED_SPINLOCKS
	select ARCH_USE_SYM_ANNOTATIONS
	select ARCH_SUPPORTS_MEMORY_FAILURE
	select ARCH_SUPPORTS_SHADOW_CALL_STACK if CC_HAVE_SHADOW_CALL_STACK
	select ARCH_SUPPORTS_LTO_CLANG if CPU_LITTLE_ENDIAN
	select ARCH_SUPPORTS_LTO_CLANG_THIN
	select ARCH_SUPPORTS_ATOMIC_RMW
	select ARCH_SUPPORTS_INT128 if CC_HAS_INT128 && (GCC_VERSION >= 50000 || CC_IS_CLANG)
	select ARCH_SUPPORTS_NUMA_BALANCING
	select ARCH_WANT_COMPAT_IPC_PARSE_VERSION if COMPAT
	select ARCH_WANT_DEFAULT_BPF_JIT
	select ARCH_WANT_DEFAULT_TOPDOWN_MMAP_LAYOUT
	select ARCH_WANT_FRAME_POINTERS
	select ARCH_WANT_HUGE_PMD_SHARE if ARM64_4K_PAGES || (ARM64_16K_PAGES && !ARM64_VA_BITS_36)
	select ARCH_WANT_LD_ORPHAN_WARN
	select ARCH_HAS_UBSAN_SANITIZE_ALL
	select ARM_AMBA
	select ARM_ARCH_TIMER
	select ARM_GIC
	select AUDIT_ARCH_COMPAT_GENERIC
	select ARM_GIC_V2M if PCI
	select ARM_GIC_V3
	select ARM_GIC_V3_ITS if PCI
	select ARM_PSCI_FW
	select BUILDTIME_TABLE_SORT
	select CLONE_BACKWARDS
	select COMMON_CLK
	select CPU_PM if (SUSPEND || CPU_IDLE)
	select CRC32
	select DCACHE_WORD_ACCESS
	select DMA_DIRECT_REMAP
	select EDAC_SUPPORT
	select FRAME_POINTER
	select GENERIC_ALLOCATOR
	select GENERIC_ARCH_TOPOLOGY
	select GENERIC_CLOCKEVENTS
	select GENERIC_CLOCKEVENTS_BROADCAST
	select GENERIC_CPU_AUTOPROBE
	select GENERIC_CPU_VULNERABILITIES
	select GENERIC_EARLY_IOREMAP
	select GENERIC_IDLE_POLL_SETUP
	select GENERIC_IRQ_IPI
	select ARCH_WANTS_IRQ_RAW
	select GENERIC_IRQ_MULTI_HANDLER
	select GENERIC_IRQ_PROBE
	select GENERIC_IRQ_SHOW
	select GENERIC_IRQ_SHOW_LEVEL
	select GENERIC_PCI_IOMAP
	select GENERIC_PTDUMP
	select GENERIC_SCHED_CLOCK
	select GENERIC_SMP_IDLE_THREAD
	select GENERIC_STRNCPY_FROM_USER
	select GENERIC_STRNLEN_USER
	select GENERIC_TIME_VSYSCALL
	select GENERIC_GETTIMEOFDAY
	select GENERIC_VDSO_TIME_NS
	select HANDLE_DOMAIN_IRQ
	select HARDIRQS_SW_RESEND
	select HAVE_MOVE_PMD
	select HAVE_MOVE_PUD
	select HAVE_PCI
	select HAVE_ACPI_APEI if (ACPI && EFI)
	select HAVE_ALIGNED_STRUCT_PAGE if SLUB
	select HAVE_ARCH_AUDITSYSCALL
	select HAVE_ARCH_BITREVERSE
	select HAVE_ARCH_COMPILER_H
	select HAVE_ARCH_HUGE_VMAP
	select HAVE_ARCH_JUMP_LABEL
	select HAVE_ARCH_JUMP_LABEL_RELATIVE
	select HAVE_ARCH_KASAN if !(ARM64_16K_PAGES && ARM64_VA_BITS_48)
	select HAVE_ARCH_KASAN_VMALLOC if HAVE_ARCH_KASAN
	select HAVE_ARCH_KASAN_SW_TAGS if HAVE_ARCH_KASAN
	select HAVE_ARCH_KASAN_HW_TAGS if (HAVE_ARCH_KASAN && ARM64_MTE)
	select HAVE_ARCH_KFENCE
	select HAVE_ARCH_KGDB
	select HAVE_ARCH_MMAP_RND_BITS
	select HAVE_ARCH_MMAP_RND_COMPAT_BITS if COMPAT
	select HAVE_ARCH_PREL32_RELOCATIONS
	select HAVE_ARCH_SECCOMP_FILTER
	select HAVE_ARCH_STACKLEAK
	select HAVE_ARCH_THREAD_STRUCT_WHITELIST
	select HAVE_ARCH_TRACEHOOK
	select HAVE_ARCH_TRANSPARENT_HUGEPAGE
	select HAVE_ARCH_VMAP_STACK
	select HAVE_ARM_SMCCC
	select HAVE_ASM_MODVERSIONS
	select HAVE_EBPF_JIT
	select HAVE_C_RECORDMCOUNT
	select HAVE_CMPXCHG_DOUBLE
	select HAVE_CMPXCHG_LOCAL
	select HAVE_CONTEXT_TRACKING
	select HAVE_DEBUG_BUGVERBOSE
	select HAVE_DEBUG_KMEMLEAK
	select HAVE_DMA_CONTIGUOUS
	select HAVE_DYNAMIC_FTRACE
	select HAVE_DYNAMIC_FTRACE_WITH_REGS \
		if $(cc-option,-fpatchable-function-entry=2)
	select FTRACE_MCOUNT_USE_PATCHABLE_FUNCTION_ENTRY \
		if DYNAMIC_FTRACE_WITH_REGS
	select HAVE_EFFICIENT_UNALIGNED_ACCESS
	select HAVE_FAST_GUP
	select HAVE_FTRACE_MCOUNT_RECORD
	select HAVE_FUNCTION_TRACER
	select HAVE_FUNCTION_ERROR_INJECTION
	select HAVE_FUNCTION_GRAPH_TRACER
	select HAVE_GCC_PLUGINS
	select HAVE_HW_BREAKPOINT if PERF_EVENTS
	select HAVE_IRQ_TIME_ACCOUNTING
	select HAVE_NMI
	select HAVE_PATA_PLATFORM
	select HAVE_PERF_EVENTS
	select HAVE_PERF_REGS
	select HAVE_PERF_USER_STACK_DUMP
	select HAVE_REGS_AND_STACK_ACCESS_API
	select HAVE_FUNCTION_ARG_ACCESS_API
	select HAVE_FUTEX_CMPXCHG if FUTEX
	select MMU_GATHER_RCU_TABLE_FREE
	select HAVE_RSEQ
	select HAVE_STACKPROTECTOR
	select HAVE_SYSCALL_TRACEPOINTS
	select HAVE_KPROBES
	select HAVE_KRETPROBES
	select HAVE_GENERIC_VDSO
	select IOMMU_DMA if IOMMU_SUPPORT
	select IRQ_DOMAIN
	select IRQ_FORCED_THREADING
	select KASAN_VMALLOC if KASAN_GENERIC
	select MODULES_USE_ELF_RELA
	select NEED_DMA_MAP_STATE
	select NEED_SG_DMA_LENGTH
	select OF
	select OF_EARLY_FLATTREE
	select PCI_DOMAINS_GENERIC if PCI
	select PCI_ECAM if (ACPI && PCI)
	select PCI_SYSCALL if PCI
	select POWER_RESET
	select POWER_SUPPLY
	select SET_FS
	select SPARSE_IRQ
	select SWIOTLB
	select SYSCTL_EXCEPTION_TRACE
	select THREAD_INFO_IN_TASK
	select ARCH_SUPPORTS_SPECULATIVE_PAGE_FAULT
	select HAVE_ARCH_USERFAULTFD_MINOR if USERFAULTFD
	help
	  ARM 64-bit (AArch64) Linux support.

config 64BIT
	def_bool y

config MMU
	def_bool y

config ARM64_PAGE_SHIFT
	int
	default 16 if ARM64_64K_PAGES
	default 14 if ARM64_16K_PAGES
	default 12

config ARM64_CONT_PTE_SHIFT
	int
	default 5 if ARM64_64K_PAGES
	default 7 if ARM64_16K_PAGES
	default 4

config ARM64_CONT_PMD_SHIFT
	int
	default 5 if ARM64_64K_PAGES
	default 5 if ARM64_16K_PAGES
	default 4

config ARCH_MMAP_RND_BITS_MIN
       default 14 if ARM64_64K_PAGES
       default 16 if ARM64_16K_PAGES
       default 18

# max bits determined by the following formula:
#  VA_BITS - PAGE_SHIFT - 3
config ARCH_MMAP_RND_BITS_MAX
       default 19 if ARM64_VA_BITS=36
       default 24 if ARM64_VA_BITS=39
       default 27 if ARM64_VA_BITS=42
       default 30 if ARM64_VA_BITS=47
       default 29 if ARM64_VA_BITS=48 && ARM64_64K_PAGES
       default 31 if ARM64_VA_BITS=48 && ARM64_16K_PAGES
       default 33 if ARM64_VA_BITS=48
       default 14 if ARM64_64K_PAGES
       default 16 if ARM64_16K_PAGES
       default 18

config ARCH_MMAP_RND_COMPAT_BITS_MIN
       default 7 if ARM64_64K_PAGES
       default 9 if ARM64_16K_PAGES
       default 11

config ARCH_MMAP_RND_COMPAT_BITS_MAX
       default 16

config NO_IOPORT_MAP
	def_bool y if !PCI

config STACKTRACE_SUPPORT
	def_bool y

config ILLEGAL_POINTER_VALUE
	hex
	default 0xdead000000000000

config LOCKDEP_SUPPORT
	def_bool y

config TRACE_IRQFLAGS_SUPPORT
	def_bool y

config GENERIC_BUG
	def_bool y
	depends on BUG

config GENERIC_BUG_RELATIVE_POINTERS
	def_bool y
	depends on GENERIC_BUG

config GENERIC_HWEIGHT
	def_bool y

config GENERIC_CSUM
        def_bool y

config GENERIC_CALIBRATE_DELAY
	def_bool y

config ZONE_DMA
	bool "Support DMA zone" if EXPERT
	default y

config ZONE_DMA32
	bool "Support DMA32 zone" if EXPERT
	default y

config ARCH_ENABLE_MEMORY_HOTPLUG
	def_bool y

config ARCH_ENABLE_MEMORY_HOTREMOVE
	def_bool y

config SMP
	def_bool y

config KERNEL_MODE_NEON
	def_bool y

config FIX_EARLYCON_MEM
	def_bool y

config PGTABLE_LEVELS
	int
	default 2 if ARM64_16K_PAGES && ARM64_VA_BITS_36
	default 2 if ARM64_64K_PAGES && ARM64_VA_BITS_42
	default 3 if ARM64_64K_PAGES && (ARM64_VA_BITS_48 || ARM64_VA_BITS_52)
	default 3 if ARM64_4K_PAGES && ARM64_VA_BITS_39
	default 3 if ARM64_16K_PAGES && ARM64_VA_BITS_47
	default 4 if !ARM64_64K_PAGES && ARM64_VA_BITS_48

config ARCH_SUPPORTS_UPROBES
	def_bool y

config ARCH_PROC_KCORE_TEXT
	def_bool y

config BROKEN_GAS_INST
	def_bool !$(as-instr,1:\n.inst 0\n.rept . - 1b\n\nnop\n.endr\n)

config KASAN_SHADOW_OFFSET
	hex
	depends on KASAN_GENERIC || KASAN_SW_TAGS
	default 0xdfffa00000000000 if (ARM64_VA_BITS_48 || ARM64_VA_BITS_52) && !KASAN_SW_TAGS
	default 0xdfffd00000000000 if ARM64_VA_BITS_47 && !KASAN_SW_TAGS
	default 0xdffffe8000000000 if ARM64_VA_BITS_42 && !KASAN_SW_TAGS
	default 0xdfffffd000000000 if ARM64_VA_BITS_39 && !KASAN_SW_TAGS
	default 0xdffffffa00000000 if ARM64_VA_BITS_36 && !KASAN_SW_TAGS
	default 0xefff900000000000 if (ARM64_VA_BITS_48 || ARM64_VA_BITS_52) && KASAN_SW_TAGS
	default 0xefffc80000000000 if ARM64_VA_BITS_47 && KASAN_SW_TAGS
	default 0xeffffe4000000000 if ARM64_VA_BITS_42 && KASAN_SW_TAGS
	default 0xefffffc800000000 if ARM64_VA_BITS_39 && KASAN_SW_TAGS
	default 0xeffffff900000000 if ARM64_VA_BITS_36 && KASAN_SW_TAGS
	default 0xffffffffffffffff

source "arch/arm64/Kconfig.platforms"

menu "Kernel Features"

menu "ARM errata workarounds via the alternatives framework"

config ARM64_WORKAROUND_CLEAN_CACHE
	bool

config ARM64_ERRATUM_826319
	bool "Cortex-A53: 826319: System might deadlock if a write cannot complete until read data is accepted"
	default y
	select ARM64_WORKAROUND_CLEAN_CACHE
	help
	  This option adds an alternative code sequence to work around ARM
	  erratum 826319 on Cortex-A53 parts up to r0p2 with an AMBA 4 ACE or
	  AXI master interface and an L2 cache.

	  If a Cortex-A53 uses an AMBA AXI4 ACE interface to other processors
	  and is unable to accept a certain write via this interface, it will
	  not progress on read data presented on the read data channel and the
	  system can deadlock.

	  The workaround promotes data cache clean instructions to
	  data cache clean-and-invalidate.
	  Please note that this does not necessarily enable the workaround,
	  as it depends on the alternative framework, which will only patch
	  the kernel if an affected CPU is detected.

	  If unsure, say Y.

config ARM64_ERRATUM_827319
	bool "Cortex-A53: 827319: Data cache clean instructions might cause overlapping transactions to the interconnect"
	default y
	select ARM64_WORKAROUND_CLEAN_CACHE
	help
	  This option adds an alternative code sequence to work around ARM
	  erratum 827319 on Cortex-A53 parts up to r0p2 with an AMBA 5 CHI
	  master interface and an L2 cache.

	  Under certain conditions this erratum can cause a clean line eviction
	  to occur at the same time as another transaction to the same address
	  on the AMBA 5 CHI interface, which can cause data corruption if the
	  interconnect reorders the two transactions.

	  The workaround promotes data cache clean instructions to
	  data cache clean-and-invalidate.
	  Please note that this does not necessarily enable the workaround,
	  as it depends on the alternative framework, which will only patch
	  the kernel if an affected CPU is detected.

	  If unsure, say Y.

config ARM64_ERRATUM_824069
	bool "Cortex-A53: 824069: Cache line might not be marked as clean after a CleanShared snoop"
	default y
	select ARM64_WORKAROUND_CLEAN_CACHE
	help
	  This option adds an alternative code sequence to work around ARM
	  erratum 824069 on Cortex-A53 parts up to r0p2 when it is connected
	  to a coherent interconnect.

	  If a Cortex-A53 processor is executing a store or prefetch for
	  write instruction at the same time as a processor in another
	  cluster is executing a cache maintenance operation to the same
	  address, then this erratum might cause a clean cache line to be
	  incorrectly marked as dirty.

	  The workaround promotes data cache clean instructions to
	  data cache clean-and-invalidate.
	  Please note that this option does not necessarily enable the
	  workaround, as it depends on the alternative framework, which will
	  only patch the kernel if an affected CPU is detected.

	  If unsure, say Y.

config ARM64_ERRATUM_819472
	bool "Cortex-A53: 819472: Store exclusive instructions might cause data corruption"
	default y
	select ARM64_WORKAROUND_CLEAN_CACHE
	help
	  This option adds an alternative code sequence to work around ARM
	  erratum 819472 on Cortex-A53 parts up to r0p1 with an L2 cache
	  present when it is connected to a coherent interconnect.

	  If the processor is executing a load and store exclusive sequence at
	  the same time as a processor in another cluster is executing a cache
	  maintenance operation to the same address, then this erratum might
	  cause data corruption.

	  The workaround promotes data cache clean instructions to
	  data cache clean-and-invalidate.
	  Please note that this does not necessarily enable the workaround,
	  as it depends on the alternative framework, which will only patch
	  the kernel if an affected CPU is detected.

	  If unsure, say Y.

config ARM64_ERRATUM_832075
	bool "Cortex-A57: 832075: possible deadlock on mixing exclusive memory accesses with device loads"
	default y
	help
	  This option adds an alternative code sequence to work around ARM
	  erratum 832075 on Cortex-A57 parts up to r1p2.

	  Affected Cortex-A57 parts might deadlock when exclusive load/store
	  instructions to Write-Back memory are mixed with Device loads.

	  The workaround is to promote device loads to use Load-Acquire
	  semantics.
	  Please note that this does not necessarily enable the workaround,
	  as it depends on the alternative framework, which will only patch
	  the kernel if an affected CPU is detected.

	  If unsure, say Y.

config ARM64_ERRATUM_834220
	bool "Cortex-A57: 834220: Stage 2 translation fault might be incorrectly reported in presence of a Stage 1 fault"
	depends on KVM
	default y
	help
	  This option adds an alternative code sequence to work around ARM
	  erratum 834220 on Cortex-A57 parts up to r1p2.

	  Affected Cortex-A57 parts might report a Stage 2 translation
	  fault as the result of a Stage 1 fault for load crossing a
	  page boundary when there is a permission or device memory
	  alignment fault at Stage 1 and a translation fault at Stage 2.

	  The workaround is to verify that the Stage 1 translation
	  doesn't generate a fault before handling the Stage 2 fault.
	  Please note that this does not necessarily enable the workaround,
	  as it depends on the alternative framework, which will only patch
	  the kernel if an affected CPU is detected.

	  If unsure, say Y.

config ARM64_ERRATUM_845719
	bool "Cortex-A53: 845719: a load might read incorrect data"
	depends on COMPAT
	default y
	help
	  This option adds an alternative code sequence to work around ARM
	  erratum 845719 on Cortex-A53 parts up to r0p4.

	  When running a compat (AArch32) userspace on an affected Cortex-A53
	  part, a load at EL0 from a virtual address that matches the bottom 32
	  bits of the virtual address used by a recent load at (AArch64) EL1
	  might return incorrect data.

	  The workaround is to write the contextidr_el1 register on exception
	  return to a 32-bit task.
	  Please note that this does not necessarily enable the workaround,
	  as it depends on the alternative framework, which will only patch
	  the kernel if an affected CPU is detected.

	  If unsure, say Y.

config ARM64_ERRATUM_843419
	bool "Cortex-A53: 843419: A load or store might access an incorrect address"
	default y
	select ARM64_MODULE_PLTS if MODULES
	help
	  This option links the kernel with '--fix-cortex-a53-843419' and
	  enables PLT support to replace certain ADRP instructions, which can
	  cause subsequent memory accesses to use an incorrect address on
	  Cortex-A53 parts up to r0p4.

	  If unsure, say Y.

config ARM64_ERRATUM_1024718
	bool "Cortex-A55: 1024718: Update of DBM/AP bits without break before make might result in incorrect update"
	default y
	help
	  This option adds a workaround for ARM Cortex-A55 Erratum 1024718.

	  Affected Cortex-A55 cores (all revisions) could cause incorrect
	  update of the hardware dirty bit when the DBM/AP bits are updated
	  without a break-before-make. The workaround is to disable the usage
	  of hardware DBM locally on the affected cores. CPUs not affected by
	  this erratum will continue to use the feature.

	  If unsure, say Y.

config ARM64_ERRATUM_1418040
	bool "Cortex-A76/Neoverse-N1: MRC read following MRRC read of specific Generic Timer in AArch32 might give incorrect result"
	default y
	depends on COMPAT
	help
	  This option adds a workaround for ARM Cortex-A76/Neoverse-N1
	  errata 1188873 and 1418040.

	  Affected Cortex-A76/Neoverse-N1 cores (r0p0 to r3p1) could
	  cause register corruption when accessing the timer registers
	  from AArch32 userspace.

	  If unsure, say Y.

config ARM64_WORKAROUND_SPECULATIVE_AT
	bool

config ARM64_ERRATUM_1165522
	bool "Cortex-A76: 1165522: Speculative AT instruction using out-of-context translation regime could cause subsequent request to generate an incorrect translation"
	default y
	select ARM64_WORKAROUND_SPECULATIVE_AT
	help
	  This option adds a workaround for ARM Cortex-A76 erratum 1165522.

	  Affected Cortex-A76 cores (r0p0, r1p0, r2p0) could end-up with
	  corrupted TLBs by speculating an AT instruction during a guest
	  context switch.

	  If unsure, say Y.

config ARM64_ERRATUM_1319367
	bool "Cortex-A57/A72: 1319537: Speculative AT instruction using out-of-context translation regime could cause subsequent request to generate an incorrect translation"
	default y
	select ARM64_WORKAROUND_SPECULATIVE_AT
	help
	  This option adds work arounds for ARM Cortex-A57 erratum 1319537
	  and A72 erratum 1319367

	  Cortex-A57 and A72 cores could end-up with corrupted TLBs by
	  speculating an AT instruction during a guest context switch.

	  If unsure, say Y.

config ARM64_ERRATUM_1530923
	bool "Cortex-A55: 1530923: Speculative AT instruction using out-of-context translation regime could cause subsequent request to generate an incorrect translation"
	default y
	select ARM64_WORKAROUND_SPECULATIVE_AT
	help
	  This option adds a workaround for ARM Cortex-A55 erratum 1530923.

	  Affected Cortex-A55 cores (r0p0, r0p1, r1p0, r2p0) could end-up with
	  corrupted TLBs by speculating an AT instruction during a guest
	  context switch.

	  If unsure, say Y.

config ARM64_WORKAROUND_REPEAT_TLBI
	bool

config ARM64_ERRATUM_1286807
	bool "Cortex-A76: Modification of the translation table for a virtual address might lead to read-after-read ordering violation"
	default y
	select ARM64_WORKAROUND_REPEAT_TLBI
	help
	  This option adds a workaround for ARM Cortex-A76 erratum 1286807.

	  On the affected Cortex-A76 cores (r0p0 to r3p0), if a virtual
	  address for a cacheable mapping of a location is being
	  accessed by a core while another core is remapping the virtual
	  address to a new physical page using the recommended
	  break-before-make sequence, then under very rare circumstances
	  TLBI+DSB completes before a read using the translation being
	  invalidated has been observed by other observers. The
	  workaround repeats the TLBI+DSB operation.

config ARM64_ERRATUM_1463225
	bool "Cortex-A76: Software Step might prevent interrupt recognition"
	default y
	help
	  This option adds a workaround for Arm Cortex-A76 erratum 1463225.

	  On the affected Cortex-A76 cores (r0p0 to r3p1), software stepping
	  of a system call instruction (SVC) can prevent recognition of
	  subsequent interrupts when software stepping is disabled in the
	  exception handler of the system call and either kernel debugging
	  is enabled or VHE is in use.

	  Work around the erratum by triggering a dummy step exception
	  when handling a system call from a task that is being stepped
	  in a VHE configuration of the kernel.

	  If unsure, say Y.

config ARM64_ERRATUM_1542419
	bool "Neoverse-N1: workaround mis-ordering of instruction fetches"
	default y
	help
	  This option adds a workaround for ARM Neoverse-N1 erratum
	  1542419.

	  Affected Neoverse-N1 cores could execute a stale instruction when
	  modified by another CPU. The workaround depends on a firmware
	  counterpart.

	  Workaround the issue by hiding the DIC feature from EL0. This
	  forces user-space to perform cache maintenance.

	  If unsure, say Y.

config ARM64_ERRATUM_1508412
	bool "Cortex-A77: 1508412: workaround deadlock on sequence of NC/Device load and store exclusive or PAR read"
	default y
	help
	  This option adds a workaround for Arm Cortex-A77 erratum 1508412.

	  Affected Cortex-A77 cores (r0p0, r1p0) could deadlock on a sequence
	  of a store-exclusive or read of PAR_EL1 and a load with device or
	  non-cacheable memory attributes. The workaround depends on a firmware
	  counterpart.

	  KVM guests must also have the workaround implemented or they can
	  deadlock the system.

	  Work around the issue by inserting DMB SY barriers around PAR_EL1
	  register reads and warning KVM users. The DMB barrier is sufficient
	  to prevent a speculative PAR_EL1 read.

	  If unsure, say Y.

<<<<<<< HEAD
config ARM64_ERRATUM_1974925
	bool "Kryo 7XX: 1974925: Incorrect read value for Performance Monitors Common Event Identification Register"
	default y
	depends on HW_PERF_EVENTS
	help
	  This option adds a workaround for QCOM Kryo erratum 1974925.

	  Affected cores return an incorrect value of the AArch64 System
	  Register Performance Monitors Common Event Identification Register 0
	  (PMCEID0_EL0) in which bits corresponding to those events that are
	  fully implemented are not set, which is incorrect.

	  Work around this issue by manually setting those bits to true.
=======
config ARM64_WORKAROUND_TSB_FLUSH_FAILURE
	bool

config ARM64_ERRATUM_2054223
	bool "Cortex-A710: 2054223: workaround TSB instruction failing to flush trace"
	default y
	select ARM64_WORKAROUND_TSB_FLUSH_FAILURE
	help
	  Enable workaround for ARM Cortex-A710 erratum 2054223

	  Affected cores may fail to flush the trace data on a TSB instruction, when
	  the PE is in trace prohibited state. This will cause losing a few bytes
	  of the trace cached.

	  Workaround is to issue two TSB consecutively on affected cores.

	  If unsure, say Y.

config ARM64_ERRATUM_2067961
	bool "Neoverse-N2: 2067961: workaround TSB instruction failing to flush trace"
	default y
	select ARM64_WORKAROUND_TSB_FLUSH_FAILURE
	help
	  Enable workaround for ARM Neoverse-N2 erratum 2067961

	  Affected cores may fail to flush the trace data on a TSB instruction, when
	  the PE is in trace prohibited state. This will cause losing a few bytes
	  of the trace cached.

	  Workaround is to issue two TSB consecutively on affected cores.
>>>>>>> b0d13db7

	  If unsure, say Y.

config CAVIUM_ERRATUM_22375
	bool "Cavium erratum 22375, 24313"
	default y
	help
	  Enable workaround for errata 22375 and 24313.

	  This implements two gicv3-its errata workarounds for ThunderX. Both
	  with a small impact affecting only ITS table allocation.

	    erratum 22375: only alloc 8MB table size
	    erratum 24313: ignore memory access type

	  The fixes are in ITS initialization and basically ignore memory access
	  type and table size provided by the TYPER and BASER registers.

	  If unsure, say Y.

config CAVIUM_ERRATUM_23144
	bool "Cavium erratum 23144: ITS SYNC hang on dual socket system"
	depends on NUMA
	default y
	help
	  ITS SYNC command hang for cross node io and collections/cpu mapping.

	  If unsure, say Y.

config CAVIUM_ERRATUM_23154
	bool "Cavium erratum 23154: Access to ICC_IAR1_EL1 is not sync'ed"
	default y
	help
	  The gicv3 of ThunderX requires a modified version for
	  reading the IAR status to ensure data synchronization
	  (access to icc_iar1_el1 is not sync'ed before and after).

	  If unsure, say Y.

config CAVIUM_ERRATUM_27456
	bool "Cavium erratum 27456: Broadcast TLBI instructions may cause icache corruption"
	default y
	help
	  On ThunderX T88 pass 1.x through 2.1 parts, broadcast TLBI
	  instructions may cause the icache to become corrupted if it
	  contains data for a non-current ASID.  The fix is to
	  invalidate the icache when changing the mm context.

	  If unsure, say Y.

config CAVIUM_ERRATUM_30115
	bool "Cavium erratum 30115: Guest may disable interrupts in host"
	default y
	help
	  On ThunderX T88 pass 1.x through 2.2, T81 pass 1.0 through
	  1.2, and T83 Pass 1.0, KVM guest execution may disable
	  interrupts in host. Trapping both GICv3 group-0 and group-1
	  accesses sidesteps the issue.

	  If unsure, say Y.

config CAVIUM_TX2_ERRATUM_219
	bool "Cavium ThunderX2 erratum 219: PRFM between TTBR change and ISB fails"
	default y
	help
	  On Cavium ThunderX2, a load, store or prefetch instruction between a
	  TTBR update and the corresponding context synchronizing operation can
	  cause a spurious Data Abort to be delivered to any hardware thread in
	  the CPU core.

	  Work around the issue by avoiding the problematic code sequence and
	  trapping KVM guest TTBRx_EL1 writes to EL2 when SMT is enabled. The
	  trap handler performs the corresponding register access, skips the
	  instruction and ensures context synchronization by virtue of the
	  exception return.

	  If unsure, say Y.

config FUJITSU_ERRATUM_010001
	bool "Fujitsu-A64FX erratum E#010001: Undefined fault may occur wrongly"
	default y
	help
	  This option adds a workaround for Fujitsu-A64FX erratum E#010001.
	  On some variants of the Fujitsu-A64FX cores ver(1.0, 1.1), memory
	  accesses may cause undefined fault (Data abort, DFSC=0b111111).
	  This fault occurs under a specific hardware condition when a
	  load/store instruction performs an address translation using:
	  case-1  TTBR0_EL1 with TCR_EL1.NFD0 == 1.
	  case-2  TTBR0_EL2 with TCR_EL2.NFD0 == 1.
	  case-3  TTBR1_EL1 with TCR_EL1.NFD1 == 1.
	  case-4  TTBR1_EL2 with TCR_EL2.NFD1 == 1.

	  The workaround is to ensure these bits are clear in TCR_ELx.
	  The workaround only affects the Fujitsu-A64FX.

	  If unsure, say Y.

config HISILICON_ERRATUM_161600802
	bool "Hip07 161600802: Erroneous redistributor VLPI base"
	default y
	help
	  The HiSilicon Hip07 SoC uses the wrong redistributor base
	  when issued ITS commands such as VMOVP and VMAPP, and requires
	  a 128kB offset to be applied to the target address in this commands.

	  If unsure, say Y.

config QCOM_FALKOR_ERRATUM_1003
	bool "Falkor E1003: Incorrect translation due to ASID change"
	default y
	help
	  On Falkor v1, an incorrect ASID may be cached in the TLB when ASID
	  and BADDR are changed together in TTBRx_EL1. Since we keep the ASID
	  in TTBR1_EL1, this situation only occurs in the entry trampoline and
	  then only for entries in the walk cache, since the leaf translation
	  is unchanged. Work around the erratum by invalidating the walk cache
	  entries for the trampoline before entering the kernel proper.

config QCOM_FALKOR_ERRATUM_1009
	bool "Falkor E1009: Prematurely complete a DSB after a TLBI"
	default y
	select ARM64_WORKAROUND_REPEAT_TLBI
	help
	  On Falkor v1, the CPU may prematurely complete a DSB following a
	  TLBI xxIS invalidate maintenance operation. Repeat the TLBI operation
	  one more time to fix the issue.

	  If unsure, say Y.

config QCOM_QDF2400_ERRATUM_0065
	bool "QDF2400 E0065: Incorrect GITS_TYPER.ITT_Entry_size"
	default y
	help
	  On Qualcomm Datacenter Technologies QDF2400 SoC, ITS hardware reports
	  ITE size incorrectly. The GITS_TYPER.ITT_Entry_size field should have
	  been indicated as 16Bytes (0xf), not 8Bytes (0x7).

	  If unsure, say Y.

config QCOM_FALKOR_ERRATUM_E1041
	bool "Falkor E1041: Speculative instruction fetches might cause errant memory access"
	default y
	help
	  Falkor CPU may speculatively fetch instructions from an improper
	  memory location when MMU translation is changed from SCTLR_ELn[M]=1
	  to SCTLR_ELn[M]=0. Prefix an ISB instruction to fix the problem.

	  If unsure, say Y.

config SOCIONEXT_SYNQUACER_PREITS
	bool "Socionext Synquacer: Workaround for GICv3 pre-ITS"
	default y
	help
	  Socionext Synquacer SoCs implement a separate h/w block to generate
	  MSI doorbell writes with non-zero values for the device ID.

	  If unsure, say Y.

endmenu


choice
	prompt "Page size"
	default ARM64_4K_PAGES
	help
	  Page size (translation granule) configuration.

config ARM64_4K_PAGES
	bool "4KB"
	help
	  This feature enables 4KB pages support.

config ARM64_16K_PAGES
	bool "16KB"
	help
	  The system will use 16KB pages support. AArch32 emulation
	  requires applications compiled with 16K (or a multiple of 16K)
	  aligned segments.

config ARM64_64K_PAGES
	bool "64KB"
	help
	  This feature enables 64KB pages support (4KB by default)
	  allowing only two levels of page tables and faster TLB
	  look-up. AArch32 emulation requires applications compiled
	  with 64K aligned segments.

endchoice

choice
	prompt "Virtual address space size"
	default ARM64_VA_BITS_39 if ARM64_4K_PAGES
	default ARM64_VA_BITS_47 if ARM64_16K_PAGES
	default ARM64_VA_BITS_42 if ARM64_64K_PAGES
	help
	  Allows choosing one of multiple possible virtual address
	  space sizes. The level of translation table is determined by
	  a combination of page size and virtual address space size.

config ARM64_VA_BITS_36
	bool "36-bit" if EXPERT
	depends on ARM64_16K_PAGES

config ARM64_VA_BITS_39
	bool "39-bit"
	depends on ARM64_4K_PAGES

config ARM64_VA_BITS_42
	bool "42-bit"
	depends on ARM64_64K_PAGES

config ARM64_VA_BITS_47
	bool "47-bit"
	depends on ARM64_16K_PAGES

config ARM64_VA_BITS_48
	bool "48-bit"

config ARM64_VA_BITS_52
	bool "52-bit"
	depends on ARM64_64K_PAGES && (ARM64_PAN || !ARM64_SW_TTBR0_PAN)
	help
	  Enable 52-bit virtual addressing for userspace when explicitly
	  requested via a hint to mmap(). The kernel will also use 52-bit
	  virtual addresses for its own mappings (provided HW support for
	  this feature is available, otherwise it reverts to 48-bit).

	  NOTE: Enabling 52-bit virtual addressing in conjunction with
	  ARMv8.3 Pointer Authentication will result in the PAC being
	  reduced from 7 bits to 3 bits, which may have a significant
	  impact on its susceptibility to brute-force attacks.

	  If unsure, select 48-bit virtual addressing instead.

endchoice

config ARM64_FORCE_52BIT
	bool "Force 52-bit virtual addresses for userspace"
	depends on ARM64_VA_BITS_52 && EXPERT
	help
	  For systems with 52-bit userspace VAs enabled, the kernel will attempt
	  to maintain compatibility with older software by providing 48-bit VAs
	  unless a hint is supplied to mmap.

	  This configuration option disables the 48-bit compatibility logic, and
	  forces all userspace addresses to be 52-bit on HW that supports it. One
	  should only enable this configuration option for stress testing userspace
	  memory management code. If unsure say N here.

config ARM64_VA_BITS
	int
	default 36 if ARM64_VA_BITS_36
	default 39 if ARM64_VA_BITS_39
	default 42 if ARM64_VA_BITS_42
	default 47 if ARM64_VA_BITS_47
	default 48 if ARM64_VA_BITS_48
	default 52 if ARM64_VA_BITS_52

choice
	prompt "Physical address space size"
	default ARM64_PA_BITS_48
	help
	  Choose the maximum physical address range that the kernel will
	  support.

config ARM64_PA_BITS_48
	bool "48-bit"

config ARM64_PA_BITS_52
	bool "52-bit (ARMv8.2)"
	depends on ARM64_64K_PAGES
	depends on ARM64_PAN || !ARM64_SW_TTBR0_PAN
	help
	  Enable support for a 52-bit physical address space, introduced as
	  part of the ARMv8.2-LPA extension.

	  With this enabled, the kernel will also continue to work on CPUs that
	  do not support ARMv8.2-LPA, but with some added memory overhead (and
	  minor performance overhead).

endchoice

config ARM64_PA_BITS
	int
	default 48 if ARM64_PA_BITS_48
	default 52 if ARM64_PA_BITS_52

choice
	prompt "Endianness"
	default CPU_LITTLE_ENDIAN
	help
	  Select the endianness of data accesses performed by the CPU. Userspace
	  applications will need to be compiled and linked for the endianness
	  that is selected here.

config CPU_BIG_ENDIAN
	bool "Build big-endian kernel"
	depends on !LD_IS_LLD || LLD_VERSION >= 130000
	help
	  Say Y if you plan on running a kernel with a big-endian userspace.

config CPU_LITTLE_ENDIAN
	bool "Build little-endian kernel"
	help
	  Say Y if you plan on running a kernel with a little-endian userspace.
	  This is usually the case for distributions targeting arm64.

endchoice

config SCHED_MC
	bool "Multi-core scheduler support"
	help
	  Multi-core scheduler support improves the CPU scheduler's decision
	  making when dealing with multi-core CPU chips at a cost of slightly
	  increased overhead in some places. If unsure say N here.

config SCHED_SMT
	bool "SMT scheduler support"
	help
	  Improves the CPU scheduler's decision making when dealing with
	  MultiThreading at a cost of slightly increased overhead in some
	  places. If unsure say N here.

config NR_CPUS
	int "Maximum number of CPUs (2-4096)"
	range 2 4096
	default "256"

config HOTPLUG_CPU
	bool "Support for hot-pluggable CPUs"
	select GENERIC_IRQ_MIGRATION
	help
	  Say Y here to experiment with turning CPUs off and on.  CPUs
	  can be controlled through /sys/devices/system/cpu.

# Common NUMA Features
config NUMA
	bool "NUMA Memory Allocation and Scheduler Support"
	select ACPI_NUMA if ACPI
	select OF_NUMA
	help
	  Enable NUMA (Non-Uniform Memory Access) support.

	  The kernel will try to allocate memory used by a CPU on the
	  local memory of the CPU and add some more
	  NUMA awareness to the kernel.

config NODES_SHIFT
	int "Maximum NUMA Nodes (as a power of 2)"
	range 1 10
	default "4"
	depends on NEED_MULTIPLE_NODES
	help
	  Specify the maximum number of NUMA Nodes available on the target
	  system.  Increases memory reserved to accommodate various tables.

config USE_PERCPU_NUMA_NODE_ID
	def_bool y
	depends on NUMA

config HAVE_SETUP_PER_CPU_AREA
	def_bool y
	depends on NUMA

config NEED_PER_CPU_EMBED_FIRST_CHUNK
	def_bool y
	depends on NUMA

config HOLES_IN_ZONE
	def_bool y

source "kernel/Kconfig.hz"

config ARCH_SUPPORTS_DEBUG_PAGEALLOC
	def_bool y

config ARCH_SPARSEMEM_ENABLE
	def_bool y
	select SPARSEMEM_VMEMMAP_ENABLE

config ARCH_SPARSEMEM_DEFAULT
	def_bool ARCH_SPARSEMEM_ENABLE

config ARCH_SELECT_MEMORY_MODEL
	def_bool ARCH_SPARSEMEM_ENABLE

config ARCH_FLATMEM_ENABLE
	def_bool !NUMA

config HAVE_ARCH_PFN_VALID
	def_bool y

config HW_PERF_EVENTS
	def_bool y
	depends on ARM_PMU

config SYS_SUPPORTS_HUGETLBFS
	def_bool y

config ARCH_WANT_HUGE_PMD_SHARE

config ARCH_HAS_CACHE_LINE_SIZE
	def_bool y

config ARCH_ENABLE_SPLIT_PMD_PTLOCK
	def_bool y if PGTABLE_LEVELS > 2

# Supported by clang >= 7.0
config CC_HAVE_SHADOW_CALL_STACK
	def_bool $(cc-option, -fsanitize=shadow-call-stack -ffixed-x18)

config PARAVIRT
	bool "Enable paravirtualization code"
	help
	  This changes the kernel so it can modify itself when it is run
	  under a hypervisor, potentially improving performance significantly
	  over full virtualization.

config PARAVIRT_TIME_ACCOUNTING
	bool "Paravirtual steal time accounting"
	select PARAVIRT
	help
	  Select this option to enable fine granularity task steal time
	  accounting. Time spent executing other tasks in parallel with
	  the current vCPU is discounted from the vCPU power. To account for
	  that, there can be a small performance impact.

	  If in doubt, say N here.

config KEXEC
	depends on PM_SLEEP_SMP
	select KEXEC_CORE
	bool "kexec system call"
	help
	  kexec is a system call that implements the ability to shutdown your
	  current kernel, and to start another kernel.  It is like a reboot
	  but it is independent of the system firmware.   And like a reboot
	  you can start any kernel with it, not just Linux.

config KEXEC_FILE
	bool "kexec file based system call"
	select KEXEC_CORE
	help
	  This is new version of kexec system call. This system call is
	  file based and takes file descriptors as system call argument
	  for kernel and initramfs as opposed to list of segments as
	  accepted by previous system call.

config KEXEC_SIG
	bool "Verify kernel signature during kexec_file_load() syscall"
	depends on KEXEC_FILE
	help
	  Select this option to verify a signature with loaded kernel
	  image. If configured, any attempt of loading a image without
	  valid signature will fail.

	  In addition to that option, you need to enable signature
	  verification for the corresponding kernel image type being
	  loaded in order for this to work.

config KEXEC_IMAGE_VERIFY_SIG
	bool "Enable Image signature verification support"
	default y
	depends on KEXEC_SIG
	depends on EFI && SIGNED_PE_FILE_VERIFICATION
	help
	  Enable Image signature verification support.

comment "Support for PE file signature verification disabled"
	depends on KEXEC_SIG
	depends on !EFI || !SIGNED_PE_FILE_VERIFICATION

config CRASH_DUMP
	bool "Build kdump crash kernel"
	help
	  Generate crash dump after being started by kexec. This should
	  be normally only set in special crash dump kernels which are
	  loaded in the main kernel with kexec-tools into a specially
	  reserved region and then later executed after a crash by
	  kdump/kexec.

	  For more details see Documentation/admin-guide/kdump/kdump.rst

config XEN_DOM0
	def_bool y
	depends on XEN

config XEN
	bool "Xen guest support on ARM64"
	depends on ARM64 && OF
	select SWIOTLB_XEN
	select PARAVIRT
	help
	  Say Y if you want to run Linux in a Virtual Machine on Xen on ARM64.

config FORCE_MAX_ZONEORDER
	int
	default "14" if (ARM64_64K_PAGES && TRANSPARENT_HUGEPAGE)
	default "12" if (ARM64_16K_PAGES && TRANSPARENT_HUGEPAGE)
	default "11"
	help
	  The kernel memory allocator divides physically contiguous memory
	  blocks into "zones", where each zone is a power of two number of
	  pages.  This option selects the largest power of two that the kernel
	  keeps in the memory allocator.  If you need to allocate very large
	  blocks of physically contiguous memory, then you may need to
	  increase this value.

	  This config option is actually maximum order plus one. For example,
	  a value of 11 means that the largest free memory block is 2^10 pages.

	  We make sure that we can allocate upto a HugePage size for each configuration.
	  Hence we have :
		MAX_ORDER = (PMD_SHIFT - PAGE_SHIFT) + 1 => PAGE_SHIFT - 2

	  However for 4K, we choose a higher default value, 11 as opposed to 10, giving us
	  4M allocations matching the default size used by generic code.

config UNMAP_KERNEL_AT_EL0
	bool "Unmap kernel when running in userspace (aka \"KAISER\")" if EXPERT
	default y
	help
	  Speculation attacks against some high-performance processors can
	  be used to bypass MMU permission checks and leak kernel data to
	  userspace. This can be defended against by unmapping the kernel
	  when running in userspace, mapping it back in on exception entry
	  via a trampoline page in the vector table.

	  If unsure, say Y.

config RODATA_FULL_DEFAULT_ENABLED
	bool "Apply r/o permissions of VM areas also to their linear aliases"
	default y
	help
	  Apply read-only attributes of VM areas to the linear alias of
	  the backing pages as well. This prevents code or read-only data
	  from being modified (inadvertently or intentionally) via another
	  mapping of the same memory page. This additional enhancement can
	  be turned off at runtime by passing rodata=[off|on] (and turned on
	  with rodata=full if this option is set to 'n')

	  This requires the linear region to be mapped down to pages,
	  which may adversely affect performance in some cases.

config ARM64_SW_TTBR0_PAN
	bool "Emulate Privileged Access Never using TTBR0_EL1 switching"
	help
	  Enabling this option prevents the kernel from accessing
	  user-space memory directly by pointing TTBR0_EL1 to a reserved
	  zeroed area and reserved ASID. The user access routines
	  restore the valid TTBR0_EL1 temporarily.

config ARM64_TAGGED_ADDR_ABI
	bool "Enable the tagged user addresses syscall ABI"
	default y
	help
	  When this option is enabled, user applications can opt in to a
	  relaxed ABI via prctl() allowing tagged addresses to be passed
	  to system calls as pointer arguments. For details, see
	  Documentation/arm64/tagged-address-abi.rst.

menuconfig COMPAT
	bool "Kernel support for 32-bit EL0"
	depends on ARM64_4K_PAGES || EXPERT
	select COMPAT_BINFMT_ELF if BINFMT_ELF
	select HAVE_UID16
	select OLD_SIGSUSPEND3
	select COMPAT_OLD_SIGACTION
	help
	  This option enables support for a 32-bit EL0 running under a 64-bit
	  kernel at EL1. AArch32-specific components such as system calls,
	  the user helper functions, VFP support and the ptrace interface are
	  handled appropriately by the kernel.

	  If you use a page size other than 4KB (i.e, 16KB or 64KB), please be aware
	  that you will only be able to execute AArch32 binaries that were compiled
	  with page size aligned segments.

	  If you want to execute 32-bit userspace applications, say Y.

if COMPAT

config KUSER_HELPERS
	bool "Enable kuser helpers page for 32-bit applications"
	default y
	help
	  Warning: disabling this option may break 32-bit user programs.

	  Provide kuser helpers to compat tasks. The kernel provides
	  helper code to userspace in read only form at a fixed location
	  to allow userspace to be independent of the CPU type fitted to
	  the system. This permits binaries to be run on ARMv4 through
	  to ARMv8 without modification.

	  See Documentation/arm/kernel_user_helpers.rst for details.

	  However, the fixed address nature of these helpers can be used
	  by ROP (return orientated programming) authors when creating
	  exploits.

	  If all of the binaries and libraries which run on your platform
	  are built specifically for your platform, and make no use of
	  these helpers, then you can turn this option off to hinder
	  such exploits. However, in that case, if a binary or library
	  relying on those helpers is run, it will not function correctly.

	  Say N here only if you are absolutely certain that you do not
	  need these helpers; otherwise, the safe option is to say Y.

config COMPAT_VDSO
	bool "Enable vDSO for 32-bit applications"
	depends on !CPU_BIG_ENDIAN && "$(CROSS_COMPILE_COMPAT)" != ""
	select GENERIC_COMPAT_VDSO
	default y
	help
	  Place in the process address space of 32-bit applications an
	  ELF shared object providing fast implementations of gettimeofday
	  and clock_gettime.

	  You must have a 32-bit build of glibc 2.22 or later for programs
	  to seamlessly take advantage of this.

config THUMB2_COMPAT_VDSO
	bool "Compile the 32-bit vDSO for Thumb-2 mode" if EXPERT
	depends on COMPAT_VDSO
	default y
	help
	  Compile the compat vDSO with '-mthumb -fomit-frame-pointer' if y,
	  otherwise with '-marm'.

menuconfig ARMV8_DEPRECATED
	bool "Emulate deprecated/obsolete ARMv8 instructions"
	depends on SYSCTL
	help
	  Legacy software support may require certain instructions
	  that have been deprecated or obsoleted in the architecture.

	  Enable this config to enable selective emulation of these
	  features.

	  If unsure, say Y

if ARMV8_DEPRECATED

config SWP_EMULATION
	bool "Emulate SWP/SWPB instructions"
	help
	  ARMv8 obsoletes the use of A32 SWP/SWPB instructions such that
	  they are always undefined. Say Y here to enable software
	  emulation of these instructions for userspace using LDXR/STXR.
	  This feature can be controlled at runtime with the abi.swp
	  sysctl which is disabled by default.

	  In some older versions of glibc [<=2.8] SWP is used during futex
	  trylock() operations with the assumption that the code will not
	  be preempted. This invalid assumption may be more likely to fail
	  with SWP emulation enabled, leading to deadlock of the user
	  application.

	  NOTE: when accessing uncached shared regions, LDXR/STXR rely
	  on an external transaction monitoring block called a global
	  monitor to maintain update atomicity. If your system does not
	  implement a global monitor, this option can cause programs that
	  perform SWP operations to uncached memory to deadlock.

	  If unsure, say Y

config CP15_BARRIER_EMULATION
	bool "Emulate CP15 Barrier instructions"
	help
	  The CP15 barrier instructions - CP15ISB, CP15DSB, and
	  CP15DMB - are deprecated in ARMv8 (and ARMv7). It is
	  strongly recommended to use the ISB, DSB, and DMB
	  instructions instead.

	  Say Y here to enable software emulation of these
	  instructions for AArch32 userspace code. When this option is
	  enabled, CP15 barrier usage is traced which can help
	  identify software that needs updating. This feature can be
	  controlled at runtime with the abi.cp15_barrier sysctl.

	  If unsure, say Y

config SETEND_EMULATION
	bool "Emulate SETEND instruction"
	help
	  The SETEND instruction alters the data-endianness of the
	  AArch32 EL0, and is deprecated in ARMv8.

	  Say Y here to enable software emulation of the instruction
	  for AArch32 userspace code. This feature can be controlled
	  at runtime with the abi.setend sysctl.

	  Note: All the cpus on the system must have mixed endian support at EL0
	  for this feature to be enabled. If a new CPU - which doesn't support mixed
	  endian - is hotplugged in after this feature has been enabled, there could
	  be unexpected results in the applications.

	  If unsure, say Y
endif

endif

menu "ARMv8.1 architectural features"

config ARM64_HW_AFDBM
	bool "Support for hardware updates of the Access and Dirty page flags"
	default y
	help
	  The ARMv8.1 architecture extensions introduce support for
	  hardware updates of the access and dirty information in page
	  table entries. When enabled in TCR_EL1 (HA and HD bits) on
	  capable processors, accesses to pages with PTE_AF cleared will
	  set this bit instead of raising an access flag fault.
	  Similarly, writes to read-only pages with the DBM bit set will
	  clear the read-only bit (AP[2]) instead of raising a
	  permission fault.

	  Kernels built with this configuration option enabled continue
	  to work on pre-ARMv8.1 hardware and the performance impact is
	  minimal. If unsure, say Y.

config ARM64_PAN
	bool "Enable support for Privileged Access Never (PAN)"
	default y
	help
	 Privileged Access Never (PAN; part of the ARMv8.1 Extensions)
	 prevents the kernel or hypervisor from accessing user-space (EL0)
	 memory directly.

	 Choosing this option will cause any unprotected (not using
	 copy_to_user et al) memory access to fail with a permission fault.

	 The feature is detected at runtime, and will remain as a 'nop'
	 instruction if the cpu does not implement the feature.

config AS_HAS_LDAPR
	def_bool $(as-instr,.arch_extension rcpc)

config AS_HAS_LSE_ATOMICS
	def_bool $(as-instr,.arch_extension lse)

config ARM64_LSE_ATOMICS
	bool
	default ARM64_USE_LSE_ATOMICS
	depends on AS_HAS_LSE_ATOMICS

config ARM64_USE_LSE_ATOMICS
	bool "Atomic instructions"
	depends on JUMP_LABEL
	default y
	help
	  As part of the Large System Extensions, ARMv8.1 introduces new
	  atomic instructions that are designed specifically to scale in
	  very large systems.

	  Say Y here to make use of these instructions for the in-kernel
	  atomic routines. This incurs a small overhead on CPUs that do
	  not support these instructions and requires the kernel to be
	  built with binutils >= 2.25 in order for the new instructions
	  to be used.

config ARM64_VHE
	bool "Enable support for Virtualization Host Extensions (VHE)"
	default y
	help
	  Virtualization Host Extensions (VHE) allow the kernel to run
	  directly at EL2 (instead of EL1) on processors that support
	  it. This leads to better performance for KVM, as they reduce
	  the cost of the world switch.

	  Selecting this option allows the VHE feature to be detected
	  at runtime, and does not affect processors that do not
	  implement this feature.

endmenu

menu "ARMv8.2 architectural features"

config ARM64_UAO
	bool "Enable support for User Access Override (UAO)"
	default y
	help
	  User Access Override (UAO; part of the ARMv8.2 Extensions)
	  causes the 'unprivileged' variant of the load/store instructions to
	  be overridden to be privileged.

	  This option changes get_user() and friends to use the 'unprivileged'
	  variant of the load/store instructions. This ensures that user-space
	  really did have access to the supplied memory. When addr_limit is
	  set to kernel memory the UAO bit will be set, allowing privileged
	  access to kernel memory.

	  Choosing this option will cause copy_to_user() et al to use user-space
	  memory permissions.

	  The feature is detected at runtime, the kernel will use the
	  regular load/store instructions if the cpu does not implement the
	  feature.

config ARM64_PMEM
	bool "Enable support for persistent memory"
	select ARCH_HAS_PMEM_API
	select ARCH_HAS_UACCESS_FLUSHCACHE
	help
	  Say Y to enable support for the persistent memory API based on the
	  ARMv8.2 DCPoP feature.

	  The feature is detected at runtime, and the kernel will use DC CVAC
	  operations if DC CVAP is not supported (following the behaviour of
	  DC CVAP itself if the system does not define a point of persistence).

config ARM64_RAS_EXTN
	bool "Enable support for RAS CPU Extensions"
	default y
	help
	  CPUs that support the Reliability, Availability and Serviceability
	  (RAS) Extensions, part of ARMv8.2 are able to track faults and
	  errors, classify them and report them to software.

	  On CPUs with these extensions system software can use additional
	  barriers to determine if faults are pending and read the
	  classification from a new set of registers.

	  Selecting this feature will allow the kernel to use these barriers
	  and access the new registers if the system supports the extension.
	  Platform RAS features may additionally depend on firmware support.

config ARM64_CNP
	bool "Enable support for Common Not Private (CNP) translations"
	default y
	depends on ARM64_PAN || !ARM64_SW_TTBR0_PAN
	help
	  Common Not Private (CNP) allows translation table entries to
	  be shared between different PEs in the same inner shareable
	  domain, so the hardware can use this fact to optimise the
	  caching of such entries in the TLB.

	  Selecting this option allows the CNP feature to be detected
	  at runtime, and does not affect PEs that do not implement
	  this feature.

endmenu

menu "ARMv8.3 architectural features"

config ARM64_PTR_AUTH
	bool "Enable support for pointer authentication"
	default y
	depends on (CC_HAS_SIGN_RETURN_ADDRESS || CC_HAS_BRANCH_PROT_PAC_RET) && AS_HAS_PAC
	# Modern compilers insert a .note.gnu.property section note for PAC
	# which is only understood by binutils starting with version 2.33.1.
	depends on LD_IS_LLD || LD_VERSION >= 233010000 || (CC_IS_GCC && GCC_VERSION < 90100)
	depends on !CC_IS_CLANG || AS_HAS_CFI_NEGATE_RA_STATE
	depends on (!FUNCTION_GRAPH_TRACER || DYNAMIC_FTRACE_WITH_REGS)
	help
	  Pointer authentication (part of the ARMv8.3 Extensions) provides
	  instructions for signing and authenticating pointers against secret
	  keys, which can be used to mitigate Return Oriented Programming (ROP)
	  and other attacks.

	  This option enables these instructions at EL0 (i.e. for userspace).
	  Choosing this option will cause the kernel to initialise secret keys
	  for each process at exec() time, with these keys being
	  context-switched along with the process.

	  If the compiler supports the -mbranch-protection or
	  -msign-return-address flag (e.g. GCC 7 or later), then this option
	  will also cause the kernel itself to be compiled with return address
	  protection. In this case, and if the target hardware is known to
	  support pointer authentication, then CONFIG_STACKPROTECTOR can be
	  disabled with minimal loss of protection.

	  The feature is detected at runtime. If the feature is not present in
	  hardware it will not be advertised to userspace/KVM guest nor will it
	  be enabled.

	  If the feature is present on the boot CPU but not on a late CPU, then
	  the late CPU will be parked. Also, if the boot CPU does not have
	  address auth and the late CPU has then the late CPU will still boot
	  but with the feature disabled. On such a system, this option should
	  not be selected.

	  This feature works with FUNCTION_GRAPH_TRACER option only if
	  DYNAMIC_FTRACE_WITH_REGS is enabled.

config CC_HAS_BRANCH_PROT_PAC_RET
	# GCC 9 or later, clang 8 or later
	def_bool $(cc-option,-mbranch-protection=pac-ret+leaf)

config CC_HAS_SIGN_RETURN_ADDRESS
	# GCC 7, 8
	def_bool $(cc-option,-msign-return-address=all)

config AS_HAS_PAC
	def_bool $(cc-option,-Wa$(comma)-march=armv8.3-a)

config AS_HAS_CFI_NEGATE_RA_STATE
	def_bool $(as-instr,.cfi_startproc\n.cfi_negate_ra_state\n.cfi_endproc\n)

endmenu

menu "ARMv8.4 architectural features"

config ARM64_AMU_EXTN
	bool "Enable support for the Activity Monitors Unit CPU extension"
	default y
	help
	  The activity monitors extension is an optional extension introduced
	  by the ARMv8.4 CPU architecture. This enables support for version 1
	  of the activity monitors architecture, AMUv1.

	  To enable the use of this extension on CPUs that implement it, say Y.

	  Note that for architectural reasons, firmware _must_ implement AMU
	  support when running on CPUs that present the activity monitors
	  extension. The required support is present in:
	    * Version 1.5 and later of the ARM Trusted Firmware

	  For kernels that have this configuration enabled but boot with broken
	  firmware, you may need to say N here until the firmware is fixed.
	  Otherwise you may experience firmware panics or lockups when
	  accessing the counter registers. Even if you are not observing these
	  symptoms, the values returned by the register reads might not
	  correctly reflect reality. Most commonly, the value read will be 0,
	  indicating that the counter is not enabled.

config AS_HAS_ARMV8_4
	def_bool $(cc-option,-Wa$(comma)-march=armv8.4-a)

config ARM64_TLB_RANGE
	bool "Enable support for tlbi range feature"
	default y
	depends on AS_HAS_ARMV8_4
	help
	  ARMv8.4-TLBI provides TLBI invalidation instruction that apply to a
	  range of input addresses.

	  The feature introduces new assembly instructions, and they were
	  support when binutils >= 2.30.

endmenu

menu "ARMv8.5 architectural features"

config AS_HAS_ARMV8_5
	def_bool $(cc-option,-Wa$(comma)-march=armv8.5-a)

config ARM64_BTI
	bool "Branch Target Identification support"
	default y
	help
	  Branch Target Identification (part of the ARMv8.5 Extensions)
	  provides a mechanism to limit the set of locations to which computed
	  branch instructions such as BR or BLR can jump.

	  To make use of BTI on CPUs that support it, say Y.

	  BTI is intended to provide complementary protection to other control
	  flow integrity protection mechanisms, such as the Pointer
	  authentication mechanism provided as part of the ARMv8.3 Extensions.
	  For this reason, it does not make sense to enable this option without
	  also enabling support for pointer authentication.  Thus, when
	  enabling this option you should also select ARM64_PTR_AUTH=y.

	  Userspace binaries must also be specifically compiled to make use of
	  this mechanism.  If you say N here or the hardware does not support
	  BTI, such binaries can still run, but you get no additional
	  enforcement of branch destinations.

config ARM64_BTI_KERNEL
	bool "Use Branch Target Identification for kernel"
	default y
	depends on ARM64_BTI
	depends on ARM64_PTR_AUTH
	depends on CC_HAS_BRANCH_PROT_PAC_RET_BTI
	# https://gcc.gnu.org/bugzilla/show_bug.cgi?id=94697
	depends on !CC_IS_GCC || GCC_VERSION >= 100100
	depends on !(CC_IS_CLANG && GCOV_KERNEL)
	# https://bugs.llvm.org/show_bug.cgi?id=46258
	depends on !CFI_CLANG || CLANG_VERSION >= 120000
	depends on (!FUNCTION_GRAPH_TRACER || DYNAMIC_FTRACE_WITH_REGS)
	help
	  Build the kernel with Branch Target Identification annotations
	  and enable enforcement of this for kernel code. When this option
	  is enabled and the system supports BTI all kernel code including
	  modular code must have BTI enabled.

config CC_HAS_BRANCH_PROT_PAC_RET_BTI
	# GCC 9 or later, clang 8 or later
	def_bool $(cc-option,-mbranch-protection=pac-ret+leaf+bti)

config ARM64_E0PD
	bool "Enable support for E0PD"
	default y
	help
	  E0PD (part of the ARMv8.5 extensions) allows us to ensure
	  that EL0 accesses made via TTBR1 always fault in constant time,
	  providing similar benefits to KASLR as those provided by KPTI, but
	  with lower overhead and without disrupting legitimate access to
	  kernel memory such as SPE.

	  This option enables E0PD for TTBR1 where available.

config ARCH_RANDOM
	bool "Enable support for random number generation"
	default y
	help
	  Random number generation (part of the ARMv8.5 Extensions)
	  provides a high bandwidth, cryptographically secure
	  hardware random number generator.

config ARM64_AS_HAS_MTE
	# Initial support for MTE went in binutils 2.32.0, checked with
	# ".arch armv8.5-a+memtag" below. However, this was incomplete
	# as a late addition to the final architecture spec (LDGM/STGM)
	# is only supported in the newer 2.32.x and 2.33 binutils
	# versions, hence the extra "stgm" instruction check below.
	def_bool $(as-instr,.arch armv8.5-a+memtag\nstgm xzr$(comma)[x0])

config ARM64_MTE
	bool "Memory Tagging Extension support"
	default y
	depends on ARM64_AS_HAS_MTE && ARM64_TAGGED_ADDR_ABI
	depends on AS_HAS_ARMV8_5
	# Required for tag checking in the uaccess routines
	depends on ARM64_PAN
	depends on AS_HAS_LSE_ATOMICS
	select ARCH_USES_HIGH_VMA_FLAGS
	help
	  Memory Tagging (part of the ARMv8.5 Extensions) provides
	  architectural support for run-time, always-on detection of
	  various classes of memory error to aid with software debugging
	  to eliminate vulnerabilities arising from memory-unsafe
	  languages.

	  This option enables the support for the Memory Tagging
	  Extension at EL0 (i.e. for userspace).

	  Selecting this option allows the feature to be detected at
	  runtime. Any secondary CPU not implementing this feature will
	  not be allowed a late bring-up.

	  Userspace binaries that want to use this feature must
	  explicitly opt in. The mechanism for the userspace is
	  described in:

	  Documentation/arm64/memory-tagging-extension.rst.

endmenu

config ARM64_SVE
	bool "ARM Scalable Vector Extension support"
	default y
	help
	  The Scalable Vector Extension (SVE) is an extension to the AArch64
	  execution state which complements and extends the SIMD functionality
	  of the base architecture to support much larger vectors and to enable
	  additional vectorisation opportunities.

	  To enable use of this extension on CPUs that implement it, say Y.

	  On CPUs that support the SVE2 extensions, this option will enable
	  those too.

	  Note that for architectural reasons, firmware _must_ implement SVE
	  support when running on SVE capable hardware.  The required support
	  is present in:

	    * version 1.5 and later of the ARM Trusted Firmware
	    * the AArch64 boot wrapper since commit 5e1261e08abf
	      ("bootwrapper: SVE: Enable SVE for EL2 and below").

	  For other firmware implementations, consult the firmware documentation
	  or vendor.

	  If you need the kernel to boot on SVE-capable hardware with broken
	  firmware, you may need to say N here until you get your firmware
	  fixed.  Otherwise, you may experience firmware panics or lockups when
	  booting the kernel.  If unsure and you are not observing these
	  symptoms, you should assume that it is safe to say Y.

config ARM64_MODULE_PLTS
	bool "Use PLTs to allow module memory to spill over into vmalloc area"
	depends on MODULES
	select HAVE_MOD_ARCH_SPECIFIC
	help
	  Allocate PLTs when loading modules so that jumps and calls whose
	  targets are too far away for their relative offsets to be encoded
	  in the instructions themselves can be bounced via veneers in the
	  module's PLT. This allows modules to be allocated in the generic
	  vmalloc area after the dedicated module memory area has been
	  exhausted.

	  When running with address space randomization (KASLR), the module
	  region itself may be too far away for ordinary relative jumps and
	  calls, and so in that case, module PLTs are required and cannot be
	  disabled.

	  Specific errata workaround(s) might also force module PLTs to be
	  enabled (ARM64_ERRATUM_843419).

config ARM64_PSEUDO_NMI
	bool "Support for NMI-like interrupts"
	select ARM_GIC_V3
	help
	  Adds support for mimicking Non-Maskable Interrupts through the use of
	  GIC interrupt priority. This support requires version 3 or later of
	  ARM GIC.

	  This high priority configuration for interrupts needs to be
	  explicitly enabled by setting the kernel parameter
	  "irqchip.gicv3_pseudo_nmi" to 1.

	  If unsure, say N

if ARM64_PSEUDO_NMI
config ARM64_DEBUG_PRIORITY_MASKING
	bool "Debug interrupt priority masking"
	help
	  This adds runtime checks to functions enabling/disabling
	  interrupts when using priority masking. The additional checks verify
	  the validity of ICC_PMR_EL1 when calling concerned functions.

	  If unsure, say N
endif

config RELOCATABLE
	bool "Build a relocatable kernel image" if EXPERT
	select ARCH_HAS_RELR
	default y
	help
	  This builds the kernel as a Position Independent Executable (PIE),
	  which retains all relocation metadata required to relocate the
	  kernel binary at runtime to a different virtual address than the
	  address it was linked at.
	  Since AArch64 uses the RELA relocation format, this requires a
	  relocation pass at runtime even if the kernel is loaded at the
	  same address it was linked at.

config RANDOMIZE_BASE
	bool "Randomize the address of the kernel image"
	select ARM64_MODULE_PLTS if MODULES
	select RELOCATABLE
	help
	  Randomizes the virtual address at which the kernel image is
	  loaded, as a security feature that deters exploit attempts
	  relying on knowledge of the location of kernel internals.

	  It is the bootloader's job to provide entropy, by passing a
	  random u64 value in /chosen/kaslr-seed at kernel entry.

	  When booting via the UEFI stub, it will invoke the firmware's
	  EFI_RNG_PROTOCOL implementation (if available) to supply entropy
	  to the kernel proper. In addition, it will randomise the physical
	  location of the kernel Image as well.

	  If unsure, say N.

config RANDOMIZE_MODULE_REGION_FULL
	bool "Randomize the module region over a 4 GB range"
	depends on RANDOMIZE_BASE
	default y
	help
	  Randomizes the location of the module region inside a 4 GB window
	  covering the core kernel. This way, it is less likely for modules
	  to leak information about the location of core kernel data structures
	  but it does imply that function calls between modules and the core
	  kernel will need to be resolved via veneers in the module PLT.

	  When this option is not set, the module region will be randomized over
	  a limited range that contains the [_stext, _etext] interval of the
	  core kernel, so branch relocations are always in range.

config CC_HAVE_STACKPROTECTOR_SYSREG
	def_bool $(cc-option,-mstack-protector-guard=sysreg -mstack-protector-guard-reg=sp_el0 -mstack-protector-guard-offset=0)

config STACKPROTECTOR_PER_TASK
	def_bool y
	depends on STACKPROTECTOR && CC_HAVE_STACKPROTECTOR_SYSREG

endmenu

menu "Boot options"

config ARM64_ACPI_PARKING_PROTOCOL
	bool "Enable support for the ARM64 ACPI parking protocol"
	depends on ACPI
	help
	  Enable support for the ARM64 ACPI parking protocol. If disabled
	  the kernel will not allow booting through the ARM64 ACPI parking
	  protocol even if the corresponding data is present in the ACPI
	  MADT table.

config CMDLINE
	string "Default kernel command string"
	default ""
	help
	  Provide a set of default command-line options at build time by
	  entering them here. As a minimum, you should specify the the
	  root device (e.g. root=/dev/nfs).

choice
	prompt "Kernel command line type" if CMDLINE != ""
	default CMDLINE_FROM_BOOTLOADER
	help
	  Choose how the kernel will handle the provided default kernel
	  command line string.

config CMDLINE_FROM_BOOTLOADER
	bool "Use bootloader kernel arguments if available"
	help
	  Uses the command-line options passed by the boot loader. If
	  the boot loader doesn't provide any, the default kernel command
	  string provided in CMDLINE will be used.

config CMDLINE_EXTEND
	bool "Extend bootloader kernel arguments"
	help
	  The command-line arguments provided by the boot loader will be
	  appended to the default kernel command string.

config CMDLINE_FORCE
	bool "Always use the default kernel command string"
	help
	  Always use the default kernel command string, even if the boot
	  loader passes other arguments to the kernel.
	  This is useful if you cannot or don't want to change the
	  command-line options your boot loader passes to the kernel.

endchoice

config EFI_STUB
	bool

config EFI
	bool "UEFI runtime support"
	depends on OF && !CPU_BIG_ENDIAN
	depends on KERNEL_MODE_NEON
	select ARCH_SUPPORTS_ACPI
	select LIBFDT
	select UCS2_STRING
	select EFI_PARAMS_FROM_FDT
	select EFI_RUNTIME_WRAPPERS
	select EFI_STUB
	select EFI_GENERIC_STUB
	default y
	help
	  This option provides support for runtime services provided
	  by UEFI firmware (such as non-volatile variables, realtime
          clock, and platform reset). A UEFI stub is also provided to
	  allow the kernel to be booted as an EFI application. This
	  is only useful on systems that have UEFI firmware.

config DMI
	bool "Enable support for SMBIOS (DMI) tables"
	depends on EFI
	default y
	help
	  This enables SMBIOS/DMI feature for systems.

	  This option is only useful on systems that have UEFI firmware.
	  However, even with this option, the resultant kernel should
	  continue to boot on existing non-UEFI platforms.

endmenu

config SYSVIPC_COMPAT
	def_bool y
	depends on COMPAT && SYSVIPC

config ARCH_ENABLE_HUGEPAGE_MIGRATION
	def_bool y
	depends on HUGETLB_PAGE && MIGRATION

config ARCH_ENABLE_THP_MIGRATION
	def_bool y
	depends on TRANSPARENT_HUGEPAGE

menu "Power management options"

source "kernel/power/Kconfig"

config ARCH_HIBERNATION_POSSIBLE
	def_bool y
	depends on CPU_PM

config ARCH_HIBERNATION_HEADER
	def_bool y
	depends on HIBERNATION

config ARCH_SUSPEND_POSSIBLE
	def_bool y

endmenu

menu "CPU Power Management"

source "drivers/cpuidle/Kconfig"

source "drivers/cpufreq/Kconfig"

endmenu

source "drivers/firmware/Kconfig"

source "drivers/acpi/Kconfig"

source "arch/arm64/kvm/Kconfig"

if CRYPTO
source "arch/arm64/crypto/Kconfig"
endif<|MERGE_RESOLUTION|>--- conflicted
+++ resolved
@@ -669,7 +669,6 @@
 
 	  If unsure, say Y.
 
-<<<<<<< HEAD
 config ARM64_ERRATUM_1974925
 	bool "Kryo 7XX: 1974925: Incorrect read value for Performance Monitors Common Event Identification Register"
 	default y
@@ -683,7 +682,9 @@
 	  fully implemented are not set, which is incorrect.
 
 	  Work around this issue by manually setting those bits to true.
-=======
+
+	  If unsure, say Y.
+
 config ARM64_WORKAROUND_TSB_FLUSH_FAILURE
 	bool
 
@@ -714,7 +715,6 @@
 	  of the trace cached.
 
 	  Workaround is to issue two TSB consecutively on affected cores.
->>>>>>> b0d13db7
 
 	  If unsure, say Y.
 
