// SPDX-License-Identifier: GPL-2.0-only
/*
 * Contains CPU feature definitions
 *
 * Copyright (C) 2015 ARM Ltd.
 *
 * A note for the weary kernel hacker: the code here is confusing and hard to
 * follow! That's partly because it's solving a nasty problem, but also because
 * there's a little bit of over-abstraction that tends to obscure what's going
 * on behind a maze of helper functions and macros.
 *
 * The basic problem is that hardware folks have started gluing together CPUs
 * with distinct architectural features; in some cases even creating SoCs where
 * user-visible instructions are available only on a subset of the available
 * cores. We try to address this by snapshotting the feature registers of the
 * boot CPU and comparing these with the feature registers of each secondary
 * CPU when bringing them up. If there is a mismatch, then we update the
 * snapshot state to indicate the lowest-common denominator of the feature,
 * known as the "safe" value. This snapshot state can be queried to view the
 * "sanitised" value of a feature register.
 *
 * The sanitised register values are used to decide which capabilities we
 * have in the system. These may be in the form of traditional "hwcaps"
 * advertised to userspace or internal "cpucaps" which are used to configure
 * things like alternative patching and static keys. While a feature mismatch
 * may result in a TAINT_CPU_OUT_OF_SPEC kernel taint, a capability mismatch
 * may prevent a CPU from being onlined at all.
 *
 * Some implementation details worth remembering:
 *
 * - Mismatched features are *always* sanitised to a "safe" value, which
 *   usually indicates that the feature is not supported.
 *
 * - A mismatched feature marked with FTR_STRICT will cause a "SANITY CHECK"
 *   warning when onlining an offending CPU and the kernel will be tainted
 *   with TAINT_CPU_OUT_OF_SPEC.
 *
 * - Features marked as FTR_VISIBLE have their sanitised value visible to
 *   userspace. FTR_VISIBLE features in registers that are only visible
 *   to EL0 by trapping *must* have a corresponding HWCAP so that late
 *   onlining of CPUs cannot lead to features disappearing at runtime.
 *
 * - A "feature" is typically a 4-bit register field. A "capability" is the
 *   high-level description derived from the sanitised field value.
 *
 * - Read the Arm ARM (DDI 0487F.a) section D13.1.3 ("Principles of the ID
 *   scheme for fields in ID registers") to understand when feature fields
 *   may be signed or unsigned (FTR_SIGNED and FTR_UNSIGNED accordingly).
 *
 * - KVM exposes its own view of the feature registers to guest operating
 *   systems regardless of FTR_VISIBLE. This is typically driven from the
 *   sanitised register values to allow virtual CPUs to be migrated between
 *   arbitrary physical CPUs, but some features not present on the host are
 *   also advertised and emulated. Look at sys_reg_descs[] for the gory
 *   details.
 *
 * - If the arm64_ftr_bits[] for a register has a missing field, then this
 *   field is treated as STRICT RES0, including for read_sanitised_ftr_reg().
 *   This is stronger than FTR_HIDDEN and can be used to hide features from
 *   KVM guests.
 */

#define pr_fmt(fmt) "CPU features: " fmt

#include <linux/bsearch.h>
#include <linux/cpumask.h>
#include <linux/crash_dump.h>
#include <linux/percpu.h>
#include <linux/sort.h>
#include <linux/stop_machine.h>
#include <linux/sysfs.h>
#include <linux/types.h>
#include <linux/mm.h>
#include <linux/cpu.h>
#include <linux/kasan.h>

#include <asm/cpu.h>
#include <asm/cpufeature.h>
#include <asm/cpu_ops.h>
#include <asm/fpsimd.h>
#include <asm/kvm_host.h>
#include <asm/hwcap.h>
#include <asm/mmu_context.h>
#include <asm/mte.h>
#include <asm/processor.h>
#include <asm/sysreg.h>
#include <asm/traps.h>
#include <asm/vectors.h>
#include <asm/virt.h>

/* Kernel representation of AT_HWCAP and AT_HWCAP2 */
static unsigned long elf_hwcap __read_mostly;

#ifdef CONFIG_COMPAT
#define COMPAT_ELF_HWCAP_DEFAULT	\
				(COMPAT_HWCAP_HALF|COMPAT_HWCAP_THUMB|\
				 COMPAT_HWCAP_FAST_MULT|COMPAT_HWCAP_EDSP|\
				 COMPAT_HWCAP_TLS|COMPAT_HWCAP_IDIV|\
				 COMPAT_HWCAP_LPAE)
unsigned int compat_elf_hwcap __read_mostly = COMPAT_ELF_HWCAP_DEFAULT;
unsigned int compat_elf_hwcap2 __read_mostly;
#endif

DECLARE_BITMAP(cpu_hwcaps, ARM64_NCAPS);
EXPORT_SYMBOL(cpu_hwcaps);
static struct arm64_cpu_capabilities const __ro_after_init *cpu_hwcaps_ptrs[ARM64_NCAPS];

/* Need also bit for ARM64_CB_PATCH */
DECLARE_BITMAP(boot_capabilities, ARM64_NPATCHABLE);

bool arm64_use_ng_mappings = false;
EXPORT_SYMBOL(arm64_use_ng_mappings);

DEFINE_PER_CPU_READ_MOSTLY(const char *, this_cpu_vector) = vectors;

/*
 * Permit PER_LINUX32 and execve() of 32-bit binaries even if not all CPUs
 * support it?
 */
static bool __read_mostly allow_mismatched_32bit_el0;

/*
 * Static branch enabled only if allow_mismatched_32bit_el0 is set and we have
 * seen at least one CPU capable of 32-bit EL0.
 */
DEFINE_STATIC_KEY_FALSE(arm64_mismatched_32bit_el0);

/*
 * Mask of CPUs supporting 32-bit EL0.
 * Only valid if arm64_mismatched_32bit_el0 is enabled.
 */
static cpumask_var_t cpu_32bit_el0_mask __cpumask_var_read_mostly;

/*
 * Flag to indicate if we have computed the system wide
 * capabilities based on the boot time active CPUs. This
 * will be used to determine if a new booting CPU should
 * go through the verification process to make sure that it
 * supports the system capabilities, without using a hotplug
 * notifier. This is also used to decide if we could use
 * the fast path for checking constant CPU caps.
 */
DEFINE_STATIC_KEY_FALSE(arm64_const_caps_ready);
EXPORT_SYMBOL(arm64_const_caps_ready);
static inline void finalize_system_capabilities(void)
{
	static_branch_enable(&arm64_const_caps_ready);
}

void dump_cpu_features(void)
{
	/* file-wide pr_fmt adds "CPU features: " prefix */
	pr_emerg("0x%*pb\n", ARM64_NCAPS, &cpu_hwcaps);
}

DEFINE_STATIC_KEY_ARRAY_FALSE(cpu_hwcap_keys, ARM64_NCAPS);
EXPORT_SYMBOL(cpu_hwcap_keys);

#define __ARM64_FTR_BITS(SIGNED, VISIBLE, STRICT, TYPE, SHIFT, WIDTH, SAFE_VAL) \
	{						\
		.sign = SIGNED,				\
		.visible = VISIBLE,			\
		.strict = STRICT,			\
		.type = TYPE,				\
		.shift = SHIFT,				\
		.width = WIDTH,				\
		.safe_val = SAFE_VAL,			\
	}

/* Define a feature with unsigned values */
#define ARM64_FTR_BITS(VISIBLE, STRICT, TYPE, SHIFT, WIDTH, SAFE_VAL) \
	__ARM64_FTR_BITS(FTR_UNSIGNED, VISIBLE, STRICT, TYPE, SHIFT, WIDTH, SAFE_VAL)

/* Define a feature with a signed value */
#define S_ARM64_FTR_BITS(VISIBLE, STRICT, TYPE, SHIFT, WIDTH, SAFE_VAL) \
	__ARM64_FTR_BITS(FTR_SIGNED, VISIBLE, STRICT, TYPE, SHIFT, WIDTH, SAFE_VAL)

#define ARM64_FTR_END					\
	{						\
		.width = 0,				\
	}

/* meta feature for alternatives */
static bool __maybe_unused
cpufeature_pan_not_uao(const struct arm64_cpu_capabilities *entry, int __unused);

static void cpu_enable_cnp(struct arm64_cpu_capabilities const *cap);

static bool __system_matches_cap(unsigned int n);

/*
 * NOTE: Any changes to the visibility of features should be kept in
 * sync with the documentation of the CPU feature register ABI.
 */
static const struct arm64_ftr_bits ftr_id_aa64isar0[] = {
	ARM64_FTR_BITS(FTR_VISIBLE, FTR_STRICT, FTR_LOWER_SAFE, ID_AA64ISAR0_RNDR_SHIFT, 4, 0),
	ARM64_FTR_BITS(FTR_HIDDEN, FTR_STRICT, FTR_LOWER_SAFE, ID_AA64ISAR0_TLB_SHIFT, 4, 0),
	ARM64_FTR_BITS(FTR_VISIBLE, FTR_STRICT, FTR_LOWER_SAFE, ID_AA64ISAR0_TS_SHIFT, 4, 0),
	ARM64_FTR_BITS(FTR_VISIBLE, FTR_STRICT, FTR_LOWER_SAFE, ID_AA64ISAR0_FHM_SHIFT, 4, 0),
	ARM64_FTR_BITS(FTR_VISIBLE, FTR_STRICT, FTR_LOWER_SAFE, ID_AA64ISAR0_DP_SHIFT, 4, 0),
	ARM64_FTR_BITS(FTR_VISIBLE, FTR_STRICT, FTR_LOWER_SAFE, ID_AA64ISAR0_SM4_SHIFT, 4, 0),
	ARM64_FTR_BITS(FTR_VISIBLE, FTR_STRICT, FTR_LOWER_SAFE, ID_AA64ISAR0_SM3_SHIFT, 4, 0),
	ARM64_FTR_BITS(FTR_VISIBLE, FTR_STRICT, FTR_LOWER_SAFE, ID_AA64ISAR0_SHA3_SHIFT, 4, 0),
	ARM64_FTR_BITS(FTR_VISIBLE, FTR_STRICT, FTR_LOWER_SAFE, ID_AA64ISAR0_RDM_SHIFT, 4, 0),
	ARM64_FTR_BITS(FTR_VISIBLE, FTR_STRICT, FTR_LOWER_SAFE, ID_AA64ISAR0_ATOMICS_SHIFT, 4, 0),
	ARM64_FTR_BITS(FTR_VISIBLE, FTR_STRICT, FTR_LOWER_SAFE, ID_AA64ISAR0_CRC32_SHIFT, 4, 0),
	ARM64_FTR_BITS(FTR_VISIBLE, FTR_STRICT, FTR_LOWER_SAFE, ID_AA64ISAR0_SHA2_SHIFT, 4, 0),
	ARM64_FTR_BITS(FTR_VISIBLE, FTR_STRICT, FTR_LOWER_SAFE, ID_AA64ISAR0_SHA1_SHIFT, 4, 0),
	ARM64_FTR_BITS(FTR_VISIBLE, FTR_STRICT, FTR_LOWER_SAFE, ID_AA64ISAR0_AES_SHIFT, 4, 0),
	ARM64_FTR_END,
};

static const struct arm64_ftr_bits ftr_id_aa64isar1[] = {
	ARM64_FTR_BITS(FTR_VISIBLE, FTR_STRICT, FTR_LOWER_SAFE, ID_AA64ISAR1_I8MM_SHIFT, 4, 0),
	ARM64_FTR_BITS(FTR_VISIBLE, FTR_STRICT, FTR_LOWER_SAFE, ID_AA64ISAR1_DGH_SHIFT, 4, 0),
	ARM64_FTR_BITS(FTR_VISIBLE, FTR_STRICT, FTR_LOWER_SAFE, ID_AA64ISAR1_BF16_SHIFT, 4, 0),
	ARM64_FTR_BITS(FTR_HIDDEN, FTR_STRICT, FTR_LOWER_SAFE, ID_AA64ISAR1_SPECRES_SHIFT, 4, 0),
	ARM64_FTR_BITS(FTR_VISIBLE, FTR_STRICT, FTR_LOWER_SAFE, ID_AA64ISAR1_SB_SHIFT, 4, 0),
	ARM64_FTR_BITS(FTR_VISIBLE, FTR_STRICT, FTR_LOWER_SAFE, ID_AA64ISAR1_FRINTTS_SHIFT, 4, 0),
	ARM64_FTR_BITS(FTR_VISIBLE_IF_IS_ENABLED(CONFIG_ARM64_PTR_AUTH),
		       FTR_STRICT, FTR_LOWER_SAFE, ID_AA64ISAR1_GPI_SHIFT, 4, 0),
	ARM64_FTR_BITS(FTR_VISIBLE_IF_IS_ENABLED(CONFIG_ARM64_PTR_AUTH),
		       FTR_STRICT, FTR_LOWER_SAFE, ID_AA64ISAR1_GPA_SHIFT, 4, 0),
	ARM64_FTR_BITS(FTR_VISIBLE, FTR_STRICT, FTR_LOWER_SAFE, ID_AA64ISAR1_LRCPC_SHIFT, 4, 0),
	ARM64_FTR_BITS(FTR_VISIBLE, FTR_STRICT, FTR_LOWER_SAFE, ID_AA64ISAR1_FCMA_SHIFT, 4, 0),
	ARM64_FTR_BITS(FTR_VISIBLE, FTR_STRICT, FTR_LOWER_SAFE, ID_AA64ISAR1_JSCVT_SHIFT, 4, 0),
	ARM64_FTR_BITS(FTR_VISIBLE_IF_IS_ENABLED(CONFIG_ARM64_PTR_AUTH),
		       FTR_STRICT, FTR_EXACT, ID_AA64ISAR1_API_SHIFT, 4, 0),
	ARM64_FTR_BITS(FTR_VISIBLE_IF_IS_ENABLED(CONFIG_ARM64_PTR_AUTH),
		       FTR_STRICT, FTR_EXACT, ID_AA64ISAR1_APA_SHIFT, 4, 0),
	ARM64_FTR_BITS(FTR_VISIBLE, FTR_STRICT, FTR_LOWER_SAFE, ID_AA64ISAR1_DPB_SHIFT, 4, 0),
	ARM64_FTR_END,
};

static const struct arm64_ftr_bits ftr_id_aa64isar2[] = {
	ARM64_FTR_BITS(FTR_HIDDEN, FTR_STRICT, FTR_HIGHER_SAFE, ID_AA64ISAR2_CLEARBHB_SHIFT, 4, 0),
	ARM64_FTR_BITS(FTR_VISIBLE, FTR_NONSTRICT, FTR_LOWER_SAFE, ID_AA64ISAR2_RPRES_SHIFT, 4, 0),
	ARM64_FTR_END,
};

static const struct arm64_ftr_bits ftr_id_aa64pfr0[] = {
	ARM64_FTR_BITS(FTR_HIDDEN, FTR_NONSTRICT, FTR_LOWER_SAFE, ID_AA64PFR0_CSV3_SHIFT, 4, 0),
	ARM64_FTR_BITS(FTR_HIDDEN, FTR_NONSTRICT, FTR_LOWER_SAFE, ID_AA64PFR0_CSV2_SHIFT, 4, 0),
	ARM64_FTR_BITS(FTR_VISIBLE, FTR_STRICT, FTR_LOWER_SAFE, ID_AA64PFR0_DIT_SHIFT, 4, 0),
	ARM64_FTR_BITS(FTR_HIDDEN, FTR_NONSTRICT, FTR_LOWER_SAFE, ID_AA64PFR0_AMU_SHIFT, 4, 0),
	ARM64_FTR_BITS(FTR_HIDDEN, FTR_STRICT, FTR_LOWER_SAFE, ID_AA64PFR0_MPAM_SHIFT, 4, 0),
	ARM64_FTR_BITS(FTR_HIDDEN, FTR_NONSTRICT, FTR_LOWER_SAFE, ID_AA64PFR0_SEL2_SHIFT, 4, 0),
	ARM64_FTR_BITS(FTR_VISIBLE_IF_IS_ENABLED(CONFIG_ARM64_SVE),
				   FTR_STRICT, FTR_LOWER_SAFE, ID_AA64PFR0_SVE_SHIFT, 4, 0),
	ARM64_FTR_BITS(FTR_HIDDEN, FTR_STRICT, FTR_LOWER_SAFE, ID_AA64PFR0_RAS_SHIFT, 4, 0),
	ARM64_FTR_BITS(FTR_HIDDEN, FTR_STRICT, FTR_LOWER_SAFE, ID_AA64PFR0_GIC_SHIFT, 4, 0),
	S_ARM64_FTR_BITS(FTR_VISIBLE, FTR_STRICT, FTR_LOWER_SAFE, ID_AA64PFR0_ASIMD_SHIFT, 4, ID_AA64PFR0_ASIMD_NI),
	S_ARM64_FTR_BITS(FTR_VISIBLE, FTR_STRICT, FTR_LOWER_SAFE, ID_AA64PFR0_FP_SHIFT, 4, ID_AA64PFR0_FP_NI),
	ARM64_FTR_BITS(FTR_HIDDEN, FTR_NONSTRICT, FTR_LOWER_SAFE, ID_AA64PFR0_EL3_SHIFT, 4, 0),
	ARM64_FTR_BITS(FTR_HIDDEN, FTR_NONSTRICT, FTR_LOWER_SAFE, ID_AA64PFR0_EL2_SHIFT, 4, 0),
	ARM64_FTR_BITS(FTR_HIDDEN, FTR_NONSTRICT, FTR_LOWER_SAFE, ID_AA64PFR0_EL1_SHIFT, 4, ID_AA64PFR0_EL1_64BIT_ONLY),
	ARM64_FTR_BITS(FTR_HIDDEN, FTR_NONSTRICT, FTR_LOWER_SAFE, ID_AA64PFR0_EL0_SHIFT, 4, ID_AA64PFR0_EL0_64BIT_ONLY),
	ARM64_FTR_END,
};

static const struct arm64_ftr_bits ftr_id_aa64pfr1[] = {
	ARM64_FTR_BITS(FTR_HIDDEN, FTR_STRICT, FTR_LOWER_SAFE, ID_AA64PFR1_MPAMFRAC_SHIFT, 4, 0),
	ARM64_FTR_BITS(FTR_HIDDEN, FTR_STRICT, FTR_LOWER_SAFE, ID_AA64PFR1_RASFRAC_SHIFT, 4, 0),
	ARM64_FTR_BITS(FTR_VISIBLE_IF_IS_ENABLED(CONFIG_ARM64_MTE),
		       FTR_STRICT, FTR_LOWER_SAFE, ID_AA64PFR1_MTE_SHIFT, 4, ID_AA64PFR1_MTE_NI),
	ARM64_FTR_BITS(FTR_VISIBLE, FTR_NONSTRICT, FTR_LOWER_SAFE, ID_AA64PFR1_SSBS_SHIFT, 4, ID_AA64PFR1_SSBS_PSTATE_NI),
	ARM64_FTR_BITS(FTR_VISIBLE_IF_IS_ENABLED(CONFIG_ARM64_BTI),
				    FTR_STRICT, FTR_LOWER_SAFE, ID_AA64PFR1_BT_SHIFT, 4, 0),
	ARM64_FTR_END,
};

static const struct arm64_ftr_bits ftr_id_aa64zfr0[] = {
	ARM64_FTR_BITS(FTR_VISIBLE_IF_IS_ENABLED(CONFIG_ARM64_SVE),
		       FTR_STRICT, FTR_LOWER_SAFE, ID_AA64ZFR0_F64MM_SHIFT, 4, 0),
	ARM64_FTR_BITS(FTR_VISIBLE_IF_IS_ENABLED(CONFIG_ARM64_SVE),
		       FTR_STRICT, FTR_LOWER_SAFE, ID_AA64ZFR0_F32MM_SHIFT, 4, 0),
	ARM64_FTR_BITS(FTR_VISIBLE_IF_IS_ENABLED(CONFIG_ARM64_SVE),
		       FTR_STRICT, FTR_LOWER_SAFE, ID_AA64ZFR0_I8MM_SHIFT, 4, 0),
	ARM64_FTR_BITS(FTR_VISIBLE_IF_IS_ENABLED(CONFIG_ARM64_SVE),
		       FTR_STRICT, FTR_LOWER_SAFE, ID_AA64ZFR0_SM4_SHIFT, 4, 0),
	ARM64_FTR_BITS(FTR_VISIBLE_IF_IS_ENABLED(CONFIG_ARM64_SVE),
		       FTR_STRICT, FTR_LOWER_SAFE, ID_AA64ZFR0_SHA3_SHIFT, 4, 0),
	ARM64_FTR_BITS(FTR_VISIBLE_IF_IS_ENABLED(CONFIG_ARM64_SVE),
		       FTR_STRICT, FTR_LOWER_SAFE, ID_AA64ZFR0_BF16_SHIFT, 4, 0),
	ARM64_FTR_BITS(FTR_VISIBLE_IF_IS_ENABLED(CONFIG_ARM64_SVE),
		       FTR_STRICT, FTR_LOWER_SAFE, ID_AA64ZFR0_BITPERM_SHIFT, 4, 0),
	ARM64_FTR_BITS(FTR_VISIBLE_IF_IS_ENABLED(CONFIG_ARM64_SVE),
		       FTR_STRICT, FTR_LOWER_SAFE, ID_AA64ZFR0_AES_SHIFT, 4, 0),
	ARM64_FTR_BITS(FTR_VISIBLE_IF_IS_ENABLED(CONFIG_ARM64_SVE),
		       FTR_STRICT, FTR_LOWER_SAFE, ID_AA64ZFR0_SVEVER_SHIFT, 4, 0),
	ARM64_FTR_END,
};

static const struct arm64_ftr_bits ftr_id_aa64mmfr0[] = {
	ARM64_FTR_BITS(FTR_VISIBLE, FTR_STRICT, FTR_LOWER_SAFE, ID_AA64MMFR0_ECV_SHIFT, 4, 0),
	ARM64_FTR_BITS(FTR_HIDDEN, FTR_STRICT, FTR_LOWER_SAFE, ID_AA64MMFR0_FGT_SHIFT, 4, 0),
	ARM64_FTR_BITS(FTR_HIDDEN, FTR_STRICT, FTR_LOWER_SAFE, ID_AA64MMFR0_EXS_SHIFT, 4, 0),
	/*
	 * Page size not being supported at Stage-2 is not fatal. You
	 * just give up KVM if PAGE_SIZE isn't supported there. Go fix
	 * your favourite nesting hypervisor.
	 *
	 * There is a small corner case where the hypervisor explicitly
	 * advertises a given granule size at Stage-2 (value 2) on some
	 * vCPUs, and uses the fallback to Stage-1 (value 0) for other
	 * vCPUs. Although this is not forbidden by the architecture, it
	 * indicates that the hypervisor is being silly (or buggy).
	 *
	 * We make no effort to cope with this and pretend that if these
	 * fields are inconsistent across vCPUs, then it isn't worth
	 * trying to bring KVM up.
	 */
	ARM64_FTR_BITS(FTR_HIDDEN, FTR_NONSTRICT, FTR_EXACT, ID_AA64MMFR0_TGRAN4_2_SHIFT, 4, 1),
	ARM64_FTR_BITS(FTR_HIDDEN, FTR_NONSTRICT, FTR_EXACT, ID_AA64MMFR0_TGRAN64_2_SHIFT, 4, 1),
	ARM64_FTR_BITS(FTR_HIDDEN, FTR_NONSTRICT, FTR_EXACT, ID_AA64MMFR0_TGRAN16_2_SHIFT, 4, 1),
	/*
	 * We already refuse to boot CPUs that don't support our configured
	 * page size, so we can only detect mismatches for a page size other
	 * than the one we're currently using. Unfortunately, SoCs like this
	 * exist in the wild so, even though we don't like it, we'll have to go
	 * along with it and treat them as non-strict.
	 */
	S_ARM64_FTR_BITS(FTR_HIDDEN, FTR_NONSTRICT, FTR_LOWER_SAFE, ID_AA64MMFR0_TGRAN4_SHIFT, 4, ID_AA64MMFR0_TGRAN4_NI),
	S_ARM64_FTR_BITS(FTR_HIDDEN, FTR_NONSTRICT, FTR_LOWER_SAFE, ID_AA64MMFR0_TGRAN64_SHIFT, 4, ID_AA64MMFR0_TGRAN64_NI),
	ARM64_FTR_BITS(FTR_HIDDEN, FTR_NONSTRICT, FTR_LOWER_SAFE, ID_AA64MMFR0_TGRAN16_SHIFT, 4, ID_AA64MMFR0_TGRAN16_NI),

	ARM64_FTR_BITS(FTR_HIDDEN, FTR_STRICT, FTR_LOWER_SAFE, ID_AA64MMFR0_BIGENDEL0_SHIFT, 4, 0),
	/* Linux shouldn't care about secure memory */
	ARM64_FTR_BITS(FTR_HIDDEN, FTR_NONSTRICT, FTR_LOWER_SAFE, ID_AA64MMFR0_SNSMEM_SHIFT, 4, 0),
	ARM64_FTR_BITS(FTR_HIDDEN, FTR_STRICT, FTR_LOWER_SAFE, ID_AA64MMFR0_BIGENDEL_SHIFT, 4, 0),
	ARM64_FTR_BITS(FTR_HIDDEN, FTR_STRICT, FTR_LOWER_SAFE, ID_AA64MMFR0_ASID_SHIFT, 4, 0),
	/*
	 * Differing PARange is fine as long as all peripherals and memory are mapped
	 * within the minimum PARange of all CPUs
	 */
	ARM64_FTR_BITS(FTR_HIDDEN, FTR_NONSTRICT, FTR_LOWER_SAFE, ID_AA64MMFR0_PARANGE_SHIFT, 4, 0),
	ARM64_FTR_END,
};

static const struct arm64_ftr_bits ftr_id_aa64mmfr1[] = {
	ARM64_FTR_BITS(FTR_VISIBLE, FTR_STRICT, FTR_LOWER_SAFE, ID_AA64MMFR1_AFP_SHIFT, 4, 0),
	ARM64_FTR_BITS(FTR_HIDDEN, FTR_STRICT, FTR_LOWER_SAFE, ID_AA64MMFR1_ETS_SHIFT, 4, 0),
	ARM64_FTR_BITS(FTR_HIDDEN, FTR_STRICT, FTR_LOWER_SAFE, ID_AA64MMFR1_TWED_SHIFT, 4, 0),
	ARM64_FTR_BITS(FTR_HIDDEN, FTR_STRICT, FTR_LOWER_SAFE, ID_AA64MMFR1_XNX_SHIFT, 4, 0),
	ARM64_FTR_BITS(FTR_HIDDEN, FTR_STRICT, FTR_HIGHER_SAFE, ID_AA64MMFR1_SPECSEI_SHIFT, 4, 0),
	ARM64_FTR_BITS(FTR_HIDDEN, FTR_STRICT, FTR_LOWER_SAFE, ID_AA64MMFR1_PAN_SHIFT, 4, 0),
	ARM64_FTR_BITS(FTR_HIDDEN, FTR_STRICT, FTR_LOWER_SAFE, ID_AA64MMFR1_LOR_SHIFT, 4, 0),
	ARM64_FTR_BITS(FTR_HIDDEN, FTR_STRICT, FTR_LOWER_SAFE, ID_AA64MMFR1_HPD_SHIFT, 4, 0),
	ARM64_FTR_BITS(FTR_HIDDEN, FTR_STRICT, FTR_LOWER_SAFE, ID_AA64MMFR1_VHE_SHIFT, 4, 0),
	ARM64_FTR_BITS(FTR_HIDDEN, FTR_STRICT, FTR_LOWER_SAFE, ID_AA64MMFR1_VMIDBITS_SHIFT, 4, 0),
	ARM64_FTR_BITS(FTR_HIDDEN, FTR_STRICT, FTR_LOWER_SAFE, ID_AA64MMFR1_HADBS_SHIFT, 4, 0),
	ARM64_FTR_END,
};

static const struct arm64_ftr_bits ftr_id_aa64mmfr2[] = {
	ARM64_FTR_BITS(FTR_HIDDEN, FTR_NONSTRICT, FTR_LOWER_SAFE, ID_AA64MMFR2_E0PD_SHIFT, 4, 0),
	ARM64_FTR_BITS(FTR_HIDDEN, FTR_STRICT, FTR_LOWER_SAFE, ID_AA64MMFR2_EVT_SHIFT, 4, 0),
	ARM64_FTR_BITS(FTR_HIDDEN, FTR_STRICT, FTR_LOWER_SAFE, ID_AA64MMFR2_BBM_SHIFT, 4, 0),
	ARM64_FTR_BITS(FTR_HIDDEN, FTR_STRICT, FTR_LOWER_SAFE, ID_AA64MMFR2_TTL_SHIFT, 4, 0),
	ARM64_FTR_BITS(FTR_HIDDEN, FTR_STRICT, FTR_LOWER_SAFE, ID_AA64MMFR2_FWB_SHIFT, 4, 0),
	ARM64_FTR_BITS(FTR_HIDDEN, FTR_STRICT, FTR_LOWER_SAFE, ID_AA64MMFR2_IDS_SHIFT, 4, 0),
	ARM64_FTR_BITS(FTR_VISIBLE, FTR_STRICT, FTR_LOWER_SAFE, ID_AA64MMFR2_AT_SHIFT, 4, 0),
	ARM64_FTR_BITS(FTR_HIDDEN, FTR_STRICT, FTR_LOWER_SAFE, ID_AA64MMFR2_ST_SHIFT, 4, 0),
	ARM64_FTR_BITS(FTR_HIDDEN, FTR_STRICT, FTR_LOWER_SAFE, ID_AA64MMFR2_NV_SHIFT, 4, 0),
	ARM64_FTR_BITS(FTR_HIDDEN, FTR_STRICT, FTR_LOWER_SAFE, ID_AA64MMFR2_CCIDX_SHIFT, 4, 0),
	ARM64_FTR_BITS(FTR_HIDDEN, FTR_STRICT, FTR_LOWER_SAFE, ID_AA64MMFR2_LVA_SHIFT, 4, 0),
	ARM64_FTR_BITS(FTR_HIDDEN, FTR_NONSTRICT, FTR_LOWER_SAFE, ID_AA64MMFR2_IESB_SHIFT, 4, 0),
	ARM64_FTR_BITS(FTR_HIDDEN, FTR_STRICT, FTR_LOWER_SAFE, ID_AA64MMFR2_LSM_SHIFT, 4, 0),
	ARM64_FTR_BITS(FTR_HIDDEN, FTR_STRICT, FTR_LOWER_SAFE, ID_AA64MMFR2_UAO_SHIFT, 4, 0),
	ARM64_FTR_BITS(FTR_HIDDEN, FTR_STRICT, FTR_LOWER_SAFE, ID_AA64MMFR2_CNP_SHIFT, 4, 0),
	ARM64_FTR_END,
};

static const struct arm64_ftr_bits ftr_ctr[] = {
	ARM64_FTR_BITS(FTR_VISIBLE, FTR_STRICT, FTR_EXACT, 31, 1, 1), /* RES1 */
	ARM64_FTR_BITS(FTR_VISIBLE, FTR_STRICT, FTR_LOWER_SAFE, CTR_DIC_SHIFT, 1, 1),
	ARM64_FTR_BITS(FTR_VISIBLE, FTR_STRICT, FTR_LOWER_SAFE, CTR_IDC_SHIFT, 1, 1),
	ARM64_FTR_BITS(FTR_VISIBLE, FTR_STRICT, FTR_HIGHER_OR_ZERO_SAFE, CTR_CWG_SHIFT, 4, 0),
	ARM64_FTR_BITS(FTR_VISIBLE, FTR_STRICT, FTR_HIGHER_OR_ZERO_SAFE, CTR_ERG_SHIFT, 4, 0),
	ARM64_FTR_BITS(FTR_VISIBLE, FTR_STRICT, FTR_LOWER_SAFE, CTR_DMINLINE_SHIFT, 4, 1),
	/*
	 * Linux can handle differing I-cache policies. Userspace JITs will
	 * make use of *minLine.
	 * If we have differing I-cache policies, report it as the weakest - VIPT.
	 */
	ARM64_FTR_BITS(FTR_VISIBLE, FTR_NONSTRICT, FTR_EXACT, CTR_L1IP_SHIFT, 2, ICACHE_POLICY_VIPT),	/* L1Ip */
	ARM64_FTR_BITS(FTR_VISIBLE, FTR_STRICT, FTR_LOWER_SAFE, CTR_IMINLINE_SHIFT, 4, 0),
	ARM64_FTR_END,
};

static struct arm64_ftr_override __ro_after_init no_override = { };

struct arm64_ftr_reg arm64_ftr_reg_ctrel0 = {
	.name		= "SYS_CTR_EL0",
	.ftr_bits	= ftr_ctr,
	.override	= &no_override,
};

static const struct arm64_ftr_bits ftr_id_mmfr0[] = {
	S_ARM64_FTR_BITS(FTR_HIDDEN, FTR_STRICT, FTR_LOWER_SAFE, ID_MMFR0_INNERSHR_SHIFT, 4, 0xf),
	ARM64_FTR_BITS(FTR_HIDDEN, FTR_STRICT, FTR_LOWER_SAFE, ID_MMFR0_FCSE_SHIFT, 4, 0),
	ARM64_FTR_BITS(FTR_HIDDEN, FTR_NONSTRICT, FTR_LOWER_SAFE, ID_MMFR0_AUXREG_SHIFT, 4, 0),
	ARM64_FTR_BITS(FTR_HIDDEN, FTR_STRICT, FTR_LOWER_SAFE, ID_MMFR0_TCM_SHIFT, 4, 0),
	ARM64_FTR_BITS(FTR_HIDDEN, FTR_STRICT, FTR_LOWER_SAFE, ID_MMFR0_SHARELVL_SHIFT, 4, 0),
	S_ARM64_FTR_BITS(FTR_HIDDEN, FTR_STRICT, FTR_LOWER_SAFE, ID_MMFR0_OUTERSHR_SHIFT, 4, 0xf),
	ARM64_FTR_BITS(FTR_HIDDEN, FTR_STRICT, FTR_LOWER_SAFE, ID_MMFR0_PMSA_SHIFT, 4, 0),
	ARM64_FTR_BITS(FTR_HIDDEN, FTR_STRICT, FTR_LOWER_SAFE, ID_MMFR0_VMSA_SHIFT, 4, 0),
	ARM64_FTR_END,
};

static const struct arm64_ftr_bits ftr_id_aa64dfr0[] = {
	S_ARM64_FTR_BITS(FTR_HIDDEN, FTR_STRICT, FTR_LOWER_SAFE, ID_AA64DFR0_DOUBLELOCK_SHIFT, 4, 0),
	ARM64_FTR_BITS(FTR_HIDDEN, FTR_NONSTRICT, FTR_LOWER_SAFE, ID_AA64DFR0_PMSVER_SHIFT, 4, 0),
	ARM64_FTR_BITS(FTR_HIDDEN, FTR_STRICT, FTR_LOWER_SAFE, ID_AA64DFR0_CTX_CMPS_SHIFT, 4, 0),
	ARM64_FTR_BITS(FTR_HIDDEN, FTR_STRICT, FTR_LOWER_SAFE, ID_AA64DFR0_WRPS_SHIFT, 4, 0),
	ARM64_FTR_BITS(FTR_HIDDEN, FTR_STRICT, FTR_LOWER_SAFE, ID_AA64DFR0_BRPS_SHIFT, 4, 0),
	/*
	 * We can instantiate multiple PMU instances with different levels
	 * of support.
	 */
	S_ARM64_FTR_BITS(FTR_HIDDEN, FTR_NONSTRICT, FTR_EXACT, ID_AA64DFR0_PMUVER_SHIFT, 4, 0),
	ARM64_FTR_BITS(FTR_HIDDEN, FTR_STRICT, FTR_EXACT, ID_AA64DFR0_DEBUGVER_SHIFT, 4, 0x6),
	ARM64_FTR_END,
};

static const struct arm64_ftr_bits ftr_mvfr0[] = {
	ARM64_FTR_BITS(FTR_HIDDEN, FTR_STRICT, FTR_LOWER_SAFE, MVFR0_FPROUND_SHIFT, 4, 0),
	ARM64_FTR_BITS(FTR_HIDDEN, FTR_STRICT, FTR_LOWER_SAFE, MVFR0_FPSHVEC_SHIFT, 4, 0),
	ARM64_FTR_BITS(FTR_HIDDEN, FTR_STRICT, FTR_LOWER_SAFE, MVFR0_FPSQRT_SHIFT, 4, 0),
	ARM64_FTR_BITS(FTR_HIDDEN, FTR_STRICT, FTR_LOWER_SAFE, MVFR0_FPDIVIDE_SHIFT, 4, 0),
	ARM64_FTR_BITS(FTR_HIDDEN, FTR_STRICT, FTR_LOWER_SAFE, MVFR0_FPTRAP_SHIFT, 4, 0),
	ARM64_FTR_BITS(FTR_VISIBLE, FTR_STRICT, FTR_LOWER_SAFE, MVFR0_FPDP_SHIFT, 4, 0),
	ARM64_FTR_BITS(FTR_HIDDEN, FTR_STRICT, FTR_LOWER_SAFE, MVFR0_FPSP_SHIFT, 4, 0),
	ARM64_FTR_BITS(FTR_HIDDEN, FTR_STRICT, FTR_LOWER_SAFE, MVFR0_SIMD_SHIFT, 4, 0),
	ARM64_FTR_END,
};

static const struct arm64_ftr_bits ftr_mvfr1[] = {
	ARM64_FTR_BITS(FTR_VISIBLE, FTR_STRICT, FTR_LOWER_SAFE, MVFR1_SIMDFMAC_SHIFT, 4, 0),
	ARM64_FTR_BITS(FTR_HIDDEN, FTR_STRICT, FTR_LOWER_SAFE, MVFR1_FPHP_SHIFT, 4, 0),
	ARM64_FTR_BITS(FTR_HIDDEN, FTR_STRICT, FTR_LOWER_SAFE, MVFR1_SIMDHP_SHIFT, 4, 0),
	ARM64_FTR_BITS(FTR_VISIBLE, FTR_STRICT, FTR_LOWER_SAFE, MVFR1_SIMDSP_SHIFT, 4, 0),
	ARM64_FTR_BITS(FTR_VISIBLE, FTR_STRICT, FTR_LOWER_SAFE, MVFR1_SIMDINT_SHIFT, 4, 0),
	ARM64_FTR_BITS(FTR_VISIBLE, FTR_STRICT, FTR_LOWER_SAFE, MVFR1_SIMDLS_SHIFT, 4, 0),
	ARM64_FTR_BITS(FTR_HIDDEN, FTR_STRICT, FTR_LOWER_SAFE, MVFR1_FPDNAN_SHIFT, 4, 0),
	ARM64_FTR_BITS(FTR_HIDDEN, FTR_STRICT, FTR_LOWER_SAFE, MVFR1_FPFTZ_SHIFT, 4, 0),
	ARM64_FTR_END,
};

static const struct arm64_ftr_bits ftr_mvfr2[] = {
	ARM64_FTR_BITS(FTR_HIDDEN, FTR_STRICT, FTR_LOWER_SAFE, MVFR2_FPMISC_SHIFT, 4, 0),
	ARM64_FTR_BITS(FTR_HIDDEN, FTR_STRICT, FTR_LOWER_SAFE, MVFR2_SIMDMISC_SHIFT, 4, 0),
	ARM64_FTR_END,
};

static const struct arm64_ftr_bits ftr_dczid[] = {
	ARM64_FTR_BITS(FTR_VISIBLE, FTR_STRICT, FTR_EXACT, DCZID_DZP_SHIFT, 1, 1),
	ARM64_FTR_BITS(FTR_VISIBLE, FTR_STRICT, FTR_LOWER_SAFE, DCZID_BS_SHIFT, 4, 0),
	ARM64_FTR_END,
};

static const struct arm64_ftr_bits ftr_id_isar0[] = {
	ARM64_FTR_BITS(FTR_HIDDEN, FTR_STRICT, FTR_LOWER_SAFE, ID_ISAR0_DIVIDE_SHIFT, 4, 0),
	ARM64_FTR_BITS(FTR_HIDDEN, FTR_STRICT, FTR_LOWER_SAFE, ID_ISAR0_DEBUG_SHIFT, 4, 0),
	ARM64_FTR_BITS(FTR_HIDDEN, FTR_STRICT, FTR_LOWER_SAFE, ID_ISAR0_COPROC_SHIFT, 4, 0),
	ARM64_FTR_BITS(FTR_HIDDEN, FTR_STRICT, FTR_LOWER_SAFE, ID_ISAR0_CMPBRANCH_SHIFT, 4, 0),
	ARM64_FTR_BITS(FTR_HIDDEN, FTR_STRICT, FTR_LOWER_SAFE, ID_ISAR0_BITFIELD_SHIFT, 4, 0),
	ARM64_FTR_BITS(FTR_HIDDEN, FTR_STRICT, FTR_LOWER_SAFE, ID_ISAR0_BITCOUNT_SHIFT, 4, 0),
	ARM64_FTR_BITS(FTR_HIDDEN, FTR_STRICT, FTR_LOWER_SAFE, ID_ISAR0_SWAP_SHIFT, 4, 0),
	ARM64_FTR_END,
};

static const struct arm64_ftr_bits ftr_id_isar5[] = {
	ARM64_FTR_BITS(FTR_HIDDEN, FTR_STRICT, FTR_LOWER_SAFE, ID_ISAR5_RDM_SHIFT, 4, 0),
	ARM64_FTR_BITS(FTR_VISIBLE, FTR_STRICT, FTR_LOWER_SAFE, ID_ISAR5_CRC32_SHIFT, 4, 0),
	ARM64_FTR_BITS(FTR_VISIBLE, FTR_STRICT, FTR_LOWER_SAFE, ID_ISAR5_SHA2_SHIFT, 4, 0),
	ARM64_FTR_BITS(FTR_VISIBLE, FTR_STRICT, FTR_LOWER_SAFE, ID_ISAR5_SHA1_SHIFT, 4, 0),
	ARM64_FTR_BITS(FTR_VISIBLE, FTR_STRICT, FTR_LOWER_SAFE, ID_ISAR5_AES_SHIFT, 4, 0),
	ARM64_FTR_BITS(FTR_HIDDEN, FTR_STRICT, FTR_LOWER_SAFE, ID_ISAR5_SEVL_SHIFT, 4, 0),
	ARM64_FTR_END,
};

static const struct arm64_ftr_bits ftr_id_mmfr4[] = {
	ARM64_FTR_BITS(FTR_HIDDEN, FTR_STRICT, FTR_LOWER_SAFE, ID_MMFR4_EVT_SHIFT, 4, 0),
	ARM64_FTR_BITS(FTR_HIDDEN, FTR_STRICT, FTR_LOWER_SAFE, ID_MMFR4_CCIDX_SHIFT, 4, 0),
	ARM64_FTR_BITS(FTR_HIDDEN, FTR_STRICT, FTR_LOWER_SAFE, ID_MMFR4_LSM_SHIFT, 4, 0),
	ARM64_FTR_BITS(FTR_HIDDEN, FTR_STRICT, FTR_LOWER_SAFE, ID_MMFR4_HPDS_SHIFT, 4, 0),
	ARM64_FTR_BITS(FTR_HIDDEN, FTR_STRICT, FTR_LOWER_SAFE, ID_MMFR4_CNP_SHIFT, 4, 0),
	ARM64_FTR_BITS(FTR_HIDDEN, FTR_STRICT, FTR_LOWER_SAFE, ID_MMFR4_XNX_SHIFT, 4, 0),
	ARM64_FTR_BITS(FTR_HIDDEN, FTR_STRICT, FTR_LOWER_SAFE, ID_MMFR4_AC2_SHIFT, 4, 0),

	/*
	 * SpecSEI = 1 indicates that the PE might generate an SError on an
	 * external abort on speculative read. It is safe to assume that an
	 * SError might be generated than it will not be. Hence it has been
	 * classified as FTR_HIGHER_SAFE.
	 */
	ARM64_FTR_BITS(FTR_HIDDEN, FTR_STRICT, FTR_HIGHER_SAFE, ID_MMFR4_SPECSEI_SHIFT, 4, 0),
	ARM64_FTR_END,
};

static const struct arm64_ftr_bits ftr_id_isar4[] = {
	ARM64_FTR_BITS(FTR_HIDDEN, FTR_STRICT, FTR_LOWER_SAFE, ID_ISAR4_SWP_FRAC_SHIFT, 4, 0),
	ARM64_FTR_BITS(FTR_HIDDEN, FTR_STRICT, FTR_LOWER_SAFE, ID_ISAR4_PSR_M_SHIFT, 4, 0),
	ARM64_FTR_BITS(FTR_HIDDEN, FTR_STRICT, FTR_LOWER_SAFE, ID_ISAR4_SYNCH_PRIM_FRAC_SHIFT, 4, 0),
	ARM64_FTR_BITS(FTR_HIDDEN, FTR_STRICT, FTR_LOWER_SAFE, ID_ISAR4_BARRIER_SHIFT, 4, 0),
	ARM64_FTR_BITS(FTR_HIDDEN, FTR_STRICT, FTR_LOWER_SAFE, ID_ISAR4_SMC_SHIFT, 4, 0),
	ARM64_FTR_BITS(FTR_HIDDEN, FTR_STRICT, FTR_LOWER_SAFE, ID_ISAR4_WRITEBACK_SHIFT, 4, 0),
	ARM64_FTR_BITS(FTR_HIDDEN, FTR_STRICT, FTR_LOWER_SAFE, ID_ISAR4_WITHSHIFTS_SHIFT, 4, 0),
	ARM64_FTR_BITS(FTR_HIDDEN, FTR_STRICT, FTR_LOWER_SAFE, ID_ISAR4_UNPRIV_SHIFT, 4, 0),
	ARM64_FTR_END,
};

static const struct arm64_ftr_bits ftr_id_mmfr5[] = {
	ARM64_FTR_BITS(FTR_HIDDEN, FTR_STRICT, FTR_LOWER_SAFE, ID_MMFR5_ETS_SHIFT, 4, 0),
	ARM64_FTR_END,
};

static const struct arm64_ftr_bits ftr_id_isar6[] = {
	ARM64_FTR_BITS(FTR_HIDDEN, FTR_STRICT, FTR_LOWER_SAFE, ID_ISAR6_I8MM_SHIFT, 4, 0),
	ARM64_FTR_BITS(FTR_HIDDEN, FTR_STRICT, FTR_LOWER_SAFE, ID_ISAR6_BF16_SHIFT, 4, 0),
	ARM64_FTR_BITS(FTR_HIDDEN, FTR_STRICT, FTR_LOWER_SAFE, ID_ISAR6_SPECRES_SHIFT, 4, 0),
	ARM64_FTR_BITS(FTR_HIDDEN, FTR_STRICT, FTR_LOWER_SAFE, ID_ISAR6_SB_SHIFT, 4, 0),
	ARM64_FTR_BITS(FTR_HIDDEN, FTR_STRICT, FTR_LOWER_SAFE, ID_ISAR6_FHM_SHIFT, 4, 0),
	ARM64_FTR_BITS(FTR_HIDDEN, FTR_STRICT, FTR_LOWER_SAFE, ID_ISAR6_DP_SHIFT, 4, 0),
	ARM64_FTR_BITS(FTR_HIDDEN, FTR_STRICT, FTR_LOWER_SAFE, ID_ISAR6_JSCVT_SHIFT, 4, 0),
	ARM64_FTR_END,
};

static const struct arm64_ftr_bits ftr_id_pfr0[] = {
	ARM64_FTR_BITS(FTR_HIDDEN, FTR_STRICT, FTR_LOWER_SAFE, ID_PFR0_DIT_SHIFT, 4, 0),
	ARM64_FTR_BITS(FTR_HIDDEN, FTR_NONSTRICT, FTR_LOWER_SAFE, ID_PFR0_CSV2_SHIFT, 4, 0),
	ARM64_FTR_BITS(FTR_HIDDEN, FTR_STRICT, FTR_LOWER_SAFE, ID_PFR0_STATE3_SHIFT, 4, 0),
	ARM64_FTR_BITS(FTR_HIDDEN, FTR_STRICT, FTR_LOWER_SAFE, ID_PFR0_STATE2_SHIFT, 4, 0),
	ARM64_FTR_BITS(FTR_HIDDEN, FTR_STRICT, FTR_LOWER_SAFE, ID_PFR0_STATE1_SHIFT, 4, 0),
	ARM64_FTR_BITS(FTR_HIDDEN, FTR_STRICT, FTR_LOWER_SAFE, ID_PFR0_STATE0_SHIFT, 4, 0),
	ARM64_FTR_END,
};

static const struct arm64_ftr_bits ftr_id_pfr1[] = {
	ARM64_FTR_BITS(FTR_HIDDEN, FTR_STRICT, FTR_LOWER_SAFE, ID_PFR1_GIC_SHIFT, 4, 0),
	ARM64_FTR_BITS(FTR_HIDDEN, FTR_STRICT, FTR_LOWER_SAFE, ID_PFR1_VIRT_FRAC_SHIFT, 4, 0),
	ARM64_FTR_BITS(FTR_HIDDEN, FTR_STRICT, FTR_LOWER_SAFE, ID_PFR1_SEC_FRAC_SHIFT, 4, 0),
	ARM64_FTR_BITS(FTR_HIDDEN, FTR_STRICT, FTR_LOWER_SAFE, ID_PFR1_GENTIMER_SHIFT, 4, 0),
	ARM64_FTR_BITS(FTR_HIDDEN, FTR_STRICT, FTR_LOWER_SAFE, ID_PFR1_VIRTUALIZATION_SHIFT, 4, 0),
	ARM64_FTR_BITS(FTR_HIDDEN, FTR_STRICT, FTR_LOWER_SAFE, ID_PFR1_MPROGMOD_SHIFT, 4, 0),
	ARM64_FTR_BITS(FTR_HIDDEN, FTR_STRICT, FTR_LOWER_SAFE, ID_PFR1_SECURITY_SHIFT, 4, 0),
	ARM64_FTR_BITS(FTR_HIDDEN, FTR_STRICT, FTR_LOWER_SAFE, ID_PFR1_PROGMOD_SHIFT, 4, 0),
	ARM64_FTR_END,
};

static const struct arm64_ftr_bits ftr_id_pfr2[] = {
	ARM64_FTR_BITS(FTR_HIDDEN, FTR_NONSTRICT, FTR_LOWER_SAFE, ID_PFR2_SSBS_SHIFT, 4, 0),
	ARM64_FTR_BITS(FTR_HIDDEN, FTR_NONSTRICT, FTR_LOWER_SAFE, ID_PFR2_CSV3_SHIFT, 4, 0),
	ARM64_FTR_END,
};

static const struct arm64_ftr_bits ftr_id_dfr0[] = {
	/* [31:28] TraceFilt */
	S_ARM64_FTR_BITS(FTR_HIDDEN, FTR_NONSTRICT, FTR_EXACT, ID_DFR0_PERFMON_SHIFT, 4, 0),
	ARM64_FTR_BITS(FTR_HIDDEN, FTR_STRICT, FTR_LOWER_SAFE, ID_DFR0_MPROFDBG_SHIFT, 4, 0),
	ARM64_FTR_BITS(FTR_HIDDEN, FTR_STRICT, FTR_LOWER_SAFE, ID_DFR0_MMAPTRC_SHIFT, 4, 0),
	ARM64_FTR_BITS(FTR_HIDDEN, FTR_STRICT, FTR_LOWER_SAFE, ID_DFR0_COPTRC_SHIFT, 4, 0),
	ARM64_FTR_BITS(FTR_HIDDEN, FTR_STRICT, FTR_LOWER_SAFE, ID_DFR0_MMAPDBG_SHIFT, 4, 0),
	ARM64_FTR_BITS(FTR_HIDDEN, FTR_STRICT, FTR_LOWER_SAFE, ID_DFR0_COPSDBG_SHIFT, 4, 0),
	ARM64_FTR_BITS(FTR_HIDDEN, FTR_STRICT, FTR_LOWER_SAFE, ID_DFR0_COPDBG_SHIFT, 4, 0),
	ARM64_FTR_END,
};

static const struct arm64_ftr_bits ftr_id_dfr1[] = {
	S_ARM64_FTR_BITS(FTR_HIDDEN, FTR_STRICT, FTR_LOWER_SAFE, ID_DFR1_MTPMU_SHIFT, 4, 0),
	ARM64_FTR_END,
};

static const struct arm64_ftr_bits ftr_zcr[] = {
	ARM64_FTR_BITS(FTR_HIDDEN, FTR_NONSTRICT, FTR_LOWER_SAFE,
		ZCR_ELx_LEN_SHIFT, ZCR_ELx_LEN_SIZE, 0),	/* LEN */
	ARM64_FTR_END,
};

/*
 * Common ftr bits for a 32bit register with all hidden, strict
 * attributes, with 4bit feature fields and a default safe value of
 * 0. Covers the following 32bit registers:
 * id_isar[1-3], id_mmfr[1-3]
 */
static const struct arm64_ftr_bits ftr_generic_32bits[] = {
	ARM64_FTR_BITS(FTR_HIDDEN, FTR_STRICT, FTR_LOWER_SAFE, 28, 4, 0),
	ARM64_FTR_BITS(FTR_HIDDEN, FTR_STRICT, FTR_LOWER_SAFE, 24, 4, 0),
	ARM64_FTR_BITS(FTR_HIDDEN, FTR_STRICT, FTR_LOWER_SAFE, 20, 4, 0),
	ARM64_FTR_BITS(FTR_HIDDEN, FTR_STRICT, FTR_LOWER_SAFE, 16, 4, 0),
	ARM64_FTR_BITS(FTR_HIDDEN, FTR_STRICT, FTR_LOWER_SAFE, 12, 4, 0),
	ARM64_FTR_BITS(FTR_HIDDEN, FTR_STRICT, FTR_LOWER_SAFE, 8, 4, 0),
	ARM64_FTR_BITS(FTR_HIDDEN, FTR_STRICT, FTR_LOWER_SAFE, 4, 4, 0),
	ARM64_FTR_BITS(FTR_HIDDEN, FTR_STRICT, FTR_LOWER_SAFE, 0, 4, 0),
	ARM64_FTR_END,
};

/* Table for a single 32bit feature value */
static const struct arm64_ftr_bits ftr_single32[] = {
	ARM64_FTR_BITS(FTR_HIDDEN, FTR_STRICT, FTR_EXACT, 0, 32, 0),
	ARM64_FTR_END,
};

static const struct arm64_ftr_bits ftr_raz[] = {
	ARM64_FTR_END,
};

#define __ARM64_FTR_REG_OVERRIDE(id_str, id, table, ovr) {	\
		.sys_id = id,					\
		.reg = 	&(struct arm64_ftr_reg){		\
			.name = id_str,				\
			.override = (ovr),			\
			.ftr_bits = &((table)[0]),		\
	}}

#define ARM64_FTR_REG_OVERRIDE(id, table, ovr)	\
	__ARM64_FTR_REG_OVERRIDE(#id, id, table, ovr)

#define ARM64_FTR_REG(id, table)		\
	__ARM64_FTR_REG_OVERRIDE(#id, id, table, &no_override)

struct arm64_ftr_override __ro_after_init id_aa64mmfr1_override;
struct arm64_ftr_override __ro_after_init id_aa64pfr1_override;
struct arm64_ftr_override __ro_after_init id_aa64isar1_override;

static const struct __ftr_reg_entry {
	u32			sys_id;
	struct arm64_ftr_reg 	*reg;
} arm64_ftr_regs[] = {

	/* Op1 = 0, CRn = 0, CRm = 1 */
	ARM64_FTR_REG(SYS_ID_PFR0_EL1, ftr_id_pfr0),
	ARM64_FTR_REG(SYS_ID_PFR1_EL1, ftr_id_pfr1),
	ARM64_FTR_REG(SYS_ID_DFR0_EL1, ftr_id_dfr0),
	ARM64_FTR_REG(SYS_ID_MMFR0_EL1, ftr_id_mmfr0),
	ARM64_FTR_REG(SYS_ID_MMFR1_EL1, ftr_generic_32bits),
	ARM64_FTR_REG(SYS_ID_MMFR2_EL1, ftr_generic_32bits),
	ARM64_FTR_REG(SYS_ID_MMFR3_EL1, ftr_generic_32bits),

	/* Op1 = 0, CRn = 0, CRm = 2 */
	ARM64_FTR_REG(SYS_ID_ISAR0_EL1, ftr_id_isar0),
	ARM64_FTR_REG(SYS_ID_ISAR1_EL1, ftr_generic_32bits),
	ARM64_FTR_REG(SYS_ID_ISAR2_EL1, ftr_generic_32bits),
	ARM64_FTR_REG(SYS_ID_ISAR3_EL1, ftr_generic_32bits),
	ARM64_FTR_REG(SYS_ID_ISAR4_EL1, ftr_id_isar4),
	ARM64_FTR_REG(SYS_ID_ISAR5_EL1, ftr_id_isar5),
	ARM64_FTR_REG(SYS_ID_MMFR4_EL1, ftr_id_mmfr4),
	ARM64_FTR_REG(SYS_ID_ISAR6_EL1, ftr_id_isar6),

	/* Op1 = 0, CRn = 0, CRm = 3 */
	ARM64_FTR_REG(SYS_MVFR0_EL1, ftr_mvfr0),
	ARM64_FTR_REG(SYS_MVFR1_EL1, ftr_mvfr1),
	ARM64_FTR_REG(SYS_MVFR2_EL1, ftr_mvfr2),
	ARM64_FTR_REG(SYS_ID_PFR2_EL1, ftr_id_pfr2),
	ARM64_FTR_REG(SYS_ID_DFR1_EL1, ftr_id_dfr1),
	ARM64_FTR_REG(SYS_ID_MMFR5_EL1, ftr_id_mmfr5),

	/* Op1 = 0, CRn = 0, CRm = 4 */
	ARM64_FTR_REG(SYS_ID_AA64PFR0_EL1, ftr_id_aa64pfr0),
	ARM64_FTR_REG_OVERRIDE(SYS_ID_AA64PFR1_EL1, ftr_id_aa64pfr1,
			       &id_aa64pfr1_override),
	ARM64_FTR_REG(SYS_ID_AA64ZFR0_EL1, ftr_id_aa64zfr0),

	/* Op1 = 0, CRn = 0, CRm = 5 */
	ARM64_FTR_REG(SYS_ID_AA64DFR0_EL1, ftr_id_aa64dfr0),
	ARM64_FTR_REG(SYS_ID_AA64DFR1_EL1, ftr_raz),

	/* Op1 = 0, CRn = 0, CRm = 6 */
	ARM64_FTR_REG(SYS_ID_AA64ISAR0_EL1, ftr_id_aa64isar0),
	ARM64_FTR_REG_OVERRIDE(SYS_ID_AA64ISAR1_EL1, ftr_id_aa64isar1,
			       &id_aa64isar1_override),
	ARM64_FTR_REG(SYS_ID_AA64ISAR2_EL1, ftr_id_aa64isar2),

	/* Op1 = 0, CRn = 0, CRm = 7 */
	ARM64_FTR_REG(SYS_ID_AA64MMFR0_EL1, ftr_id_aa64mmfr0),
	ARM64_FTR_REG_OVERRIDE(SYS_ID_AA64MMFR1_EL1, ftr_id_aa64mmfr1,
			       &id_aa64mmfr1_override),
	ARM64_FTR_REG(SYS_ID_AA64MMFR2_EL1, ftr_id_aa64mmfr2),

	/* Op1 = 0, CRn = 1, CRm = 2 */
	ARM64_FTR_REG(SYS_ZCR_EL1, ftr_zcr),

	/* Op1 = 3, CRn = 0, CRm = 0 */
	{ SYS_CTR_EL0, &arm64_ftr_reg_ctrel0 },
	ARM64_FTR_REG(SYS_DCZID_EL0, ftr_dczid),

	/* Op1 = 3, CRn = 14, CRm = 0 */
	ARM64_FTR_REG(SYS_CNTFRQ_EL0, ftr_single32),
};

static int search_cmp_ftr_reg(const void *id, const void *regp)
{
	return (int)(unsigned long)id - (int)((const struct __ftr_reg_entry *)regp)->sys_id;
}

/*
 * get_arm64_ftr_reg_nowarn - Looks up a feature register entry using
 * its sys_reg() encoding. With the array arm64_ftr_regs sorted in the
 * ascending order of sys_id, we use binary search to find a matching
 * entry.
 *
 * returns - Upon success,  matching ftr_reg entry for id.
 *         - NULL on failure. It is upto the caller to decide
 *	     the impact of a failure.
 */
static struct arm64_ftr_reg *get_arm64_ftr_reg_nowarn(u32 sys_id)
{
	const struct __ftr_reg_entry *ret;

	ret = bsearch((const void *)(unsigned long)sys_id,
			arm64_ftr_regs,
			ARRAY_SIZE(arm64_ftr_regs),
			sizeof(arm64_ftr_regs[0]),
			search_cmp_ftr_reg);
	if (ret)
		return ret->reg;
	return NULL;
}

/*
 * get_arm64_ftr_reg - Looks up a feature register entry using
 * its sys_reg() encoding. This calls get_arm64_ftr_reg_nowarn().
 *
 * returns - Upon success,  matching ftr_reg entry for id.
 *         - NULL on failure but with an WARN_ON().
 */
static struct arm64_ftr_reg *get_arm64_ftr_reg(u32 sys_id)
{
	struct arm64_ftr_reg *reg;

	reg = get_arm64_ftr_reg_nowarn(sys_id);

	/*
	 * Requesting a non-existent register search is an error. Warn
	 * and let the caller handle it.
	 */
	WARN_ON(!reg);
	return reg;
}

static u64 arm64_ftr_set_value(const struct arm64_ftr_bits *ftrp, s64 reg,
			       s64 ftr_val)
{
	u64 mask = arm64_ftr_mask(ftrp);

	reg &= ~mask;
	reg |= (ftr_val << ftrp->shift) & mask;
	return reg;
}

static s64 arm64_ftr_safe_value(const struct arm64_ftr_bits *ftrp, s64 new,
				s64 cur)
{
	s64 ret = 0;

	switch (ftrp->type) {
	case FTR_EXACT:
		ret = ftrp->safe_val;
		break;
	case FTR_LOWER_SAFE:
		ret = new < cur ? new : cur;
		break;
	case FTR_HIGHER_OR_ZERO_SAFE:
		if (!cur || !new)
			break;
		fallthrough;
	case FTR_HIGHER_SAFE:
		ret = new > cur ? new : cur;
		break;
	default:
		BUG();
	}

	return ret;
}

static void __init sort_ftr_regs(void)
{
	unsigned int i;

	for (i = 0; i < ARRAY_SIZE(arm64_ftr_regs); i++) {
		const struct arm64_ftr_reg *ftr_reg = arm64_ftr_regs[i].reg;
		const struct arm64_ftr_bits *ftr_bits = ftr_reg->ftr_bits;
		unsigned int j = 0;

		/*
		 * Features here must be sorted in descending order with respect
		 * to their shift values and should not overlap with each other.
		 */
		for (; ftr_bits->width != 0; ftr_bits++, j++) {
			unsigned int width = ftr_reg->ftr_bits[j].width;
			unsigned int shift = ftr_reg->ftr_bits[j].shift;
			unsigned int prev_shift;

			WARN((shift  + width) > 64,
				"%s has invalid feature at shift %d\n",
				ftr_reg->name, shift);

			/*
			 * Skip the first feature. There is nothing to
			 * compare against for now.
			 */
			if (j == 0)
				continue;

			prev_shift = ftr_reg->ftr_bits[j - 1].shift;
			WARN((shift + width) > prev_shift,
				"%s has feature overlap at shift %d\n",
				ftr_reg->name, shift);
		}

		/*
		 * Skip the first register. There is nothing to
		 * compare against for now.
		 */
		if (i == 0)
			continue;
		/*
		 * Registers here must be sorted in ascending order with respect
		 * to sys_id for subsequent binary search in get_arm64_ftr_reg()
		 * to work correctly.
		 */
		BUG_ON(arm64_ftr_regs[i].sys_id < arm64_ftr_regs[i - 1].sys_id);
	}
}

/*
 * Initialise the CPU feature register from Boot CPU values.
 * Also initiliases the strict_mask for the register.
 * Any bits that are not covered by an arm64_ftr_bits entry are considered
 * RES0 for the system-wide value, and must strictly match.
 */
static void init_cpu_ftr_reg(u32 sys_reg, u64 new)
{
	u64 val = 0;
	u64 strict_mask = ~0x0ULL;
	u64 user_mask = 0;
	u64 valid_mask = 0;

	const struct arm64_ftr_bits *ftrp;
	struct arm64_ftr_reg *reg = get_arm64_ftr_reg(sys_reg);

	if (!reg)
		return;

	for (ftrp = reg->ftr_bits; ftrp->width; ftrp++) {
		u64 ftr_mask = arm64_ftr_mask(ftrp);
		s64 ftr_new = arm64_ftr_value(ftrp, new);
		s64 ftr_ovr = arm64_ftr_value(ftrp, reg->override->val);

		if ((ftr_mask & reg->override->mask) == ftr_mask) {
			s64 tmp = arm64_ftr_safe_value(ftrp, ftr_ovr, ftr_new);
			char *str = NULL;

			if (ftr_ovr != tmp) {
				/* Unsafe, remove the override */
				reg->override->mask &= ~ftr_mask;
				reg->override->val &= ~ftr_mask;
				tmp = ftr_ovr;
				str = "ignoring override";
			} else if (ftr_new != tmp) {
				/* Override was valid */
				ftr_new = tmp;
				str = "forced";
			} else if (ftr_ovr == tmp) {
				/* Override was the safe value */
				str = "already set";
			}

			if (str)
				pr_warn("%s[%d:%d]: %s to %llx\n",
					reg->name,
					ftrp->shift + ftrp->width - 1,
					ftrp->shift, str, tmp);
		}

		val = arm64_ftr_set_value(ftrp, val, ftr_new);

		valid_mask |= ftr_mask;
		if (!ftrp->strict)
			strict_mask &= ~ftr_mask;
		if (ftrp->visible)
			user_mask |= ftr_mask;
		else
			reg->user_val = arm64_ftr_set_value(ftrp,
							    reg->user_val,
							    ftrp->safe_val);
	}

	val &= valid_mask;

	reg->sys_val = val;
	reg->strict_mask = strict_mask;
	reg->user_mask = user_mask;
}

extern const struct arm64_cpu_capabilities arm64_errata[];
static const struct arm64_cpu_capabilities arm64_features[];

static void __init
init_cpu_hwcaps_indirect_list_from_array(const struct arm64_cpu_capabilities *caps)
{
	for (; caps->matches; caps++) {
		if (WARN(caps->capability >= ARM64_NCAPS,
			"Invalid capability %d\n", caps->capability))
			continue;
		if (WARN(cpu_hwcaps_ptrs[caps->capability],
			"Duplicate entry for capability %d\n",
			caps->capability))
			continue;
		cpu_hwcaps_ptrs[caps->capability] = caps;
	}
}

static void __init init_cpu_hwcaps_indirect_list(void)
{
	init_cpu_hwcaps_indirect_list_from_array(arm64_features);
	init_cpu_hwcaps_indirect_list_from_array(arm64_errata);
}

static void __init setup_boot_cpu_capabilities(void);

static void init_32bit_cpu_features(struct cpuinfo_32bit *info)
{
	init_cpu_ftr_reg(SYS_ID_DFR0_EL1, info->reg_id_dfr0);
	init_cpu_ftr_reg(SYS_ID_DFR1_EL1, info->reg_id_dfr1);
	init_cpu_ftr_reg(SYS_ID_ISAR0_EL1, info->reg_id_isar0);
	init_cpu_ftr_reg(SYS_ID_ISAR1_EL1, info->reg_id_isar1);
	init_cpu_ftr_reg(SYS_ID_ISAR2_EL1, info->reg_id_isar2);
	init_cpu_ftr_reg(SYS_ID_ISAR3_EL1, info->reg_id_isar3);
	init_cpu_ftr_reg(SYS_ID_ISAR4_EL1, info->reg_id_isar4);
	init_cpu_ftr_reg(SYS_ID_ISAR5_EL1, info->reg_id_isar5);
	init_cpu_ftr_reg(SYS_ID_ISAR6_EL1, info->reg_id_isar6);
	init_cpu_ftr_reg(SYS_ID_MMFR0_EL1, info->reg_id_mmfr0);
	init_cpu_ftr_reg(SYS_ID_MMFR1_EL1, info->reg_id_mmfr1);
	init_cpu_ftr_reg(SYS_ID_MMFR2_EL1, info->reg_id_mmfr2);
	init_cpu_ftr_reg(SYS_ID_MMFR3_EL1, info->reg_id_mmfr3);
	init_cpu_ftr_reg(SYS_ID_MMFR4_EL1, info->reg_id_mmfr4);
	init_cpu_ftr_reg(SYS_ID_MMFR5_EL1, info->reg_id_mmfr5);
	init_cpu_ftr_reg(SYS_ID_PFR0_EL1, info->reg_id_pfr0);
	init_cpu_ftr_reg(SYS_ID_PFR1_EL1, info->reg_id_pfr1);
	init_cpu_ftr_reg(SYS_ID_PFR2_EL1, info->reg_id_pfr2);
	init_cpu_ftr_reg(SYS_MVFR0_EL1, info->reg_mvfr0);
	init_cpu_ftr_reg(SYS_MVFR1_EL1, info->reg_mvfr1);
	init_cpu_ftr_reg(SYS_MVFR2_EL1, info->reg_mvfr2);
}

void __init init_cpu_features(struct cpuinfo_arm64 *info)
{
	/* Before we start using the tables, make sure it is sorted */
	sort_ftr_regs();

	init_cpu_ftr_reg(SYS_CTR_EL0, info->reg_ctr);
	init_cpu_ftr_reg(SYS_DCZID_EL0, info->reg_dczid);
	init_cpu_ftr_reg(SYS_CNTFRQ_EL0, info->reg_cntfrq);
	init_cpu_ftr_reg(SYS_ID_AA64DFR0_EL1, info->reg_id_aa64dfr0);
	init_cpu_ftr_reg(SYS_ID_AA64DFR1_EL1, info->reg_id_aa64dfr1);
	init_cpu_ftr_reg(SYS_ID_AA64ISAR0_EL1, info->reg_id_aa64isar0);
	init_cpu_ftr_reg(SYS_ID_AA64ISAR1_EL1, info->reg_id_aa64isar1);
	init_cpu_ftr_reg(SYS_ID_AA64ISAR2_EL1, info->reg_id_aa64isar2);
	init_cpu_ftr_reg(SYS_ID_AA64MMFR0_EL1, info->reg_id_aa64mmfr0);
	init_cpu_ftr_reg(SYS_ID_AA64MMFR1_EL1, info->reg_id_aa64mmfr1);
	init_cpu_ftr_reg(SYS_ID_AA64MMFR2_EL1, info->reg_id_aa64mmfr2);
	init_cpu_ftr_reg(SYS_ID_AA64PFR0_EL1, info->reg_id_aa64pfr0);
	init_cpu_ftr_reg(SYS_ID_AA64PFR1_EL1, info->reg_id_aa64pfr1);
	init_cpu_ftr_reg(SYS_ID_AA64ZFR0_EL1, info->reg_id_aa64zfr0);

	if (id_aa64pfr0_32bit_el0(info->reg_id_aa64pfr0))
		init_32bit_cpu_features(&info->aarch32);

	if (id_aa64pfr0_sve(info->reg_id_aa64pfr0)) {
		init_cpu_ftr_reg(SYS_ZCR_EL1, info->reg_zcr);
		sve_init_vq_map();
	}

	/*
	 * Initialize the indirect array of CPU hwcaps capabilities pointers
	 * before we handle the boot CPU below.
	 */
	init_cpu_hwcaps_indirect_list();

	/*
	 * Detect and enable early CPU capabilities based on the boot CPU,
	 * after we have initialised the CPU feature infrastructure.
	 */
	setup_boot_cpu_capabilities();
}

static void update_cpu_ftr_reg(struct arm64_ftr_reg *reg, u64 new)
{
	const struct arm64_ftr_bits *ftrp;

	for (ftrp = reg->ftr_bits; ftrp->width; ftrp++) {
		s64 ftr_cur = arm64_ftr_value(ftrp, reg->sys_val);
		s64 ftr_new = arm64_ftr_value(ftrp, new);

		if (ftr_cur == ftr_new)
			continue;
		/* Find a safe value */
		ftr_new = arm64_ftr_safe_value(ftrp, ftr_new, ftr_cur);
		reg->sys_val = arm64_ftr_set_value(ftrp, reg->sys_val, ftr_new);
	}

}

static int check_update_ftr_reg(u32 sys_id, int cpu, u64 val, u64 boot)
{
	struct arm64_ftr_reg *regp = get_arm64_ftr_reg(sys_id);

	if (!regp)
		return 0;

	update_cpu_ftr_reg(regp, val);
	if ((boot & regp->strict_mask) == (val & regp->strict_mask))
		return 0;
	pr_warn("SANITY CHECK: Unexpected variation in %s. Boot CPU: %#016llx, CPU%d: %#016llx\n",
			regp->name, boot, cpu, val);
	return 1;
}

static void relax_cpu_ftr_reg(u32 sys_id, int field)
{
	const struct arm64_ftr_bits *ftrp;
	struct arm64_ftr_reg *regp = get_arm64_ftr_reg(sys_id);

	if (!regp)
		return;

	for (ftrp = regp->ftr_bits; ftrp->width; ftrp++) {
		if (ftrp->shift == field) {
			regp->strict_mask &= ~arm64_ftr_mask(ftrp);
			break;
		}
	}

	/* Bogus field? */
	WARN_ON(!ftrp->width);
}

static void update_mismatched_32bit_el0_cpu_features(struct cpuinfo_arm64 *info,
						     struct cpuinfo_arm64 *boot)
{
	static bool boot_cpu_32bit_regs_overridden = false;

	if (!allow_mismatched_32bit_el0 || boot_cpu_32bit_regs_overridden)
		return;

	if (id_aa64pfr0_32bit_el0(boot->reg_id_aa64pfr0))
		return;

	boot->aarch32 = info->aarch32;
	init_32bit_cpu_features(&boot->aarch32);
	boot_cpu_32bit_regs_overridden = true;
}

static int update_32bit_cpu_features(int cpu, struct cpuinfo_32bit *info,
				     struct cpuinfo_32bit *boot)
{
	int taint = 0;
	u64 pfr0 = read_sanitised_ftr_reg(SYS_ID_AA64PFR0_EL1);

	/*
	 * If we don't have AArch32 at EL1, then relax the strictness of
	 * EL1-dependent register fields to avoid spurious sanity check fails.
	 */
	if (!id_aa64pfr0_32bit_el1(pfr0)) {
		relax_cpu_ftr_reg(SYS_ID_ISAR4_EL1, ID_ISAR4_SMC_SHIFT);
		relax_cpu_ftr_reg(SYS_ID_PFR1_EL1, ID_PFR1_VIRT_FRAC_SHIFT);
		relax_cpu_ftr_reg(SYS_ID_PFR1_EL1, ID_PFR1_SEC_FRAC_SHIFT);
		relax_cpu_ftr_reg(SYS_ID_PFR1_EL1, ID_PFR1_VIRTUALIZATION_SHIFT);
		relax_cpu_ftr_reg(SYS_ID_PFR1_EL1, ID_PFR1_SECURITY_SHIFT);
		relax_cpu_ftr_reg(SYS_ID_PFR1_EL1, ID_PFR1_PROGMOD_SHIFT);
	}

	taint |= check_update_ftr_reg(SYS_ID_DFR0_EL1, cpu,
				      info->reg_id_dfr0, boot->reg_id_dfr0);
	taint |= check_update_ftr_reg(SYS_ID_DFR1_EL1, cpu,
				      info->reg_id_dfr1, boot->reg_id_dfr1);
	taint |= check_update_ftr_reg(SYS_ID_ISAR0_EL1, cpu,
				      info->reg_id_isar0, boot->reg_id_isar0);
	taint |= check_update_ftr_reg(SYS_ID_ISAR1_EL1, cpu,
				      info->reg_id_isar1, boot->reg_id_isar1);
	taint |= check_update_ftr_reg(SYS_ID_ISAR2_EL1, cpu,
				      info->reg_id_isar2, boot->reg_id_isar2);
	taint |= check_update_ftr_reg(SYS_ID_ISAR3_EL1, cpu,
				      info->reg_id_isar3, boot->reg_id_isar3);
	taint |= check_update_ftr_reg(SYS_ID_ISAR4_EL1, cpu,
				      info->reg_id_isar4, boot->reg_id_isar4);
	taint |= check_update_ftr_reg(SYS_ID_ISAR5_EL1, cpu,
				      info->reg_id_isar5, boot->reg_id_isar5);
	taint |= check_update_ftr_reg(SYS_ID_ISAR6_EL1, cpu,
				      info->reg_id_isar6, boot->reg_id_isar6);

	/*
	 * Regardless of the value of the AuxReg field, the AIFSR, ADFSR, and
	 * ACTLR formats could differ across CPUs and therefore would have to
	 * be trapped for virtualization anyway.
	 */
	taint |= check_update_ftr_reg(SYS_ID_MMFR0_EL1, cpu,
				      info->reg_id_mmfr0, boot->reg_id_mmfr0);
	taint |= check_update_ftr_reg(SYS_ID_MMFR1_EL1, cpu,
				      info->reg_id_mmfr1, boot->reg_id_mmfr1);
	taint |= check_update_ftr_reg(SYS_ID_MMFR2_EL1, cpu,
				      info->reg_id_mmfr2, boot->reg_id_mmfr2);
	taint |= check_update_ftr_reg(SYS_ID_MMFR3_EL1, cpu,
				      info->reg_id_mmfr3, boot->reg_id_mmfr3);
	taint |= check_update_ftr_reg(SYS_ID_MMFR4_EL1, cpu,
				      info->reg_id_mmfr4, boot->reg_id_mmfr4);
	taint |= check_update_ftr_reg(SYS_ID_MMFR5_EL1, cpu,
				      info->reg_id_mmfr5, boot->reg_id_mmfr5);
	taint |= check_update_ftr_reg(SYS_ID_PFR0_EL1, cpu,
				      info->reg_id_pfr0, boot->reg_id_pfr0);
	taint |= check_update_ftr_reg(SYS_ID_PFR1_EL1, cpu,
				      info->reg_id_pfr1, boot->reg_id_pfr1);
	taint |= check_update_ftr_reg(SYS_ID_PFR2_EL1, cpu,
				      info->reg_id_pfr2, boot->reg_id_pfr2);
	taint |= check_update_ftr_reg(SYS_MVFR0_EL1, cpu,
				      info->reg_mvfr0, boot->reg_mvfr0);
	taint |= check_update_ftr_reg(SYS_MVFR1_EL1, cpu,
				      info->reg_mvfr1, boot->reg_mvfr1);
	taint |= check_update_ftr_reg(SYS_MVFR2_EL1, cpu,
				      info->reg_mvfr2, boot->reg_mvfr2);

	return taint;
}

/*
 * Update system wide CPU feature registers with the values from a
 * non-boot CPU. Also performs SANITY checks to make sure that there
 * aren't any insane variations from that of the boot CPU.
 */
void update_cpu_features(int cpu,
			 struct cpuinfo_arm64 *info,
			 struct cpuinfo_arm64 *boot)
{
	int taint = 0;

	/*
	 * The kernel can handle differing I-cache policies, but otherwise
	 * caches should look identical. Userspace JITs will make use of
	 * *minLine.
	 */
	taint |= check_update_ftr_reg(SYS_CTR_EL0, cpu,
				      info->reg_ctr, boot->reg_ctr);

	/*
	 * Userspace may perform DC ZVA instructions. Mismatched block sizes
	 * could result in too much or too little memory being zeroed if a
	 * process is preempted and migrated between CPUs.
	 */
	taint |= check_update_ftr_reg(SYS_DCZID_EL0, cpu,
				      info->reg_dczid, boot->reg_dczid);

	/* If different, timekeeping will be broken (especially with KVM) */
	taint |= check_update_ftr_reg(SYS_CNTFRQ_EL0, cpu,
				      info->reg_cntfrq, boot->reg_cntfrq);

	/*
	 * The kernel uses self-hosted debug features and expects CPUs to
	 * support identical debug features. We presently need CTX_CMPs, WRPs,
	 * and BRPs to be identical.
	 * ID_AA64DFR1 is currently RES0.
	 */
	taint |= check_update_ftr_reg(SYS_ID_AA64DFR0_EL1, cpu,
				      info->reg_id_aa64dfr0, boot->reg_id_aa64dfr0);
	taint |= check_update_ftr_reg(SYS_ID_AA64DFR1_EL1, cpu,
				      info->reg_id_aa64dfr1, boot->reg_id_aa64dfr1);
	/*
	 * Even in big.LITTLE, processors should be identical instruction-set
	 * wise.
	 */
	taint |= check_update_ftr_reg(SYS_ID_AA64ISAR0_EL1, cpu,
				      info->reg_id_aa64isar0, boot->reg_id_aa64isar0);
	taint |= check_update_ftr_reg(SYS_ID_AA64ISAR1_EL1, cpu,
				      info->reg_id_aa64isar1, boot->reg_id_aa64isar1);
	taint |= check_update_ftr_reg(SYS_ID_AA64ISAR2_EL1, cpu,
				      info->reg_id_aa64isar2, boot->reg_id_aa64isar2);

	/*
	 * Differing PARange support is fine as long as all peripherals and
	 * memory are mapped within the minimum PARange of all CPUs.
	 * Linux should not care about secure memory.
	 */
	taint |= check_update_ftr_reg(SYS_ID_AA64MMFR0_EL1, cpu,
				      info->reg_id_aa64mmfr0, boot->reg_id_aa64mmfr0);
	taint |= check_update_ftr_reg(SYS_ID_AA64MMFR1_EL1, cpu,
				      info->reg_id_aa64mmfr1, boot->reg_id_aa64mmfr1);
	taint |= check_update_ftr_reg(SYS_ID_AA64MMFR2_EL1, cpu,
				      info->reg_id_aa64mmfr2, boot->reg_id_aa64mmfr2);

	taint |= check_update_ftr_reg(SYS_ID_AA64PFR0_EL1, cpu,
				      info->reg_id_aa64pfr0, boot->reg_id_aa64pfr0);
	taint |= check_update_ftr_reg(SYS_ID_AA64PFR1_EL1, cpu,
				      info->reg_id_aa64pfr1, boot->reg_id_aa64pfr1);

	taint |= check_update_ftr_reg(SYS_ID_AA64ZFR0_EL1, cpu,
				      info->reg_id_aa64zfr0, boot->reg_id_aa64zfr0);

	if (id_aa64pfr0_sve(info->reg_id_aa64pfr0)) {
		taint |= check_update_ftr_reg(SYS_ZCR_EL1, cpu,
					info->reg_zcr, boot->reg_zcr);

		/* Probe vector lengths, unless we already gave up on SVE */
		if (id_aa64pfr0_sve(read_sanitised_ftr_reg(SYS_ID_AA64PFR0_EL1)) &&
		    !system_capabilities_finalized())
			sve_update_vq_map();
	}

	/*
	 * If we don't have AArch32 at all then skip the checks entirely
	 * as the register values may be UNKNOWN and we're not going to be
	 * using them for anything.
	 *
	 * This relies on a sanitised view of the AArch64 ID registers
	 * (e.g. SYS_ID_AA64PFR0_EL1), so we call it last.
	 */
	if (id_aa64pfr0_32bit_el0(info->reg_id_aa64pfr0)) {
		update_mismatched_32bit_el0_cpu_features(info, boot);
		taint |= update_32bit_cpu_features(cpu, &info->aarch32,
						   &boot->aarch32);
	}

	/*
	 * Mismatched CPU features are a recipe for disaster. Don't even
	 * pretend to support them.
	 */
	if (taint) {
		pr_warn_once("Unsupported CPU feature variation detected.\n");
		add_taint(TAINT_CPU_OUT_OF_SPEC, LOCKDEP_STILL_OK);
	}
}

u64 read_sanitised_ftr_reg(u32 id)
{
	struct arm64_ftr_reg *regp = get_arm64_ftr_reg(id);

	if (!regp)
		return 0;
	return regp->sys_val;
}
EXPORT_SYMBOL_GPL(read_sanitised_ftr_reg);

#define read_sysreg_case(r)	\
	case r:		val = read_sysreg_s(r); break;

/*
 * __read_sysreg_by_encoding() - Used by a STARTING cpu before cpuinfo is populated.
 * Read the system register on the current CPU
 */
u64 __read_sysreg_by_encoding(u32 sys_id)
{
	struct arm64_ftr_reg *regp;
	u64 val;

	switch (sys_id) {
	read_sysreg_case(SYS_ID_PFR0_EL1);
	read_sysreg_case(SYS_ID_PFR1_EL1);
	read_sysreg_case(SYS_ID_PFR2_EL1);
	read_sysreg_case(SYS_ID_DFR0_EL1);
	read_sysreg_case(SYS_ID_DFR1_EL1);
	read_sysreg_case(SYS_ID_MMFR0_EL1);
	read_sysreg_case(SYS_ID_MMFR1_EL1);
	read_sysreg_case(SYS_ID_MMFR2_EL1);
	read_sysreg_case(SYS_ID_MMFR3_EL1);
	read_sysreg_case(SYS_ID_MMFR4_EL1);
	read_sysreg_case(SYS_ID_MMFR5_EL1);
	read_sysreg_case(SYS_ID_ISAR0_EL1);
	read_sysreg_case(SYS_ID_ISAR1_EL1);
	read_sysreg_case(SYS_ID_ISAR2_EL1);
	read_sysreg_case(SYS_ID_ISAR3_EL1);
	read_sysreg_case(SYS_ID_ISAR4_EL1);
	read_sysreg_case(SYS_ID_ISAR5_EL1);
	read_sysreg_case(SYS_ID_ISAR6_EL1);
	read_sysreg_case(SYS_MVFR0_EL1);
	read_sysreg_case(SYS_MVFR1_EL1);
	read_sysreg_case(SYS_MVFR2_EL1);

	read_sysreg_case(SYS_ID_AA64PFR0_EL1);
	read_sysreg_case(SYS_ID_AA64PFR1_EL1);
	read_sysreg_case(SYS_ID_AA64ZFR0_EL1);
	read_sysreg_case(SYS_ID_AA64DFR0_EL1);
	read_sysreg_case(SYS_ID_AA64DFR1_EL1);
	read_sysreg_case(SYS_ID_AA64MMFR0_EL1);
	read_sysreg_case(SYS_ID_AA64MMFR1_EL1);
	read_sysreg_case(SYS_ID_AA64MMFR2_EL1);
	read_sysreg_case(SYS_ID_AA64ISAR0_EL1);
	read_sysreg_case(SYS_ID_AA64ISAR1_EL1);
	read_sysreg_case(SYS_ID_AA64ISAR2_EL1);

	read_sysreg_case(SYS_CNTFRQ_EL0);
	read_sysreg_case(SYS_CTR_EL0);
	read_sysreg_case(SYS_DCZID_EL0);

	default:
		BUG();
		return 0;
	}

	regp  = get_arm64_ftr_reg(sys_id);
	if (regp) {
		val &= ~regp->override->mask;
		val |= (regp->override->val & regp->override->mask);
	}

	return val;
}

#include <linux/irqchip/arm-gic-v3.h>

static bool
feature_matches(u64 reg, const struct arm64_cpu_capabilities *entry)
{
	int val = cpuid_feature_extract_field(reg, entry->field_pos, entry->sign);

	return val >= entry->min_field_value;
}

static u64
read_scoped_sysreg(const struct arm64_cpu_capabilities *entry, int scope)
{
	WARN_ON(scope == SCOPE_LOCAL_CPU && preemptible());
	if (scope == SCOPE_SYSTEM)
		return read_sanitised_ftr_reg(entry->sys_reg);
	else
		return __read_sysreg_by_encoding(entry->sys_reg);
}

static bool
has_user_cpuid_feature(const struct arm64_cpu_capabilities *entry, int scope)
{
	int mask;
	struct arm64_ftr_reg *regp;
	u64 val = read_scoped_sysreg(entry, scope);

	regp = get_arm64_ftr_reg(entry->sys_reg);
	if (!regp)
		return false;

	mask = cpuid_feature_extract_unsigned_field(regp->user_mask,
						    entry->field_pos);
	if (!mask)
		return false;

	return feature_matches(val, entry);
}

static bool
has_cpuid_feature(const struct arm64_cpu_capabilities *entry, int scope)
{
	u64 val = read_scoped_sysreg(entry, scope);
	return feature_matches(val, entry);
}

const struct cpumask *system_32bit_el0_cpumask(void)
{
	if (!system_supports_32bit_el0())
		return cpu_none_mask;

	if (static_branch_unlikely(&arm64_mismatched_32bit_el0))
		return cpu_32bit_el0_mask;

	return cpu_possible_mask;
}
EXPORT_SYMBOL_GPL(system_32bit_el0_cpumask);

static int __init parse_32bit_el0_param(char *str)
{
	allow_mismatched_32bit_el0 = true;
	return 0;
}
early_param("allow_mismatched_32bit_el0", parse_32bit_el0_param);

static ssize_t aarch32_el0_show(struct device *dev,
				struct device_attribute *attr, char *buf)
{
	const struct cpumask *mask = system_32bit_el0_cpumask();

	return sysfs_emit(buf, "%*pbl\n", cpumask_pr_args(mask));
}
static const DEVICE_ATTR_RO(aarch32_el0);

static int __init aarch32_el0_sysfs_init(void)
{
	if (!allow_mismatched_32bit_el0)
		return 0;

	return device_create_file(cpu_subsys.dev_root, &dev_attr_aarch32_el0);
}
device_initcall(aarch32_el0_sysfs_init);

static bool has_32bit_el0(const struct arm64_cpu_capabilities *entry, int scope)
{
	if (!has_cpuid_feature(entry, scope))
		return allow_mismatched_32bit_el0;

	if (scope == SCOPE_SYSTEM)
		pr_info("detected: 32-bit EL0 Support\n");

	return true;
}

static bool has_useable_gicv3_cpuif(const struct arm64_cpu_capabilities *entry, int scope)
{
	bool has_sre;

	if (!has_cpuid_feature(entry, scope))
		return false;

	has_sre = gic_enable_sre();
	if (!has_sre)
		pr_warn_once("%s present but disabled by higher exception level\n",
			     entry->desc);

	return has_sre;
}

static bool has_no_hw_prefetch(const struct arm64_cpu_capabilities *entry, int __unused)
{
	u32 midr = read_cpuid_id();

	/* Cavium ThunderX pass 1.x and 2.x */
	return midr_is_cpu_model_range(midr, MIDR_THUNDERX,
		MIDR_CPU_VAR_REV(0, 0),
		MIDR_CPU_VAR_REV(1, MIDR_REVISION_MASK));
}

static bool has_no_fpsimd(const struct arm64_cpu_capabilities *entry, int __unused)
{
	u64 pfr0 = read_sanitised_ftr_reg(SYS_ID_AA64PFR0_EL1);

	return cpuid_feature_extract_signed_field(pfr0,
					ID_AA64PFR0_FP_SHIFT) < 0;
}

static bool has_cache_idc(const struct arm64_cpu_capabilities *entry,
			  int scope)
{
	u64 ctr;

	if (scope == SCOPE_SYSTEM)
		ctr = arm64_ftr_reg_ctrel0.sys_val;
	else
		ctr = read_cpuid_effective_cachetype();

	return ctr & BIT(CTR_IDC_SHIFT);
}

static void cpu_emulate_effective_ctr(const struct arm64_cpu_capabilities *__unused)
{
	/*
	 * If the CPU exposes raw CTR_EL0.IDC = 0, while effectively
	 * CTR_EL0.IDC = 1 (from CLIDR values), we need to trap accesses
	 * to the CTR_EL0 on this CPU and emulate it with the real/safe
	 * value.
	 */
	if (!(read_cpuid_cachetype() & BIT(CTR_IDC_SHIFT)))
		sysreg_clear_set(sctlr_el1, SCTLR_EL1_UCT, 0);
}

static bool has_cache_dic(const struct arm64_cpu_capabilities *entry,
			  int scope)
{
	u64 ctr;

	if (scope == SCOPE_SYSTEM)
		ctr = arm64_ftr_reg_ctrel0.sys_val;
	else
		ctr = read_cpuid_cachetype();

	return ctr & BIT(CTR_DIC_SHIFT);
}

static bool __maybe_unused
has_useable_cnp(const struct arm64_cpu_capabilities *entry, int scope)
{
	/*
	 * Kdump isn't guaranteed to power-off all secondary CPUs, CNP
	 * may share TLB entries with a CPU stuck in the crashed
	 * kernel.
	 */
	 if (is_kdump_kernel())
		return false;

	return has_cpuid_feature(entry, scope);
}

/*
 * This check is triggered during the early boot before the cpufeature
 * is initialised. Checking the status on the local CPU allows the boot
 * CPU to detect the need for non-global mappings and thus avoiding a
 * pagetable re-write after all the CPUs are booted. This check will be
 * anyway run on individual CPUs, allowing us to get the consistent
 * state once the SMP CPUs are up and thus make the switch to non-global
 * mappings if required.
 */
bool kaslr_requires_kpti(void)
{
	if (!IS_ENABLED(CONFIG_RANDOMIZE_BASE))
		return false;

	/*
	 * E0PD does a similar job to KPTI so can be used instead
	 * where available.
	 */
	if (IS_ENABLED(CONFIG_ARM64_E0PD)) {
		u64 mmfr2 = read_sysreg_s(SYS_ID_AA64MMFR2_EL1);
		if (cpuid_feature_extract_unsigned_field(mmfr2,
						ID_AA64MMFR2_E0PD_SHIFT))
			return false;
	}

	/*
	 * Systems affected by Cavium erratum 24756 are incompatible
	 * with KPTI.
	 */
	if (IS_ENABLED(CONFIG_CAVIUM_ERRATUM_27456)) {
		extern const struct midr_range cavium_erratum_27456_cpus[];

		if (is_midr_in_range_list(read_cpuid_id(),
					  cavium_erratum_27456_cpus))
			return false;
	}

	return kaslr_offset() > 0;
}

static bool __meltdown_safe = true;
static int __kpti_forced; /* 0: not forced, >0: forced on, <0: forced off */

static bool unmap_kernel_at_el0(const struct arm64_cpu_capabilities *entry,
				int scope)
{
	/* List of CPUs that are not vulnerable and don't need KPTI */
	static const struct midr_range kpti_safe_list[] = {
		MIDR_ALL_VERSIONS(MIDR_CAVIUM_THUNDERX2),
		MIDR_ALL_VERSIONS(MIDR_BRCM_VULCAN),
		MIDR_ALL_VERSIONS(MIDR_BRAHMA_B53),
		MIDR_ALL_VERSIONS(MIDR_CORTEX_A35),
		MIDR_ALL_VERSIONS(MIDR_CORTEX_A53),
		MIDR_ALL_VERSIONS(MIDR_CORTEX_A55),
		MIDR_ALL_VERSIONS(MIDR_CORTEX_A57),
		MIDR_ALL_VERSIONS(MIDR_CORTEX_A72),
		MIDR_ALL_VERSIONS(MIDR_CORTEX_A73),
		MIDR_ALL_VERSIONS(MIDR_HISI_TSV110),
		MIDR_ALL_VERSIONS(MIDR_NVIDIA_CARMEL),
		MIDR_ALL_VERSIONS(MIDR_QCOM_KRYO_2XX_GOLD),
		MIDR_ALL_VERSIONS(MIDR_QCOM_KRYO_2XX_SILVER),
		MIDR_ALL_VERSIONS(MIDR_QCOM_KRYO_3XX_SILVER),
		MIDR_ALL_VERSIONS(MIDR_QCOM_KRYO_4XX_SILVER),
		{ /* sentinel */ }
	};
	char const *str = "kpti command line option";
	bool meltdown_safe;

	meltdown_safe = is_midr_in_range_list(read_cpuid_id(), kpti_safe_list);

	/* Defer to CPU feature registers */
	if (has_cpuid_feature(entry, scope))
		meltdown_safe = true;

	if (!meltdown_safe)
		__meltdown_safe = false;

	/*
	 * For reasons that aren't entirely clear, enabling KPTI on Cavium
	 * ThunderX leads to apparent I-cache corruption of kernel text, which
	 * ends as well as you might imagine. Don't even try.
	 */
	if (cpus_have_const_cap(ARM64_WORKAROUND_CAVIUM_27456)) {
		str = "ARM64_WORKAROUND_CAVIUM_27456";
		__kpti_forced = -1;
	}

	/* Useful for KASLR robustness */
	if (kaslr_requires_kpti()) {
		if (!__kpti_forced) {
			str = "KASLR";
			__kpti_forced = 1;
		}
	}

	if (cpu_mitigations_off() && !__kpti_forced) {
		str = "mitigations=off";
		__kpti_forced = -1;
	}

	if (!IS_ENABLED(CONFIG_UNMAP_KERNEL_AT_EL0)) {
		pr_info_once("kernel page table isolation disabled by kernel configuration\n");
		return false;
	}

	/* Forced? */
	if (__kpti_forced) {
		pr_info_once("kernel page table isolation forced %s by %s\n",
			     __kpti_forced > 0 ? "ON" : "OFF", str);
		return __kpti_forced > 0;
	}

	return !meltdown_safe;
}

#ifdef CONFIG_UNMAP_KERNEL_AT_EL0
static void __nocfi
kpti_install_ng_mappings(const struct arm64_cpu_capabilities *__unused)
{
	typedef void (kpti_remap_fn)(int, int, phys_addr_t);
	extern kpti_remap_fn idmap_kpti_install_ng_mappings;
	kpti_remap_fn *remap_fn;

	int cpu = smp_processor_id();

	if (__this_cpu_read(this_cpu_vector) == vectors) {
		const char *v = arm64_get_bp_hardening_vector(EL1_VECTOR_KPTI);

		__this_cpu_write(this_cpu_vector, v);
	}

	/*
	 * We don't need to rewrite the page-tables if either we've done
	 * it already or we have KASLR enabled and therefore have not
	 * created any global mappings at all.
	 */
	if (arm64_use_ng_mappings)
		return;

	remap_fn = (void *)__pa_function(idmap_kpti_install_ng_mappings);

	cpu_install_idmap();
	remap_fn(cpu, num_online_cpus(), __pa_symbol(swapper_pg_dir));
	cpu_uninstall_idmap();

	if (!cpu)
		arm64_use_ng_mappings = true;

	return;
}
#else
static void
kpti_install_ng_mappings(const struct arm64_cpu_capabilities *__unused)
{
}
#endif	/* CONFIG_UNMAP_KERNEL_AT_EL0 */

static int __init parse_kpti(char *str)
{
	bool enabled;
	int ret = strtobool(str, &enabled);

	if (ret)
		return ret;

	__kpti_forced = enabled ? 1 : -1;
	return 0;
}
early_param("kpti", parse_kpti);

#ifdef CONFIG_ARM64_HW_AFDBM
static inline void __cpu_enable_hw_dbm(void)
{
	u64 tcr = read_sysreg(tcr_el1) | TCR_HD;

	write_sysreg(tcr, tcr_el1);
	isb();
	local_flush_tlb_all();
}

static bool cpu_has_broken_dbm(void)
{
	/* List of CPUs which have broken DBM support. */
	static const struct midr_range cpus[] = {
#ifdef CONFIG_ARM64_ERRATUM_1024718
		MIDR_ALL_VERSIONS(MIDR_CORTEX_A55),
		/* Kryo4xx Silver (rdpe => r1p0) */
		MIDR_REV(MIDR_QCOM_KRYO_4XX_SILVER, 0xd, 0xe),
#endif
#ifdef CONFIG_ARM64_ERRATUM_2051678
		MIDR_REV_RANGE(MIDR_CORTEX_A510, 0, 0, 2),
#endif
		{},
	};

	return is_midr_in_range_list(read_cpuid_id(), cpus);
}

static bool cpu_can_use_dbm(const struct arm64_cpu_capabilities *cap)
{
	return has_cpuid_feature(cap, SCOPE_LOCAL_CPU) &&
	       !cpu_has_broken_dbm();
}

static void cpu_enable_hw_dbm(struct arm64_cpu_capabilities const *cap)
{
	if (cpu_can_use_dbm(cap))
		__cpu_enable_hw_dbm();
}

static bool has_hw_dbm(const struct arm64_cpu_capabilities *cap,
		       int __unused)
{
	static bool detected = false;
	/*
	 * DBM is a non-conflicting feature. i.e, the kernel can safely
	 * run a mix of CPUs with and without the feature. So, we
	 * unconditionally enable the capability to allow any late CPU
	 * to use the feature. We only enable the control bits on the
	 * CPU, if it actually supports.
	 *
	 * We have to make sure we print the "feature" detection only
	 * when at least one CPU actually uses it. So check if this CPU
	 * can actually use it and print the message exactly once.
	 *
	 * This is safe as all CPUs (including secondary CPUs - due to the
	 * LOCAL_CPU scope - and the hotplugged CPUs - via verification)
	 * goes through the "matches" check exactly once. Also if a CPU
	 * matches the criteria, it is guaranteed that the CPU will turn
	 * the DBM on, as the capability is unconditionally enabled.
	 */
	if (!detected && cpu_can_use_dbm(cap)) {
		detected = true;
		pr_info("detected: Hardware dirty bit management\n");
	}

	return true;
}

#endif

#ifdef CONFIG_ARM64_AMU_EXTN

/*
 * The "amu_cpus" cpumask only signals that the CPU implementation for the
 * flagged CPUs supports the Activity Monitors Unit (AMU) but does not provide
 * information regarding all the events that it supports. When a CPU bit is
 * set in the cpumask, the user of this feature can only rely on the presence
 * of the 4 fixed counters for that CPU. But this does not guarantee that the
 * counters are enabled or access to these counters is enabled by code
 * executed at higher exception levels (firmware).
 */
static struct cpumask amu_cpus __read_mostly;

bool cpu_has_amu_feat(int cpu)
{
	return cpumask_test_cpu(cpu, &amu_cpus);
}

/* Initialize the use of AMU counters for frequency invariance */
extern void init_cpu_freq_invariance_counters(void);

static void cpu_amu_enable(struct arm64_cpu_capabilities const *cap)
{
	if (has_cpuid_feature(cap, SCOPE_LOCAL_CPU)) {
		pr_info("detected CPU%d: Activity Monitors Unit (AMU)\n",
			smp_processor_id());
		cpumask_set_cpu(smp_processor_id(), &amu_cpus);

		/* 0 reference values signal broken/disabled counters */
		if (!this_cpu_has_cap(ARM64_WORKAROUND_2457168))
			init_cpu_freq_invariance_counters();
	}
}

static bool has_amu(const struct arm64_cpu_capabilities *cap,
		    int __unused)
{
	/*
	 * The AMU extension is a non-conflicting feature: the kernel can
	 * safely run a mix of CPUs with and without support for the
	 * activity monitors extension. Therefore, unconditionally enable
	 * the capability to allow any late CPU to use the feature.
	 *
	 * With this feature unconditionally enabled, the cpu_enable
	 * function will be called for all CPUs that match the criteria,
	 * including secondary and hotplugged, marking this feature as
	 * present on that respective CPU. The enable function will also
	 * print a detection message.
	 */

	return true;
}
#endif

#ifdef CONFIG_ARM64_VHE
static bool runs_at_el2(const struct arm64_cpu_capabilities *entry, int __unused)
{
	return is_kernel_in_hyp_mode();
}

static void cpu_copy_el2regs(const struct arm64_cpu_capabilities *__unused)
{
	/*
	 * Copy register values that aren't redirected by hardware.
	 *
	 * Before code patching, we only set tpidr_el1, all CPUs need to copy
	 * this value to tpidr_el2 before we patch the code. Once we've done
	 * that, freshly-onlined CPUs will set tpidr_el2, so we don't need to
	 * do anything here.
	 */
	if (!alternative_is_applied(ARM64_HAS_VIRT_HOST_EXTN))
		write_sysreg(read_sysreg(tpidr_el1), tpidr_el2);
}
#endif

static void cpu_has_fwb(const struct arm64_cpu_capabilities *__unused)
{
	u64 val = read_sysreg_s(SYS_CLIDR_EL1);

	/* Check that CLIDR_EL1.LOU{U,IS} are both 0 */
	WARN_ON(val & (7 << 27 | 7 << 21));
}

#ifdef CONFIG_ARM64_PAN
static void cpu_enable_pan(const struct arm64_cpu_capabilities *__unused)
{
	/*
	 * We modify PSTATE. This won't work from irq context as the PSTATE
	 * is discarded once we return from the exception.
	 */
	WARN_ON_ONCE(in_interrupt());

	sysreg_clear_set(sctlr_el1, SCTLR_EL1_SPAN, 0);
	set_pstate_pan(1);
}
#endif /* CONFIG_ARM64_PAN */

#ifdef CONFIG_ARM64_RAS_EXTN
static void cpu_clear_disr(const struct arm64_cpu_capabilities *__unused)
{
	/* Firmware may have left a deferred SError in this register. */
	write_sysreg_s(0, SYS_DISR_EL1);
}
#endif /* CONFIG_ARM64_RAS_EXTN */

#ifdef CONFIG_ARM64_PTR_AUTH
static bool has_address_auth_cpucap(const struct arm64_cpu_capabilities *entry, int scope)
{
	int boot_val, sec_val;

	/* We don't expect to be called with SCOPE_SYSTEM */
	WARN_ON(scope == SCOPE_SYSTEM);
	/*
	 * The ptr-auth feature levels are not intercompatible with lower
	 * levels. Hence we must match ptr-auth feature level of the secondary
	 * CPUs with that of the boot CPU. The level of boot cpu is fetched
	 * from the sanitised register whereas direct register read is done for
	 * the secondary CPUs.
	 * The sanitised feature state is guaranteed to match that of the
	 * boot CPU as a mismatched secondary CPU is parked before it gets
	 * a chance to update the state, with the capability.
	 */
	boot_val = cpuid_feature_extract_field(read_sanitised_ftr_reg(entry->sys_reg),
					       entry->field_pos, entry->sign);
	if (scope & SCOPE_BOOT_CPU)
		return boot_val >= entry->min_field_value;
	/* Now check for the secondary CPUs with SCOPE_LOCAL_CPU scope */
	sec_val = cpuid_feature_extract_field(__read_sysreg_by_encoding(entry->sys_reg),
					      entry->field_pos, entry->sign);
	return sec_val == boot_val;
}

static bool has_address_auth_metacap(const struct arm64_cpu_capabilities *entry,
				     int scope)
{
	return has_address_auth_cpucap(cpu_hwcaps_ptrs[ARM64_HAS_ADDRESS_AUTH_ARCH], scope) ||
	       has_address_auth_cpucap(cpu_hwcaps_ptrs[ARM64_HAS_ADDRESS_AUTH_IMP_DEF], scope);
}

static bool has_generic_auth(const struct arm64_cpu_capabilities *entry,
			     int __unused)
{
	return __system_matches_cap(ARM64_HAS_GENERIC_AUTH_ARCH) ||
	       __system_matches_cap(ARM64_HAS_GENERIC_AUTH_IMP_DEF);
}
#endif /* CONFIG_ARM64_PTR_AUTH */

#ifdef CONFIG_ARM64_E0PD
static void cpu_enable_e0pd(struct arm64_cpu_capabilities const *cap)
{
	if (this_cpu_has_cap(ARM64_HAS_E0PD))
		sysreg_clear_set(tcr_el1, 0, TCR_E0PD1);
}
#endif /* CONFIG_ARM64_E0PD */

#ifdef CONFIG_ARM64_PSEUDO_NMI
static bool enable_pseudo_nmi;

static int __init early_enable_pseudo_nmi(char *p)
{
	return strtobool(p, &enable_pseudo_nmi);
}
early_param("irqchip.gicv3_pseudo_nmi", early_enable_pseudo_nmi);

static bool can_use_gic_priorities(const struct arm64_cpu_capabilities *entry,
				   int scope)
{
	return enable_pseudo_nmi && has_useable_gicv3_cpuif(entry, scope);
}
#endif

#ifdef CONFIG_ARM64_BTI
static void bti_enable(const struct arm64_cpu_capabilities *__unused)
{
	/*
	 * Use of X16/X17 for tail-calls and trampolines that jump to
	 * function entry points using BR is a requirement for
	 * marking binaries with GNU_PROPERTY_AARCH64_FEATURE_1_BTI.
	 * So, be strict and forbid other BRs using other registers to
	 * jump onto a PACIxSP instruction:
	 */
	sysreg_clear_set(sctlr_el1, 0, SCTLR_EL1_BT0 | SCTLR_EL1_BT1);
	isb();
}
#endif /* CONFIG_ARM64_BTI */

#ifdef CONFIG_ARM64_MTE
static void cpu_enable_mte(struct arm64_cpu_capabilities const *cap)
{
<<<<<<< HEAD
	sysreg_clear_set(sctlr_el1, 0, SCTLR_ELx_ATA | SCTLR_EL1_ATA0);

	mte_cpu_setup();
=======
	static bool cleared_zero_page = false;
>>>>>>> df70e44f

	/*
	 * Clear the tags in the zero page. This needs to be done via the
	 * linear map which has the Tagged attribute. Since this page is
	 * always mapped as pte_special(), set_pte_at() will not attempt to
	 * clear the tags or set PG_mte_tagged.
	 */
	if (!cleared_zero_page) {
		cleared_zero_page = true;
		mte_clear_page_tags(lm_alias(empty_zero_page));
<<<<<<< HEAD

	kasan_init_hw_tags_cpu();
=======
	}
>>>>>>> df70e44f
}
#endif /* CONFIG_ARM64_MTE */

#ifdef CONFIG_KVM
static bool is_kvm_protected_mode(const struct arm64_cpu_capabilities *entry, int __unused)
{
	if (kvm_get_mode() != KVM_MODE_PROTECTED)
		return false;

	if (is_kernel_in_hyp_mode()) {
		pr_warn("Protected KVM not available with VHE\n");
		return false;
	}

	return true;
}
#endif /* CONFIG_KVM */

static void user_feature_fixup(void)
{
	if (cpus_have_cap(ARM64_WORKAROUND_SPECULATIVE_SSBS)) {
		struct arm64_ftr_reg *regp;

		regp = get_arm64_ftr_reg(SYS_ID_AA64PFR1_EL1);
		if (regp)
			regp->user_mask &= ~GENMASK(7, 4); /* SSBS */
	}
}

static void elf_hwcap_fixup(void)
{
#ifdef CONFIG_ARM64_ERRATUM_1742098
	if (cpus_have_const_cap(ARM64_WORKAROUND_1742098))
		compat_elf_hwcap2 &= ~COMPAT_HWCAP2_AES;
#endif /* ARM64_ERRATUM_1742098 */
}

/* Internal helper functions to match cpu capability type */
static bool
cpucap_late_cpu_optional(const struct arm64_cpu_capabilities *cap)
{
	return !!(cap->type & ARM64_CPUCAP_OPTIONAL_FOR_LATE_CPU);
}

static bool
cpucap_late_cpu_permitted(const struct arm64_cpu_capabilities *cap)
{
	return !!(cap->type & ARM64_CPUCAP_PERMITTED_FOR_LATE_CPU);
}

static bool
cpucap_panic_on_conflict(const struct arm64_cpu_capabilities *cap)
{
	return !!(cap->type & ARM64_CPUCAP_PANIC_ON_CONFLICT);
}

static const struct arm64_cpu_capabilities arm64_features[] = {
	{
		.desc = "GIC system register CPU interface",
		.capability = ARM64_HAS_SYSREG_GIC_CPUIF,
		.type = ARM64_CPUCAP_STRICT_BOOT_CPU_FEATURE,
		.matches = has_useable_gicv3_cpuif,
		.sys_reg = SYS_ID_AA64PFR0_EL1,
		.field_pos = ID_AA64PFR0_GIC_SHIFT,
		.sign = FTR_UNSIGNED,
		.min_field_value = 1,
	},
#ifdef CONFIG_ARM64_PAN
	{
		.desc = "Privileged Access Never",
		.capability = ARM64_HAS_PAN,
		.type = ARM64_CPUCAP_SYSTEM_FEATURE,
		.matches = has_cpuid_feature,
		.sys_reg = SYS_ID_AA64MMFR1_EL1,
		.field_pos = ID_AA64MMFR1_PAN_SHIFT,
		.sign = FTR_UNSIGNED,
		.min_field_value = 1,
		.cpu_enable = cpu_enable_pan,
	},
#endif /* CONFIG_ARM64_PAN */
#ifdef CONFIG_ARM64_LSE_ATOMICS
	{
		.desc = "LSE atomic instructions",
		.capability = ARM64_HAS_LSE_ATOMICS,
		.type = ARM64_CPUCAP_SYSTEM_FEATURE,
		.matches = has_cpuid_feature,
		.sys_reg = SYS_ID_AA64ISAR0_EL1,
		.field_pos = ID_AA64ISAR0_ATOMICS_SHIFT,
		.sign = FTR_UNSIGNED,
		.min_field_value = 2,
	},
#endif /* CONFIG_ARM64_LSE_ATOMICS */
	{
		.desc = "Software prefetching using PRFM",
		.capability = ARM64_HAS_NO_HW_PREFETCH,
		.type = ARM64_CPUCAP_WEAK_LOCAL_CPU_FEATURE,
		.matches = has_no_hw_prefetch,
	},
#ifdef CONFIG_ARM64_UAO
	{
		.desc = "User Access Override",
		.capability = ARM64_HAS_UAO,
		.type = ARM64_CPUCAP_SYSTEM_FEATURE,
		.matches = has_cpuid_feature,
		.sys_reg = SYS_ID_AA64MMFR2_EL1,
		.field_pos = ID_AA64MMFR2_UAO_SHIFT,
		.min_field_value = 1,
		/*
		 * We rely on stop_machine() calling uao_thread_switch() to set
		 * UAO immediately after patching.
		 */
	},
#endif /* CONFIG_ARM64_UAO */
#ifdef CONFIG_ARM64_PAN
	{
		.capability = ARM64_ALT_PAN_NOT_UAO,
		.type = ARM64_CPUCAP_SYSTEM_FEATURE,
		.matches = cpufeature_pan_not_uao,
	},
#endif /* CONFIG_ARM64_PAN */
#ifdef CONFIG_ARM64_VHE
	{
		.desc = "Virtualization Host Extensions",
		.capability = ARM64_HAS_VIRT_HOST_EXTN,
		.type = ARM64_CPUCAP_STRICT_BOOT_CPU_FEATURE,
		.matches = runs_at_el2,
		.cpu_enable = cpu_copy_el2regs,
	},
#endif	/* CONFIG_ARM64_VHE */
	{
		.capability = ARM64_HAS_32BIT_EL0_DO_NOT_USE,
		.type = ARM64_CPUCAP_SYSTEM_FEATURE,
		.matches = has_32bit_el0,
		.sys_reg = SYS_ID_AA64PFR0_EL1,
		.sign = FTR_UNSIGNED,
		.field_pos = ID_AA64PFR0_EL0_SHIFT,
		.min_field_value = ID_AA64PFR0_EL0_32BIT_64BIT,
	},
#ifdef CONFIG_KVM
	{
		.desc = "32-bit EL1 Support",
		.capability = ARM64_HAS_32BIT_EL1,
		.type = ARM64_CPUCAP_SYSTEM_FEATURE,
		.matches = has_cpuid_feature,
		.sys_reg = SYS_ID_AA64PFR0_EL1,
		.sign = FTR_UNSIGNED,
		.field_pos = ID_AA64PFR0_EL1_SHIFT,
		.min_field_value = ID_AA64PFR0_EL1_32BIT_64BIT,
	},
	{
		.desc = "Protected KVM",
		.capability = ARM64_KVM_PROTECTED_MODE,
		.type = ARM64_CPUCAP_SYSTEM_FEATURE,
		.matches = is_kvm_protected_mode,
	},
#endif
	{
		.desc = "Kernel page table isolation (KPTI)",
		.capability = ARM64_UNMAP_KERNEL_AT_EL0,
		.type = ARM64_CPUCAP_BOOT_RESTRICTED_CPU_LOCAL_FEATURE,
		/*
		 * The ID feature fields below are used to indicate that
		 * the CPU doesn't need KPTI. See unmap_kernel_at_el0 for
		 * more details.
		 */
		.sys_reg = SYS_ID_AA64PFR0_EL1,
		.field_pos = ID_AA64PFR0_CSV3_SHIFT,
		.min_field_value = 1,
		.matches = unmap_kernel_at_el0,
		.cpu_enable = kpti_install_ng_mappings,
	},
	{
		/* FP/SIMD is not implemented */
		.capability = ARM64_HAS_NO_FPSIMD,
		.type = ARM64_CPUCAP_BOOT_RESTRICTED_CPU_LOCAL_FEATURE,
		.min_field_value = 0,
		.matches = has_no_fpsimd,
	},
#ifdef CONFIG_ARM64_PMEM
	{
		.desc = "Data cache clean to Point of Persistence",
		.capability = ARM64_HAS_DCPOP,
		.type = ARM64_CPUCAP_SYSTEM_FEATURE,
		.matches = has_cpuid_feature,
		.sys_reg = SYS_ID_AA64ISAR1_EL1,
		.field_pos = ID_AA64ISAR1_DPB_SHIFT,
		.min_field_value = 1,
	},
	{
		.desc = "Data cache clean to Point of Deep Persistence",
		.capability = ARM64_HAS_DCPODP,
		.type = ARM64_CPUCAP_SYSTEM_FEATURE,
		.matches = has_cpuid_feature,
		.sys_reg = SYS_ID_AA64ISAR1_EL1,
		.sign = FTR_UNSIGNED,
		.field_pos = ID_AA64ISAR1_DPB_SHIFT,
		.min_field_value = 2,
	},
#endif
#ifdef CONFIG_ARM64_SVE
	{
		.desc = "Scalable Vector Extension",
		.type = ARM64_CPUCAP_SYSTEM_FEATURE,
		.capability = ARM64_SVE,
		.sys_reg = SYS_ID_AA64PFR0_EL1,
		.sign = FTR_UNSIGNED,
		.field_pos = ID_AA64PFR0_SVE_SHIFT,
		.min_field_value = ID_AA64PFR0_SVE,
		.matches = has_cpuid_feature,
		.cpu_enable = sve_kernel_enable,
	},
#endif /* CONFIG_ARM64_SVE */
#ifdef CONFIG_ARM64_RAS_EXTN
	{
		.desc = "RAS Extension Support",
		.capability = ARM64_HAS_RAS_EXTN,
		.type = ARM64_CPUCAP_SYSTEM_FEATURE,
		.matches = has_cpuid_feature,
		.sys_reg = SYS_ID_AA64PFR0_EL1,
		.sign = FTR_UNSIGNED,
		.field_pos = ID_AA64PFR0_RAS_SHIFT,
		.min_field_value = ID_AA64PFR0_RAS_V1,
		.cpu_enable = cpu_clear_disr,
	},
#endif /* CONFIG_ARM64_RAS_EXTN */
#ifdef CONFIG_ARM64_AMU_EXTN
	{
		/*
		 * The feature is enabled by default if CONFIG_ARM64_AMU_EXTN=y.
		 * Therefore, don't provide .desc as we don't want the detection
		 * message to be shown until at least one CPU is detected to
		 * support the feature.
		 */
		.capability = ARM64_HAS_AMU_EXTN,
		.type = ARM64_CPUCAP_WEAK_LOCAL_CPU_FEATURE,
		.matches = has_amu,
		.sys_reg = SYS_ID_AA64PFR0_EL1,
		.sign = FTR_UNSIGNED,
		.field_pos = ID_AA64PFR0_AMU_SHIFT,
		.min_field_value = ID_AA64PFR0_AMU,
		.cpu_enable = cpu_amu_enable,
	},
#endif /* CONFIG_ARM64_AMU_EXTN */
	{
		.desc = "Data cache clean to the PoU not required for I/D coherence",
		.capability = ARM64_HAS_CACHE_IDC,
		.type = ARM64_CPUCAP_SYSTEM_FEATURE,
		.matches = has_cache_idc,
		.cpu_enable = cpu_emulate_effective_ctr,
	},
	{
		.desc = "Instruction cache invalidation not required for I/D coherence",
		.capability = ARM64_HAS_CACHE_DIC,
		.type = ARM64_CPUCAP_SYSTEM_FEATURE,
		.matches = has_cache_dic,
	},
	{
		.desc = "Stage-2 Force Write-Back",
		.type = ARM64_CPUCAP_SYSTEM_FEATURE,
		.capability = ARM64_HAS_STAGE2_FWB,
		.sys_reg = SYS_ID_AA64MMFR2_EL1,
		.sign = FTR_UNSIGNED,
		.field_pos = ID_AA64MMFR2_FWB_SHIFT,
		.min_field_value = 1,
		.matches = has_cpuid_feature,
		.cpu_enable = cpu_has_fwb,
	},
	{
		.desc = "ARMv8.4 Translation Table Level",
		.type = ARM64_CPUCAP_SYSTEM_FEATURE,
		.capability = ARM64_HAS_ARMv8_4_TTL,
		.sys_reg = SYS_ID_AA64MMFR2_EL1,
		.sign = FTR_UNSIGNED,
		.field_pos = ID_AA64MMFR2_TTL_SHIFT,
		.min_field_value = 1,
		.matches = has_cpuid_feature,
	},
	{
		.desc = "TLB range maintenance instructions",
		.capability = ARM64_HAS_TLB_RANGE,
		.type = ARM64_CPUCAP_SYSTEM_FEATURE,
		.matches = has_cpuid_feature,
		.sys_reg = SYS_ID_AA64ISAR0_EL1,
		.field_pos = ID_AA64ISAR0_TLB_SHIFT,
		.sign = FTR_UNSIGNED,
		.min_field_value = ID_AA64ISAR0_TLB_RANGE,
	},
#ifdef CONFIG_ARM64_HW_AFDBM
	{
		/*
		 * Since we turn this on always, we don't want the user to
		 * think that the feature is available when it may not be.
		 * So hide the description.
		 *
		 * .desc = "Hardware pagetable Dirty Bit Management",
		 *
		 */
		.type = ARM64_CPUCAP_WEAK_LOCAL_CPU_FEATURE,
		.capability = ARM64_HW_DBM,
		.sys_reg = SYS_ID_AA64MMFR1_EL1,
		.sign = FTR_UNSIGNED,
		.field_pos = ID_AA64MMFR1_HADBS_SHIFT,
		.min_field_value = 2,
		.matches = has_hw_dbm,
		.cpu_enable = cpu_enable_hw_dbm,
	},
#endif
	{
		.desc = "CRC32 instructions",
		.capability = ARM64_HAS_CRC32,
		.type = ARM64_CPUCAP_SYSTEM_FEATURE,
		.matches = has_cpuid_feature,
		.sys_reg = SYS_ID_AA64ISAR0_EL1,
		.field_pos = ID_AA64ISAR0_CRC32_SHIFT,
		.min_field_value = 1,
	},
	{
		.desc = "Speculative Store Bypassing Safe (SSBS)",
		.capability = ARM64_SSBS,
		.type = ARM64_CPUCAP_SYSTEM_FEATURE,
		.matches = has_cpuid_feature,
		.sys_reg = SYS_ID_AA64PFR1_EL1,
		.field_pos = ID_AA64PFR1_SSBS_SHIFT,
		.sign = FTR_UNSIGNED,
		.min_field_value = ID_AA64PFR1_SSBS_PSTATE_ONLY,
	},
#ifdef CONFIG_ARM64_CNP
	{
		.desc = "Common not Private translations",
		.capability = ARM64_HAS_CNP,
		.type = ARM64_CPUCAP_SYSTEM_FEATURE,
		.matches = has_useable_cnp,
		.sys_reg = SYS_ID_AA64MMFR2_EL1,
		.sign = FTR_UNSIGNED,
		.field_pos = ID_AA64MMFR2_CNP_SHIFT,
		.min_field_value = 1,
		.cpu_enable = cpu_enable_cnp,
	},
#endif
	{
		.desc = "Speculation barrier (SB)",
		.capability = ARM64_HAS_SB,
		.type = ARM64_CPUCAP_SYSTEM_FEATURE,
		.matches = has_cpuid_feature,
		.sys_reg = SYS_ID_AA64ISAR1_EL1,
		.field_pos = ID_AA64ISAR1_SB_SHIFT,
		.sign = FTR_UNSIGNED,
		.min_field_value = 1,
	},
#ifdef CONFIG_ARM64_PTR_AUTH
	{
		.desc = "Address authentication (architected algorithm)",
		.capability = ARM64_HAS_ADDRESS_AUTH_ARCH,
		.type = ARM64_CPUCAP_BOOT_CPU_FEATURE,
		.sys_reg = SYS_ID_AA64ISAR1_EL1,
		.sign = FTR_UNSIGNED,
		.field_pos = ID_AA64ISAR1_APA_SHIFT,
		.min_field_value = ID_AA64ISAR1_APA_ARCHITECTED,
		.matches = has_address_auth_cpucap,
	},
	{
		.desc = "Address authentication (IMP DEF algorithm)",
		.capability = ARM64_HAS_ADDRESS_AUTH_IMP_DEF,
		.type = ARM64_CPUCAP_BOOT_CPU_FEATURE,
		.sys_reg = SYS_ID_AA64ISAR1_EL1,
		.sign = FTR_UNSIGNED,
		.field_pos = ID_AA64ISAR1_API_SHIFT,
		.min_field_value = ID_AA64ISAR1_API_IMP_DEF,
		.matches = has_address_auth_cpucap,
	},
	{
		.capability = ARM64_HAS_ADDRESS_AUTH,
		.type = ARM64_CPUCAP_BOOT_CPU_FEATURE,
		.matches = has_address_auth_metacap,
	},
	{
		.desc = "Generic authentication (architected algorithm)",
		.capability = ARM64_HAS_GENERIC_AUTH_ARCH,
		.type = ARM64_CPUCAP_SYSTEM_FEATURE,
		.sys_reg = SYS_ID_AA64ISAR1_EL1,
		.sign = FTR_UNSIGNED,
		.field_pos = ID_AA64ISAR1_GPA_SHIFT,
		.min_field_value = ID_AA64ISAR1_GPA_ARCHITECTED,
		.matches = has_cpuid_feature,
	},
	{
		.desc = "Generic authentication (IMP DEF algorithm)",
		.capability = ARM64_HAS_GENERIC_AUTH_IMP_DEF,
		.type = ARM64_CPUCAP_SYSTEM_FEATURE,
		.sys_reg = SYS_ID_AA64ISAR1_EL1,
		.sign = FTR_UNSIGNED,
		.field_pos = ID_AA64ISAR1_GPI_SHIFT,
		.min_field_value = ID_AA64ISAR1_GPI_IMP_DEF,
		.matches = has_cpuid_feature,
	},
	{
		.capability = ARM64_HAS_GENERIC_AUTH,
		.type = ARM64_CPUCAP_SYSTEM_FEATURE,
		.matches = has_generic_auth,
	},
#endif /* CONFIG_ARM64_PTR_AUTH */
#ifdef CONFIG_ARM64_PSEUDO_NMI
	{
		/*
		 * Depends on having GICv3
		 */
		.desc = "IRQ priority masking",
		.capability = ARM64_HAS_IRQ_PRIO_MASKING,
		.type = ARM64_CPUCAP_STRICT_BOOT_CPU_FEATURE,
		.matches = can_use_gic_priorities,
		.sys_reg = SYS_ID_AA64PFR0_EL1,
		.field_pos = ID_AA64PFR0_GIC_SHIFT,
		.sign = FTR_UNSIGNED,
		.min_field_value = 1,
	},
#endif
#ifdef CONFIG_ARM64_E0PD
	{
		.desc = "E0PD",
		.capability = ARM64_HAS_E0PD,
		.type = ARM64_CPUCAP_SYSTEM_FEATURE,
		.sys_reg = SYS_ID_AA64MMFR2_EL1,
		.sign = FTR_UNSIGNED,
		.field_pos = ID_AA64MMFR2_E0PD_SHIFT,
		.matches = has_cpuid_feature,
		.min_field_value = 1,
		.cpu_enable = cpu_enable_e0pd,
	},
#endif
#ifdef CONFIG_ARCH_RANDOM
	{
		.desc = "Random Number Generator",
		.capability = ARM64_HAS_RNG,
		.type = ARM64_CPUCAP_SYSTEM_FEATURE,
		.matches = has_cpuid_feature,
		.sys_reg = SYS_ID_AA64ISAR0_EL1,
		.field_pos = ID_AA64ISAR0_RNDR_SHIFT,
		.sign = FTR_UNSIGNED,
		.min_field_value = 1,
	},
#endif
#ifdef CONFIG_ARM64_BTI
	{
		.desc = "Branch Target Identification",
		.capability = ARM64_BTI,
#ifdef CONFIG_ARM64_BTI_KERNEL
		.type = ARM64_CPUCAP_STRICT_BOOT_CPU_FEATURE,
#else
		.type = ARM64_CPUCAP_SYSTEM_FEATURE,
#endif
		.matches = has_cpuid_feature,
		.cpu_enable = bti_enable,
		.sys_reg = SYS_ID_AA64PFR1_EL1,
		.field_pos = ID_AA64PFR1_BT_SHIFT,
		.min_field_value = ID_AA64PFR1_BT_BTI,
		.sign = FTR_UNSIGNED,
	},
#endif
#ifdef CONFIG_ARM64_MTE
	{
		.desc = "Memory Tagging Extension",
		.capability = ARM64_MTE,
		.type = ARM64_CPUCAP_STRICT_BOOT_CPU_FEATURE,
		.matches = has_cpuid_feature,
		.sys_reg = SYS_ID_AA64PFR1_EL1,
		.field_pos = ID_AA64PFR1_MTE_SHIFT,
		.min_field_value = ID_AA64PFR1_MTE,
		.sign = FTR_UNSIGNED,
		.cpu_enable = cpu_enable_mte,
	},
#endif /* CONFIG_ARM64_MTE */
	{
		.desc = "RCpc load-acquire (LDAPR)",
		.capability = ARM64_HAS_LDAPR,
		.type = ARM64_CPUCAP_SYSTEM_FEATURE,
		.sys_reg = SYS_ID_AA64ISAR1_EL1,
		.sign = FTR_UNSIGNED,
		.field_pos = ID_AA64ISAR1_LRCPC_SHIFT,
		.matches = has_cpuid_feature,
		.min_field_value = 1,
	},
	{},
};

#define HWCAP_CPUID_MATCH(reg, field, s, min_value)				\
		.matches = has_user_cpuid_feature,				\
		.sys_reg = reg,							\
		.field_pos = field,						\
		.sign = s,							\
		.min_field_value = min_value,

#define __HWCAP_CAP(name, cap_type, cap)					\
		.desc = name,							\
		.type = ARM64_CPUCAP_SYSTEM_FEATURE,				\
		.hwcap_type = cap_type,						\
		.hwcap = cap,							\

#define HWCAP_CAP(reg, field, s, min_value, cap_type, cap)			\
	{									\
		__HWCAP_CAP(#cap, cap_type, cap)				\
		HWCAP_CPUID_MATCH(reg, field, s, min_value)			\
	}

#define HWCAP_MULTI_CAP(list, cap_type, cap)					\
	{									\
		__HWCAP_CAP(#cap, cap_type, cap)				\
		.matches = cpucap_multi_entry_cap_matches,			\
		.match_list = list,						\
	}

#define HWCAP_CAP_MATCH(match, cap_type, cap)					\
	{									\
		__HWCAP_CAP(#cap, cap_type, cap)				\
		.matches = match,						\
	}

#ifdef CONFIG_ARM64_PTR_AUTH
static const struct arm64_cpu_capabilities ptr_auth_hwcap_addr_matches[] = {
	{
		HWCAP_CPUID_MATCH(SYS_ID_AA64ISAR1_EL1, ID_AA64ISAR1_APA_SHIFT,
				  FTR_UNSIGNED, ID_AA64ISAR1_APA_ARCHITECTED)
	},
	{
		HWCAP_CPUID_MATCH(SYS_ID_AA64ISAR1_EL1, ID_AA64ISAR1_API_SHIFT,
				  FTR_UNSIGNED, ID_AA64ISAR1_API_IMP_DEF)
	},
	{},
};

static const struct arm64_cpu_capabilities ptr_auth_hwcap_gen_matches[] = {
	{
		HWCAP_CPUID_MATCH(SYS_ID_AA64ISAR1_EL1, ID_AA64ISAR1_GPA_SHIFT,
				  FTR_UNSIGNED, ID_AA64ISAR1_GPA_ARCHITECTED)
	},
	{
		HWCAP_CPUID_MATCH(SYS_ID_AA64ISAR1_EL1, ID_AA64ISAR1_GPI_SHIFT,
				  FTR_UNSIGNED, ID_AA64ISAR1_GPI_IMP_DEF)
	},
	{},
};
#endif

static const struct arm64_cpu_capabilities arm64_elf_hwcaps[] = {
	HWCAP_CAP(SYS_ID_AA64ISAR0_EL1, ID_AA64ISAR0_AES_SHIFT, FTR_UNSIGNED, 2, CAP_HWCAP, KERNEL_HWCAP_PMULL),
	HWCAP_CAP(SYS_ID_AA64ISAR0_EL1, ID_AA64ISAR0_AES_SHIFT, FTR_UNSIGNED, 1, CAP_HWCAP, KERNEL_HWCAP_AES),
	HWCAP_CAP(SYS_ID_AA64ISAR0_EL1, ID_AA64ISAR0_SHA1_SHIFT, FTR_UNSIGNED, 1, CAP_HWCAP, KERNEL_HWCAP_SHA1),
	HWCAP_CAP(SYS_ID_AA64ISAR0_EL1, ID_AA64ISAR0_SHA2_SHIFT, FTR_UNSIGNED, 1, CAP_HWCAP, KERNEL_HWCAP_SHA2),
	HWCAP_CAP(SYS_ID_AA64ISAR0_EL1, ID_AA64ISAR0_SHA2_SHIFT, FTR_UNSIGNED, 2, CAP_HWCAP, KERNEL_HWCAP_SHA512),
	HWCAP_CAP(SYS_ID_AA64ISAR0_EL1, ID_AA64ISAR0_CRC32_SHIFT, FTR_UNSIGNED, 1, CAP_HWCAP, KERNEL_HWCAP_CRC32),
	HWCAP_CAP(SYS_ID_AA64ISAR0_EL1, ID_AA64ISAR0_ATOMICS_SHIFT, FTR_UNSIGNED, 2, CAP_HWCAP, KERNEL_HWCAP_ATOMICS),
	HWCAP_CAP(SYS_ID_AA64ISAR0_EL1, ID_AA64ISAR0_RDM_SHIFT, FTR_UNSIGNED, 1, CAP_HWCAP, KERNEL_HWCAP_ASIMDRDM),
	HWCAP_CAP(SYS_ID_AA64ISAR0_EL1, ID_AA64ISAR0_SHA3_SHIFT, FTR_UNSIGNED, 1, CAP_HWCAP, KERNEL_HWCAP_SHA3),
	HWCAP_CAP(SYS_ID_AA64ISAR0_EL1, ID_AA64ISAR0_SM3_SHIFT, FTR_UNSIGNED, 1, CAP_HWCAP, KERNEL_HWCAP_SM3),
	HWCAP_CAP(SYS_ID_AA64ISAR0_EL1, ID_AA64ISAR0_SM4_SHIFT, FTR_UNSIGNED, 1, CAP_HWCAP, KERNEL_HWCAP_SM4),
	HWCAP_CAP(SYS_ID_AA64ISAR0_EL1, ID_AA64ISAR0_DP_SHIFT, FTR_UNSIGNED, 1, CAP_HWCAP, KERNEL_HWCAP_ASIMDDP),
	HWCAP_CAP(SYS_ID_AA64ISAR0_EL1, ID_AA64ISAR0_FHM_SHIFT, FTR_UNSIGNED, 1, CAP_HWCAP, KERNEL_HWCAP_ASIMDFHM),
	HWCAP_CAP(SYS_ID_AA64ISAR0_EL1, ID_AA64ISAR0_TS_SHIFT, FTR_UNSIGNED, 1, CAP_HWCAP, KERNEL_HWCAP_FLAGM),
	HWCAP_CAP(SYS_ID_AA64ISAR0_EL1, ID_AA64ISAR0_TS_SHIFT, FTR_UNSIGNED, 2, CAP_HWCAP, KERNEL_HWCAP_FLAGM2),
	HWCAP_CAP(SYS_ID_AA64ISAR0_EL1, ID_AA64ISAR0_RNDR_SHIFT, FTR_UNSIGNED, 1, CAP_HWCAP, KERNEL_HWCAP_RNG),
	HWCAP_CAP(SYS_ID_AA64PFR0_EL1, ID_AA64PFR0_FP_SHIFT, FTR_SIGNED, 0, CAP_HWCAP, KERNEL_HWCAP_FP),
	HWCAP_CAP(SYS_ID_AA64PFR0_EL1, ID_AA64PFR0_FP_SHIFT, FTR_SIGNED, 1, CAP_HWCAP, KERNEL_HWCAP_FPHP),
	HWCAP_CAP(SYS_ID_AA64PFR0_EL1, ID_AA64PFR0_ASIMD_SHIFT, FTR_SIGNED, 0, CAP_HWCAP, KERNEL_HWCAP_ASIMD),
	HWCAP_CAP(SYS_ID_AA64PFR0_EL1, ID_AA64PFR0_ASIMD_SHIFT, FTR_SIGNED, 1, CAP_HWCAP, KERNEL_HWCAP_ASIMDHP),
	HWCAP_CAP(SYS_ID_AA64PFR0_EL1, ID_AA64PFR0_DIT_SHIFT, FTR_SIGNED, 1, CAP_HWCAP, KERNEL_HWCAP_DIT),
	HWCAP_CAP(SYS_ID_AA64ISAR1_EL1, ID_AA64ISAR1_DPB_SHIFT, FTR_UNSIGNED, 1, CAP_HWCAP, KERNEL_HWCAP_DCPOP),
	HWCAP_CAP(SYS_ID_AA64ISAR1_EL1, ID_AA64ISAR1_DPB_SHIFT, FTR_UNSIGNED, 2, CAP_HWCAP, KERNEL_HWCAP_DCPODP),
	HWCAP_CAP(SYS_ID_AA64ISAR1_EL1, ID_AA64ISAR1_JSCVT_SHIFT, FTR_UNSIGNED, 1, CAP_HWCAP, KERNEL_HWCAP_JSCVT),
	HWCAP_CAP(SYS_ID_AA64ISAR1_EL1, ID_AA64ISAR1_FCMA_SHIFT, FTR_UNSIGNED, 1, CAP_HWCAP, KERNEL_HWCAP_FCMA),
	HWCAP_CAP(SYS_ID_AA64ISAR1_EL1, ID_AA64ISAR1_LRCPC_SHIFT, FTR_UNSIGNED, 1, CAP_HWCAP, KERNEL_HWCAP_LRCPC),
	HWCAP_CAP(SYS_ID_AA64ISAR1_EL1, ID_AA64ISAR1_LRCPC_SHIFT, FTR_UNSIGNED, 2, CAP_HWCAP, KERNEL_HWCAP_ILRCPC),
	HWCAP_CAP(SYS_ID_AA64ISAR1_EL1, ID_AA64ISAR1_FRINTTS_SHIFT, FTR_UNSIGNED, 1, CAP_HWCAP, KERNEL_HWCAP_FRINT),
	HWCAP_CAP(SYS_ID_AA64ISAR1_EL1, ID_AA64ISAR1_SB_SHIFT, FTR_UNSIGNED, 1, CAP_HWCAP, KERNEL_HWCAP_SB),
	HWCAP_CAP(SYS_ID_AA64ISAR1_EL1, ID_AA64ISAR1_BF16_SHIFT, FTR_UNSIGNED, 1, CAP_HWCAP, KERNEL_HWCAP_BF16),
	HWCAP_CAP(SYS_ID_AA64ISAR1_EL1, ID_AA64ISAR1_DGH_SHIFT, FTR_UNSIGNED, 1, CAP_HWCAP, KERNEL_HWCAP_DGH),
	HWCAP_CAP(SYS_ID_AA64ISAR1_EL1, ID_AA64ISAR1_I8MM_SHIFT, FTR_UNSIGNED, 1, CAP_HWCAP, KERNEL_HWCAP_I8MM),
	HWCAP_CAP(SYS_ID_AA64MMFR2_EL1, ID_AA64MMFR2_AT_SHIFT, FTR_UNSIGNED, 1, CAP_HWCAP, KERNEL_HWCAP_USCAT),
#ifdef CONFIG_ARM64_SVE
	HWCAP_CAP(SYS_ID_AA64PFR0_EL1, ID_AA64PFR0_SVE_SHIFT, FTR_UNSIGNED, ID_AA64PFR0_SVE, CAP_HWCAP, KERNEL_HWCAP_SVE),
	HWCAP_CAP(SYS_ID_AA64ZFR0_EL1, ID_AA64ZFR0_SVEVER_SHIFT, FTR_UNSIGNED, ID_AA64ZFR0_SVEVER_SVE2, CAP_HWCAP, KERNEL_HWCAP_SVE2),
	HWCAP_CAP(SYS_ID_AA64ZFR0_EL1, ID_AA64ZFR0_AES_SHIFT, FTR_UNSIGNED, ID_AA64ZFR0_AES, CAP_HWCAP, KERNEL_HWCAP_SVEAES),
	HWCAP_CAP(SYS_ID_AA64ZFR0_EL1, ID_AA64ZFR0_AES_SHIFT, FTR_UNSIGNED, ID_AA64ZFR0_AES_PMULL, CAP_HWCAP, KERNEL_HWCAP_SVEPMULL),
	HWCAP_CAP(SYS_ID_AA64ZFR0_EL1, ID_AA64ZFR0_BITPERM_SHIFT, FTR_UNSIGNED, ID_AA64ZFR0_BITPERM, CAP_HWCAP, KERNEL_HWCAP_SVEBITPERM),
	HWCAP_CAP(SYS_ID_AA64ZFR0_EL1, ID_AA64ZFR0_BF16_SHIFT, FTR_UNSIGNED, ID_AA64ZFR0_BF16, CAP_HWCAP, KERNEL_HWCAP_SVEBF16),
	HWCAP_CAP(SYS_ID_AA64ZFR0_EL1, ID_AA64ZFR0_SHA3_SHIFT, FTR_UNSIGNED, ID_AA64ZFR0_SHA3, CAP_HWCAP, KERNEL_HWCAP_SVESHA3),
	HWCAP_CAP(SYS_ID_AA64ZFR0_EL1, ID_AA64ZFR0_SM4_SHIFT, FTR_UNSIGNED, ID_AA64ZFR0_SM4, CAP_HWCAP, KERNEL_HWCAP_SVESM4),
	HWCAP_CAP(SYS_ID_AA64ZFR0_EL1, ID_AA64ZFR0_I8MM_SHIFT, FTR_UNSIGNED, ID_AA64ZFR0_I8MM, CAP_HWCAP, KERNEL_HWCAP_SVEI8MM),
	HWCAP_CAP(SYS_ID_AA64ZFR0_EL1, ID_AA64ZFR0_F32MM_SHIFT, FTR_UNSIGNED, ID_AA64ZFR0_F32MM, CAP_HWCAP, KERNEL_HWCAP_SVEF32MM),
	HWCAP_CAP(SYS_ID_AA64ZFR0_EL1, ID_AA64ZFR0_F64MM_SHIFT, FTR_UNSIGNED, ID_AA64ZFR0_F64MM, CAP_HWCAP, KERNEL_HWCAP_SVEF64MM),
#endif
	HWCAP_CAP(SYS_ID_AA64PFR1_EL1, ID_AA64PFR1_SSBS_SHIFT, FTR_UNSIGNED, ID_AA64PFR1_SSBS_PSTATE_INSNS, CAP_HWCAP, KERNEL_HWCAP_SSBS),
#ifdef CONFIG_ARM64_BTI
	HWCAP_CAP(SYS_ID_AA64PFR1_EL1, ID_AA64PFR1_BT_SHIFT, FTR_UNSIGNED, ID_AA64PFR1_BT_BTI, CAP_HWCAP, KERNEL_HWCAP_BTI),
#endif
#ifdef CONFIG_ARM64_PTR_AUTH
	HWCAP_MULTI_CAP(ptr_auth_hwcap_addr_matches, CAP_HWCAP, KERNEL_HWCAP_PACA),
	HWCAP_MULTI_CAP(ptr_auth_hwcap_gen_matches, CAP_HWCAP, KERNEL_HWCAP_PACG),
#endif
#ifdef CONFIG_ARM64_MTE
	HWCAP_CAP(SYS_ID_AA64PFR1_EL1, ID_AA64PFR1_MTE_SHIFT, FTR_UNSIGNED, ID_AA64PFR1_MTE, CAP_HWCAP, KERNEL_HWCAP_MTE),
#endif /* CONFIG_ARM64_MTE */
	HWCAP_CAP(SYS_ID_AA64MMFR0_EL1, ID_AA64MMFR0_ECV_SHIFT, FTR_UNSIGNED, 1, CAP_HWCAP, KERNEL_HWCAP_ECV),
	HWCAP_CAP(SYS_ID_AA64MMFR1_EL1, ID_AA64MMFR1_AFP_SHIFT, FTR_UNSIGNED, 1, CAP_HWCAP, KERNEL_HWCAP_AFP),
	HWCAP_CAP(SYS_ID_AA64ISAR2_EL1, ID_AA64ISAR2_RPRES_SHIFT, FTR_UNSIGNED, 1, CAP_HWCAP, KERNEL_HWCAP_RPRES),
	{},
};

#ifdef CONFIG_COMPAT
static bool compat_has_neon(const struct arm64_cpu_capabilities *cap, int scope)
{
	/*
	 * Check that all of MVFR1_EL1.{SIMDSP, SIMDInt, SIMDLS} are available,
	 * in line with that of arm32 as in vfp_init(). We make sure that the
	 * check is future proof, by making sure value is non-zero.
	 */
	u32 mvfr1;

	WARN_ON(scope == SCOPE_LOCAL_CPU && preemptible());
	if (scope == SCOPE_SYSTEM)
		mvfr1 = read_sanitised_ftr_reg(SYS_MVFR1_EL1);
	else
		mvfr1 = read_sysreg_s(SYS_MVFR1_EL1);

	return cpuid_feature_extract_unsigned_field(mvfr1, MVFR1_SIMDSP_SHIFT) &&
		cpuid_feature_extract_unsigned_field(mvfr1, MVFR1_SIMDINT_SHIFT) &&
		cpuid_feature_extract_unsigned_field(mvfr1, MVFR1_SIMDLS_SHIFT);
}
#endif

static const struct arm64_cpu_capabilities compat_elf_hwcaps[] = {
#ifdef CONFIG_COMPAT
	HWCAP_CAP_MATCH(compat_has_neon, CAP_COMPAT_HWCAP, COMPAT_HWCAP_NEON),
	HWCAP_CAP(SYS_MVFR1_EL1, MVFR1_SIMDFMAC_SHIFT, FTR_UNSIGNED, 1, CAP_COMPAT_HWCAP, COMPAT_HWCAP_VFPv4),
	/* Arm v8 mandates MVFR0.FPDP == {0, 2}. So, piggy back on this for the presence of VFP support */
	HWCAP_CAP(SYS_MVFR0_EL1, MVFR0_FPDP_SHIFT, FTR_UNSIGNED, 2, CAP_COMPAT_HWCAP, COMPAT_HWCAP_VFP),
	HWCAP_CAP(SYS_MVFR0_EL1, MVFR0_FPDP_SHIFT, FTR_UNSIGNED, 2, CAP_COMPAT_HWCAP, COMPAT_HWCAP_VFPv3),
	HWCAP_CAP(SYS_ID_ISAR5_EL1, ID_ISAR5_AES_SHIFT, FTR_UNSIGNED, 2, CAP_COMPAT_HWCAP2, COMPAT_HWCAP2_PMULL),
	HWCAP_CAP(SYS_ID_ISAR5_EL1, ID_ISAR5_AES_SHIFT, FTR_UNSIGNED, 1, CAP_COMPAT_HWCAP2, COMPAT_HWCAP2_AES),
	HWCAP_CAP(SYS_ID_ISAR5_EL1, ID_ISAR5_SHA1_SHIFT, FTR_UNSIGNED, 1, CAP_COMPAT_HWCAP2, COMPAT_HWCAP2_SHA1),
	HWCAP_CAP(SYS_ID_ISAR5_EL1, ID_ISAR5_SHA2_SHIFT, FTR_UNSIGNED, 1, CAP_COMPAT_HWCAP2, COMPAT_HWCAP2_SHA2),
	HWCAP_CAP(SYS_ID_ISAR5_EL1, ID_ISAR5_CRC32_SHIFT, FTR_UNSIGNED, 1, CAP_COMPAT_HWCAP2, COMPAT_HWCAP2_CRC32),
#endif
	{},
};

static void cap_set_elf_hwcap(const struct arm64_cpu_capabilities *cap)
{
	switch (cap->hwcap_type) {
	case CAP_HWCAP:
		cpu_set_feature(cap->hwcap);
		break;
#ifdef CONFIG_COMPAT
	case CAP_COMPAT_HWCAP:
		compat_elf_hwcap |= (u32)cap->hwcap;
		break;
	case CAP_COMPAT_HWCAP2:
		compat_elf_hwcap2 |= (u32)cap->hwcap;
		break;
#endif
	default:
		WARN_ON(1);
		break;
	}
}

/* Check if we have a particular HWCAP enabled */
static bool cpus_have_elf_hwcap(const struct arm64_cpu_capabilities *cap)
{
	bool rc;

	switch (cap->hwcap_type) {
	case CAP_HWCAP:
		rc = cpu_have_feature(cap->hwcap);
		break;
#ifdef CONFIG_COMPAT
	case CAP_COMPAT_HWCAP:
		rc = (compat_elf_hwcap & (u32)cap->hwcap) != 0;
		break;
	case CAP_COMPAT_HWCAP2:
		rc = (compat_elf_hwcap2 & (u32)cap->hwcap) != 0;
		break;
#endif
	default:
		WARN_ON(1);
		rc = false;
	}

	return rc;
}

static void setup_elf_hwcaps(const struct arm64_cpu_capabilities *hwcaps)
{
	/* We support emulation of accesses to CPU ID feature registers */
	cpu_set_named_feature(CPUID);
	for (; hwcaps->matches; hwcaps++)
		if (hwcaps->matches(hwcaps, cpucap_default_scope(hwcaps)))
			cap_set_elf_hwcap(hwcaps);
}

static void update_cpu_capabilities(u16 scope_mask)
{
	int i;
	const struct arm64_cpu_capabilities *caps;

	scope_mask &= ARM64_CPUCAP_SCOPE_MASK;
	for (i = 0; i < ARM64_NCAPS; i++) {
		caps = cpu_hwcaps_ptrs[i];
		if (!caps || !(caps->type & scope_mask) ||
		    cpus_have_cap(caps->capability) ||
		    !caps->matches(caps, cpucap_default_scope(caps)))
			continue;

		if (caps->desc)
			pr_info("detected: %s\n", caps->desc);
		cpus_set_cap(caps->capability);

		if ((scope_mask & SCOPE_BOOT_CPU) && (caps->type & SCOPE_BOOT_CPU))
			set_bit(caps->capability, boot_capabilities);
	}
}

/*
 * Enable all the available capabilities on this CPU. The capabilities
 * with BOOT_CPU scope are handled separately and hence skipped here.
 */
static int cpu_enable_non_boot_scope_capabilities(void *__unused)
{
	int i;
	u16 non_boot_scope = SCOPE_ALL & ~SCOPE_BOOT_CPU;

	for_each_available_cap(i) {
		const struct arm64_cpu_capabilities *cap = cpu_hwcaps_ptrs[i];

		if (WARN_ON(!cap))
			continue;

		if (!(cap->type & non_boot_scope))
			continue;

		if (cap->cpu_enable)
			cap->cpu_enable(cap);
	}
	return 0;
}

/*
 * Run through the enabled capabilities and enable() it on all active
 * CPUs
 */
static void __init enable_cpu_capabilities(u16 scope_mask)
{
	int i;
	const struct arm64_cpu_capabilities *caps;
	bool boot_scope;

	scope_mask &= ARM64_CPUCAP_SCOPE_MASK;
	boot_scope = !!(scope_mask & SCOPE_BOOT_CPU);

	for (i = 0; i < ARM64_NCAPS; i++) {
		unsigned int num;

		caps = cpu_hwcaps_ptrs[i];
		if (!caps || !(caps->type & scope_mask))
			continue;
		num = caps->capability;
		if (!cpus_have_cap(num))
			continue;

		/* Ensure cpus_have_const_cap(num) works */
		static_branch_enable(&cpu_hwcap_keys[num]);

		if (boot_scope && caps->cpu_enable)
			/*
			 * Capabilities with SCOPE_BOOT_CPU scope are finalised
			 * before any secondary CPU boots. Thus, each secondary
			 * will enable the capability as appropriate via
			 * check_local_cpu_capabilities(). The only exception is
			 * the boot CPU, for which the capability must be
			 * enabled here. This approach avoids costly
			 * stop_machine() calls for this case.
			 */
			caps->cpu_enable(caps);
	}

	/*
	 * For all non-boot scope capabilities, use stop_machine()
	 * as it schedules the work allowing us to modify PSTATE,
	 * instead of on_each_cpu() which uses an IPI, giving us a
	 * PSTATE that disappears when we return.
	 */
	if (!boot_scope)
		stop_machine(cpu_enable_non_boot_scope_capabilities,
			     NULL, cpu_online_mask);
}

/*
 * Run through the list of capabilities to check for conflicts.
 * If the system has already detected a capability, take necessary
 * action on this CPU.
 */
static void verify_local_cpu_caps(u16 scope_mask)
{
	int i;
	bool cpu_has_cap, system_has_cap;
	const struct arm64_cpu_capabilities *caps;

	scope_mask &= ARM64_CPUCAP_SCOPE_MASK;

	for (i = 0; i < ARM64_NCAPS; i++) {
		caps = cpu_hwcaps_ptrs[i];
		if (!caps || !(caps->type & scope_mask))
			continue;

		cpu_has_cap = caps->matches(caps, SCOPE_LOCAL_CPU);
		system_has_cap = cpus_have_cap(caps->capability);

		if (system_has_cap) {
			/*
			 * Check if the new CPU misses an advertised feature,
			 * which is not safe to miss.
			 */
			if (!cpu_has_cap && !cpucap_late_cpu_optional(caps))
				break;
			/*
			 * We have to issue cpu_enable() irrespective of
			 * whether the CPU has it or not, as it is enabeld
			 * system wide. It is upto the call back to take
			 * appropriate action on this CPU.
			 */
			if (caps->cpu_enable)
				caps->cpu_enable(caps);
		} else {
			/*
			 * Check if the CPU has this capability if it isn't
			 * safe to have when the system doesn't.
			 */
			if (cpu_has_cap && !cpucap_late_cpu_permitted(caps))
				break;
		}
	}

	if (i < ARM64_NCAPS) {
		pr_crit("CPU%d: Detected conflict for capability %d (%s), System: %d, CPU: %d\n",
			smp_processor_id(), caps->capability,
			caps->desc, system_has_cap, cpu_has_cap);

		if (cpucap_panic_on_conflict(caps))
			cpu_panic_kernel();
		else
			cpu_die_early();
	}
}

/*
 * Check for CPU features that are used in early boot
 * based on the Boot CPU value.
 */
static void check_early_cpu_features(void)
{
	verify_cpu_asid_bits();

	verify_local_cpu_caps(SCOPE_BOOT_CPU);
}

static void
__verify_local_elf_hwcaps(const struct arm64_cpu_capabilities *caps)
{

	for (; caps->matches; caps++)
		if (cpus_have_elf_hwcap(caps) && !caps->matches(caps, SCOPE_LOCAL_CPU)) {
			pr_crit("CPU%d: missing HWCAP: %s\n",
					smp_processor_id(), caps->desc);
			cpu_die_early();
		}
}

static void verify_local_elf_hwcaps(void)
{
	__verify_local_elf_hwcaps(arm64_elf_hwcaps);

	if (id_aa64pfr0_32bit_el0(read_cpuid(ID_AA64PFR0_EL1)))
		__verify_local_elf_hwcaps(compat_elf_hwcaps);
}

static void verify_sve_features(void)
{
	u64 safe_zcr = read_sanitised_ftr_reg(SYS_ZCR_EL1);
	u64 zcr = read_zcr_features();

	unsigned int safe_len = safe_zcr & ZCR_ELx_LEN_MASK;
	unsigned int len = zcr & ZCR_ELx_LEN_MASK;

	if (len < safe_len || sve_verify_vq_map()) {
		pr_crit("CPU%d: SVE: vector length support mismatch\n",
			smp_processor_id());
		cpu_die_early();
	}

	/* Add checks on other ZCR bits here if necessary */
}

static void verify_hyp_capabilities(void)
{
	u64 safe_mmfr1, mmfr0, mmfr1;
	int parange, ipa_max;
	unsigned int safe_vmid_bits, vmid_bits;

	if (!IS_ENABLED(CONFIG_KVM))
		return;

	safe_mmfr1 = read_sanitised_ftr_reg(SYS_ID_AA64MMFR1_EL1);
	mmfr0 = read_cpuid(ID_AA64MMFR0_EL1);
	mmfr1 = read_cpuid(ID_AA64MMFR1_EL1);

	/* Verify VMID bits */
	safe_vmid_bits = get_vmid_bits(safe_mmfr1);
	vmid_bits = get_vmid_bits(mmfr1);
	if (vmid_bits < safe_vmid_bits) {
		pr_crit("CPU%d: VMID width mismatch\n", smp_processor_id());
		cpu_die_early();
	}

	/* Verify IPA range */
	parange = cpuid_feature_extract_unsigned_field(mmfr0,
				ID_AA64MMFR0_PARANGE_SHIFT);
	ipa_max = id_aa64mmfr0_parange_to_phys_shift(parange);
	if (ipa_max < get_kvm_ipa_limit()) {
		pr_crit("CPU%d: IPA range mismatch\n", smp_processor_id());
		cpu_die_early();
	}
}

/*
 * Run through the enabled system capabilities and enable() it on this CPU.
 * The capabilities were decided based on the available CPUs at the boot time.
 * Any new CPU should match the system wide status of the capability. If the
 * new CPU doesn't have a capability which the system now has enabled, we
 * cannot do anything to fix it up and could cause unexpected failures. So
 * we park the CPU.
 */
static void verify_local_cpu_capabilities(void)
{
	/*
	 * The capabilities with SCOPE_BOOT_CPU are checked from
	 * check_early_cpu_features(), as they need to be verified
	 * on all secondary CPUs.
	 */
	verify_local_cpu_caps(SCOPE_ALL & ~SCOPE_BOOT_CPU);
	verify_local_elf_hwcaps();

	if (system_supports_sve())
		verify_sve_features();

	if (is_hyp_mode_available())
		verify_hyp_capabilities();
}

void check_local_cpu_capabilities(void)
{
	/*
	 * All secondary CPUs should conform to the early CPU features
	 * in use by the kernel based on boot CPU.
	 */
	check_early_cpu_features();

	/*
	 * If we haven't finalised the system capabilities, this CPU gets
	 * a chance to update the errata work arounds and local features.
	 * Otherwise, this CPU should verify that it has all the system
	 * advertised capabilities.
	 */
	if (!system_capabilities_finalized())
		update_cpu_capabilities(SCOPE_LOCAL_CPU);
	else
		verify_local_cpu_capabilities();
}

static void __init setup_boot_cpu_capabilities(void)
{
	/* Detect capabilities with either SCOPE_BOOT_CPU or SCOPE_LOCAL_CPU */
	update_cpu_capabilities(SCOPE_BOOT_CPU | SCOPE_LOCAL_CPU);
	/* Enable the SCOPE_BOOT_CPU capabilities alone right away */
	enable_cpu_capabilities(SCOPE_BOOT_CPU);
}

bool this_cpu_has_cap(unsigned int n)
{
	if (!WARN_ON(preemptible()) && n < ARM64_NCAPS) {
		const struct arm64_cpu_capabilities *cap = cpu_hwcaps_ptrs[n];

		if (cap)
			return cap->matches(cap, SCOPE_LOCAL_CPU);
	}

	return false;
}

/*
 * This helper function is used in a narrow window when,
 * - The system wide safe registers are set with all the SMP CPUs and,
 * - The SYSTEM_FEATURE cpu_hwcaps may not have been set.
 * In all other cases cpus_have_{const_}cap() should be used.
 */
static bool __system_matches_cap(unsigned int n)
{
	if (n < ARM64_NCAPS) {
		const struct arm64_cpu_capabilities *cap = cpu_hwcaps_ptrs[n];

		if (cap)
			return cap->matches(cap, SCOPE_SYSTEM);
	}
	return false;
}

void cpu_set_feature(unsigned int num)
{
	WARN_ON(num >= MAX_CPU_FEATURES);
	elf_hwcap |= BIT(num);
}
EXPORT_SYMBOL_GPL(cpu_set_feature);

bool cpu_have_feature(unsigned int num)
{
	WARN_ON(num >= MAX_CPU_FEATURES);
	return elf_hwcap & BIT(num);
}
EXPORT_SYMBOL_GPL(cpu_have_feature);

unsigned long cpu_get_elf_hwcap(void)
{
	/*
	 * We currently only populate the first 32 bits of AT_HWCAP. Please
	 * note that for userspace compatibility we guarantee that bits 62
	 * and 63 will always be returned as 0.
	 */
	return lower_32_bits(elf_hwcap);
}

unsigned long cpu_get_elf_hwcap2(void)
{
	return upper_32_bits(elf_hwcap);
}

static void __init setup_system_capabilities(void)
{
	/*
	 * We have finalised the system-wide safe feature
	 * registers, finalise the capabilities that depend
	 * on it. Also enable all the available capabilities,
	 * that are not enabled already.
	 */
	update_cpu_capabilities(SCOPE_SYSTEM);
	enable_cpu_capabilities(SCOPE_ALL & ~SCOPE_BOOT_CPU);
}

void __init setup_cpu_features(void)
{
	u32 cwg;

	setup_system_capabilities();
	user_feature_fixup();
	setup_elf_hwcaps(arm64_elf_hwcaps);

	if (system_supports_32bit_el0()) {
		setup_elf_hwcaps(compat_elf_hwcaps);
		elf_hwcap_fixup();
	}

	if (system_uses_ttbr0_pan())
		pr_info("emulated: Privileged Access Never (PAN) using TTBR0_EL1 switching\n");

	sve_setup();
	minsigstksz_setup();

	/* Advertise that we have computed the system capabilities */
	finalize_system_capabilities();

	/*
	 * Check for sane CTR_EL0.CWG value.
	 */
	cwg = cache_type_cwg();
	if (!cwg)
		pr_warn("No Cache Writeback Granule information, assuming %d\n",
			ARCH_DMA_MINALIGN);
}

static int enable_mismatched_32bit_el0(unsigned int cpu)
{
	static int lucky_winner = -1;

	struct cpuinfo_arm64 *info = &per_cpu(cpu_data, cpu);
	bool cpu_32bit = id_aa64pfr0_32bit_el0(info->reg_id_aa64pfr0);

	if (cpu_32bit) {
		cpumask_set_cpu(cpu, cpu_32bit_el0_mask);
		static_branch_enable_cpuslocked(&arm64_mismatched_32bit_el0);
	}

	if (cpumask_test_cpu(0, cpu_32bit_el0_mask) == cpu_32bit)
		return 0;

	if (lucky_winner >= 0)
		return 0;

	/*
	 * We've detected a mismatch. We need to keep one of our CPUs with
	 * 32-bit EL0 online so that is_cpu_allowed() doesn't end up rejecting
	 * every CPU in the system for a 32-bit task.
	 */
	lucky_winner = cpu_32bit ? cpu : cpumask_any_and(cpu_32bit_el0_mask,
							 cpu_active_mask);
	get_cpu_device(lucky_winner)->offline_disabled = true;
	setup_elf_hwcaps(compat_elf_hwcaps);
	pr_info("Asymmetric 32-bit EL0 support detected on CPU %u; CPU hot-unplug disabled on CPU %u\n",
		cpu, lucky_winner);
	return 0;
}

static int __init init_32bit_el0_mask(void)
{
	if (!allow_mismatched_32bit_el0)
		return 0;

	if (!zalloc_cpumask_var(&cpu_32bit_el0_mask, GFP_KERNEL))
		return -ENOMEM;

	return cpuhp_setup_state(CPUHP_AP_ONLINE_DYN,
				 "arm64/mismatched_32bit_el0:online",
				 enable_mismatched_32bit_el0, NULL);
}
subsys_initcall_sync(init_32bit_el0_mask);

static bool __maybe_unused
cpufeature_pan_not_uao(const struct arm64_cpu_capabilities *entry, int __unused)
{
	return (__system_matches_cap(ARM64_HAS_PAN) && !__system_matches_cap(ARM64_HAS_UAO));
}

static void __maybe_unused cpu_enable_cnp(struct arm64_cpu_capabilities const *cap)
{
	cpu_replace_ttbr1(lm_alias(swapper_pg_dir));
}

/*
 * We emulate only the following system register space.
 * Op0 = 0x3, CRn = 0x0, Op1 = 0x0, CRm = [0, 2 - 7]
 * See Table C5-6 System instruction encodings for System register accesses,
 * ARMv8 ARM(ARM DDI 0487A.f) for more details.
 */
static inline bool __attribute_const__ is_emulated(u32 id)
{
	return (sys_reg_Op0(id) == 0x3 &&
		sys_reg_CRn(id) == 0x0 &&
		sys_reg_Op1(id) == 0x0 &&
		(sys_reg_CRm(id) == 0 ||
		 ((sys_reg_CRm(id) >= 2) && (sys_reg_CRm(id) <= 7))));
}

/*
 * With CRm == 0, reg should be one of :
 * MIDR_EL1, MPIDR_EL1 or REVIDR_EL1.
 */
static inline int emulate_id_reg(u32 id, u64 *valp)
{
	switch (id) {
	case SYS_MIDR_EL1:
		*valp = read_cpuid_id();
		break;
	case SYS_MPIDR_EL1:
		*valp = SYS_MPIDR_SAFE_VAL;
		break;
	case SYS_REVIDR_EL1:
		/* IMPLEMENTATION DEFINED values are emulated with 0 */
		*valp = 0;
		break;
	default:
		return -EINVAL;
	}

	return 0;
}

static int emulate_sys_reg(u32 id, u64 *valp)
{
	struct arm64_ftr_reg *regp;

	if (!is_emulated(id))
		return -EINVAL;

	if (sys_reg_CRm(id) == 0)
		return emulate_id_reg(id, valp);

	regp = get_arm64_ftr_reg_nowarn(id);
	if (regp)
		*valp = arm64_ftr_reg_user_value(regp);
	else
		/*
		 * The untracked registers are either IMPLEMENTATION DEFINED
		 * (e.g, ID_AFR0_EL1) or reserved RAZ.
		 */
		*valp = 0;
	return 0;
}

int do_emulate_mrs(struct pt_regs *regs, u32 sys_reg, u32 rt)
{
	int rc;
	u64 val;

	rc = emulate_sys_reg(sys_reg, &val);
	if (!rc) {
		pt_regs_write_reg(regs, rt, val);
		arm64_skip_faulting_instruction(regs, AARCH64_INSN_SIZE);
	}
	return rc;
}

static int emulate_mrs(struct pt_regs *regs, u32 insn)
{
	u32 sys_reg, rt;

	/*
	 * sys_reg values are defined as used in mrs/msr instruction.
	 * shift the imm value to get the encoding.
	 */
	sys_reg = (u32)aarch64_insn_decode_immediate(AARCH64_INSN_IMM_16, insn) << 5;
	rt = aarch64_insn_decode_register(AARCH64_INSN_REGTYPE_RT, insn);
	return do_emulate_mrs(regs, sys_reg, rt);
}

static struct undef_hook mrs_hook = {
	.instr_mask = 0xfff00000,
	.instr_val  = 0xd5300000,
	.pstate_mask = PSR_AA32_MODE_MASK,
	.pstate_val = PSR_MODE_EL0t,
	.fn = emulate_mrs,
};

static int __init enable_mrs_emulation(void)
{
	register_undef_hook(&mrs_hook);
	return 0;
}

core_initcall(enable_mrs_emulation);

enum mitigation_state arm64_get_meltdown_state(void)
{
	if (__meltdown_safe)
		return SPECTRE_UNAFFECTED;

	if (arm64_kernel_unmapped_at_el0())
		return SPECTRE_MITIGATED;

	return SPECTRE_VULNERABLE;
}

ssize_t cpu_show_meltdown(struct device *dev, struct device_attribute *attr,
			  char *buf)
{
	switch (arm64_get_meltdown_state()) {
	case SPECTRE_UNAFFECTED:
		return sprintf(buf, "Not affected\n");

	case SPECTRE_MITIGATED:
		return sprintf(buf, "Mitigation: PTI\n");

	default:
		return sprintf(buf, "Vulnerable\n");
	}
}<|MERGE_RESOLUTION|>--- conflicted
+++ resolved
@@ -1915,13 +1915,11 @@
 #ifdef CONFIG_ARM64_MTE
 static void cpu_enable_mte(struct arm64_cpu_capabilities const *cap)
 {
-<<<<<<< HEAD
+	static bool cleared_zero_page = false;
+
 	sysreg_clear_set(sctlr_el1, 0, SCTLR_ELx_ATA | SCTLR_EL1_ATA0);
 
 	mte_cpu_setup();
-=======
-	static bool cleared_zero_page = false;
->>>>>>> df70e44f
 
 	/*
 	 * Clear the tags in the zero page. This needs to be done via the
@@ -1932,12 +1930,9 @@
 	if (!cleared_zero_page) {
 		cleared_zero_page = true;
 		mte_clear_page_tags(lm_alias(empty_zero_page));
-<<<<<<< HEAD
+	}
 
 	kasan_init_hw_tags_cpu();
-=======
-	}
->>>>>>> df70e44f
 }
 #endif /* CONFIG_ARM64_MTE */
 
