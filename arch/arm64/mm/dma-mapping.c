// SPDX-License-Identifier: GPL-2.0-only
/*
 * Copyright (C) 2012 ARM Ltd.
 * Author: Catalin Marinas <catalin.marinas@arm.com>
 */

#include <linux/gfp.h>
#include <linux/cache.h>
#include <linux/dma-noncoherent.h>
#include <linux/dma-iommu.h>

#include <asm/cacheflush.h>

static bool is_dma_coherent(struct device *dev, unsigned long attrs)
{
	if (attrs & DMA_ATTR_FORCE_COHERENT)
		return true;
	else if (attrs & DMA_ATTR_FORCE_NON_COHERENT)
		return false;
	else if (dev_is_dma_coherent(dev))
		return true;
	else
		return false;
}

pgprot_t arch_dma_mmap_pgprot(struct device *dev, pgprot_t prot,
		unsigned long attrs)
{
<<<<<<< HEAD
	if (!is_dma_coherent(dev, attrs) || (attrs & DMA_ATTR_WRITE_COMBINE))
		return pgprot_writecombine(prot);
	return prot;
=======
	return pgprot_writecombine(prot);
>>>>>>> a63d3d43
}

void arch_sync_dma_for_device(struct device *dev, phys_addr_t paddr,
		size_t size, enum dma_data_direction dir)
{
	__dma_map_area(phys_to_virt(paddr), size, dir);
}

void arch_sync_dma_for_cpu(struct device *dev, phys_addr_t paddr,
		size_t size, enum dma_data_direction dir)
{
	__dma_unmap_area(phys_to_virt(paddr), size, dir);
}

void arch_dma_prep_coherent(struct page *page, size_t size)
{
	__dma_flush_area(page_address(page), size);
}

static int __init arm64_dma_init(void)
{
	return dma_atomic_pool_init(GFP_DMA32, __pgprot(PROT_NORMAL_NC));
}
arch_initcall(arm64_dma_init);

#ifdef CONFIG_IOMMU_DMA
void arch_teardown_dma_ops(struct device *dev)
{
	dev->dma_ops = NULL;
}
#endif

void arch_setup_dma_ops(struct device *dev, u64 dma_base, u64 size,
			const struct iommu_ops *iommu, bool coherent)
{
	int cls = cache_line_size_of_cpu();

	WARN_TAINT(!coherent && cls > ARCH_DMA_MINALIGN,
		   TAINT_CPU_OUT_OF_SPEC,
		   "%s %s: ARCH_DMA_MINALIGN smaller than CTR_EL0.CWG (%d < %d)",
		   dev_driver_string(dev), dev_name(dev),
		   ARCH_DMA_MINALIGN, cls);

	dev->dma_coherent = coherent;
	if (iommu)
		iommu_setup_dma_ops(dev, dma_base, size);

#ifdef CONFIG_XEN
	if (xen_initial_domain())
		dev->dma_ops = xen_dma_ops;
#endif
}<|MERGE_RESOLUTION|>--- conflicted
+++ resolved
@@ -11,28 +11,10 @@
 
 #include <asm/cacheflush.h>
 
-static bool is_dma_coherent(struct device *dev, unsigned long attrs)
-{
-	if (attrs & DMA_ATTR_FORCE_COHERENT)
-		return true;
-	else if (attrs & DMA_ATTR_FORCE_NON_COHERENT)
-		return false;
-	else if (dev_is_dma_coherent(dev))
-		return true;
-	else
-		return false;
-}
-
 pgprot_t arch_dma_mmap_pgprot(struct device *dev, pgprot_t prot,
 		unsigned long attrs)
 {
-<<<<<<< HEAD
-	if (!is_dma_coherent(dev, attrs) || (attrs & DMA_ATTR_WRITE_COMBINE))
-		return pgprot_writecombine(prot);
-	return prot;
-=======
 	return pgprot_writecombine(prot);
->>>>>>> a63d3d43
 }
 
 void arch_sync_dma_for_device(struct device *dev, phys_addr_t paddr,
