--- conflicted
+++ resolved
@@ -3215,11 +3215,8 @@
 		return ret;
 	}
 
-<<<<<<< HEAD
 	if (wlan_reg_is_6ghz_chan_freq(target_chan_freq)) {
-=======
 	if (WLAN_REG_IS_6GHZ_CHAN_FREQ(target_chan_freq)) {
->>>>>>> f65136f7
 		rsn_ie = wlan_get_ie_ptr_from_eid(WLAN_EID_RSN,
 						  beacon->tail,
 						  beacon->tail_len);
