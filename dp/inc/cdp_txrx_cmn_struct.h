/*
 * Copyright (c) 2011-2021 The Linux Foundation. All rights reserved.
 * Copyright (c) 2021 Qualcomm Innovation Center, Inc. All rights reserved.
 *
 * Permission to use, copy, modify, and/or distribute this software for
 * any purpose with or without fee is hereby granted, provided that the
 * above copyright notice and this permission notice appear in all
 * copies.
 *
 * THE SOFTWARE IS PROVIDED "AS IS" AND THE AUTHOR DISCLAIMS ALL
 * WARRANTIES WITH REGARD TO THIS SOFTWARE INCLUDING ALL IMPLIED
 * WARRANTIES OF MERCHANTABILITY AND FITNESS. IN NO EVENT SHALL THE
 * AUTHOR BE LIABLE FOR ANY SPECIAL, DIRECT, INDIRECT, OR CONSEQUENTIAL
 * DAMAGES OR ANY DAMAGES WHATSOEVER RESULTING FROM LOSS OF USE, DATA OR
 * PROFITS, WHETHER IN AN ACTION OF CONTRACT, NEGLIGENCE OR OTHER
 * TORTIOUS ACTION, ARISING OUT OF OR IN CONNECTION WITH THE USE OR
 * PERFORMANCE OF THIS SOFTWARE.
 */

 /**
 * @file cdp_txrx_cmn_struct.h
 * @brief Define the host data path converged API functions
 * called by the host control SW and the OS interface module
 */
#ifndef _CDP_TXRX_CMN_STRUCT_H_
#define _CDP_TXRX_CMN_STRUCT_H_

/**
 * For WIN legacy header compilation
 * Temporary add dummy definitions
 * should be removed properly WIN legacy code handle
 */

#include "htc_api.h"
#include "qdf_types.h"
#include "qdf_nbuf.h"
#include "qdf_atomic.h"
#ifdef DP_MOB_DEFS
#include <cdp_txrx_mob_def.h>
#endif
#include <cdp_txrx_handle.h>
#include <cdp_txrx_stats_struct.h>
#ifdef WLAN_RX_PKT_CAPTURE_ENH
#include "cdp_txrx_extd_struct.h"
#endif

#ifdef WLAN_MAX_CLIENTS_ALLOWED
#define OL_TXRX_NUM_LOCAL_PEER_IDS (WLAN_MAX_CLIENTS_ALLOWED + 1 + 1 + 1)
#endif

#ifndef OL_TXRX_NUM_LOCAL_PEER_IDS
/*
 * Each AP will occupy one ID, so it will occupy two IDs for AP-AP mode.
 * Clients will be assigned max 32 IDs.
 * STA(associated)/P2P DEV(self-PEER) will get one ID.
 */
#define OL_TXRX_NUM_LOCAL_PEER_IDS (32 + 1 + 1 + 1)
#endif

#define CDP_BA_256_BIT_MAP_SIZE_DWORDS 8
#define CDP_BA_64_BIT_MAP_SIZE_DWORDS 2
#define CDP_RSSI_CHAIN_LEN 8

#define OL_TXRX_INVALID_PDEV_ID 0xff
#define OL_TXRX_INVALID_LOCAL_PEER_ID 0xffff
#define CDP_INVALID_VDEV_ID 0xff

/* Max vdev_stats_id(48) is as per the max vdevs supported by HW */
#define CDP_MAX_VDEV_STATS_ID     0x30
/* Invalid vdev_stats_id */
#define CDP_INVALID_VDEV_STATS_ID 0xFF

/* Options for Dump Statistics */
#define CDP_HDD_STATS               0
#define CDP_TXRX_PATH_STATS         1
#define CDP_TXRX_HIST_STATS         2
#define CDP_TXRX_TSO_STATS          3
#define CDP_HDD_NETIF_OPER_HISTORY  4
#define CDP_DUMP_TX_FLOW_POOL_INFO  5
#define CDP_TXRX_DESC_STATS         6
#define CDP_HIF_STATS               7
#define CDP_LRO_STATS               8
#define CDP_NAPI_STATS              9
#define CDP_WLAN_RX_BUF_DEBUG_STATS 10
#define CDP_RX_RING_STATS          11
#define CDP_DP_NAPI_STATS          12
#define CDP_DP_RX_THREAD_STATS     13
#define CDP_SCHEDULER_STATS        21
#define CDP_TX_QUEUE_STATS         22
#define CDP_BUNDLE_STATS           23
#define CDP_CREDIT_STATS           24
#define CDP_DISCONNECT_STATS       25
#define CDP_DP_RX_FISA_STATS	   26
#define CDP_DP_SWLM_STATS	   27

#define WME_AC_TO_TID(_ac) (       \
		((_ac) == WME_AC_VO) ? 6 : \
		((_ac) == WME_AC_VI) ? 5 : \
		((_ac) == WME_AC_BK) ? 1 : \
		0)

#define TID_TO_WME_AC(_tid) (      \
		(((_tid) == 0) || ((_tid) == 3)) ? WME_AC_BE : \
		(((_tid) == 1) || ((_tid) == 2)) ? WME_AC_BK : \
		(((_tid) == 4) || ((_tid) == 5)) ? WME_AC_VI : \
		WME_AC_VO)

#define CDP_MU_MAX_USERS 37
#define CDP_MU_MAX_USER_INDEX (CDP_MU_MAX_USERS - 1)
#define CDP_INVALID_PEER 0xffff
#define CDP_INVALID_TID	 31
#define CDP_INVALID_TX_ENCAP_TYPE	 6
#define CDP_INVALID_SEC_TYPE		12

#define CDP_DATA_TID_MAX 8
#define CDP_DATA_NON_QOS_TID 16

#ifdef WLAN_FEATURE_11BE
#define CDP_NUM_SA_BW 5
#else
#define CDP_NUM_SA_BW 4
#endif
#define CDP_PERCENT_MACRO 100
#define CDP_NUM_KB_IN_MB 1000
/*
 * advance rx monitor filter
 * */
#define MON_FILTER_PASS			0x0001
#define MON_FILTER_OTHER		0x0002
#define MON_FILTER_ALL			0x0003

#define FILTER_MGMT_ALL			0xFFFF
#define FILTER_MGMT_ASSOC_REQ		0x0001
#define FILTER_MGMT_ASSOC_RES		0x0002
#define FILTER_MGMT_REASSOC_REQ		0x0004
#define FILTER_MGMT_REASSOC_RES		0x0008
#define FILTER_MGMT_PROBE_REQ		0x0010
#define FILTER_MGMT_PROBE_RES		0x0020
#define FILTER_MGMT_TIM_ADVT		0x0040
#define FILTER_MGMT_RESERVED_7		0x0080
#define FILTER_MGMT_BEACON		0x0100
#define FILTER_MGMT_ATIM		0x0200
#define FILTER_MGMT_DISASSOC		0x0400
#define FILTER_MGMT_AUTH		0x0800
#define FILTER_MGMT_DEAUTH		0x1000
#define FILTER_MGMT_ACTION		0x2000
#define FILTER_MGMT_ACT_NO_ACK		0x4000
#define FILTER_MGMT_RESERVED_15		0x8000

#define FILTER_CTRL_ALL			0xFFFF
#define FILTER_CTRL_RESERVED_1		0x0001
#define FILTER_CTRL_RESERVED_2		0x0002
#define FILTER_CTRL_TRIGGER		0x0004
#define FILTER_CTRL_RESERVED_4		0x0008
#define FILTER_CTRL_BF_REP_POLL		0x0010
#define FILTER_CTRL_VHT_NDP		0x0020
#define FILTER_CTRL_FRAME_EXT		0x0040
#define FILTER_CTRL_CTRLWRAP		0x0080
#define FILTER_CTRL_BA_REQ		0x0100
#define FILTER_CTRL_BA			0x0200
#define FILTER_CTRL_PSPOLL		0x0400
#define FILTER_CTRL_RTS			0x0800
#define FILTER_CTRL_CTS			0x1000
#define FILTER_CTRL_ACK			0x2000
#define FILTER_CTRL_CFEND		0x4000
#define FILTER_CTRL_CFEND_CFACK		0x8000

#define FILTER_DATA_ALL			0xFFFF
#define FILTER_DATA_MCAST		0x4000
#define FILTER_DATA_UCAST		0x8000
#define FILTER_DATA_DATA		0x0001
#define FILTER_DATA_NULL		0x0008

/*
 * Multiply rate by 2 to avoid float point
 * and get rate in units of 500kbps
 */
#define CDP_11B_RATE_0MCS (11 * 2)
#define CDP_11B_RATE_1MCS (5.5 * 2)
#define CDP_11B_RATE_2MCS (2 * 2)
#define CDP_11B_RATE_3MCS (1 * 2)
#define CDP_11B_RATE_4MCS (11 * 2)
#define CDP_11B_RATE_5MCS (5.5 * 2)
#define CDP_11B_RATE_6MCS (2 * 2)

#define CDP_11A_RATE_0MCS (48 * 2)
#define CDP_11A_RATE_1MCS (24 * 2)
#define CDP_11A_RATE_2MCS (12 * 2)
#define CDP_11A_RATE_3MCS (6 * 2)
#define CDP_11A_RATE_4MCS (54 * 2)
#define CDP_11A_RATE_5MCS (36 * 2)
#define CDP_11A_RATE_6MCS (18 * 2)
#define CDP_11A_RATE_7MCS (9 * 2)

#define CDP_LEGACY_MCS0  0
#define CDP_LEGACY_MCS1  1
#define CDP_LEGACY_MCS2  2
#define CDP_LEGACY_MCS3  3
#define CDP_LEGACY_MCS4  4
#define CDP_LEGACY_MCS5  5
#define CDP_LEGACY_MCS6  6
#define CDP_LEGACY_MCS7  7

QDF_DECLARE_EWMA(tx_lag, 1024, 8)
struct cdp_stats_cookie;

/*
 * DP configuration parameters
 */
enum cdp_cfg_param_type {
	CDP_CFG_MAX_PEER_ID,
	CDP_CFG_CCE_DISABLE,
	CDP_CFG_NUM_PARAMS
};

/*
 * PPDU TYPE from FW -
 * @CDP_PPDU_STATS_PPDU_TYPE_SU: single user type
 * @CDP_PPDU_STATS_PPDU_TYPE_MU_MIMO: multi user mu-mimo
 * @CDP_PPDU_STATS_PPDU_TYPE_MU_OFDMA: multi user ofdma
 * @CDP_PPDU_STATS_PPDU_TYPE_MU_MIMO_OFDMA: multi user mu-mimo ofdma
 * @CDP_PPDU_STATS_PPDU_TYPE_UL_TRIG: ul trigger ppdu
 * @CDP_PPDU_STATS_PPDU_TYPE_BURST_BCN: burst beacon
 * @CDP_PPDU_STATS_PPDU_TYPE_UL_BSR_RESP: bsr respond
 * @CDP_PPDU_STATS_PPDU_TYPE_UL_BSR_TRIG: bsr trigger
 * @CDP_PPDU_STATS_PPDU_TYPE_UL_RESP: ul response
 * @CDP_PPDU_STATS_PPDU_TYPE_UNKNOWN
 */
enum CDP_PPDU_STATS_PPDU_TYPE {
	CDP_PPDU_STATS_PPDU_TYPE_SU = 0,
	CDP_PPDU_STATS_PPDU_TYPE_MU_MIMO = 1,
	CDP_PPDU_STATS_PPDU_TYPE_MU_OFDMA = 2,
	CDP_PPDU_STATS_PPDU_TYPE_MU_MIMO_OFDMA = 4,
	CDP_PPDU_STATS_PPDU_TYPE_UL_TRIG = 5,
	CDP_PPDU_STATS_PPDU_TYPE_BURST_BCN = 6,
	CDP_PPDU_STATS_PPDU_TYPE_UL_BSR_RESP = 7,
	CDP_PPDU_STATS_PPDU_TYPE_UL_BSR_TRIG = 8,
	CDP_PPDU_STATS_PPDU_TYPE_UL_RESP = 9,
	CDP_PPDU_STATS_PPDU_TYPE_UNKNOWN = 0x1F,
};

/*
 * htt_dbg_stats_type -
 * bit positions for each stats type within a stats type bitmask
 * The bitmask contains 24 bits.
 */
enum htt_cmn_dbg_stats_type {
	HTT_DBG_CMN_STATS_WAL_PDEV_TXRX      = 0,  /* bit 0 -> 0x1 */
	HTT_DBG_CMN_STATS_RX_REORDER         = 1,  /* bit 1 -> 0x2 */
	HTT_DBG_CMN_STATS_RX_RATE_INFO       = 2,  /* bit 2 -> 0x4 */
	HTT_DBG_CMN_STATS_TX_PPDU_LOG        = 3,  /* bit 3 -> 0x8 */
	HTT_DBG_CMN_STATS_TX_RATE_INFO       = 4,  /* bit 4 -> 0x10 */
	HTT_DBG_CMN_STATS_TIDQ               = 5,  /* bit 5 -> 0x20 */
	HTT_DBG_CMN_STATS_TXBF_INFO          = 6,  /* bit 6 -> 0x40 */
	HTT_DBG_CMN_STATS_SND_INFO           = 7,  /* bit 7 -> 0x80 */
	HTT_DBG_CMN_STATS_ERROR_INFO         = 8,  /* bit 8  -> 0x100 */
	HTT_DBG_CMN_STATS_TX_SELFGEN_INFO    = 9,  /* bit 9  -> 0x200 */
	HTT_DBG_CMN_STATS_TX_MU_INFO         = 10, /* bit 10 -> 0x400 */
	HTT_DBG_CMN_STATS_SIFS_RESP_INFO     = 11, /* bit 11 -> 0x800 */
	HTT_DBG_CMN_STATS_RESET_INFO         = 12, /* bit 12 -> 0x1000 */
	HTT_DBG_CMN_STATS_MAC_WDOG_INFO      = 13, /* bit 13 -> 0x2000 */
	HTT_DBG_CMN_STATS_TX_DESC_INFO       = 14, /* bit 14 -> 0x4000 */
	HTT_DBG_CMN_STATS_TX_FETCH_MGR_INFO  = 15, /* bit 15 -> 0x8000 */
	HTT_DBG_CMN_STATS_TX_PFSCHED_INFO    = 16, /* bit 16 -> 0x10000 */
	HTT_DBG_CMN_STATS_TX_PATH_STATS_INFO = 17, /* bit 17 -> 0x20000 */
	/* bits 18-23 currently reserved */

	/* keep this last */
	HTT_DBG_CMN_NUM_STATS,
	HTT_DBG_CMN_NUM_STATS_INVALID        = 31, /* bit 31 -> 0x80000000 */
};

/*
 * cdp_host_txrx_stats: Different types of host stats
 * @TXRX_HOST_STATS_INVALID: Invalid option
 * @TXRX_RX_RATE_STATS: Rx rate info
 * @TXRX_TX_RATE_STATS: Tx rate info
 * @TXRX_TX_HOST_STATS: Print Tx stats
 * @TXRX_RX_HOST_STATS: Print host Rx stats
 * @TXRX_CLEAR_STATS: clear all host stats
 * @TXRX_SRNG_PTR_STATS: Print SRNG pointer stats
 * @TXRX_RX_MON_STATS: Print monitor mode stats
 * @TXRX_REO_QUEUE_STATS: Print Per peer REO Queue Stats
 * @TXRX_SOC_CFG_PARAMS: Print soc cfg params info
 * @TXRX_PDEV_CFG_PARAMS: Print pdev cfg params info
 * @TXRX_NAPI_STATS: Print NAPI scheduling statistics
 * @TXRX_SOC_INTERRUPT_STATS: Print soc interrupt stats
 * @TXRX_HAL_REG_WRITE_STATS: Hal Reg Write stats
 */
enum cdp_host_txrx_stats {
	TXRX_HOST_STATS_INVALID  = -1,
	TXRX_CLEAR_STATS     = 0,
	TXRX_RX_RATE_STATS   = 1,
	TXRX_TX_RATE_STATS   = 2,
	TXRX_TX_HOST_STATS   = 3,
	TXRX_RX_HOST_STATS   = 4,
	TXRX_AST_STATS       = 5,
	TXRX_SRNG_PTR_STATS  = 6,
	TXRX_RX_MON_STATS    = 7,
	TXRX_REO_QUEUE_STATS = 8,
	TXRX_SOC_CFG_PARAMS   = 9,
	TXRX_PDEV_CFG_PARAMS  = 10,
	TXRX_NAPI_STATS       = 11,
	TXRX_SOC_INTERRUPT_STATS = 12,
	TXRX_SOC_FSE_STATS = 13,
	TXRX_HAL_REG_WRITE_STATS = 14,
	TXRX_SOC_REO_HW_DESC_DUMP = 15,
	TXRX_HOST_STATS_MAX,
};

/*
 * cdp_ppdu_ftype: PPDU Frame Type
 * @CDP_PPDU_FTYPE_DATA: SU or MU Data Frame
 * @CDP_PPDU_FTYPE_CTRL: Control/Management Frames
 * @CDP_PPDU_FTYPE_BAR: SU or MU BAR frames
*/
enum cdp_ppdu_ftype {
	CDP_PPDU_FTYPE_CTRL,
	CDP_PPDU_FTYPE_DATA,
	CDP_PPDU_FTYPE_BAR,
	CDP_PPDU_FTYPE_MAX
};


/**
 * @brief General specification of the tx frame contents
 *
 * @details
 * for efficiency, the HTT packet type values correspond
 * to the bit positions of the WAL packet type values, so the
 * translation is a simple shift operation.
 */
enum htt_cmn_pkt_type {
	htt_cmn_pkt_type_raw = 0,
	htt_cmn_pkt_type_native_wifi = 1,
	htt_cmn_pkt_type_ethernet = 2,
	htt_cmn_pkt_type_mgmt = 3,
	htt_cmn_pkt_type_eth2 = 4,

	/* keep this last */
	htt_cmn_pkt_num_types
};

/**
 * @General description of HTT received packets status
 * It is similar to htt_rx_status enum
 * but is added as a cdp enum can be freely used in OL_IF layer
 */
enum htt_cmn_rx_status {
	htt_cmn_rx_status_unknown = 0x0,
	htt_cmn_rx_status_ok,
	htt_cmn_rx_status_err_fcs,
	htt_cmn_rx_status_err_dup,
	htt_cmn_rx_status_err_replay,
	htt_cmn_rx_status_inv_peer,
	htt_cmn_rx_status_ctrl_mgmt_null = 0x08,
	htt_cmn_rx_status_tkip_mic_err = 0x09,
	htt_cmn_rx_status_decrypt_err = 0x0A,
	htt_cmn_rx_status_mpdu_length_err = 0x0B,
	htt_cmn_rx_status_err_misc = 0xFF
};


enum cdp_host_reo_dest_ring {
    cdp_host_reo_dest_ring_unknown = 0,
    cdp_host_reo_dest_ring_1 = 1,
    cdp_host_reo_dest_ring_2 = 2,
    cdp_host_reo_dest_ring_3 = 3,
    cdp_host_reo_dest_ring_4 = 4,
};

enum htt_cmn_t2h_en_stats_type {
    /* keep this alwyas first */
    HTT_CMN_T2H_EN_STATS_TYPE_START     = 0,

    /** ppdu_common_stats is the payload */
    HTT_CMN_T2H_EN_STATS_TYPE_COMMON    = 1,
    /** ppdu_sant_stats is the payload */
    HTT_CMN_T2H_EN_STATS_TYPE_SANT      = 2,
    /** ppdu_common_stats_v2 is the payload */
    HTT_CMN_T2H_EN_STATS_TYPE_COMMON_V2 = 3,

    /* Keep this last */
    HTT_CMN_T2H_EN_STATS_TYPE_END       = 0x1f,
};

enum htt_cmn_t2h_en_stats_status {
    /* Keep this first always */
    HTT_CMN_T2H_EN_STATS_STATUS_PARTIAL     = 0,
    HTT_CMN_T2H_EN_STATS_STATUS_PRESENT     = 1,
    HTT_CMN_T2H_EN_STATS_STATUS_ERROR       = 2,
    HTT_CMN_T2H_EN_STATS_STATUS_INVALID     = 3,


    /* keep this always last */
    HTT_CMN_T2H_EN_STATS_STATUS_SERIES_DONE         = 7,
};

/**
 * enum cdp_peer_type - Peer type
 * @CDP_INVALID_PEER_TYPE: invalid peer type
 * @CDP_LINK_PEER_TYPE: legacy peer or link peer for MLO connection
 * @CDP_MLD_PEER_TYPE: MLD peer for MLO connection
 */
enum cdp_peer_type {
	CDP_INVALID_PEER_TYPE,
	CDP_LINK_PEER_TYPE,
	CDP_MLD_PEER_TYPE,
};

/**
 * struct cdp_peer_setup_info: MLO connection info for cdp_peer_setup()
 * @mld_peer_mac: mld peer mac address pointer
<<<<<<< HEAD
 * @is_assoc_link: set true for first MLO link peer association
 * @is_primary_link: for MCC, the first link will always be primary link,
 *		     for WIN,  other link might be primary link.
=======
 * @is_first_link: set true for first MLO link peer
 * @is_primary_link: set true for MLO primary link peer
>>>>>>> 801d5b6a
 * @primary_umac_id: primary umac_id
 */
struct cdp_peer_setup_info {
	uint8_t *mld_peer_mac;
	uint8_t is_first_link:1,
		is_primary_link:1;
	uint8_t primary_umac_id;
};

/**
 * struct ol_txrx_peer_state - Peer state information
 */
enum ol_txrx_peer_state {
	OL_TXRX_PEER_STATE_INVALID,
	OL_TXRX_PEER_STATE_DISC,    /* initial state */
	OL_TXRX_PEER_STATE_CONN,    /* authentication in progress */
	OL_TXRX_PEER_STATE_AUTH,    /* authentication successful */
};

/**
 * struct ol_txrx_ast_type - AST entry type information
 */
enum cdp_txrx_ast_entry_type {
	CDP_TXRX_AST_TYPE_NONE,	/* static ast entry for connected peer */
	CDP_TXRX_AST_TYPE_STATIC, /* static ast entry for connected peer */
	CDP_TXRX_AST_TYPE_SELF, /* static ast entry for self peer (STA mode) */
	CDP_TXRX_AST_TYPE_WDS,	/* WDS peer ast entry type*/
	CDP_TXRX_AST_TYPE_WDS_HM, /* HM WDS entry */
	CDP_TXRX_AST_TYPE_STA_BSS,	 /* BSS entry(STA mode) */
	CDP_TXRX_AST_TYPE_DA,	/* AST entry based on Destination address */
	CDP_TXRX_AST_TYPE_WDS_HM_SEC, /* HM WDS entry for secondary radio */
	CDP_TXRX_AST_TYPE_MAX
};

/*
 * cdp_ast_free_status: status passed to callback function before freeing ast
 * @CDP_TXRX_AST_DELETED - AST is deleted from FW and delete response received
 * @CDP_TXRX_AST_DELETE_IN_PROGRESS - AST delete command sent to FW and host
 *                                    is waiting for FW response
 */
enum cdp_ast_free_status {
	CDP_TXRX_AST_DELETED,
	CDP_TXRX_AST_DELETE_IN_PROGRESS,
};

/**
 * txrx_ast_free_cb - callback registered for ast free
 * @ctrl_soc: control path soc context
 * @cdp_soc: DP soc context
 * @cookie: cookie
 * @cdp_ast_free_status: ast free status
 */
typedef void (*txrx_ast_free_cb)(struct cdp_ctrl_objmgr_psoc *ctrl_soc,
				 struct cdp_soc *cdp_soc,
				 void *cookie,
				 enum cdp_ast_free_status);

/**
 *  struct cdp_ast_entry_info - AST entry information
 *  @peer_mac_addr: mac address of peer on which AST entry is added
 *  @type: ast entry type
 *  @vdev_id: vdev_id
 *  @pdev_id: pdev_id
 *  @peer_id: peer_id
 *
 *  This structure holds the ast entry information
 *
 */
struct cdp_ast_entry_info {
	uint8_t peer_mac_addr[QDF_MAC_ADDR_SIZE];
	enum cdp_txrx_ast_entry_type type;
	uint8_t vdev_id;
	uint8_t pdev_id;
	uint16_t peer_id;
};

#define MIC_SEQ_CTR_SIZE 6

enum cdp_rx_frame_type {
	cdp_rx_frame_type_802_11,
	cdp_rx_frame_type_802_3,
};

/**
 *  struct cdp_rx_mic_err_info - rx mic error information
 *  @frame_type: frame type - 0 - 802.11 frame
 *                          - 1 - 802.3 frame
 *  @data: 802.11 frame
 *  @ta_mac_addr: transmitter mac address
 *  @da_mac_addr: destination mac address
 *  @tsc: sequence number
 *  @key_id: Key ID
 *  @multicast: flag for multicast
 *  @vdev_id: vdev ID
 *
 *  This structure holds rx mic error information
 *
 */
struct cdp_rx_mic_err_info {
	uint8_t frame_type;
	uint8_t *data;
	struct qdf_mac_addr ta_mac_addr;
	struct qdf_mac_addr da_mac_addr;
	uint8_t tsc[MIC_SEQ_CTR_SIZE];
	uint8_t key_id;
	bool multicast;
	uint16_t vdev_id;
};

#ifdef WLAN_SUPPORT_SCS
/* SCS Procedure data structures
 */
#define IEEE80211_SCS_MAX_SIZE        10
#define IEEE80211_IPV4_LEN 4
#define IEEE80211_IPV6_LEN 16

struct cdp_tclas_tuple_ipv4 {
	u_int8_t  version;
	uint8_t  src_ip[IEEE80211_IPV4_LEN];
	uint8_t  dst_ip[IEEE80211_IPV4_LEN];
	u_int16_t src_port;
	u_int16_t dst_port;
	u_int8_t  dscp;
	u_int8_t  protocol;
	u_int8_t  reserved;
} __packed;

struct cdp_tclas_tuple_ipv6 {
	u_int8_t version;
	u_int8_t  src_ip[IEEE80211_IPV6_LEN];
	u_int8_t  dst_ip[IEEE80211_IPV6_LEN];
	u_int16_t src_port;
	u_int16_t dst_port;
	u_int8_t  type4_dscp;
	u_int8_t  next_header;
	u_int8_t  flow_label[3];
} __packed;

struct cdp_tclas_tuple_ipsec {
	u_int8_t protocol_number;
	u_int8_t protocol_instance;
	u_int8_t filter_len;
	u_int8_t *filter_mask;
	u_int8_t *filter_val;
} __packed;

struct cdp_tclas_tuple {
	uint8_t type;
	uint8_t mask;
	union {
		union {
			struct cdp_tclas_tuple_ipv4 v4;
			struct cdp_tclas_tuple_ipv6 v6;
		} type4;
		struct cdp_tclas_tuple_ipsec ips;
	} tclas;
} __packed;

/**
 * struct cdp_scs_params - SCS parameters
 * obtained from handshake
 * @scsid  - SCS ID
 * @access_priority - User Access Priority
 * containing tid value.
 * @tclas_elements - Number of TCLAS elements
 * @tclas - TCLAS tuple parameters
 * @tclas_processing - TCLAS processing value
 */
struct cdp_scs_params {
	uint8_t scsid;
	uint8_t access_priority;
	uint8_t tclas_elements;
	struct cdp_tclas_tuple tclas[IEEE80211_SCS_MAX_SIZE];
	uint8_t tclas_process;
};
#endif

#ifdef WLAN_SUPPORT_MSCS
/**
 * struct cdp_mscs_params - MSCS parameters obtained
 * from handshake
 * @user_pri_bitmap - User priority bitmap
 * @user_pri_limit - User priority limit
 * @classifier_type - TCLAS Classifier type
 * @classifier_mask - TCLAS Classifier mask
 */
struct cdp_mscs_params {
	uint8_t user_pri_bitmap;
	uint8_t user_pri_limit;
	uint8_t classifier_type;
	uint8_t classifier_mask;
};
#endif

/**
 * struct cdp_sec_type - security type information
 */
enum cdp_sec_type {
    cdp_sec_type_none,
    cdp_sec_type_wep128,
    cdp_sec_type_wep104,
    cdp_sec_type_wep40,
    cdp_sec_type_tkip,
    cdp_sec_type_tkip_nomic,
    cdp_sec_type_aes_ccmp,
    cdp_sec_type_wapi,
    cdp_sec_type_aes_ccmp_256,
    cdp_sec_type_aes_gcmp,
    cdp_sec_type_aes_gcmp_256,

    /* keep this last! */
    cdp_num_sec_types
};

/**
 *  struct cdp_tx_exception_metadata - Exception path parameters
 *  @peer_id: Peer id of the peer
 *  @tid: Transmit Identifier
 *  @tx_encap_type: Transmit encap type (i.e. Raw, Native Wi-Fi, Ethernet)
 *  @sec_type: sec_type to be passed to HAL
 *  @is_tx_sniffer: Indicates if the packet has to be sniffed
 *  @ppdu_cookie: 16-bit ppdu cookie that has to be replayed back in completions
 *
 *  This structure holds the parameters needed in the exception path of tx
 *
 */
struct cdp_tx_exception_metadata {
	uint16_t peer_id;
	uint8_t tid;
	uint16_t tx_encap_type;
	enum cdp_sec_type sec_type;
	uint8_t is_tx_sniffer;
	uint16_t ppdu_cookie;
#ifdef QCA_SUPPORT_WDS_EXTENDED
	uint8_t is_wds_extended;
#endif
};

/**
 * wlan_op_mode - Virtual device operation mode
 * @wlan_op_mode_unknown: Unknown mode
 * @wlan_op_mode_ap: AP mode
 * @wlan_op_mode_ibss: IBSS mode
 * @wlan_op_mode_sta: STA (client) mode
 * @wlan_op_mode_monitor: Monitor mode
 * @wlan_op_mode_ocb: OCB mode
 * @wlan_op_mode_ndi: NDI mode
 */
enum wlan_op_mode {
	wlan_op_mode_unknown,
	wlan_op_mode_ap,
	wlan_op_mode_ibss,
	wlan_op_mode_sta,
	wlan_op_mode_monitor,
	wlan_op_mode_ocb,
	wlan_op_mode_ndi,
};

/**
 * enum wlan_op_subtype - Virtual device subtype
 * @wlan_op_subtype_none: Subtype not applicable
 * @wlan_op_subtype_p2p_device: P2P device
 * @wlan_op_subtye_p2p_cli: P2P Client
 * @wlan_op_subtype_p2p_go: P2P GO
 *
 * This enum lists the subtypes of a particular virtual
 * device.
 */
enum wlan_op_subtype {
	wlan_op_subtype_none,
	wlan_op_subtype_p2p_device,
	wlan_op_subtype_p2p_cli,
	wlan_op_subtype_p2p_go,
};

/**
 * struct cdp_vdev_info - Vdev information
 * @vdev_mac_addr: mac address of the vdev
 * @vdev_id: ID of the vdev
 * @vdev_stats_id: Stats ID of the vdev
 * @op_mode: Operation mode of the vdev
 * @subtype: subtype of the vdev
 * @mld_mac_addr: MLD mac addr of the current vdev.
 */
struct cdp_vdev_info {
	uint8_t *vdev_mac_addr;
	uint8_t vdev_id;
	uint8_t vdev_stats_id;
	enum wlan_op_mode op_mode;
	enum wlan_op_subtype subtype;
#ifdef WLAN_FEATURE_11BE_MLO
	uint8_t *mld_mac_addr;
#endif
};

typedef struct cdp_soc_t *ol_txrx_soc_handle;

/**
 * ol_txrx_vdev_delete_cb - callback registered during vdev
 * detach
 */
typedef void (*ol_txrx_vdev_delete_cb)(void *context);

/**
 * ol_txrx_peer_unmap_sync_cb - callback registered during peer detach sync
 */
typedef QDF_STATUS(*ol_txrx_peer_unmap_sync_cb)(uint8_t vdev_id,
						 uint32_t peer_id_cnt,
						 uint16_t *peer_id_list);

/**
 * ol_txrx_pkt_direction - Packet Direction
 * @rx_direction: rx path packet
 * @tx_direction: tx path packet
 */
enum txrx_direction {
	rx_direction = 1,
	tx_direction = 0,
};

/**
 * cdp_capabilities- DP capabilities
 */
enum cdp_capabilities {
	CDP_CFG_DP_TSO,
	CDP_CFG_DP_LRO,
	CDP_CFG_DP_SG,
	CDP_CFG_DP_GRO,
	CDP_CFG_DP_OL_TX_CSUM,
	CDP_CFG_DP_OL_RX_CSUM,
	CDP_CFG_DP_RAWMODE,
	CDP_CFG_DP_PEER_FLOW_CTRL,
};

/**
 * ol_txrx_nbuf_classify - Packet classification object
 * @peer_id: unique peer identifier from fw
 * @tid: traffic identifier(could be overridden)
 * @pkt_tid: traffic identifier(cannot be overridden)
 * @pkt_tos: ip header tos value
 * @pkt_dscp: ip header dscp value
 * @tos: index value in map
 * @dscp: DSCP_TID map index
 * @is_mcast: multicast pkt check
 * @is_eap: eapol pkt check
 * @is_arp: arp pkt check
 * @is_tcp: tcp pkt check
 * @is_dhcp: dhcp pkt check
 * @is_igmp: igmp pkt check
 * @is_ipv4: ip version 4 pkt check
 * @is_ipv6: ip version 6 pkt check
 */
struct ol_txrx_nbuf_classify {
	uint16_t peer_id;
	uint8_t tid;
	uint8_t pkt_tid;
	uint8_t pkt_tos;
	uint8_t pkt_dscp;
	uint8_t tos;
	uint8_t dscp;
	uint8_t is_mcast;
	uint8_t is_eap;
	uint8_t is_arp;
	uint8_t is_tcp;
	uint8_t is_dhcp;
	uint8_t is_igmp;
	uint8_t is_ipv4;
	uint8_t is_ipv6;
};

/**
 * ol_osif_vdev_handle - paque handle for OS shim virtual device
 * object
 */
struct ol_osif_vdev_t;
typedef struct ol_osif_vdev_t *ol_osif_vdev_handle;

#ifdef QCA_SUPPORT_WDS_EXTENDED
struct ol_osif_peer_t;
typedef struct ol_osif_peer_t *ol_osif_peer_handle;
#endif

/**
 * connectivity_stats_pkt_status - data pkt type
 * @PKT_TYPE_REQ: Request packet
 * @PKT_TYPE_RSP: Response packet
 * @PKT_TYPE_TX_DROPPED: TX packet dropped
 * @PKT_TYPE_RX_DROPPED: RX packet dropped
 * @PKT_TYPE_RX_DELIVERED: RX packet delivered
 * @PKT_TYPE_RX_REFUSED: RX packet refused
 * @PKT_TYPE_TX_HOST_FW_SENT: TX packet FW sent
 * @PKT_TYPE_TX_ACK_CNT:TC packet acked
 * @PKT_TYPE_NONE: Invalid packet
 */
enum connectivity_stats_pkt_status {
	PKT_TYPE_REQ,
	PKT_TYPE_RSP,
	PKT_TYPE_TX_DROPPED,
	PKT_TYPE_RX_DROPPED,
	PKT_TYPE_RX_DELIVERED,
	PKT_TYPE_RX_REFUSED,
	PKT_TYPE_TX_HOST_FW_SENT,
	PKT_TYPE_TX_ACK_CNT,
	PKT_TYPE_NONE,
};

/**
 * ol_txrx_mgmt_tx_cb - tx management delivery notification
 * callback function
 */
typedef void
(*ol_txrx_mgmt_tx_cb)(void *ctxt, qdf_nbuf_t tx_mgmt_frm, int had_error);

/**
 * ol_txrx_data_tx_cb - Function registered with the data path
 * that is called when tx frames marked as "no free" are
 * done being transmitted
 */
typedef void
(*ol_txrx_data_tx_cb)(void *ctxt, qdf_nbuf_t tx_frm, int had_error);

/**
 * ol_txrx_tx_fp - top-level transmit function
 * @soc - dp soc handle
 * @vdev_id - handle to the virtual device object
 * @msdu_list - list of network buffers
 */
typedef qdf_nbuf_t (*ol_txrx_tx_fp)(struct cdp_soc_t *soc, uint8_t vdev_id,
				    qdf_nbuf_t msdu_list);

/**
 * ol_txrx_tx_exc_fp - top-level transmit function on exception path
 * @soc - dp soc handle
 * @vdev_id - handle to the virtual device object
 * @msdu_list - list of network buffers
 * @tx_exc_metadata - structure that holds parameters to exception path
 */
typedef qdf_nbuf_t (*ol_txrx_tx_exc_fp)(struct cdp_soc_t *soc, uint8_t vdev_id,
					qdf_nbuf_t msdu_list,
					struct cdp_tx_exception_metadata
						*tx_exc_metadata);

/**
 * ol_txrx_completion_fp - top-level transmit function
 * for tx completion
 * @skb: skb data
 * @osif_dev: the virtual device's OS shim object
 * @flag: flag
 */
typedef void (*ol_txrx_completion_fp)(qdf_nbuf_t skb,
				      void *osif_dev, uint16_t flag);
/**
 * ol_txrx_tx_flow_control_fp - tx flow control notification
 * function from txrx to OS shim
 * @osif_dev - the virtual device's OS shim object
 * @tx_resume - tx os q should be resumed or not
 */
typedef void (*ol_txrx_tx_flow_control_fp)(void *osif_dev,
					    bool tx_resume);

/**
 * ol_txrx_tx_flow_control_is_pause_fp - is tx paused by flow control
 * function from txrx to OS shim
 * @osif_dev - the virtual device's OS shim object
 *
 * Return: true if tx is paused by flow control
 */
typedef bool (*ol_txrx_tx_flow_control_is_pause_fp)(void *osif_dev);

/**
 * ol_txrx_rx_fp - receive function to hand batches of data
 * frames from txrx to OS shim
 * @data_vdev - handle to the OSIF virtual device object
 * @msdu_list - list of network buffers
 */
typedef QDF_STATUS(*ol_txrx_rx_fp)(void *osif_dev, qdf_nbuf_t msdu_list);

typedef QDF_STATUS(*ol_txrx_fisa_rx_fp)(void *soc,
					void *dp_vdev,
					qdf_nbuf_t msdu_list);

typedef QDF_STATUS(*ol_txrx_fisa_flush_fp)(void *soc, int ring_num);
/**
 * ol_txrx_rx_flush_fp - receive function to hand batches of data
 * frames from txrx to OS shim
 * @osif_dev: handle to the OSIF virtual device object
 * @vdev_id: vdev_if of the packets to be flushed
 */
typedef QDF_STATUS(*ol_txrx_rx_flush_fp)(void *osif_dev, uint8_t vdev_id);

/**
 * ol_txrx_rx_gro_flush_ind - function to send GRO flush indication to stack
 * for a given RX Context Id.
 * @osif_dev - handle to the OSIF virtual device object
 * @rx_ctx_id - Rx context Id for which gro flush should happen
 */
typedef QDF_STATUS(*ol_txrx_rx_gro_flush_ind_fp)(void *osif_dev,
						 int rx_ctx_id);

/**
 * ol_txrx_stats_rx_fp - receive function to hand batches of data
 * frames from txrx to OS shim
 * @skb: skb data
 * @osif_dev: the virtual device's OS shim object
 * @action: data packet type
 * @pkt_type: packet data type
 */
typedef void (*ol_txrx_stats_rx_fp)(struct sk_buff *skb,
		void *osif_dev, enum connectivity_stats_pkt_status action,
		uint8_t *pkt_type);

/**
 * ol_txrx_get_key_fp - function to gey key based on keyix and peer
 * mac address
 * @osif_dev - the virtual device's OS shim object
 * @key_buf - pointer to store key
 * @mac_addr - pointer to mac address
 * @keyix - key id
 */
typedef QDF_STATUS(*ol_txrx_get_key_fp)(void *osif_dev, uint8_t *key_buf, uint8_t *mac_addr, uint8_t keyix);

/**
 * ol_txrx_rsim_rx_decap_fp - raw mode simulation function to decap the
 * packets in receive path.
 * @osif_dev  - the virtual device's OS shim object
 * @list_head - poniter to head of receive packet queue to decap
 * @list_tail - poniter to tail of receive packet queue to decap
 * @peer_mac  - mac address of peer handler
 */
typedef QDF_STATUS(*ol_txrx_rsim_rx_decap_fp)(void *osif_dev,
						qdf_nbuf_t *list_head,
						qdf_nbuf_t *list_tail,
						uint8_t *peer_mac);

/* ol_txrx_rx_fp - external tx free function to read per packet stats and
 *                            free tx buffer externally
 * @netbuf - tx network buffer
 */
typedef void (*ol_txrx_tx_free_ext_fp)(qdf_nbuf_t netbuf);

/**
 * ol_txrx_rx_check_wai_fp - OSIF WAPI receive function
*/
typedef bool (*ol_txrx_rx_check_wai_fp)(ol_osif_vdev_handle vdev,
					    qdf_nbuf_t mpdu_head,
					    qdf_nbuf_t mpdu_tail);
/**
 * ol_txrx_rx_mon_fp - OSIF monitor mode receive function for single
 * MPDU (802.11 format)
 */
typedef void (*ol_txrx_rx_mon_fp)(ol_osif_vdev_handle vdev,
					    qdf_nbuf_t mpdu,
					    void *rx_status);

/**
 * ol_txrx_proxy_arp_fp - proxy arp function pointer
*/
typedef int (*ol_txrx_proxy_arp_fp)(ol_osif_vdev_handle vdev,
					    qdf_nbuf_t netbuf);

/*
 * ol_txrx_mcast_me_fp - function pointer for multicast enhancement
 */
typedef int (*ol_txrx_mcast_me_fp)(ol_osif_vdev_handle vdev,
						qdf_nbuf_t netbuf);

/**
 * ol_txrx_stats_callback - statistics notify callback
 */
typedef void (*ol_txrx_stats_callback)(void *ctxt,
				       enum htt_cmn_dbg_stats_type type,
				       uint8_t *buf, int bytes);

/**
 * ol_txrx_pktdump_cb - callback for packet dump feature
 */
typedef void (*ol_txrx_pktdump_cb)(ol_txrx_soc_handle soc,
				   uint8_t pdev_id,
				   uint8_t vdev_id,
				   qdf_nbuf_t netbuf,
				   uint8_t status,
				   uint8_t type);

/**
 * ol_txrx_ops - (pointers to) the functions used for tx and rx
 * data xfer
 *
 * There are two portions of these txrx operations.
 * The rx portion is filled in by OSIF SW before calling
 * ol_txrx_osif_vdev_register; inside the ol_txrx_osif_vdev_register
 * the txrx SW stores a copy of these rx function pointers, to use
 * as it delivers rx data frames to the OSIF SW.
 * The tx portion is filled in by the txrx SW inside
 * ol_txrx_osif_vdev_register; when the function call returns,
 * the OSIF SW stores a copy of these tx functions to use as it
 * delivers tx data frames to the txrx SW.
 *
 * @tx.std -  the tx function pointer for standard data
 * frames This function pointer is set by the txrx SW
 * perform host-side transmit operations based on
 * whether a HL or LL host/target interface is in use.
 * @tx.flow_control_cb - the transmit flow control
 * function that is registered by the
 * OSIF which is called from txrx to
 * indicate whether the transmit OS
 * queues should be paused/resumed
 * @rx.rx - the OS shim rx function to deliver rx data
 * frames to. This can have different values for
 * different virtual devices, e.g. so one virtual
 * device's OS shim directly hands rx frames to the OS,
 * but another virtual device's OS shim filters out P2P
 * messages before sending the rx frames to the OS. The
 * netbufs delivered to the osif_rx function are in the
 * format specified by the OS to use for tx and rx
 * frames (either 802.3 or native WiFi). In case RX Threads are enabled, pkts
 * are given to the thread, instead of the stack via this pointer.
 * @rx.rx_eapol - This rx function pointer used to receive only eapol frames
 * @rx.stack - function to give packets to the stack. Differs from @rx.rx.
 * In case RX Threads are enabled, this pointer holds the callback to give
 * packets to the stack.
 * @rx.rx_gro_flush - GRO flush indication to stack for a given RX CTX ID
 * @rx.wai_check - the tx function pointer for WAPI frames
 * @rx.mon - the OS shim rx monitor function to deliver
 * monitor data to Though in practice, it is probable
 * that the same function will be used for delivering
 * rx monitor data for all virtual devices, in theory
 * each different virtual device can have a different
 * OS shim function for accepting rx monitor data. The
 * netbufs delivered to the osif_rx_mon function are in
 * 802.11 format.  Each netbuf holds a 802.11 MPDU, not
 * an 802.11 MSDU. Depending on compile-time
 * configuration, each netbuf may also have a
 * monitor-mode encapsulation header such as a radiotap
 * header added before the MPDU contents.
 * @rx.std - the OS shim rx function to deliver rx data
 * @proxy_arp - proxy arp function pointer - specified by
 * OS shim, stored by txrx
 * @get_key - function pointer to get key of the peer with
 * specific key index
 */
struct ol_txrx_ops {
	/* tx function pointers - specified by txrx, stored by OS shim */
	struct {
		ol_txrx_tx_fp         tx;
		ol_txrx_tx_exc_fp     tx_exception;
		ol_txrx_tx_free_ext_fp tx_free_ext;
		ol_txrx_completion_fp tx_comp;
	} tx;

	/* rx function pointers - specified by OS shim, stored by txrx */
	struct {
		ol_txrx_rx_fp           rx;
#ifdef QCA_SUPPORT_EAPOL_OVER_CONTROL_PORT
		ol_txrx_rx_fp     rx_eapol;
#endif
		ol_txrx_rx_fp           rx_stack;
		ol_txrx_rx_flush_fp     rx_flush;
		ol_txrx_rx_gro_flush_ind_fp           rx_gro_flush;
		ol_txrx_rx_check_wai_fp wai_check;
		ol_txrx_rx_mon_fp       mon;
		ol_txrx_stats_rx_fp           stats_rx;
		ol_txrx_rsim_rx_decap_fp rsim_rx_decap;
		ol_txrx_fisa_rx_fp	osif_fisa_rx;
		ol_txrx_fisa_flush_fp   osif_fisa_flush;
	} rx;
	/* proxy arp function pointer - specified by OS shim, stored by txrx */
	ol_txrx_proxy_arp_fp      proxy_arp;
	ol_txrx_mcast_me_fp          me_convert;

	ol_txrx_get_key_fp  get_key;
};

/**
 * ol_txrx_stats_req - specifications of the requested
 * statistics
 */
struct ol_txrx_stats_req {
	uint32_t stats_type_upload_mask;        /* which stats to upload */
	uint32_t stats_type_reset_mask; /* which stats to reset */

	/* stats will be printed if either print element is set */
	struct {
		int verbose;    /* verbose stats printout */
		int concise;    /* concise stats printout (takes precedence) */
	} print;                /* print uploaded stats */

	/* stats notify callback will be invoked if fp is non-NULL */
	struct {
		ol_txrx_stats_callback fp;
		void *ctxt;
	} callback;

	/* stats will be copied into the specified buffer if buf is non-NULL */
	struct {
		uint8_t *buf;
		int byte_limit; /* don't copy more than this */
	} copy;

	/*
	 * If blocking is true, the caller will take the specified semaphore
	 * to wait for the stats to be uploaded, and the driver will release
	 * the semaphore when the stats are done being uploaded.
	 */
	struct {
		int blocking;
		/*Note: this needs to change to some qdf_* type */
		qdf_semaphore_t *sem_ptr;
	} wait;
};


/* DP soc struct definition */
struct cdp_soc_t {
	struct cdp_ops *ops;
	struct ol_if_ops *ol_ops;
};

/*
 * cdp_peer_param_type: different types of parameters
 *			to set values in peer
 * @CDP_CONFIG_NAWDS: Enable nawds mode
 * @CDP_CONFIG_NAC: Enable nac
 * @CDP_CONFIG_ISOLATION : Enable isolation
 * @CDP_CONFIG_IN_TWT : In TWT session or not
 */
enum cdp_peer_param_type {
	CDP_CONFIG_NAWDS,
	CDP_CONFIG_NAC,
	CDP_CONFIG_ISOLATION,
	CDP_CONFIG_IN_TWT,
};

/*
 * cdp_pdev_param_type: different types of parameters
 *			to set values in pdev
 * @CDP_CONFIG_DEBUG_SNIFFER: Enable debug sniffer feature
 * @CDP_CONFIG_BPR_ENABLE: Enable bcast probe feature
 * @CDP_CONFIG_PRIMARY_RADIO: Configure radio as primary
 * @CDP_CONFIG_ENABLE_PERPKT_TXSTATS: Enable per packet statistics
 * @CDP_CONFIG_IGMPMLD_OVERRIDE: Override IGMP/MLD
 * @CDP_CONFIG_IGMPMLD_TID: Configurable TID value when igmmld_override is set
 * @CDP_CONFIG_ARP_DBG_CONF: Enable ARP debug
 * @CDP_CONFIG_CAPTURE_LATENCY: Capture time latency
 * @CDP_INGRESS_STATS: Accumulate ingress statistics
 * @CDP_OSIF_DROP: Accumulate drops in OSIF layer
 * @CDP_CONFIG_ENH_RX_CAPTURE: Enable enhanced RX capture
 * @CDP_CONFIG_ENH_TX_CAPTURE: Enable enhanced TX capture
 * @CDP_CONFIG_HMMC_TID_OVERRIDE: Enable hmmc tid override
 * @CDP_CONFIG_HMMC_TID_VALUE: set hmmc tid value
 * @CDP_CONFIG_TX_CAPTURE: set tx capture
 * @CDP_CHAN_NOISE_FLOOR: set channel noise floor
 * @CDP_CONFIG_VOW: set/get vow config
 * @CDP_TIDQ_OVERRIDE: set/get tid queue override
 * @CDP_TIDMAP_PRTY: set/get tid map prty
 * @CDP_TX_PENDING: get tx pending
 * @CDP_FILTER_NEIGH_PEERS: filter neighbour peers
 * @CDP_FILTER_UCAST_DATA: filter unicast data
 * @CDP_FILTER_MCAST_DATA: filter multicast data
 * @CDP_FILTER_NO_DATA: filter no data
 * @CDP_MONITOR_CHANNEL: monitor channel
 * @CDP_MONITOR_FREQUENCY: monitor frequency
 * @CDP_CONFIG_BSS_COLOR: configure bss color
 * @CDP_SET_ATF_STATS_ENABLE: set ATF stats flag
 * @CDP_CONFIG_SPECIAL_VAP: Configure Special vap
 * @CDP_RESET_SCAN_SPCL_VAP_STATS_ENABLE: Enable scan spcl vap stats reset
 */
enum cdp_pdev_param_type {
	CDP_CONFIG_DEBUG_SNIFFER,
	CDP_CONFIG_BPR_ENABLE,
	CDP_CONFIG_PRIMARY_RADIO,
	CDP_CONFIG_ENABLE_PERPKT_TXSTATS,
	CDP_CONFIG_IGMPMLD_OVERRIDE,
	CDP_CONFIG_IGMPMLD_TID,
	CDP_CONFIG_ARP_DBG_CONF,
	CDP_CONFIG_CAPTURE_LATENCY,
	CDP_INGRESS_STATS,
	CDP_OSIF_DROP,
	CDP_CONFIG_ENH_RX_CAPTURE,
	CDP_CONFIG_ENH_TX_CAPTURE,
	CDP_CONFIG_HMMC_TID_OVERRIDE,
	CDP_CONFIG_HMMC_TID_VALUE,
	CDP_CONFIG_TX_CAPTURE,
	CDP_CHAN_NOISE_FLOOR,
	CDP_CONFIG_VOW,
	CDP_TIDQ_OVERRIDE,
	CDP_TIDMAP_PRTY,
	CDP_TX_PENDING,
	CDP_FILTER_NEIGH_PEERS,
	CDP_FILTER_UCAST_DATA,
	CDP_FILTER_MCAST_DATA,
	CDP_FILTER_NO_DATA,
	CDP_MONITOR_CHANNEL,
	CDP_MONITOR_FREQUENCY,
	CDP_CONFIG_BSS_COLOR,
	CDP_SET_ATF_STATS_ENABLE,
	CDP_CONFIG_SPECIAL_VAP,
	CDP_RESET_SCAN_SPCL_VAP_STATS_ENABLE,
};

/*
 * cdp_config_param_type: union of different types of parameters
 *			to set values into dp handles.
 *
 * @cdp_peer_param_nawds: Enable nawds mode
 * @cdp_peer_param_isolation: Enable isolation
 * @cdp_peer_param_in_twt: in TWT session or not
 * @cdp_peer_param_nac: Enable nac
 *
 * @cdp_vdev_param_nawds: set nawds enable/disable
 * @cdp_vdev_param_mcast_en: enable/disable multicast enhancement
 * @cdp_vdev_param_wds: wds sta
 * @cdp_vdev_param_mec: MEC enable flags
 * @cdp_vdev_param_proxysta: proxy sta
 * @cdp_vdev_param_tdls_flags: tdls link flags
 * @cdp_vdev_param_ap_brdg_en: set ap_bridging enable/disable
 * @cdp_vdev_param_cipher_en: set cipher type based on security
 * @cdp_vdev_param_qwrap_isolation: qwrap isolation mode
 * @cdp_vdev_param_tx_encap: tx encap type
 * @cdp_vdev_param_rx_decap: rx decap type
 * @cdp_vdev_param_mesh_rx_filter: set mesh rx filter
 * @cdp_vdev_param_tidmap_prty: set tid vdev prty
 * @cdp_vdev_param_tidmap_tbl_id: set tidmap table id
 * @cdp_vdev_param_mesh_mode: set mesh mode
 * @cdp_vdev_param_safe_mode: set safe mode
 * @cdp_vdev_param_drop_unenc: set drop unencrypted flag
 * @cdp_vdev_param_hlos_tid_override: set hlos tid override
 * @cdp_vdev_param_peer_authorize: set peer authorize
 * @cdp_vdev_param_peer_tid_latency_enable: set peer tid latency enable flag
 * @cdp_vdev_param_mesh_tid: config tatency tid on vdev
 * @cdp_vdev_param_dscp_tid_map_id: set dscp to tid map id
 *
 * @cdp_pdev_param_dbg_snf: Enable debug sniffer feature
 * @cdp_pdev_param_bpr_enable: Enable bcast probe feature
 * @cdp_pdev_param_primary_radio: Configure radio as primary
 * @cdp_pdev_param_en_perpkt_txstats: Enable per packet statistics
 * @cdp_pdev_param_igmpmld_override: Override IGMP/MLD
 * @cdp_pdev_param_igmpmld_tid: TID value when igmmld_override is set
 * @cdp_pdev_param_arp_dbg_conf: Enable ARP debug
 * @cdp_pdev_param_cptr_latcy: Capture time latency
 * @cdp_pdev_param_ingrs_stats: Accumulate ingress statistics
 * @cdp_pdev_param_osif_drop: Accumulate drops in OSIF layer
 * @cdp_pdev_param_en_rx_cap: Enable enhanced RX capture
 * @cdp_pdev_param_en_tx_cap: Enable enhanced TX capture
 * @cdp_pdev_param_hmmc_tid_ovrd: Enable hmmc tid override
 * @cdp_pdev_param_hmmc_tid: set hmmc tid value
 * @cdp_pdev_param_tx_capture: set tx capture
 * @cdp_pdev_param_chn_noise_flr: set channel noise floor
 * @cdp_pdev_param_cfg_vow: set/get vow config
 * @cdp_pdev_param_tidq_override: set/get tid queue override
 * @cdp_pdev_param_mon_freq: set monitor frequency
 * @cdp_pdev_param_bss_color: configure bss color
 * @cdp_pdev_param_tidmap_prty: set/get tid map prty
 * @cdp_pdev_param_tx_pending: get tx pending
 * @cdp_pdev_param_fltr_neigh_peers: filter neighbour peers
 * @cdp_pdev_param_fltr_ucast: filter unicast data
 * @cdp_pdev_param_fltr_mcast: filter multicast data
 * @cdp_pdev_param_fltr_none: filter no data
 * @cdp_pdev_param_monitor_chan: monitor channel
 * @cdp_pdev_param_atf_stats_enable: ATF stats enable
 * @cdp_pdev_param_config_special_vap: Configure Special vap
 *
 * @cdp_psoc_param_en_rate_stats: set rate stats enable/disable
 * @cdp_psoc_param_en_nss_cfg: set nss cfg
 * @cdp_ipa_enabled : set ipa mode
 * @cdp_psoc_param_vdev_stats_hw_offload: Configure HW vdev stats offload
 */
typedef union cdp_config_param_t {
	/* peer params */
	bool cdp_peer_param_nawds;
	bool cdp_peer_param_isolation;
	uint8_t cdp_peer_param_nac;
	bool cdp_peer_param_in_twt;

	/* vdev params */
	bool cdp_vdev_param_wds;
	bool cdp_vdev_param_mec;
	bool cdp_vdev_param_nawds;
	bool cdp_vdev_param_proxysta;
	bool cdp_vdev_param_tdls_flags;
	bool cdp_vdev_param_ap_brdg_en;
	bool cdp_vdev_param_qwrap_isolation;
	bool cdp_vdev_param_update_multipass;
	uint8_t cdp_vdev_param_da_war;
	uint8_t cdp_vdev_param_mcast_en;
	uint8_t cdp_vdev_param_igmp_mcast_en;
	uint8_t cdp_vdev_param_tidmap_prty;
	uint8_t cdp_vdev_param_tidmap_tbl_id;
	uint32_t cdp_vdev_param_aging_tmr;
	uint32_t cdp_vdev_param_cipher_en;
	uint32_t cdp_vdev_param_tx_encap;
	uint32_t cdp_vdev_param_rx_decap;
	uint32_t cdp_vdev_param_mesh_rx_filter;
	uint32_t cdp_vdev_param_mesh_mode;
	uint32_t cdp_vdev_param_safe_mode;
	uint32_t cdp_vdev_param_drop_unenc;
	uint8_t cdp_vdev_param_hlos_tid_override;
	bool cdp_vdev_param_wds_ext;
	uint8_t cdp_vdev_param_peer_authorize;
	uint8_t cdp_vdev_param_peer_tid_latency_enable;
	uint8_t cdp_vdev_param_mesh_tid;
	uint8_t cdp_vdev_param_dscp_tid_map_id;

	/* pdev params */
	bool cdp_pdev_param_cptr_latcy;
	bool cdp_pdev_param_hmmc_tid_ovrd;
	bool cdp_pdev_param_fltr_neigh_peers;
	bool cdp_pdev_param_cfg_vow;
	bool cdp_pdev_param_fltr_mcast;
	bool cdp_pdev_param_fltr_none;
	bool cdp_pdev_param_fltr_ucast;
	uint8_t cdp_pdev_param_primary_radio;
	uint8_t cdp_pdev_param_en_rx_cap;
	uint8_t cdp_pdev_param_en_tx_cap;
	uint8_t cdp_pdev_param_tx_capture;
	uint8_t cdp_pdev_param_hmmc_tid;
	uint8_t cdp_pdev_param_tidmap_prty;
	uint8_t cdp_pdev_param_igmpmld_override;
	uint8_t cdp_pdev_param_igmpmld_tid;
	uint8_t cdp_pdev_param_arp_dbg_conf;
	uint8_t cdp_pdev_param_tidq_override;
	uint8_t cdp_pdev_param_bss_color;
	uint16_t cdp_pdev_param_chn_noise_flr;
	qdf_freq_t cdp_pdev_param_mon_freq;
	int cdp_pdev_param_dbg_snf;
	int cdp_pdev_param_bpr_enable;
	int cdp_pdev_param_monitor_chan;
	uint32_t cdp_pdev_param_ingrs_stats;
	uint32_t cdp_pdev_param_osif_drop;
	uint32_t cdp_pdev_param_en_perpkt_txstats;
	uint32_t cdp_pdev_param_tx_pending;
	bool cdp_pdev_param_atf_stats_enable;
	bool cdp_pdev_param_config_special_vap;
	bool cdp_pdev_param_reset_scan_spcl_vap_stats_enable;

	/* psoc params */
	bool cdp_psoc_param_en_rate_stats;
	int cdp_psoc_param_en_nss_cfg;
	int cdp_psoc_param_preferred_hw_mode;
	bool cdp_psoc_param_pext_stats;

	bool cdp_skip_bar_update;
	bool cdp_ipa_enabled;
	bool cdp_psoc_param_vdev_stats_hw_offload;
} cdp_config_param_type;

/**
 * cdp_rx_enh_capture_mode - Rx enhanced capture modes
 * @CDP_RX_ENH_CAPTURE_DISABLED: Disable Rx enhance capture
 * @CDP_RX_ENH_CAPTURE_MPDU: Enable capture of 128 bytes of each MPDU
 * @CDP_RX_ENH_CAPTURE_MPDU_MSDU: Enable capture of 128 bytes of each MSDU
 */
enum cdp_rx_enh_capture_mode {
	CDP_RX_ENH_CAPTURE_DISABLED = 0,
	CDP_RX_ENH_CAPTURE_MPDU,
	CDP_RX_ENH_CAPTURE_MPDU_MSDU,
};

/**
 * cdp_rx_enh_capture_peer - Rx enhanced capture peer filtering
 * @CDP_RX_ENH_CAPTURE_PEER_DISABLED: Disable Rx ENH capture peer filtering
 * @CDP_RX_ENH_CAPTURE_PEER_ENABLED: Enable Rx ENH capture peer filtering
 */
enum cdp_rx_enh_capture_peer {
	CDP_RX_ENH_CAPTURE_PEER_DISABLED = 0,
	CDP_RX_ENH_CAPTURE_PEER_ENABLED,
};

/**
 * cdp_tx_enh_capture_mode - Tx enhanced capture modes
 * @CDP_TX_ENH_CAPTURE_DISABLED: Disable Tx enhance capture for all peers
 * @CDP_TX_ENH_CAPTURE_ENABLE_ALL_PEERS: Enable tx capture for all peers
 * @CDP_TX_ENH_CAPTURE_ENDIS_PER_PEER: Enable/disable per peer as necessary
 */
enum cdp_tx_enh_capture_mode {
	CDP_TX_ENH_CAPTURE_DISABLED = 0,
	CDP_TX_ENH_CAPTURE_ENABLE_ALL_PEERS,
	CDP_TX_ENH_CAPTURE_ENDIS_PER_PEER,
	CDP_TX_ENH_CAPTURE_MAX,
};

/*
 * enum cdp_pdev_bpr_param - different types of parameters
 *			     to set value in pdev
 * @CDP_BPR_DISABLE: Set bpr to disable state
 * @CDP_BPR_ENABLE: set bpr to enable state
 *
 * Enum indicating bpr state to enable/disable.
 */
enum cdp_pdev_bpr_param {
	CDP_BPR_DISABLE,
	CDP_BPR_ENABLE,
};

/*
 * cdp_vdev_param_type: different types of parameters
 *			to set values in vdev
 * @CDP_ENABLE_NAWDS: set nawds enable/disable
 * @CDP_ENABLE_MCAST_EN: enable/disable multicast enhancement
 * @CDP_ENABLE_WDS: wds sta
 * @CDP_ENABLE_MEC: MEC enable flags
 * @CDP_ENABLE_PROXYSTA: proxy sta
 * @CDP_UPDATE_TDLS_FLAGS: tdls link flags
 * @CDP_ENABLE_AP_BRIDGE: set ap_bridging enable/disable
 * @CDP_ENABLE_CIPHER : set cipher type based on security
 * @CDP_ENABLE_QWRAP_ISOLATION: qwrap isolation mode
 * @CDP_TX_ENCAP_TYPE: tx encap type
 * @CDP_RX_DECAP_TYPE: rx decap type
 * @CDP_MESH_RX_FILTER: set mesh rx filter
 * @CDP_TID_VDEV_PRTY: set tid vdev prty
 * @CDP_TIDMAP_TBL_ID: set tidmap table id
 * @CDP_MESH_MODE: set mesh mode
 * @CDP_SAFEMODE: set safe mode
 * @CDP_DROP_UNENC: set drop unencrypted flag
 * @CDP_ENABLE_IGMP_MCAST_EN: enable/disable igmp multicast enhancement
 * @CDP_ENABLE_HLOS_TID_OVERRIDE: set hlos tid override flag
 * @CDP_CFG_WDS_EXT: enable/disable wds ext feature
 * @CDP_ENABLE_PEER_AUTHORIZE: enable peer authorize flag
 * @CDP_ENABLE_PEER_TID_LATENCY: set peer tid latency enable flag
 * @CDP_SET_VAP_MESH_TID : Set latency tid in vap
 * @CDP_UPDATE_DSCP_TO_TID_MAP: Set DSCP to TID map id
 */
enum cdp_vdev_param_type {
	CDP_ENABLE_NAWDS,
	CDP_ENABLE_MCAST_EN,
	CDP_ENABLE_WDS,
	CDP_ENABLE_MEC,
	CDP_ENABLE_DA_WAR,
	CDP_ENABLE_PROXYSTA,
	CDP_UPDATE_TDLS_FLAGS,
	CDP_CFG_WDS_AGING_TIMER,
	CDP_ENABLE_AP_BRIDGE,
	CDP_ENABLE_CIPHER,
	CDP_ENABLE_QWRAP_ISOLATION,
	CDP_UPDATE_MULTIPASS,
	CDP_TX_ENCAP_TYPE,
	CDP_RX_DECAP_TYPE,
	CDP_MESH_RX_FILTER,
	CDP_TID_VDEV_PRTY,
	CDP_TIDMAP_TBL_ID,
#ifdef MESH_MODE_SUPPORT
	CDP_MESH_MODE,
#endif
	CDP_SAFEMODE,
	CDP_DROP_UNENC,
	CDP_ENABLE_IGMP_MCAST_EN,
	CDP_ENABLE_HLOS_TID_OVERRIDE,
#ifdef QCA_SUPPORT_WDS_EXTENDED
	CDP_CFG_WDS_EXT,
#endif /* QCA_SUPPORT_WDS_EXTENDED */
	CDP_ENABLE_PEER_AUTHORIZE,
#ifdef WLAN_SUPPORT_MESH_LATENCY
	CDP_ENABLE_PEER_TID_LATENCY,
	CDP_SET_VAP_MESH_TID,
#endif
#ifdef WLAN_VENDOR_SPECIFIC_BAR_UPDATE
	CDP_SKIP_BAR_UPDATE_AP,
#endif
	CDP_UPDATE_DSCP_TO_TID_MAP
};

/*
 * cdp_psoc_param_type: different types of parameters
 *			to set values in psoc
 * @CDP_ENABLE_RATE_STATS: set rate stats enable/disable
 * @CDP_SET_NSS_CFG: set nss cfg
 * @CDP_SET_PREFERRED_HW_MODE: set preferred hw mode
 * @CDP_CFG_PEER_EXT_STATS: Peer extended stats mode.
 * @CDP_IPA_ENABLE : set IPA enable mode.
 * @CDP_SET_VDEV_STATS_HW_OFFLOAD: HW Vdev stats enable/disable
 */
enum cdp_psoc_param_type {
	CDP_ENABLE_RATE_STATS,
	CDP_SET_NSS_CFG,
	CDP_SET_PREFERRED_HW_MODE,
	CDP_CFG_PEER_EXT_STATS,
	CDP_IPA_ENABLE,
	CDP_SET_VDEV_STATS_HW_OFFLOAD,
};

#define TXRX_FW_STATS_TXSTATS                     1
#define TXRX_FW_STATS_RXSTATS                     2
#define TXRX_FW_STATS_RX_RATE_INFO                3
#define TXRX_FW_STATS_PHYSTATS                    4
#define TXRX_FW_STATS_PHYSTATS_CONCISE            5
#define TXRX_FW_STATS_TX_RATE_INFO                6
#define TXRX_FW_STATS_TID_STATE                   7
#define TXRX_FW_STATS_HOST_STATS                  8
#define TXRX_FW_STATS_CLEAR_HOST_STATS            9
#define TXRX_FW_STATS_CE_STATS                   10
#define TXRX_FW_STATS_VOW_UMAC_COUNTER           11
#define TXRX_FW_STATS_ME_STATS                   12
#define TXRX_FW_STATS_TXBF_INFO                  13
#define TXRX_FW_STATS_SND_INFO                   14
#define TXRX_FW_STATS_ERROR_INFO                 15
#define TXRX_FW_STATS_TX_SELFGEN_INFO            16
#define TXRX_FW_STATS_TX_MU_INFO                 17
#define TXRX_FW_SIFS_RESP_INFO                   18
#define TXRX_FW_RESET_STATS                      19
#define TXRX_FW_MAC_WDOG_STATS                   20
#define TXRX_FW_MAC_DESC_STATS                   21
#define TXRX_FW_MAC_FETCH_MGR_STATS              22
#define TXRX_FW_MAC_PREFETCH_MGR_STATS           23
#define TXRX_FW_STATS_DURATION_INFO              24
#define TXRX_FW_STATS_DURATION_INFO_RESET        25
#define TXRX_FW_HALPHY_STATS                     26
#define TXRX_FW_COEX_STATS                       27

#define PER_RADIO_FW_STATS_REQUEST 0
#define PER_VDEV_FW_STATS_REQUEST 1
/**
 * enum data_stall_log_event_indicator - Module triggering data stall
 * @DATA_STALL_LOG_INDICATOR_UNUSED: Unused
 * @DATA_STALL_LOG_INDICATOR_HOST_DRIVER: Host driver indicates data stall
 * @DATA_STALL_LOG_INDICATOR_FIRMWARE: FW indicates data stall
 * @DATA_STALL_LOG_INDICATOR_FRAMEWORK: Framework indicates data stall
 *
 * Enum indicating the module that indicates data stall event
 */
enum data_stall_log_event_indicator {
	DATA_STALL_LOG_INDICATOR_UNUSED,
	DATA_STALL_LOG_INDICATOR_HOST_DRIVER,
	DATA_STALL_LOG_INDICATOR_FIRMWARE,
	DATA_STALL_LOG_INDICATOR_FRAMEWORK,
};

/**
 * enum data_stall_log_event_type - data stall event type
 * @DATA_STALL_LOG_NONE
 * @DATA_STALL_LOG_FW_VDEV_PAUSE
 * @DATA_STALL_LOG_HWSCHED_CMD_FILTER
 * @DATA_STALL_LOG_HWSCHED_CMD_FLUSH
 * @DATA_STALL_LOG_FW_RX_REFILL_FAILED
 * @DATA_STALL_LOG_FW_RX_FCS_LEN_ERROR
 * @DATA_STALL_LOG_FW_WDOG_ERRORS
 * @DATA_STALL_LOG_BB_WDOG_ERROR
 * @DATA_STALL_LOG_POST_TIM_NO_TXRX_ERROR
 * @DATA_STALL_LOG_HOST_STA_TX_TIMEOUT
 * @DATA_STALL_LOG_HOST_SOFTAP_TX_TIMEOUT
 * @DATA_STALL_LOG_NUD_FAILURE
 *
 * Enum indicating data stall event type
 */
enum data_stall_log_event_type {
	DATA_STALL_LOG_NONE,
	DATA_STALL_LOG_FW_VDEV_PAUSE,
	DATA_STALL_LOG_HWSCHED_CMD_FILTER,
	DATA_STALL_LOG_HWSCHED_CMD_FLUSH,
	DATA_STALL_LOG_FW_RX_REFILL_FAILED,
	DATA_STALL_LOG_FW_RX_FCS_LEN_ERROR,
	DATA_STALL_LOG_FW_WDOG_ERRORS,
	DATA_STALL_LOG_BB_WDOG_ERROR,
	DATA_STALL_LOG_POST_TIM_NO_TXRX_ERROR,
	/* Stall events triggered by host/framework start from 0x100 onwards. */
	DATA_STALL_LOG_HOST_STA_TX_TIMEOUT = 0x100,
	DATA_STALL_LOG_HOST_SOFTAP_TX_TIMEOUT,
	DATA_STALL_LOG_NUD_FAILURE,
};

/**
 * enum data_stall_log_recovery_type - data stall recovery type
 * @DATA_STALL_LOG_RECOVERY_NONE,
 * @DATA_STALL_LOG_RECOVERY_CONNECT_DISCONNECT,
 * @DATA_STALL_LOG_RECOVERY_TRIGGER_PDR
 *
 * Enum indicating data stall recovery type
 */
enum data_stall_log_recovery_type {
	DATA_STALL_LOG_RECOVERY_NONE = 0,
	DATA_STALL_LOG_RECOVERY_CONNECT_DISCONNECT,
	DATA_STALL_LOG_RECOVERY_TRIGGER_PDR,
};

/**
 * struct data_stall_event_info - data stall info
 * @indicator: Module triggering data stall
 * @data_stall_type: data stall event type
 * @vdev_id_bitmap: vdev_id_bitmap
 * @pdev_id: pdev id
 * @recovery_type: data stall recovery type
 */
struct data_stall_event_info {
	uint32_t indicator;
	uint32_t data_stall_type;
	uint32_t vdev_id_bitmap;
	uint32_t pdev_id;
	uint32_t recovery_type;
};

typedef void (*data_stall_detect_cb)(struct data_stall_event_info *);

/*
 * enum cdp_stats - options for host and firmware
 * statistics
 * @CDP_TXRX_STATS_1: HTT Pdev tx stats
 * @CDP_TXRX_STATS_2: HTT Pdev rx stats
 * @CDP_TXRX_STATS_3: HTT Pdev Tx HW Queue stats
 * @CDP_TXRX_STATS_4: HTT Pdev Tx HW Sched stats
 * @CDP_TXRX_STATS_5: HTT Pdev error stats
 * @CDP_TXRX_STATS_6: HTT TQM stats
 * @CDP_TXRX_STATS_7: HTT TQM CMDQ stats
 * @CDP_TXRX_STATS_8: HTT Tx_de_cmn thread stats
 * @CDP_TXRX_STATS_9: HTT Pdev Tx rate stats
 * @CDP_TXRX_STATS_10: HTT Pdev Rx rate stats
 * @CDP_TXRX_STATS_11: HTT Peer stats
 * @CDP_TXRX_STATS_12: HTT Tx Self Gen Info
 * @CDP_TXRX_STATS_13: HTT Tx MU HWQ stats
 * @CDP_TXRX_STATS_14: HTT Ring interface info stats
 * @CDP_TXRX_STATS_15: HTT SRNG info stats
 * @CDP_TXRX_STATS_16: HTT SFM info stats
 * @CDP_TXRX_STATS_17: HTT Pdev tx mu mimo sched info
 * @CDP_TXRX_STATS_18: HTT Peer list details
 * @CDP_TXRX_STATS_19: Reserved
 * @CDP_TXRX_STATS_20: Reset Host stats
 * @CDP_TXRX_STATS_21: Host Rx rate stats
 * @CDP_TXRX_STATS_22: Host Tx rate stats
 * @CDP_TXRX_STATS_23: Host Tx stats
 * @CDP_TXRX_STATS_24: Host Rx stats
 * @CDP_TXRX_STATS_25: Host Ast stats
 * @CDP_TXRX_STATS_26: Host Head/Tail Pointer stats
 * @CDP_TXRX_STATS_27: Host Monitor mode stats
 * @CDP_TXRX_STATS_28: Host Peer entry stats
 * @CDP_TXRX_STATS_29: Host Soc config params info
 * @CDP_TXRX_STATS_30: Host Pdev config params info
 * @CDP_TXRX_STATS_31: Host DP Interrupt Stats
 */
enum cdp_stats {
	CDP_TXRX_STATS_0  = 0,
	CDP_TXRX_STATS_1,
	CDP_TXRX_STATS_2,
	CDP_TXRX_STATS_3,
	CDP_TXRX_STATS_4,
	CDP_TXRX_STATS_5,
	CDP_TXRX_STATS_6,
	CDP_TXRX_STATS_7,
	CDP_TXRX_STATS_8,
	CDP_TXRX_STATS_9,
	CDP_TXRX_STATS_10,
	CDP_TXRX_STATS_11,
	CDP_TXRX_STATS_12,
	CDP_TXRX_STATS_13,
	CDP_TXRX_STATS_14,
	CDP_TXRX_STATS_15,
	CDP_TXRX_STATS_16,
	CDP_TXRX_STATS_17,
	CDP_TXRX_STATS_18,
	CDP_TXRX_STATS_19,
	CDP_TXRX_STATS_20,
	CDP_TXRX_STATS_21,
	CDP_TXRX_STATS_22,
	CDP_TXRX_STATS_23,
	CDP_TXRX_STATS_24,
	CDP_TXRX_STATS_25,
	CDP_TXRX_STATS_26,
	CDP_TXRX_STATS_27,
	CDP_TXRX_STATS_28,
	CDP_TXRX_STATS_29,
	CDP_TXRX_STATS_30,
	CDP_TXRX_STATS_31,
	CDP_TXRX_STATS_HTT_MAX = 256,
	CDP_TXRX_MAX_STATS = 265,
};

/*
 * Different Stat update types sent to OL_IF
 * @UPDATE_PEER_STATS: update peer stats
 * @UPDATE_VDEV_STATS: update vdev stats
 * @UPDATE_PDE_STATS: Update pdev stats
 */
enum cdp_stat_update_type {
	UPDATE_PEER_STATS = 0,
	UPDATE_VDEV_STATS = 1,
	UPDATE_PDEV_STATS = 2,
};

/*
 * struct cdp_tx_sojourn_stats - Tx sojourn stats
 * @ppdu_seq_id: ppdu_seq_id from tx completion
 * @avg_sojourn_msdu: average sojourn msdu time
 * @sum_sojourn_msdu: sum sojourn msdu time
 * @num_msdu: number of msdus per ppdu
 * @cookie: cookie to be used by upper layer
 */
struct cdp_tx_sojourn_stats {
	uint32_t ppdu_seq_id;
	qdf_ewma_tx_lag avg_sojourn_msdu[CDP_DATA_TID_MAX];
	uint32_t sum_sojourn_msdu[CDP_DATA_TID_MAX];
	uint32_t num_msdus[CDP_DATA_TID_MAX];
	struct cdp_stats_cookie *cookie;
};

/**
 * struct cdp_delayed_tx_completion_ppdu_user - Delayed Tx PPDU completion
 * per-user information
 * @frame_ctrl: frame control field in 802.11 header
 * @qos_ctrl: QoS control field in 802.11 header
 * @mpdu_tried: number of mpdus tried
 * @ltf_size: ltf_size
 * @stbc: stbc
 * @he_re: he_re (range extension)
 * @txbf: txbf
 * @bw: Transmission bandwidth
 *       <enum 2 transmit_bw_20_MHz>
 *       <enum 3 transmit_bw_40_MHz>
 *       <enum 4 transmit_bw_80_MHz>
 *       <enum 5 transmit_bw_160_MHz>
 * @nss: NSS 1,2, ...8
 * @mcs: MCS index
 * @preamble: preamble
 * @gi: guard interval 800/400/1600/3200 ns
 * @dcm: dcm
 * @ldpc: ldpc
 * @ru_start: RU start index
 * @ru_tones: RU tones length
 * @is_mcast: MCAST or UCAST
 * @user_pos: user position
 * @mu_group_id: mu group id
 * @ppdu_start_timestamp: 64 bits ppdu start timestamp
 * @ppdu_end_timestamp: 64 bits ppdu end timestamp
 */
struct cdp_delayed_tx_completion_ppdu_user {
	uint32_t frame_ctrl:16,
		 qos_ctrl:16;
	uint32_t mpdu_tried_ucast:16,
		mpdu_tried_mcast:16;
	uint32_t ltf_size:2,
		 stbc:1,
		 he_re:1,
		 txbf:4,
		 bw:4,
		 nss:4,
		 mcs:4,
		 preamble:4,
		 gi:4,
		 dcm:1,
		 ldpc:1,
		 delayed_ba:1;
	uint16_t ru_start;
	uint16_t ru_tones;
	bool is_mcast;
	uint32_t user_pos;
	uint32_t mu_group_id;
	uint64_t ppdu_start_timestamp;
	uint64_t ppdu_end_timestamp;
};

/**
 * struct cdp_tx_completion_ppdu_user - Tx PPDU completion per-user information
 * @completion_status: completion status - OK/Filter/Abort/Timeout
 * @tid: TID number
 * @peer_id: Peer ID
 * @ba_size: Block-Ack size
 * @frame_ctrl: frame control field in 802.11 header
 * @qos_ctrl: QoS control field in 802.11 header
 * @mpdu_tried: number of mpdus tried
 * @mpdu_success: number of mpdus successfully transmitted
 * @long_retries: long retries
 * @short_retries: short retries
 * @is_ampdu: mpdu aggregate or non-aggregate?
 * @success_bytes: bytes successfully transmitted
 * @retry_bytes: bytes retried
 * @failed_msdus: MSDUs failed transmission
 * @duration: user duration in ppdu
 * @ltf_size: ltf_size
 * @stbc: stbc
 * @he_re: he_re (range extension)
 * @txbf: txbf
 * @bw: Transmission bandwidth
 *       <enum 2 transmit_bw_20_MHz>
 *       <enum 3 transmit_bw_40_MHz>
 *       <enum 4 transmit_bw_80_MHz>
 *       <enum 5 transmit_bw_160_MHz>
 * @nss: NSS 1,2, ...8
 * @mcs: MCS index
 * @preamble: preamble
 * @gi: guard interval 800/400/1600/3200 ns
 * @dcm: dcm
 * @ldpc: ldpc
 * @delayed_ba: delayed ba bit
 * @ack_ba_tlv: ack ba recv tlv bit
 * @ppdu_type: SU/MU_MIMO/MU_OFDMA/MU_MIMO_OFDMA/UL_TRIG/BURST_BCN/UL_BSR_RESP/
 * @pream_punct: Preamble Punctured PPDU
 * UL_BSR_TRIG/UNKNOWN
 * @is_seq_num_valid:
 *       1 - stats tlv has valid sequence number
 *       0 - payload has valid sequence number
 * @ba_seq_no: Block Ack sequence number
 * @ba_bitmap: Block Ack bitmap
 * @start_seqa: Sequence number of first MPDU
 * @enq_bitmap: Enqueue MPDU bitmap
 * @ru_start: RU start index
 * @ru_tones: RU tones length
 * @is_mcast: MCAST or UCAST
 * @tx_rate: Transmission Rate
 * @user_pos: user position
 * @mu_group_id: mu group id
 * @rix: rate index
 * @cookie: cookie to used by upper layer
 * @is_ppdu_cookie_valid : Indicates that ppdu_cookie is valid
 * @ppdu_cookie: 16-bit ppdu_cookie
 * @sa_is_training: smart antenna training packets indication
 * @rssi_chain: rssi chain per bandwidth
 * @usr_ack_rssi: overall per user ack rssi
 * @sa_tx_antenna: antenna in which packet is transmitted
 * @sa_max_rates: smart antenna tx feedback info max rates
 * @sa_goodput: smart antenna tx feedback info goodput
 * @current_rate_per: Moving average per
 * @last_enq_seq: last equeue sequence number
 * @is_bss_peer: is bss peer check
 * @mpdu_q: queue of mpdu in a ppdu
 * @mpdus: MPDU list based on enqueue sequence bitmap
 * @pending_retries: pending MPDUs (retries)
 * @tlv_bitmap: per user tlv bitmap
 * @skip: tx capture skip flag
 * @mon_procd: to indicate user processed in ppdu of the sched cmd
 * @debug_copied: flag to indicate bar frame copied
 * @peer_last_delayed_ba: flag to indicate peer last delayed ba
 * @phy_tx_time_us: Phy TX duration for the User
 */
struct cdp_tx_completion_ppdu_user {
	uint32_t completion_status:8,
		 tid:8,
		 peer_id:16;
	uint8_t mac_addr[6];
	uint16_t ba_size;
	uint32_t frame_ctrl:16,
		 qos_ctrl:16;
	uint32_t mpdu_tried_ucast:16,
		mpdu_tried_mcast:16;
	uint16_t mpdu_success:16;
	uint16_t mpdu_failed:16;
	uint32_t long_retries:4,
		 short_retries:4,
		 tx_ratecode:16,
		 is_ampdu:1,
		 ppdu_type:5,
		 pream_punct:1,
		 is_seq_num_valid:1;
	uint32_t success_bytes;
	uint32_t retry_bytes;
	uint32_t failed_bytes;
	uint32_t success_msdus:16,
		 retry_msdus:16;
	uint32_t failed_msdus:16,
		 duration:16;
	uint32_t ltf_size:2,
		 stbc:1,
		 he_re:1,
		 txbf:4,
		 bw:4,
		 nss:4,
		 mcs:4,
		 preamble:4,
		 gi:4,
		 dcm:1,
		 ldpc:1,
		 delayed_ba:1,
		 ack_ba_tlv:1;
	uint32_t ba_seq_no;
	uint32_t ba_bitmap[CDP_BA_256_BIT_MAP_SIZE_DWORDS];
	uint32_t start_seq;
	uint32_t enq_bitmap[CDP_BA_256_BIT_MAP_SIZE_DWORDS];
	uint32_t failed_bitmap[CDP_BA_256_BIT_MAP_SIZE_DWORDS];
	uint32_t num_mpdu:9,
		 num_msdu:16;
	uint32_t tx_duration;
	uint16_t ru_start;
	uint16_t ru_tones;
	bool is_mcast;
	uint32_t tx_rate;
	uint32_t tx_ratekbps;
	/*ack rssi for separate chains*/
	uint32_t ack_rssi[CDP_RSSI_CHAIN_LEN];
	bool ack_rssi_valid;
	uint32_t usr_ack_rssi;
	uint32_t user_pos;
	uint32_t mu_group_id;
	uint32_t rix;
	uint8_t is_ppdu_cookie_valid;
	uint16_t ppdu_cookie;
	uint8_t sa_is_training;
	uint32_t rssi_chain[CDP_RSSI_CHAIN_LEN];
	uint32_t sa_tx_antenna;
	/*Max rates for BW: 20MHZ, 40MHZ and 80MHZ and 160MHZ
	 * |---------------------------------------|
	 * | 16 bits | 16 bits | 16 bits | 16 bits |
	 * |   BW-1  |   BW-2  |   BW-3  |   BW-4  |
	 * |      /\  \                            |
	 * |     /  \  \                           |
	 * |    /    \  \                          |
	 * |   /      \  \                         |
	 * |  /        \  \                        |
	 * | /          \  \                       |
	 * |/            \  \                      |
	 * |[11|8]     [5|8] \                     |
	 * | BW1      PADDED  \                    |
	 * |---------------------------------------|
	 */
	uint16_t sa_max_rates[CDP_NUM_SA_BW];
	uint32_t sa_goodput;
	/* below field is used to calculate goodput in non-training period
	 * Note: As host is exposing goodput and hence current_rate_per is
	 * of no use. It is just for Host computation.
	 */
	uint32_t current_rate_per;
	uint32_t last_enq_seq;

	uint8_t is_bss_peer;

	qdf_nbuf_queue_t mpdu_q;
	qdf_nbuf_t *mpdus;
	uint32_t pending_retries;
	uint32_t tlv_bitmap;
	bool skip;
	bool mon_procd;
	bool debug_copied;
	bool peer_last_delayed_ba;

	uint16_t phy_tx_time_us;
};

/**
 * struct cdp_tx_indication_mpdu_info - Tx MPDU completion information
 * @ppdu_id: PPDU id
 * @duration: user duration in ppdu
 * @frame_type: frame type MGMT/CTRL/DATA/BAR
 * @frame_ctrl: frame control field in 802.11 header
 * @qos_ctrl: QoS control field in 802.11 header
 * @tid: TID number
 * @num_msdu: number of msdu in MPDU
 * @seq_no: Sequence number of first MPDU
 * @ltf_size: ltf_size
 * @stbc: stbc
 * @he_re: he_re (range extension)
 * @txbf: txbf
 * @bw: Transmission bandwidth
 *       <enum 2 transmit_bw_20_MHz>
 *       <enum 3 transmit_bw_40_MHz>
 *       <enum 4 transmit_bw_80_MHz>
 *       <enum 5 transmit_bw_160_MHz>
 * @nss: NSS 1,2, ...8
 * @mcs: MCS index
 * @preamble: preamble
 * @gi: guard interval 800/400/1600/3200 ns
 * @resp_type: response type
 * @mprot_type: medium protection type
 * @rts_success: rts success
 * @rts failure: rts failure
 * @channel: frequency
 * @channel_num: channel number
 * @ack_rssi: ack rssi
 * @ldpc: ldpc
 * @tx_rate: Transmission Rate
 * @mac_address: peer mac address
 * @bss_mac_address: bss mac address
 * @ppdu_start_timestamp: TSF at PPDU start
 * @ppdu_end_timestamp: TSF at PPDU end
 * @ba_start_seq: Block Ack sequence number
 * @ba_bitmap: Block Ack bitmap
 * @ppdu_cookie: 16-bit ppdu_cookie
 * @long_retries: long retries
 * @short_retries: short retries
 * @completion_status: completion status - OK/Filter/Abort/Timeout
 * @usr_idx: user index
 */
struct cdp_tx_indication_mpdu_info {
	uint32_t ppdu_id;
	uint32_t tx_duration;
	uint16_t frame_type;
	uint16_t frame_ctrl;
	uint16_t qos_ctrl;
	uint8_t tid;
	uint32_t num_msdu;
	uint32_t seq_no;
	uint32_t ltf_size:2,
		 he_re:1,
		 txbf:4,
		 bw:4,
		 nss:4,
		 mcs:4,
		 preamble:4,
		 gi:4;
	uint32_t channel;
	uint8_t channel_num;
	uint32_t ack_rssi;
	uint32_t ldpc;
	uint32_t tx_rate;
	uint8_t mac_address[QDF_MAC_ADDR_SIZE];
	uint8_t bss_mac_address[QDF_MAC_ADDR_SIZE];
	uint64_t ppdu_start_timestamp;
	uint64_t ppdu_end_timestamp;
	uint32_t ba_start_seq;
	uint32_t ba_bitmap[CDP_BA_256_BIT_MAP_SIZE_DWORDS];
	uint16_t ppdu_cookie;
	uint16_t long_retries:4,
		 short_retries:4,
		 completion_status:8;
	uint16_t resp_type:4,
		 mprot_type:3,
		 rts_success:1,
		 rts_failure:1;
	uint8_t usr_idx;
};

/**
 * struct cdp_tx_indication_info - Tx capture information
 * @mpdu_info: Tx MPDU completion information
 * @mpdu_nbuf: reconstructed mpdu packet
 * @ppdu_desc: tx completion ppdu
 */
struct cdp_tx_indication_info {
	struct cdp_tx_indication_mpdu_info mpdu_info;
	qdf_nbuf_t mpdu_nbuf;
	struct cdp_tx_completion_ppdu *ppdu_desc;
};

/**
 * struct cdp_tx_mgmt_comp_info - Tx mgmt comp info
 * @ppdu_id: ppdu_id
 * @is_sgen_pkt: payload recevied from wmi or htt path
 * @retries_count: retries count
 * @tx_tsf: 64 bit timestamp
 */
struct cdp_tx_mgmt_comp_info {
	uint32_t ppdu_id;
	bool is_sgen_pkt;
	uint16_t retries_count;
	uint64_t tx_tsf;
};

/**
 * struct cdp_tx_completion_ppdu - Tx PPDU completion information
 * @completion_status: completion status - OK/Filter/Abort/Timeout
 * @ppdu_id: PPDU Id
 * @ppdu_seq_id: ppdu sequence id for sojourn stats
 * @vdev_id: VAP Id
 * @bar_num_users: BA response user count, based on completion common TLV
 * @num_users: Number of users
 * @max_users: Number of users from USR_INFO TLV
 * @drop_reason: drop reason from flush status
 * @is_flush: is_flush is set based on flush tlv
 * @flow_type: tx flow type from flush status
 * @queue_type: queue type from flush status
 * @num_mpdu: Number of MPDUs in PPDU
 * @num_msdu: Number of MSDUs in PPDU
 * @frame_type: frame SU or MU
 * @htt_frame_type: frame type from htt
 * @frame_ctrl: frame control of 80211 header
 * @channel: Channel informartion
 * @resp_type: response type
 * @mprot_type: medium protection type
 * @rts_success: rts success
 * @rts failure: rts failure
 * @phymode: phy mode
 * @ack_rssi: RSSI value of last ack packet (units=dB above noise floor)
 * @tx_duration: PPDU airtime
 * @ppdu_start_timestamp: TSF at PPDU start
 * @ppdu_end_timestamp: TSF at PPDU end
 * @ack_timestamp: TSF at the reception of ACK
 * @delayed_ba: Delayed ba flag
 * @beam_change: beam change bit in ppdu for he-information
 * @bss_color: 6 bit value for full bss color
 * @doppler: value for doppler (will be 0 most of the times)
 * @spatial_reuse: value for spatial reuse used in radiotap HE header
 * @usr_nss_sum: Sum of user nss
 * @usr_ru_tones_sum: Sum of user ru_tones
 * @bar_ppdu_id: BAR ppdu_id
 * @bar_tx_duration: BAR tx duration
 * @bar_ppdu_start_timestamp: BAR start timestamp
 * @bar_ppdu_end_timestamp: BAR end timestamp
 * @tlv_bitmap: tlv_bitmap for the PPDU
 * @sched_cmdid: schedule command id
 * @phy_ppdu_tx_time_us: Phy per PPDU TX duration
 * @user: per-User stats (array of per-user structures)
 */
struct cdp_tx_completion_ppdu {
	uint32_t ppdu_id;
	uint32_t ppdu_seq_id;
	uint16_t vdev_id;
	uint16_t bar_num_users;
	uint32_t num_users;
	uint8_t  max_users;
	uint8_t last_usr_index;
	uint32_t drop_reason;
	uint32_t is_flush:1,
		 flow_type:8,
		 queue_type:8;
	uint32_t num_mpdu:9,
		 num_msdu:16;
	uint16_t frame_type;
	uint16_t htt_frame_type;
	uint16_t frame_ctrl;
	uint16_t channel;
	uint16_t resp_type:4,
		 mprot_type:3,
		 rts_success:1,
		 rts_failure:1;
	uint16_t phy_mode;
	uint32_t ack_rssi;
	uint32_t tx_duration;
	uint64_t ppdu_start_timestamp;
	uint64_t ppdu_end_timestamp;
	uint64_t ack_timestamp;
	bool delayed_ba;
	uint8_t beam_change;
	uint8_t bss_color;
	uint8_t doppler;
	uint8_t spatial_reuse;
	uint8_t usr_nss_sum;
	uint32_t usr_ru_tones_sum;
	uint32_t bar_ppdu_id;
	uint32_t bar_tx_duration;
	uint64_t bar_ppdu_start_timestamp;
	uint64_t bar_ppdu_end_timestamp;
	uint32_t tlv_bitmap;
	uint16_t sched_cmdid;
	uint16_t phy_ppdu_tx_time_us;
	struct cdp_tx_completion_ppdu_user user[];
};

/**
 * struct cdp_dev_stats - Network device stats structure
 * @tx_packets: Tx total packets transmitted
 * @tx_bytes  : Tx total bytes transmitted
 * @tx_errors : Tx error due to FW tx failure, Ring failure DMA etc
 * @tx_dropped: Tx dropped is same as tx errors as above
 * @rx_packets: Rx total packets transmitted
 * @rx_bytes  : Rx total bytes transmitted
 * @rx_errors : Rx erros
 * @rx_dropped: Rx dropped stats
 */
struct cdp_dev_stats {
	uint32_t tx_packets;
	uint32_t tx_bytes;
	uint32_t tx_errors;
	uint32_t tx_dropped;
	uint32_t rx_packets;
	uint32_t rx_bytes;
	uint32_t rx_errors;
	uint32_t rx_dropped;
};

/**
 * struct cdp_rate_stats - Tx/Rx Rate statistics
 * @bw: Indicates the BW of the upcoming transmission -
 *       <enum 2 transmit_bw_20_MHz>
 *       <enum 3 transmit_bw_40_MHz>
 *       <enum 4 transmit_bw_80_MHz>
 *       <enum 5 transmit_bw_160_MHz>
 * @pkt_type: Transmit Packet Type
 * @stbc: When set, STBC transmission rate was used
 * @ldpc: When set, use LDPC transmission rates
 * @sgi: <enum 0     0_8_us_sgi > Legacy normal GI
 *       <enum 1     0_4_us_sgi > Legacy short GI
 *       <enum 2     1_6_us_sgi > HE related GI
 *       <enum 3     3_2_us_sgi > HE
 * @mcs: Transmit MCS Rate
 * @ofdma: Set when the transmission was an OFDMA transmission
 * @tones_in_ru: The number of tones in the RU used.
 * @tsf: Lower 32 bits of the TSF (timestamp when ppdu transmission finished)
 * @peer_id: Peer ID of the flow or MPDU queue
 * @tid: TID of the flow or MPDU queue
 */
struct cdp_rate_stats {
	uint32_t rate_stats_info_valid:1,
		 bw:2,
		 pkt_type:4,
		 stbc:1,
		 ldpc:1,
		 sgi:2,
		 mcs:4,
		 ofdma:1,
		 tones_in_ru:12,
		 resvd0:4;
	uint32_t tsf;
	uint16_t peer_id;
	uint8_t tid;
};

/**
 * struct cdp_tx_completion_msdu - Tx MSDU completion descriptor
 * @ppdu_id: PPDU to which this MSDU belongs
 * @transmit_cnt: Number of times this frame has been transmitted
 * @ack_frame_rssi: RSSI of the received ACK or BA frame
 * @first_msdu: Indicates this MSDU is the first MSDU in AMSDU
 * @last_msdu: Indicates this MSDU is the last MSDU in AMSDU
 * @msdu_part_of_amsdu : Indicates this MSDU was part of an A-MSDU in MPDU
 * @extd: Extended structure containing rate statistics
 */
struct cdp_tx_completion_msdu {
	uint32_t ppdu_id;
	uint8_t transmit_cnt;
	uint32_t ack_frame_rssi:8,
		 resvd0:1,
		 first_msdu:1,
		 last_msdu:1,
		 msdu_part_of_amsdu:1,
		 resvd1:20;
	struct cdp_rate_stats extd;
};

/**
 * struct cdp_rx_stats_ppdu_user -- per user RX stats
 * @peer_id: Peer ID
 * @vdev_id: VAP ID
 * @is_ampdu: mpdu aggregate or non-aggregate?
 * @mu_ul_info_valid: MU UL info valid
 * @ofdma_ru_start_index: RU index number(0-73)
 * @ofdma_ru_width: size of RU in units of 1(26tone)RU
 * @nss: NSS 1,2, ...8
 * @mcs: MCS index
 * @user_index: user ID in multi-user case
 * @is_bss_peer - is bss peer check
 * @ast_index: ast index in multi-user case
 * @tid: TID number
 * @num_msdu: Number of MSDUs in PPDU
 * @udp_msdu_count: Number of UDP MSDUs in PPDU
 * @tcp_msdu_count: Number of TCP MSDUs in PPDU
 * @other_msdu_count: Number of MSDUs other than UDP and TCP MSDUs in PPDU
 * @frame_control: frame control field
 * @frame_control_info_valid: frame_control valid
 * @qos_control: qos control field
 * @qos_control_info_valid: qos_control valid
 * @data_sequence_control_info_valid: data_sequence_control_info valid
 * @first_data_seq_ctrl: Sequence control field of first data frame
 * @preamble: preamble
 * @ht_flag: ht flag
 * @vht_flag: vht flag
 * @he_re: he_re (range extension)
 * @mac_addr: Peer MAC Address
 * @mpdu_cnt_fcs_ok: Number of MPDUs in PPDU with fcs ok
 * @mpdu_cnt_fcs_err: Number of MPDUs in PPDU with fcs err
 * @mpdu_fcs_ok_bitmap - MPDU with fcs ok bitmap
 * @retries - number of retries
 * @rx_ratekpbs - rx rate in kbps
 */
struct cdp_rx_stats_ppdu_user {
	uint16_t peer_id;
	uint8_t vdev_id;
	bool is_ampdu;
	uint32_t mu_ul_info_valid:1,
		 ofdma_ru_start_index:7,
		 ofdma_ru_width:7,
		 nss:4,
		 mcs:4;
	/* user id */
	uint8_t  user_index;
	uint8_t is_bss_peer;
	uint32_t ast_index;
	uint32_t tid;
	uint32_t num_msdu;
	uint16_t  tcp_msdu_count;
	uint16_t  udp_msdu_count;
	uint16_t  other_msdu_count;
	uint16_t frame_control;
	uint8_t  frame_control_info_valid;
	uint16_t qos_control;
	uint8_t  qos_control_info_valid;
	uint8_t data_sequence_control_info_valid;
	uint16_t first_data_seq_ctrl;
	uint32_t preamble_type;
	uint16_t ht_flags;
	uint16_t vht_flags;
	uint16_t he_flags;
	uint8_t  mac_addr[QDF_MAC_ADDR_SIZE];
	uint32_t mpdu_cnt_fcs_ok;
	uint32_t mpdu_cnt_fcs_err;
	uint32_t mpdu_fcs_ok_bitmap[QDF_MON_STATUS_MPDU_FCS_BMAP_NWORDS];
	uint32_t mpdu_ok_byte_count;
	uint32_t mpdu_err_byte_count;
	uint32_t retries;
	uint32_t rx_ratekbps;
};

/**
 * struct cdp_rx_indication_ppdu - Rx PPDU indication structure
 * @ppdu_id: PPDU Id
 * @is_ampdu: mpdu aggregate or non-aggregate?
 * @num_mpdu: Number of MPDUs in PPDU
 * @reserved: Reserved bits for future use
 * @num_msdu: Number of MSDUs in PPDU
 * @udp_msdu_count: Number of UDP MSDUs in PPDU
 * @tcp_msdu_count: Number of TCP MSDUs in PPDU
 * @other_msdu_count: Number of MSDUs other than UDP and TCP MSDUs in PPDU
 * @duration: PPDU duration
 * @tid: TID number
 * @peer_id: Peer ID
 * @vdev_id: VAP ID
 * @mac_addr: Peer MAC Address
 * @first_data_seq_ctrl: Sequence control field of first data frame
 * @ltf_size: ltf_size
 * @stbc: When set, STBC rate was used
 * @he_re: he_re (range extension)
 * @bw: Bandwidth
 *       <enum 0 bw_20_MHz>
 *       <enum 1 bw_40_MHz>
 *       <enum 2 bw_80_MHz>
 *       <enum 3 bw_160_MHz>
 * @nss: NSS 1,2, ...8
 * @mcs: MCS index
 * @preamble: preamble
 * @gi: <enum 0     0_8_us_sgi > Legacy normal GI
 *       <enum 1     0_4_us_sgi > Legacy short GI
 *       <enum 2     1_6_us_sgi > HE related GI
 *       <enum 3     3_2_us_sgi > HE
 * @dcm: dcm
 * @ldpc: ldpc
 * @ppdu_type: SU/MU_MIMO/MU_OFDMA/MU_MIMO_OFDMA/UL_TRIG/BURST_BCN/UL_BSR_RESP/
 * UL_BSR_TRIG/UNKNOWN
 * @rssi: RSSI value (units = dB above noise floor)
 * @timestamp: TSF at the reception of PPDU
 * @length: PPDU length
 * @channel: Channel informartion
 * @lsig_A: L-SIG in 802.11 PHY header
 * @frame_ctrl: frame control field
 * @rix: rate index
 * @rssi_chain: rssi chain per nss per bw
 * @cookie: cookie to used by upper layer
 * @user: per user stats in MU-user case
 * @nf: noise floor
 * @per_chain_rssi: rssi per antenna
 */
struct cdp_rx_indication_ppdu {
	uint32_t ppdu_id;
	uint16_t is_ampdu:1,
		 num_mpdu:9,
		 reserved:6;
	uint32_t num_msdu;
	uint32_t num_bytes;
	uint16_t udp_msdu_count;
	uint16_t tcp_msdu_count;
	uint16_t other_msdu_count;
	uint16_t duration;
	uint32_t tid:8,
		 peer_id:16;
	uint8_t vdev_id;
	uint8_t mac_addr[6];
	uint16_t first_data_seq_ctrl;
	union {
		uint32_t rate_info;
		struct {
			uint32_t ltf_size:2,
				 stbc:1,
				 he_re:1,
				 bw:4,
				 nss:4,
				 mcs:4,
				 preamble:4,
				 gi:4,
				 dcm:1,
				 ldpc:1,
				 ppdu_type:5;
		};
	} u;
	uint32_t rix;
	uint32_t lsig_a;
	uint32_t rssi;
	uint64_t timestamp;
	uint32_t length;
	uint8_t channel;
	uint8_t beamformed;

	uint32_t rx_ratekbps;
	uint32_t ppdu_rx_rate;

	uint32_t retries;
	uint32_t rx_byte_count;
	uint16_t rx_ratecode;
	uint8_t fcs_error_mpdus;
	uint16_t frame_ctrl;
	int8_t rssi_chain[SS_COUNT][MAX_BW];
	struct cdp_rx_su_evm_info evm_info;
	uint32_t rx_antenna;
	uint8_t num_users;
	struct cdp_rx_stats_ppdu_user user[CDP_MU_MAX_USERS];
	uint32_t nf;
	uint8_t  per_chain_rssi[MAX_CHAIN];
	uint8_t is_mcast_bcast;
#if defined(WLAN_CFR_ENABLE) && defined(WLAN_ENH_CFR_ENABLE)
	struct cdp_rx_ppdu_cfr_info cfr_info;
#endif
};

/**
 * struct cdp_rx_indication_msdu - Rx MSDU info
 * @ppdu_id: PPDU to which the MSDU belongs
 * @msdu_len: Length of MSDU in bytes
 * @ack_frame_rssi: RSSI of the received ACK or BA frame
 * @first_msdu: Indicates this MSDU is the first MSDU in AMSDU
 * @last_msdu: Indicates this MSDU is the last MSDU in AMSDU
 * @msdu_part_of_amsdu : Indicates this MSDU was part of an A-MSDU in MPDU
 * @extd: Extended structure containing rate statistics
 */
struct cdp_rx_indication_msdu {
	uint32_t ppdu_id;
	uint16_t msdu_len;
	uint32_t ack_frame_rssi:8,
		 resvd0:1,
		 first_msdu:1,
		 last_msdu:1,
		 msdu_part_of_amsdu:1,
		 msdu_part_of_ampdu:1,
		 resvd1:19;
	struct cdp_rate_stats extd;
};

/**
 * struct cdp_config_params - Propagate configuration parameters to datapath
 * @tso_enable: Enable/Disable TSO
 * @lro_enable: Enable/Disable LRO
 * @gro_enable: Enable/Disable GRO
 * @flow_steering_enable: Enable/Disable Rx Hash based flow steering
 * @p2p_tcp_udp_checksumoffload: Enable/Disable TCP/UDP Checksum Offload for P2P
 * @nan_tcp_udp_checksumoffload: Enable/Disable TCP/UDP Checksum Offload for NAN
 * @tcp_udp_checksumoffload: Enable/Disable TCP/UDP Checksum Offload
 * @legacy_mode_checksumoffload_disable: Disable TCP/UDP Checksum Offload for
 *					 legacy modes.
 * @napi_enable: Enable/Disable Napi
 * @ipa_enable: Flag indicating if IPA is enabled or not
 * @tx_flow_stop_queue_threshold: Value to Pause tx queues
 * @tx_flow_start_queue_offset: Available Tx descriptors to unpause
 *				tx queue
 * @tx_comp_loop_pkt_limit: Max # of packets to be processed in 1 tx comp loop
 * @rx_reap_loop_pkt_limit: Max # of packets to be processed in 1 rx reap loop
 * @rx_hp_oos_update_limit: Max # of HP OOS (out of sync) updates
 */
struct cdp_config_params {
	unsigned int tso_enable:1;
	unsigned int lro_enable:1;
	unsigned int gro_enable:1;
	unsigned int flow_steering_enable:1;
	unsigned int p2p_tcp_udp_checksumoffload:1;
	unsigned int nan_tcp_udp_checksumoffload:1;
	unsigned int tcp_udp_checksumoffload:1;
	unsigned int legacy_mode_checksumoffload_disable:1;
	unsigned int napi_enable:1;
	unsigned int ipa_enable:1;
	/* Set when QCA_LL_TX_FLOW_CONTROL_V2 is enabled */
	uint8_t tx_flow_stop_queue_threshold;
	uint8_t tx_flow_start_queue_offset;
	uint32_t tx_comp_loop_pkt_limit;
	uint32_t rx_reap_loop_pkt_limit;
	uint32_t rx_hp_oos_update_limit;

};

/**
 * cdp_txrx_stats_req: stats request wrapper
 *	used to pass request information to cdp layer
 * @stats: type of stats requested
 * @param0: opaque argument 0 to be passed to htt
 * @param1: opaque argument 1 to be passed to htt
 * @param2: opaque argument 2 to be passed to htt
 * @param3: opaque argument 3 to be passed to htt
 * @mac id: mac_id
 */
struct cdp_txrx_stats_req {
	enum cdp_stats	stats;
	uint32_t	param0;
	uint32_t	param1;
	uint32_t	param2;
	uint32_t	param3;
	uint32_t	cookie_val;
	uint8_t		mac_id;
	char		*peer_addr;
};

/**
 * struct cdp_monitor_filter - monitor filter info
 * @mode: set filter mode
 * @fp_mgmt: set Filter Pass MGMT Configuration
 * @fp_ctrl: set Filter Pass CTRL Configuration
 * @fp_data: set Filter Pass DATA Configuration
 * @mo_mgmt: set Monitor Other MGMT Configuration
 * @mo_ctrl: set Monitor Other CTRL Configuration
 * @mo_data: set Monitor other DATA Configuration
 *
 */
struct cdp_monitor_filter {
	uint16_t mode;
	uint16_t fp_mgmt;
	uint16_t fp_ctrl;
	uint16_t fp_data;
	uint16_t mo_mgmt;
	uint16_t mo_ctrl;
	uint16_t mo_data;
};

/**
 * enum cdp_dp_cfg - CDP ENUMs to get to DP configation
 * @cfg_dp_enable_data_stall: context passed to be used by consumer
 * @cfg_dp_enable_p2p_ip_tcp_udp_checksum_offload: get P2P checksum config
 * @cfg_dp_enable_nan_ip_tcp_udp_checksum_offload: get NAN TX checksum config
 * @cfg_dp_enable_ip_tcp_udp_checksum_offload: get TX checksum config for others
 * @cfg_dp_tso_enable: get TSO enable config
 * @cfg_dp_lro_enable: get LRO enable config
 * @cfg_dp_gro_enable: get GRP enable config
 * @cfg_dp_force_gro_enable: get Force GRP enable config
 * @cfg_dp_tx_flow_start_queue_offset: get DP TX flow start queue offset
 * @cfg_dp_tx_flow_stop_queue_threshold: get DP TX flow stop queue threshold
 * @cfg_dp_ipa_uc_tx_buf_size: get IPA TX buf size config
 * @cfg_dp_ipa_uc_tx_partition_base: get IPA UC TX partition base config
 * @cfg_dp_ipa_uc_rx_ind_ring_count: get IPA rx indication ring count config
 * @cfg_dp_enable_flow_steering: get flow steerint enable config
 * @cfg_dp_reorder_offload_supported: get reorder offload support config
 * @cfg_dp_ce_classify_enable: get CE classify enable config
 * @cfg_dp_disable_intra_bss_fwd: get intra bss fwd config
 * @cfg_dp_pktlog_buffer_size: get packet log buffer size config
 * @cfg_dp_wow_check_rx_pending: get wow rx pending frame check config
 */
enum cdp_dp_cfg {
	cfg_dp_enable_data_stall,
	cfg_dp_enable_p2p_ip_tcp_udp_checksum_offload,
	cfg_dp_enable_nan_ip_tcp_udp_checksum_offload,
	cfg_dp_enable_ip_tcp_udp_checksum_offload,
	/* Disable checksum offload for legacy modes */
	cfg_dp_disable_legacy_mode_csum_offload,
	cfg_dp_tso_enable,
	cfg_dp_lro_enable,
	cfg_dp_gro_enable,
	cfg_dp_force_gro_enable,
	cfg_dp_sg_enable,
	cfg_dp_tx_flow_start_queue_offset,
	cfg_dp_tx_flow_stop_queue_threshold,
	cfg_dp_ipa_uc_tx_buf_size,
	cfg_dp_ipa_uc_tx_partition_base,
	cfg_dp_ipa_uc_rx_ind_ring_count,
	cfg_dp_enable_flow_steering,
	cfg_dp_reorder_offload_supported,
	cfg_dp_ce_classify_enable,
	cfg_dp_disable_intra_bss_fwd,
	cfg_dp_pktlog_buffer_size,
	cfg_dp_wow_check_rx_pending,
};

/**
 * struct cdp_peer_cookie - cookie used when creating peer
 * @ctx: context passed to be used by consumer
 * @mac_addr: MAC address of peer
 * @peer_id: peer id
 * @pdev_id: pdev_id
 * @cookie: cookie to be used by consumer
 */
struct cdp_peer_cookie {
	struct cdp_stats_cookie *ctx;
	uint8_t mac_addr[QDF_MAC_ADDR_SIZE];
	uint8_t peer_id;
	uint8_t pdev_id;
	uint8_t cookie;
};

#ifdef WLAN_SUPPORT_RX_FISA
struct cdp_flow_stats {
	uint32_t aggr_count;
	uint32_t curr_aggr_count;
	uint32_t flush_count;
	uint32_t bytes_aggregated;
};
#else
/**
 * cdp_flow_stats - Per-Flow (5-tuple) statistics
 * @msdu_count: number of rx msdus matching this flow
 *
 * HW also includes msdu_byte_count and timestamp, which
 * are not currently tracked in SW.
 */
struct cdp_flow_stats {
	uint32_t msdu_count;
};
#endif

/**
 * cdp_flow_fst_operation - RX FST operations allowed
 */
enum cdp_flow_fst_operation {
	CDP_FLOW_FST_ENTRY_ADD,
	CDP_FLOW_FST_ENTRY_DEL,
	CDP_FLOW_FST_RX_BYPASS_ENABLE,
	CDP_FLOW_FST_RX_BYPASS_DISABLE
};

/**
 * cdp_flow_protocol_type - RX FST supported protocol types, mapped to HW spec
 */
enum cdp_flow_protocol_type {
	CDP_FLOW_PROTOCOL_TYPE_TCP = 6,
	CDP_FLOW_PROTOCOL_TYPE_UDP = 17,
};

/**
 * cdp_rx_flow_tuple_info - RX flow tuple info used for addition/deletion
 * @dest_ip_127_96: destination IP address bit fields 96-127
 * @dest_ip_95_64: destination IP address bit fields 64-95
 * @dest_ip_63_32: destination IP address bit fields 32-63
 * @dest_ip_31_0: destination IP address bit fields 0-31
 * @src_ip_127_96: source IP address bit fields 96-127
 * @src_ip_95_64: source IP address bit fields 64-95
 * @src_ip_63_32: source IP address bit fields 32-63
 * @src_ip_31_0: source IP address bit fields 0-31
 * @dest_port: destination port of flow
 * @src_port: source port of flow
 * @l4_protocol: protocol type in flow (TCP/UDP)
 */
struct cdp_rx_flow_tuple_info {
#ifdef WLAN_SUPPORT_RX_FISA
	uint8_t tuple_populated;
	uint8_t is_exception;
#endif
	uint32_t dest_ip_127_96;
	uint32_t dest_ip_95_64;
	uint32_t dest_ip_63_32;
	uint32_t dest_ip_31_0;
	uint32_t src_ip_127_96;
	uint32_t src_ip_95_64;
	uint32_t src_ip_63_32;
	uint32_t src_ip_31_0;
	uint16_t dest_port;
	uint16_t src_port;
	uint16_t l4_protocol;
};

/**
 * cdp_rx_flow_info - RX flow info used for addition/deletion
 * @is_addr_ipv4: indicates whether given IP address is IPv4/IPv6
 * @op_code: add/delete/enable/disable operation requested
 * @flow_tupe_info: structure containing tuple info
 * @fse_metadata: metadata to be set in RX flow
 */
struct cdp_rx_flow_info {
	bool is_addr_ipv4;
	enum cdp_flow_fst_operation op_code;
	struct cdp_rx_flow_tuple_info flow_tuple_info;
	uint16_t fse_metadata;
};

#ifdef QCA_SUPPORT_SCAN_SPCL_VAP_STATS
/**
 * cdp_scan_spcl_vap_stats - Special vap statistics info
 * @rx_ok_pkts: rx fcs ok pkts count
 * @rx_ok_bytes: rx fcs ok bytes count
 * @rx_err_pkts: rx fcs err pkts count
 * @rx_err_bytes: rx fcs err bytes count
 * @rx_mgmt_pkts: rx mgmt pkts count
 * @rx_ctrl_pkts: rx ctrl pkts count
 * @rx_data_pkts: rx data pkts count
 */
struct cdp_scan_spcl_vap_stats {
	uint64_t rx_ok_pkts;
	uint64_t rx_ok_bytes;
	uint64_t rx_err_pkts;
	uint64_t rx_err_bytes;
	uint64_t rx_mgmt_pkts;
	uint64_t rx_ctrl_pkts;
	uint64_t rx_data_pkts;
};
#endif

/**
 * cdp_soc_attach_params
 *
 * @hif_handle: Opaque HIF handle
 * @htc_handle: Opaque HTC handle
 * @qdf_osdev: QDF device
 * @ol_ops: Offload Operations
 * @device_id: Device ID
 * @ml_context: DP ML object conext
 * @mlo_chip_id: MLO chip id, for legacy SOCs chip_id need to 0
 * @mlo_enabled: MLO enable bit
 */
struct cdp_soc_attach_params {
	struct hif_opaque_softc *hif_handle;
	HTC_HANDLE htc_handle;
	qdf_device_t qdf_osdev;
	struct ol_if_ops *ol_ops;
	uint16_t device_id;
	struct cdp_mlo_ctxt *ml_context;
	uint8_t mlo_chip_id;
	uint8_t mlo_enabled;
};

/*
 * cdp_pdev_attach_params
 *
 * @htc_handle: HTC handle for host-target interface
 * @qdf_osdev: QDF OS device
 * @pdev_id: PDEV ID
 * @mlo_link_id: ML link id
 */
struct cdp_pdev_attach_params {
	HTC_HANDLE htc_handle;
	qdf_device_t qdf_osdev;
	uint8_t pdev_id;
	uint32_t mlo_link_id;
};
#endif<|MERGE_RESOLUTION|>--- conflicted
+++ resolved
@@ -411,14 +411,8 @@
 /**
  * struct cdp_peer_setup_info: MLO connection info for cdp_peer_setup()
  * @mld_peer_mac: mld peer mac address pointer
-<<<<<<< HEAD
- * @is_assoc_link: set true for first MLO link peer association
- * @is_primary_link: for MCC, the first link will always be primary link,
- *		     for WIN,  other link might be primary link.
-=======
  * @is_first_link: set true for first MLO link peer
  * @is_primary_link: set true for MLO primary link peer
->>>>>>> 801d5b6a
  * @primary_umac_id: primary umac_id
  */
 struct cdp_peer_setup_info {
