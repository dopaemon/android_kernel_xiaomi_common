/*
 * Copyright (c) 2016-2021 The Linux Foundation. All rights reserved.
 * Copyright (c) 2021 Qualcomm Innovation Center, Inc. All rights reserved.
 *
 * Permission to use, copy, modify, and/or distribute this software for
 * any purpose with or without fee is hereby granted, provided that the
 * above copyright notice and this permission notice appear in all
 * copies.
 *
 * THE SOFTWARE IS PROVIDED "AS IS" AND THE AUTHOR DISCLAIMS ALL
 * WARRANTIES WITH REGARD TO THIS SOFTWARE INCLUDING ALL IMPLIED
 * WARRANTIES OF MERCHANTABILITY AND FITNESS. IN NO EVENT SHALL THE
 * AUTHOR BE LIABLE FOR ANY SPECIAL, DIRECT, INDIRECT, OR CONSEQUENTIAL
 * DAMAGES OR ANY DAMAGES WHATSOEVER RESULTING FROM LOSS OF USE, DATA OR
 * PROFITS, WHETHER IN AN ACTION OF CONTRACT, NEGLIGENCE OR OTHER
 * TORTIOUS ACTION, ARISING OUT OF OR IN CONNECTION WITH THE USE OR
 * PERFORMANCE OF THIS SOFTWARE.
 */

#include "htt.h"
#include "dp_htt.h"
#include "hal_hw_headers.h"
#include "dp_tx.h"
#include "dp_tx_desc.h"
#include "dp_peer.h"
#include "dp_types.h"
#include "hal_tx.h"
#include "qdf_mem.h"
#include "qdf_nbuf.h"
#include "qdf_net_types.h"
#include "qdf_module.h"
#include <wlan_cfg.h>
#include "dp_ipa.h"
#if defined(MESH_MODE_SUPPORT) || defined(FEATURE_PERPKT_INFO)
#include "if_meta_hdr.h"
#endif
#include "enet.h"
#include "dp_internal.h"
#ifdef ATH_SUPPORT_IQUE
#include "dp_txrx_me.h"
#endif
#include "dp_hist.h"
#ifdef WLAN_DP_FEATURE_SW_LATENCY_MGR
#include <dp_swlm.h>
#endif
#ifdef WIFI_MONITOR_SUPPORT
#include <dp_mon.h>
#endif
#ifdef FEATURE_WDS
#include "dp_txrx_wds.h"
#endif

/* Flag to skip CCE classify when mesh or tid override enabled */
#define DP_TX_SKIP_CCE_CLASSIFY \
	(DP_TXRX_HLOS_TID_OVERRIDE_ENABLED | DP_TX_MESH_ENABLED)

/* TODO Add support in TSO */
#define DP_DESC_NUM_FRAG(x) 0

/* disable TQM_BYPASS */
#define TQM_BYPASS_WAR 0

/* invalid peer id for reinject*/
#define DP_INVALID_PEER 0XFFFE

#define DP_RETRY_COUNT 7

/*mapping between hal encrypt type and cdp_sec_type*/
uint8_t sec_type_map[MAX_CDP_SEC_TYPE] = {HAL_TX_ENCRYPT_TYPE_NO_CIPHER,
					  HAL_TX_ENCRYPT_TYPE_WEP_128,
					  HAL_TX_ENCRYPT_TYPE_WEP_104,
					  HAL_TX_ENCRYPT_TYPE_WEP_40,
					  HAL_TX_ENCRYPT_TYPE_TKIP_WITH_MIC,
					  HAL_TX_ENCRYPT_TYPE_TKIP_NO_MIC,
					  HAL_TX_ENCRYPT_TYPE_AES_CCMP_128,
					  HAL_TX_ENCRYPT_TYPE_WAPI,
					  HAL_TX_ENCRYPT_TYPE_AES_CCMP_256,
					  HAL_TX_ENCRYPT_TYPE_AES_GCMP_128,
					  HAL_TX_ENCRYPT_TYPE_AES_GCMP_256,
					  HAL_TX_ENCRYPT_TYPE_WAPI_GCM_SM4};
qdf_export_symbol(sec_type_map);

#ifdef CONFIG_WLAN_SYSFS_MEM_STATS
/**
 * dp_update_tx_desc_stats - Update the increase or decrease in
 * outstanding tx desc count
 * values on pdev and soc
 * @vdev: DP pdev handle
 *
 * Return: void
 */
static inline void
dp_update_tx_desc_stats(struct dp_pdev *pdev)
{
	int32_t tx_descs_cnt =
		qdf_atomic_read(&pdev->num_tx_outstanding);
	if (pdev->tx_descs_max < tx_descs_cnt)
		pdev->tx_descs_max = tx_descs_cnt;
	qdf_mem_tx_desc_cnt_update(pdev->num_tx_outstanding,
				   pdev->tx_descs_max);
}

#else /* CONFIG_WLAN_SYSFS_MEM_STATS */

static inline void
dp_update_tx_desc_stats(struct dp_pdev *pdev)
{
}
#endif /* CONFIG_WLAN_SYSFS_MEM_STATS */

#if defined(WLAN_TX_PKT_CAPTURE_ENH) || defined(FEATURE_PERPKT_INFO)
static inline
void dp_tx_enh_unmap(struct dp_soc *soc, struct dp_tx_desc_s *desc)
{
	qdf_nbuf_unmap_nbytes_single(soc->osdev, desc->nbuf,
				     QDF_DMA_TO_DEVICE,
				     desc->nbuf->len);
	desc->flags |= DP_TX_DESC_FLAG_UNMAP_DONE;
}

static inline void dp_tx_unmap(struct dp_soc *soc, struct dp_tx_desc_s *desc)
{
	if (qdf_likely(!(desc->flags & DP_TX_DESC_FLAG_UNMAP_DONE)))
		qdf_nbuf_unmap_nbytes_single(soc->osdev, desc->nbuf,
					     QDF_DMA_TO_DEVICE,
					     desc->nbuf->len);
}
#else
static inline
void dp_tx_enh_unmap(struct dp_soc *soc, struct dp_tx_desc_s *desc)
{
}

static inline void dp_tx_unmap(struct dp_soc *soc, struct dp_tx_desc_s *desc)
{
	qdf_nbuf_unmap_nbytes_single(soc->osdev, desc->nbuf,
				     QDF_DMA_TO_DEVICE, desc->nbuf->len);
}
#endif

#ifdef QCA_TX_LIMIT_CHECK
/**
 * dp_tx_limit_check - Check if allocated tx descriptors reached
 * soc max limit and pdev max limit
 * @vdev: DP vdev handle
 *
 * Return: true if allocated tx descriptors reached max configured value, else
 * false
 */
static inline bool
dp_tx_limit_check(struct dp_vdev *vdev)
{
	struct dp_pdev *pdev = vdev->pdev;
	struct dp_soc *soc = pdev->soc;

	if (qdf_atomic_read(&soc->num_tx_outstanding) >=
			soc->num_tx_allowed) {
		dp_tx_info("queued packets are more than max tx, drop the frame");
		DP_STATS_INC(vdev, tx_i.dropped.desc_na.num, 1);
		return true;
	}

	if (qdf_atomic_read(&pdev->num_tx_outstanding) >=
			pdev->num_tx_allowed) {
		dp_tx_info("queued packets are more than max tx, drop the frame");
		DP_STATS_INC(vdev, tx_i.dropped.desc_na.num, 1);
		DP_STATS_INC(vdev, tx_i.dropped.desc_na_exc_outstand.num, 1);
		return true;
	}
	return false;
}

/**
 * dp_tx_exception_limit_check - Check if allocated tx exception descriptors
 * reached soc max limit
 * @vdev: DP vdev handle
 *
 * Return: true if allocated tx descriptors reached max configured value, else
 * false
 */
static inline bool
dp_tx_exception_limit_check(struct dp_vdev *vdev)
{
	struct dp_pdev *pdev = vdev->pdev;
	struct dp_soc *soc = pdev->soc;

	if (qdf_atomic_read(&soc->num_tx_exception) >=
			soc->num_msdu_exception_desc) {
		dp_info("exc packets are more than max drop the exc pkt");
		DP_STATS_INC(vdev, tx_i.dropped.exc_desc_na.num, 1);
		return true;
	}

	return false;
}

/**
 * dp_tx_outstanding_inc - Increment outstanding tx desc values on pdev and soc
 * @vdev: DP pdev handle
 *
 * Return: void
 */
static inline void
dp_tx_outstanding_inc(struct dp_pdev *pdev)
{
	struct dp_soc *soc = pdev->soc;

	qdf_atomic_inc(&pdev->num_tx_outstanding);
	qdf_atomic_inc(&soc->num_tx_outstanding);
	dp_update_tx_desc_stats(pdev);
}

/**
 * dp_tx_outstanding__dec - Decrement outstanding tx desc values on pdev and soc
 * @vdev: DP pdev handle
 *
 * Return: void
 */
static inline void
dp_tx_outstanding_dec(struct dp_pdev *pdev)
{
	struct dp_soc *soc = pdev->soc;

	qdf_atomic_dec(&pdev->num_tx_outstanding);
	qdf_atomic_dec(&soc->num_tx_outstanding);
	dp_update_tx_desc_stats(pdev);
}

#else //QCA_TX_LIMIT_CHECK
static inline bool
dp_tx_limit_check(struct dp_vdev *vdev)
{
	return false;
}

static inline bool
dp_tx_exception_limit_check(struct dp_vdev *vdev)
{
	return false;
}

static inline void
dp_tx_outstanding_inc(struct dp_pdev *pdev)
{
	qdf_atomic_inc(&pdev->num_tx_outstanding);
	dp_update_tx_desc_stats(pdev);
}

static inline void
dp_tx_outstanding_dec(struct dp_pdev *pdev)
{
	qdf_atomic_dec(&pdev->num_tx_outstanding);
	dp_update_tx_desc_stats(pdev);
}
#endif //QCA_TX_LIMIT_CHECK

#ifdef WLAN_FEATURE_DP_TX_DESC_HISTORY
static inline enum dp_tx_event_type dp_tx_get_event_type(uint32_t flags)
{
	enum dp_tx_event_type type;

	if (flags & DP_TX_DESC_FLAG_FLUSH)
		type = DP_TX_DESC_FLUSH;
	else if (flags & DP_TX_DESC_FLAG_TX_COMP_ERR)
		type = DP_TX_COMP_UNMAP_ERR;
	else if (flags & DP_TX_DESC_FLAG_COMPLETED_TX)
		type = DP_TX_COMP_UNMAP;
	else
		type = DP_TX_DESC_UNMAP;

	return type;
}

static inline void
dp_tx_desc_history_add(struct dp_soc *soc, dma_addr_t paddr,
		       qdf_nbuf_t skb, uint32_t sw_cookie,
		       enum dp_tx_event_type type)
{
	struct dp_tx_desc_event *entry;
	uint32_t idx;

	if (qdf_unlikely(!soc->tx_tcl_history || !soc->tx_comp_history))
		return;

	switch (type) {
	case DP_TX_COMP_UNMAP:
	case DP_TX_COMP_UNMAP_ERR:
	case DP_TX_COMP_MSDU_EXT:
		idx = dp_history_get_next_index(&soc->tx_comp_history->index,
						DP_TX_COMP_HISTORY_SIZE);
		entry = &soc->tx_comp_history->entry[idx];
		break;
	case DP_TX_DESC_MAP:
	case DP_TX_DESC_UNMAP:
	case DP_TX_DESC_COOKIE:
	case DP_TX_DESC_FLUSH:
		idx = dp_history_get_next_index(&soc->tx_tcl_history->index,
						DP_TX_TCL_HISTORY_SIZE);
		entry = &soc->tx_tcl_history->entry[idx];
		break;
	default:
		dp_info_rl("Invalid dp_tx_event_type: %d", type);
		return;
	}

	entry->skb = skb;
	entry->paddr = paddr;
	entry->sw_cookie = sw_cookie;
	entry->type = type;
	entry->ts = qdf_get_log_timestamp();
}

static inline void
dp_tx_tso_seg_history_add(struct dp_soc *soc,
			  struct qdf_tso_seg_elem_t *tso_seg,
			  qdf_nbuf_t skb, uint32_t sw_cookie,
			  enum dp_tx_event_type type)
{
	int i;

	for (i = 1; i < tso_seg->seg.num_frags; i++) {
		dp_tx_desc_history_add(soc, tso_seg->seg.tso_frags[i].paddr,
				       skb, sw_cookie, type);
	}

	if (!tso_seg->next)
		dp_tx_desc_history_add(soc, tso_seg->seg.tso_frags[0].paddr,
				       skb, 0xFFFFFFFF, type);
}

static inline void
dp_tx_tso_history_add(struct dp_soc *soc, struct qdf_tso_info_t tso_info,
		      qdf_nbuf_t skb, uint32_t sw_cookie,
		      enum dp_tx_event_type type)
{
	struct qdf_tso_seg_elem_t *curr_seg = tso_info.tso_seg_list;
	uint32_t num_segs = tso_info.num_segs;

	while (num_segs) {
		dp_tx_tso_seg_history_add(soc, curr_seg, skb, sw_cookie, type);
		curr_seg = curr_seg->next;
		num_segs--;
	}
}

#else
static inline enum dp_tx_event_type dp_tx_get_event_type(uint32_t flags)
{
	return DP_TX_DESC_INVAL_EVT;
}

static inline void
dp_tx_desc_history_add(struct dp_soc *soc, dma_addr_t paddr,
		       qdf_nbuf_t skb, uint32_t sw_cookie,
		       enum dp_tx_event_type type)
{
}

static inline void
dp_tx_tso_seg_history_add(struct dp_soc *soc,
			  struct qdf_tso_seg_elem_t *tso_seg,
			  qdf_nbuf_t skb, uint32_t sw_cookie,
			  enum dp_tx_event_type type)
{
}

static inline void
dp_tx_tso_history_add(struct dp_soc *soc, struct qdf_tso_info_t tso_info,
		      qdf_nbuf_t skb, uint32_t sw_cookie,
		      enum dp_tx_event_type type)
{
}
#endif /* WLAN_FEATURE_DP_TX_DESC_HISTORY */

static int dp_get_rtpm_tput_policy_requirement(struct dp_soc *soc);

/**
 * dp_is_tput_high() - Check if throughput is high
 *
 * @soc - core txrx main context
 *
 * The current function is based of the RTPM tput policy variable where RTPM is
 * avoided based on throughput.
 */
static inline int dp_is_tput_high(struct dp_soc *soc)
{
	return dp_get_rtpm_tput_policy_requirement(soc);
}

#if defined(FEATURE_TSO)
/**
 * dp_tx_tso_unmap_segment() - Unmap TSO segment
 *
 * @soc - core txrx main context
 * @seg_desc - tso segment descriptor
 * @num_seg_desc - tso number segment descriptor
 */
static void dp_tx_tso_unmap_segment(
		struct dp_soc *soc,
		struct qdf_tso_seg_elem_t *seg_desc,
		struct qdf_tso_num_seg_elem_t *num_seg_desc)
{
	TSO_DEBUG("%s: Unmap the tso segment", __func__);
	if (qdf_unlikely(!seg_desc)) {
		DP_TRACE(ERROR, "%s %d TSO desc is NULL!",
			 __func__, __LINE__);
		qdf_assert(0);
	} else if (qdf_unlikely(!num_seg_desc)) {
		DP_TRACE(ERROR, "%s %d TSO num desc is NULL!",
			 __func__, __LINE__);
		qdf_assert(0);
	} else {
		bool is_last_seg;
		/* no tso segment left to do dma unmap */
		if (num_seg_desc->num_seg.tso_cmn_num_seg < 1)
			return;

		is_last_seg = (num_seg_desc->num_seg.tso_cmn_num_seg == 1) ?
					true : false;
		qdf_nbuf_unmap_tso_segment(soc->osdev,
					   seg_desc, is_last_seg);
		num_seg_desc->num_seg.tso_cmn_num_seg--;
	}
}

/**
 * dp_tx_tso_desc_release() - Release the tso segment and tso_cmn_num_seg
 *                            back to the freelist
 *
 * @soc - soc device handle
 * @tx_desc - Tx software descriptor
 */
static void dp_tx_tso_desc_release(struct dp_soc *soc,
				   struct dp_tx_desc_s *tx_desc)
{
	TSO_DEBUG("%s: Free the tso descriptor", __func__);
	if (qdf_unlikely(!tx_desc->msdu_ext_desc->tso_desc)) {
		dp_tx_err("SO desc is NULL!");
		qdf_assert(0);
	} else if (qdf_unlikely(!tx_desc->msdu_ext_desc->tso_num_desc)) {
		dp_tx_err("TSO num desc is NULL!");
		qdf_assert(0);
	} else {
		struct qdf_tso_num_seg_elem_t *tso_num_desc =
			(struct qdf_tso_num_seg_elem_t *)tx_desc->
				msdu_ext_desc->tso_num_desc;

		/* Add the tso num segment into the free list */
		if (tso_num_desc->num_seg.tso_cmn_num_seg == 0) {
			dp_tso_num_seg_free(soc, tx_desc->pool_id,
					    tx_desc->msdu_ext_desc->
					    tso_num_desc);
			tx_desc->msdu_ext_desc->tso_num_desc = NULL;
			DP_STATS_INC(tx_desc->pdev, tso_stats.tso_comp, 1);
		}

		/* Add the tso segment into the free list*/
		dp_tx_tso_desc_free(soc,
				    tx_desc->pool_id, tx_desc->msdu_ext_desc->
				    tso_desc);
		tx_desc->msdu_ext_desc->tso_desc = NULL;
	}
}
#else
static void dp_tx_tso_unmap_segment(
		struct dp_soc *soc,
		struct qdf_tso_seg_elem_t *seg_desc,
		struct qdf_tso_num_seg_elem_t *num_seg_desc)

{
}

static void dp_tx_tso_desc_release(struct dp_soc *soc,
				   struct dp_tx_desc_s *tx_desc)
{
}
#endif

/**
 * dp_tx_desc_release() - Release Tx Descriptor
 * @tx_desc : Tx Descriptor
 * @desc_pool_id: Descriptor Pool ID
 *
 * Deallocate all resources attached to Tx descriptor and free the Tx
 * descriptor.
 *
 * Return:
 */
static void
dp_tx_desc_release(struct dp_tx_desc_s *tx_desc, uint8_t desc_pool_id)
{
	struct dp_pdev *pdev = tx_desc->pdev;
	struct dp_soc *soc;
	uint8_t comp_status = 0;

	qdf_assert(pdev);

	soc = pdev->soc;

	dp_tx_outstanding_dec(pdev);

	if (tx_desc->msdu_ext_desc) {
		if (tx_desc->frm_type == dp_tx_frm_tso)
			dp_tx_tso_desc_release(soc, tx_desc);

		if (tx_desc->flags & DP_TX_DESC_FLAG_ME)
			dp_tx_me_free_buf(tx_desc->pdev,
					  tx_desc->msdu_ext_desc->me_buffer);

		dp_tx_ext_desc_free(soc, tx_desc->msdu_ext_desc, desc_pool_id);
	}

	if (tx_desc->flags & DP_TX_DESC_FLAG_TO_FW)
		qdf_atomic_dec(&soc->num_tx_exception);

	if (HAL_TX_COMP_RELEASE_SOURCE_TQM ==
				tx_desc->buffer_src)
		comp_status = hal_tx_comp_get_release_reason(&tx_desc->comp,
							     soc->hal_soc);
	else
		comp_status = HAL_TX_COMP_RELEASE_REASON_FW;

	dp_tx_debug("Tx Completion Release desc %d status %d outstanding %d",
		    tx_desc->id, comp_status,
		    qdf_atomic_read(&pdev->num_tx_outstanding));

	dp_tx_desc_free(soc, tx_desc, desc_pool_id);
	return;
}

/**
 * dp_tx_htt_metadata_prepare() - Prepare HTT metadata for special frames
 * @vdev: DP vdev Handle
 * @nbuf: skb
 * @msdu_info: msdu_info required to create HTT metadata
 *
 * Prepares and fills HTT metadata in the frame pre-header for special frames
 * that should be transmitted using varying transmit parameters.
 * There are 2 VDEV modes that currently needs this special metadata -
 *  1) Mesh Mode
 *  2) DSRC Mode
 *
 * Return: HTT metadata size
 *
 */
static uint8_t dp_tx_prepare_htt_metadata(struct dp_vdev *vdev, qdf_nbuf_t nbuf,
					  struct dp_tx_msdu_info_s *msdu_info)
{
	uint32_t *meta_data = msdu_info->meta_data;
	struct htt_tx_msdu_desc_ext2_t *desc_ext =
				(struct htt_tx_msdu_desc_ext2_t *) meta_data;

	uint8_t htt_desc_size;

	/* Size rounded of multiple of 8 bytes */
	uint8_t htt_desc_size_aligned;

	uint8_t *hdr = NULL;

	/*
	 * Metadata - HTT MSDU Extension header
	 */
	htt_desc_size = sizeof(struct htt_tx_msdu_desc_ext2_t);
	htt_desc_size_aligned = (htt_desc_size + 7) & ~0x7;

	if (vdev->mesh_vdev || msdu_info->is_tx_sniffer ||
	    HTT_TX_MSDU_EXT2_DESC_FLAG_VALID_KEY_FLAGS_GET(msdu_info->
							   meta_data[0])) {
		if (qdf_unlikely(qdf_nbuf_headroom(nbuf) <
				 htt_desc_size_aligned)) {
			nbuf = qdf_nbuf_realloc_headroom(nbuf,
							 htt_desc_size_aligned);
			if (!nbuf) {
				/*
				 * qdf_nbuf_realloc_headroom won't do skb_clone
				 * as skb_realloc_headroom does. so, no free is
				 * needed here.
				 */
				DP_STATS_INC(vdev,
					     tx_i.dropped.headroom_insufficient,
					     1);
				qdf_print(" %s[%d] skb_realloc_headroom failed",
					  __func__, __LINE__);
				return 0;
			}
		}
		/* Fill and add HTT metaheader */
		hdr = qdf_nbuf_push_head(nbuf, htt_desc_size_aligned);
		if (!hdr) {
			dp_tx_err("Error in filling HTT metadata");

			return 0;
		}
		qdf_mem_copy(hdr, desc_ext, htt_desc_size);

	} else if (vdev->opmode == wlan_op_mode_ocb) {
		/* Todo - Add support for DSRC */
	}

	return htt_desc_size_aligned;
}

/**
 * dp_tx_prepare_tso_ext_desc() - Prepare MSDU extension descriptor for TSO
 * @tso_seg: TSO segment to process
 * @ext_desc: Pointer to MSDU extension descriptor
 *
 * Return: void
 */
#if defined(FEATURE_TSO)
static void dp_tx_prepare_tso_ext_desc(struct qdf_tso_seg_t *tso_seg,
		void *ext_desc)
{
	uint8_t num_frag;
	uint32_t tso_flags;

	/*
	 * Set tso_en, tcp_flags(NS, CWR, ECE, URG, ACK, PSH, RST, SYN, FIN),
	 * tcp_flag_mask
	 *
	 * Checksum enable flags are set in TCL descriptor and not in Extension
	 * Descriptor (H/W ignores checksum_en flags in MSDU ext descriptor)
	 */
	tso_flags = *(uint32_t *) &tso_seg->tso_flags;

	hal_tx_ext_desc_set_tso_flags(ext_desc, tso_flags);

	hal_tx_ext_desc_set_msdu_length(ext_desc, tso_seg->tso_flags.l2_len,
		tso_seg->tso_flags.ip_len);

	hal_tx_ext_desc_set_tcp_seq(ext_desc, tso_seg->tso_flags.tcp_seq_num);
	hal_tx_ext_desc_set_ip_id(ext_desc, tso_seg->tso_flags.ip_id);

	for (num_frag = 0; num_frag < tso_seg->num_frags; num_frag++) {
		uint32_t lo = 0;
		uint32_t hi = 0;

		qdf_assert_always((tso_seg->tso_frags[num_frag].paddr) &&
				  (tso_seg->tso_frags[num_frag].length));

		qdf_dmaaddr_to_32s(
			tso_seg->tso_frags[num_frag].paddr, &lo, &hi);
		hal_tx_ext_desc_set_buffer(ext_desc, num_frag, lo, hi,
			tso_seg->tso_frags[num_frag].length);
	}

	return;
}
#else
static void dp_tx_prepare_tso_ext_desc(struct qdf_tso_seg_t *tso_seg,
		void *ext_desc)
{
	return;
}
#endif

#if defined(FEATURE_TSO)
/**
 * dp_tx_free_tso_seg_list() - Loop through the tso segments
 *                             allocated and free them
 *
 * @soc: soc handle
 * @free_seg: list of tso segments
 * @msdu_info: msdu descriptor
 *
 * Return - void
 */
static void dp_tx_free_tso_seg_list(
		struct dp_soc *soc,
		struct qdf_tso_seg_elem_t *free_seg,
		struct dp_tx_msdu_info_s *msdu_info)
{
	struct qdf_tso_seg_elem_t *next_seg;

	while (free_seg) {
		next_seg = free_seg->next;
		dp_tx_tso_desc_free(soc,
				    msdu_info->tx_queue.desc_pool_id,
				    free_seg);
		free_seg = next_seg;
	}
}

/**
 * dp_tx_free_tso_num_seg_list() - Loop through the tso num segments
 *                                 allocated and free them
 *
 * @soc:  soc handle
 * @free_num_seg: list of tso number segments
 * @msdu_info: msdu descriptor
 * Return - void
 */
static void dp_tx_free_tso_num_seg_list(
		struct dp_soc *soc,
		struct qdf_tso_num_seg_elem_t *free_num_seg,
		struct dp_tx_msdu_info_s *msdu_info)
{
	struct qdf_tso_num_seg_elem_t *next_num_seg;

	while (free_num_seg) {
		next_num_seg = free_num_seg->next;
		dp_tso_num_seg_free(soc,
				    msdu_info->tx_queue.desc_pool_id,
				    free_num_seg);
		free_num_seg = next_num_seg;
	}
}

/**
 * dp_tx_unmap_tso_seg_list() - Loop through the tso segments
 *                              do dma unmap for each segment
 *
 * @soc: soc handle
 * @free_seg: list of tso segments
 * @num_seg_desc: tso number segment descriptor
 *
 * Return - void
 */
static void dp_tx_unmap_tso_seg_list(
		struct dp_soc *soc,
		struct qdf_tso_seg_elem_t *free_seg,
		struct qdf_tso_num_seg_elem_t *num_seg_desc)
{
	struct qdf_tso_seg_elem_t *next_seg;

	if (qdf_unlikely(!num_seg_desc)) {
		DP_TRACE(ERROR, "TSO number seg desc is NULL!");
		return;
	}

	while (free_seg) {
		next_seg = free_seg->next;
		dp_tx_tso_unmap_segment(soc, free_seg, num_seg_desc);
		free_seg = next_seg;
	}
}

#ifdef FEATURE_TSO_STATS
/**
 * dp_tso_get_stats_idx: Retrieve the tso packet id
 * @pdev - pdev handle
 *
 * Return: id
 */
static uint32_t dp_tso_get_stats_idx(struct dp_pdev *pdev)
{
	uint32_t stats_idx;

	stats_idx = (((uint32_t)qdf_atomic_inc_return(&pdev->tso_idx))
						% CDP_MAX_TSO_PACKETS);
	return stats_idx;
}
#else
static int dp_tso_get_stats_idx(struct dp_pdev *pdev)
{
	return 0;
}
#endif /* FEATURE_TSO_STATS */

/**
 * dp_tx_free_remaining_tso_desc() - do dma unmap for tso segments if any,
 *				     free the tso segments descriptor and
 *				     tso num segments descriptor
 *
 * @soc:  soc handle
 * @msdu_info: msdu descriptor
 * @tso_seg_unmap: flag to show if dma unmap is necessary
 *
 * Return - void
 */
static void dp_tx_free_remaining_tso_desc(struct dp_soc *soc,
					  struct dp_tx_msdu_info_s *msdu_info,
					  bool tso_seg_unmap)
{
	struct qdf_tso_info_t *tso_info = &msdu_info->u.tso_info;
	struct qdf_tso_seg_elem_t *free_seg = tso_info->tso_seg_list;
	struct qdf_tso_num_seg_elem_t *tso_num_desc =
					tso_info->tso_num_seg_list;

	/* do dma unmap for each segment */
	if (tso_seg_unmap)
		dp_tx_unmap_tso_seg_list(soc, free_seg, tso_num_desc);

	/* free all tso number segment descriptor though looks only have 1 */
	dp_tx_free_tso_num_seg_list(soc, tso_num_desc, msdu_info);

	/* free all tso segment descriptor */
	dp_tx_free_tso_seg_list(soc, free_seg, msdu_info);
}

/**
 * dp_tx_prepare_tso() - Given a jumbo msdu, prepare the TSO info
 * @vdev: virtual device handle
 * @msdu: network buffer
 * @msdu_info: meta data associated with the msdu
 *
 * Return: QDF_STATUS_SUCCESS success
 */
static QDF_STATUS dp_tx_prepare_tso(struct dp_vdev *vdev,
		qdf_nbuf_t msdu, struct dp_tx_msdu_info_s *msdu_info)
{
	struct qdf_tso_seg_elem_t *tso_seg;
	int num_seg = qdf_nbuf_get_tso_num_seg(msdu);
	struct dp_soc *soc = vdev->pdev->soc;
	struct dp_pdev *pdev = vdev->pdev;
	struct qdf_tso_info_t *tso_info;
	struct qdf_tso_num_seg_elem_t *tso_num_seg;
	tso_info = &msdu_info->u.tso_info;
	tso_info->curr_seg = NULL;
	tso_info->tso_seg_list = NULL;
	tso_info->num_segs = num_seg;
	msdu_info->frm_type = dp_tx_frm_tso;
	tso_info->tso_num_seg_list = NULL;

	TSO_DEBUG(" %s: num_seg: %d", __func__, num_seg);

	while (num_seg) {
		tso_seg = dp_tx_tso_desc_alloc(
				soc, msdu_info->tx_queue.desc_pool_id);
		if (tso_seg) {
			tso_seg->next = tso_info->tso_seg_list;
			tso_info->tso_seg_list = tso_seg;
			num_seg--;
		} else {
			dp_err_rl("Failed to alloc tso seg desc");
			DP_STATS_INC_PKT(vdev->pdev,
					 tso_stats.tso_no_mem_dropped, 1,
					 qdf_nbuf_len(msdu));
			dp_tx_free_remaining_tso_desc(soc, msdu_info, false);

			return QDF_STATUS_E_NOMEM;
		}
	}

	TSO_DEBUG(" %s: num_seg: %d", __func__, num_seg);

	tso_num_seg = dp_tso_num_seg_alloc(soc,
			msdu_info->tx_queue.desc_pool_id);

	if (tso_num_seg) {
		tso_num_seg->next = tso_info->tso_num_seg_list;
		tso_info->tso_num_seg_list = tso_num_seg;
	} else {
		DP_TRACE(ERROR, "%s: Failed to alloc - Number of segs desc",
			 __func__);
		dp_tx_free_remaining_tso_desc(soc, msdu_info, false);

		return QDF_STATUS_E_NOMEM;
	}

	msdu_info->num_seg =
		qdf_nbuf_get_tso_info(soc->osdev, msdu, tso_info);

	TSO_DEBUG(" %s: msdu_info->num_seg: %d", __func__,
			msdu_info->num_seg);

	if (!(msdu_info->num_seg)) {
		/*
		 * Free allocated TSO seg desc and number seg desc,
		 * do unmap for segments if dma map has done.
		 */
		DP_TRACE(ERROR, "%s: Failed to get tso info", __func__);
		dp_tx_free_remaining_tso_desc(soc, msdu_info, true);

		return QDF_STATUS_E_INVAL;
	}
	dp_tx_tso_history_add(soc, msdu_info->u.tso_info,
			      msdu, 0, DP_TX_DESC_MAP);

	tso_info->curr_seg = tso_info->tso_seg_list;

	tso_info->msdu_stats_idx = dp_tso_get_stats_idx(pdev);
	dp_tso_packet_update(pdev, tso_info->msdu_stats_idx,
			     msdu, msdu_info->num_seg);
	dp_tso_segment_stats_update(pdev, tso_info->tso_seg_list,
				    tso_info->msdu_stats_idx);
	dp_stats_tso_segment_histogram_update(pdev, msdu_info->num_seg);
	return QDF_STATUS_SUCCESS;
}
#else
static QDF_STATUS dp_tx_prepare_tso(struct dp_vdev *vdev,
		qdf_nbuf_t msdu, struct dp_tx_msdu_info_s *msdu_info)
{
	return QDF_STATUS_E_NOMEM;
}
#endif

QDF_COMPILE_TIME_ASSERT(dp_tx_htt_metadata_len_check,
			(DP_TX_MSDU_INFO_META_DATA_DWORDS * 4 >=
			 sizeof(struct htt_tx_msdu_desc_ext2_t)));

/**
 * dp_tx_prepare_ext_desc() - Allocate and prepare MSDU extension descriptor
 * @vdev: DP Vdev handle
 * @msdu_info: MSDU info to be setup in MSDU extension descriptor
 * @desc_pool_id: Descriptor Pool ID
 *
 * Return:
 */
static
struct dp_tx_ext_desc_elem_s *dp_tx_prepare_ext_desc(struct dp_vdev *vdev,
		struct dp_tx_msdu_info_s *msdu_info, uint8_t desc_pool_id)
{
	uint8_t i;
	uint8_t cached_ext_desc[HAL_TX_EXT_DESC_WITH_META_DATA];
	struct dp_tx_seg_info_s *seg_info;
	struct dp_tx_ext_desc_elem_s *msdu_ext_desc;
	struct dp_soc *soc = vdev->pdev->soc;

	/* Allocate an extension descriptor */
	msdu_ext_desc = dp_tx_ext_desc_alloc(soc, desc_pool_id);
	qdf_mem_zero(&cached_ext_desc[0], HAL_TX_EXT_DESC_WITH_META_DATA);

	if (!msdu_ext_desc) {
		DP_STATS_INC(vdev, tx_i.dropped.desc_na.num, 1);
		return NULL;
	}

	if (msdu_info->exception_fw &&
			qdf_unlikely(vdev->mesh_vdev)) {
		qdf_mem_copy(&cached_ext_desc[HAL_TX_EXTENSION_DESC_LEN_BYTES],
				&msdu_info->meta_data[0],
				sizeof(struct htt_tx_msdu_desc_ext2_t));
		qdf_atomic_inc(&soc->num_tx_exception);
		msdu_ext_desc->flags |= DP_TX_EXT_DESC_FLAG_METADATA_VALID;
	}

	switch (msdu_info->frm_type) {
	case dp_tx_frm_sg:
	case dp_tx_frm_me:
	case dp_tx_frm_raw:
		seg_info = msdu_info->u.sg_info.curr_seg;
		/* Update the buffer pointers in MSDU Extension Descriptor */
		for (i = 0; i < seg_info->frag_cnt; i++) {
			hal_tx_ext_desc_set_buffer(&cached_ext_desc[0], i,
				seg_info->frags[i].paddr_lo,
				seg_info->frags[i].paddr_hi,
				seg_info->frags[i].len);
		}

		break;

	case dp_tx_frm_tso:
		dp_tx_prepare_tso_ext_desc(&msdu_info->u.tso_info.curr_seg->seg,
				&cached_ext_desc[0]);
		break;


	default:
		break;
	}

	QDF_TRACE_HEX_DUMP(QDF_MODULE_ID_DP, QDF_TRACE_LEVEL_DEBUG,
			   cached_ext_desc, HAL_TX_EXT_DESC_WITH_META_DATA);

	hal_tx_ext_desc_sync(&cached_ext_desc[0],
			msdu_ext_desc->vaddr);

	return msdu_ext_desc;
}

/**
 * dp_tx_trace_pkt() - Trace TX packet at DP layer
 *
 * @skb: skb to be traced
 * @msdu_id: msdu_id of the packet
 * @vdev_id: vdev_id of the packet
 *
 * Return: None
 */
#ifdef DP_DISABLE_TX_PKT_TRACE
static void dp_tx_trace_pkt(struct dp_soc *soc,
			    qdf_nbuf_t skb, uint16_t msdu_id,
			    uint8_t vdev_id)
{
}
#else
static void dp_tx_trace_pkt(struct dp_soc *soc,
			    qdf_nbuf_t skb, uint16_t msdu_id,
			    uint8_t vdev_id)
{
	if (dp_is_tput_high(soc))
		return;

	QDF_NBUF_CB_TX_PACKET_TRACK(skb) = QDF_NBUF_TX_PKT_DATA_TRACK;
	QDF_NBUF_CB_TX_DP_TRACE(skb) = 1;
	DPTRACE(qdf_dp_trace_ptr(skb,
				 QDF_DP_TRACE_LI_DP_TX_PACKET_PTR_RECORD,
				 QDF_TRACE_DEFAULT_PDEV_ID,
				 qdf_nbuf_data_addr(skb),
				 sizeof(qdf_nbuf_data(skb)),
				 msdu_id, vdev_id, 0));

	qdf_dp_trace_log_pkt(vdev_id, skb, QDF_TX, QDF_TRACE_DEFAULT_PDEV_ID);

	DPTRACE(qdf_dp_trace_data_pkt(skb, QDF_TRACE_DEFAULT_PDEV_ID,
				      QDF_DP_TRACE_LI_DP_TX_PACKET_RECORD,
				      msdu_id, QDF_TX));
}
#endif

#ifdef WLAN_DP_FEATURE_MARK_ICMP_REQ_TO_FW
/**
 * dp_tx_is_nbuf_marked_exception() - Check if the packet has been marked as
 *				      exception by the upper layer (OS_IF)
 * @soc: DP soc handle
 * @nbuf: packet to be transmitted
 *
 * Returns: 1 if the packet is marked as exception,
 *	    0, if the packet is not marked as exception.
 */
static inline int dp_tx_is_nbuf_marked_exception(struct dp_soc *soc,
						 qdf_nbuf_t nbuf)
{
	return QDF_NBUF_CB_TX_PACKET_TO_FW(nbuf);
}
#else
static inline int dp_tx_is_nbuf_marked_exception(struct dp_soc *soc,
						 qdf_nbuf_t nbuf)
{
	return 0;
}
#endif

/**
 * dp_tx_desc_prepare_single - Allocate and prepare Tx descriptor
 * @vdev: DP vdev handle
 * @nbuf: skb
 * @desc_pool_id: Descriptor pool ID
 * @meta_data: Metadata to the fw
 * @tx_exc_metadata: Handle that holds exception path metadata
 * Allocate and prepare Tx descriptor with msdu information.
 *
 * Return: Pointer to Tx Descriptor on success,
 *         NULL on failure
 */
static
struct dp_tx_desc_s *dp_tx_prepare_desc_single(struct dp_vdev *vdev,
		qdf_nbuf_t nbuf, uint8_t desc_pool_id,
		struct dp_tx_msdu_info_s *msdu_info,
		struct cdp_tx_exception_metadata *tx_exc_metadata)
{
	uint8_t align_pad;
	uint8_t is_exception = 0;
	uint8_t htt_hdr_size;
	struct dp_tx_desc_s *tx_desc;
	struct dp_pdev *pdev = vdev->pdev;
	struct dp_soc *soc = pdev->soc;

	if (dp_tx_limit_check(vdev))
		return NULL;

	/* Allocate software Tx descriptor */
	tx_desc = dp_tx_desc_alloc(soc, desc_pool_id);

	if (qdf_unlikely(!tx_desc)) {
		DP_STATS_INC(vdev, tx_i.dropped.desc_na.num, 1);
		DP_STATS_INC(vdev, tx_i.dropped.desc_na_exc_alloc_fail.num, 1);
		return NULL;
	}

	dp_tx_outstanding_inc(pdev);

	/* Initialize the SW tx descriptor */
	tx_desc->nbuf = nbuf;
	tx_desc->frm_type = dp_tx_frm_std;
	tx_desc->tx_encap_type = ((tx_exc_metadata &&
		(tx_exc_metadata->tx_encap_type != CDP_INVALID_TX_ENCAP_TYPE)) ?
		tx_exc_metadata->tx_encap_type : vdev->tx_encap_type);
	tx_desc->vdev_id = vdev->vdev_id;
	tx_desc->pdev = pdev;
	tx_desc->msdu_ext_desc = NULL;
	tx_desc->pkt_offset = 0;
	tx_desc->length = qdf_nbuf_headlen(nbuf);

	dp_tx_trace_pkt(soc, nbuf, tx_desc->id, vdev->vdev_id);

	if (qdf_unlikely(vdev->multipass_en)) {
		if (!dp_tx_multipass_process(soc, vdev, nbuf, msdu_info))
			goto failure;
	}

	/* Packets marked by upper layer (OS-IF) to be sent to FW */
	if (dp_tx_is_nbuf_marked_exception(soc, nbuf))
		is_exception = 1;
	/*
	 * For special modes (vdev_type == ocb or mesh), data frames should be
	 * transmitted using varying transmit parameters (tx spec) which include
	 * transmit rate, power, priority, channel, channel bandwidth , nss etc.
	 * These are filled in HTT MSDU descriptor and sent in frame pre-header.
	 * These frames are sent as exception packets to firmware.
	 *
	 * HW requirement is that metadata should always point to a
	 * 8-byte aligned address. So we add alignment pad to start of buffer.
	 *  HTT Metadata should be ensured to be multiple of 8-bytes,
	 *  to get 8-byte aligned start address along with align_pad added
	 *
	 *  |-----------------------------|
	 *  |                             |
	 *  |-----------------------------| <-----Buffer Pointer Address given
	 *  |                             |  ^    in HW descriptor (aligned)
	 *  |       HTT Metadata          |  |
	 *  |                             |  |
	 *  |                             |  | Packet Offset given in descriptor
	 *  |                             |  |
	 *  |-----------------------------|  |
	 *  |       Alignment Pad         |  v
	 *  |-----------------------------| <----- Actual buffer start address
	 *  |        SKB Data             |           (Unaligned)
	 *  |                             |
	 *  |                             |
	 *  |                             |
	 *  |                             |
	 *  |                             |
	 *  |-----------------------------|
	 */
	if (qdf_unlikely((msdu_info->exception_fw)) ||
				(vdev->opmode == wlan_op_mode_ocb) ||
				(tx_exc_metadata &&
				tx_exc_metadata->is_tx_sniffer)) {
		align_pad = ((unsigned long) qdf_nbuf_data(nbuf)) & 0x7;

		if (qdf_unlikely(qdf_nbuf_headroom(nbuf) < align_pad)) {
			DP_STATS_INC(vdev,
				     tx_i.dropped.headroom_insufficient, 1);
			goto failure;
		}

		if (qdf_nbuf_push_head(nbuf, align_pad) == NULL) {
			dp_tx_err("qdf_nbuf_push_head failed");
			goto failure;
		}

		htt_hdr_size = dp_tx_prepare_htt_metadata(vdev, nbuf,
				msdu_info);
		if (htt_hdr_size == 0)
			goto failure;

		tx_desc->length = qdf_nbuf_headlen(nbuf);
		tx_desc->pkt_offset = align_pad + htt_hdr_size;
		tx_desc->flags |= DP_TX_DESC_FLAG_TO_FW;
		is_exception = 1;
		tx_desc->length -= tx_desc->pkt_offset;
	}

#if !TQM_BYPASS_WAR
	if (is_exception || tx_exc_metadata)
#endif
	{
		/* Temporary WAR due to TQM VP issues */
		tx_desc->flags |= DP_TX_DESC_FLAG_TO_FW;
		qdf_atomic_inc(&soc->num_tx_exception);
	}

	return tx_desc;

failure:
	dp_tx_desc_release(tx_desc, desc_pool_id);
	return NULL;
}

/**
 * dp_tx_prepare_desc() - Allocate and prepare Tx descriptor for multisegment frame
 * @vdev: DP vdev handle
 * @nbuf: skb
 * @msdu_info: Info to be setup in MSDU descriptor and MSDU extension descriptor
 * @desc_pool_id : Descriptor Pool ID
 *
 * Allocate and prepare Tx descriptor with msdu and fragment descritor
 * information. For frames wth fragments, allocate and prepare
 * an MSDU extension descriptor
 *
 * Return: Pointer to Tx Descriptor on success,
 *         NULL on failure
 */
static struct dp_tx_desc_s *dp_tx_prepare_desc(struct dp_vdev *vdev,
		qdf_nbuf_t nbuf, struct dp_tx_msdu_info_s *msdu_info,
		uint8_t desc_pool_id)
{
	struct dp_tx_desc_s *tx_desc;
	struct dp_tx_ext_desc_elem_s *msdu_ext_desc;
	struct dp_pdev *pdev = vdev->pdev;
	struct dp_soc *soc = pdev->soc;

	if (dp_tx_limit_check(vdev))
		return NULL;

	/* Allocate software Tx descriptor */
	tx_desc = dp_tx_desc_alloc(soc, desc_pool_id);
	if (!tx_desc) {
		DP_STATS_INC(vdev, tx_i.dropped.desc_na.num, 1);
		return NULL;
	}
	dp_tx_tso_seg_history_add(soc, msdu_info->u.tso_info.curr_seg,
				  nbuf, tx_desc->id, DP_TX_DESC_COOKIE);

	dp_tx_outstanding_inc(pdev);

	/* Initialize the SW tx descriptor */
	tx_desc->nbuf = nbuf;
	tx_desc->frm_type = msdu_info->frm_type;
	tx_desc->tx_encap_type = vdev->tx_encap_type;
	tx_desc->vdev_id = vdev->vdev_id;
	tx_desc->pdev = pdev;
	tx_desc->pkt_offset = 0;

	dp_tx_trace_pkt(soc, nbuf, tx_desc->id, vdev->vdev_id);

	/* Handle scattered frames - TSO/SG/ME */
	/* Allocate and prepare an extension descriptor for scattered frames */
	msdu_ext_desc = dp_tx_prepare_ext_desc(vdev, msdu_info, desc_pool_id);
	if (!msdu_ext_desc) {
		dp_tx_info("Tx Extension Descriptor Alloc Fail");
		goto failure;
	}

#if TQM_BYPASS_WAR
	/* Temporary WAR due to TQM VP issues */
	tx_desc->flags |= DP_TX_DESC_FLAG_TO_FW;
	qdf_atomic_inc(&soc->num_tx_exception);
#endif
	if (qdf_unlikely(msdu_info->exception_fw))
		tx_desc->flags |= DP_TX_DESC_FLAG_TO_FW;

	tx_desc->msdu_ext_desc = msdu_ext_desc;
	tx_desc->flags |= DP_TX_DESC_FLAG_FRAG;

	msdu_ext_desc->tso_desc = msdu_info->u.tso_info.curr_seg;
	msdu_ext_desc->tso_num_desc = msdu_info->u.tso_info.tso_num_seg_list;

	tx_desc->dma_addr = msdu_ext_desc->paddr;

	if (msdu_ext_desc->flags & DP_TX_EXT_DESC_FLAG_METADATA_VALID)
		tx_desc->length = HAL_TX_EXT_DESC_WITH_META_DATA;
	else
		tx_desc->length = HAL_TX_EXTENSION_DESC_LEN_BYTES;

	return tx_desc;
failure:
	dp_tx_desc_release(tx_desc, desc_pool_id);
	return NULL;
}

/**
 * dp_tx_prepare_raw() - Prepare RAW packet TX
 * @vdev: DP vdev handle
 * @nbuf: buffer pointer
 * @seg_info: Pointer to Segment info Descriptor to be prepared
 * @msdu_info: MSDU info to be setup in MSDU descriptor and MSDU extension
 *     descriptor
 *
 * Return:
 */
static qdf_nbuf_t dp_tx_prepare_raw(struct dp_vdev *vdev, qdf_nbuf_t nbuf,
	struct dp_tx_seg_info_s *seg_info, struct dp_tx_msdu_info_s *msdu_info)
{
	qdf_nbuf_t curr_nbuf = NULL;
	uint16_t total_len = 0;
	qdf_dma_addr_t paddr;
	int32_t i;
	int32_t mapped_buf_num = 0;

	struct dp_tx_sg_info_s *sg_info = &msdu_info->u.sg_info;
	qdf_dot3_qosframe_t *qos_wh = (qdf_dot3_qosframe_t *) nbuf->data;

	DP_STATS_INC_PKT(vdev, tx_i.raw.raw_pkt, 1, qdf_nbuf_len(nbuf));

	/* Continue only if frames are of DATA type */
	if (!DP_FRAME_IS_DATA(qos_wh)) {
		DP_STATS_INC(vdev, tx_i.raw.invalid_raw_pkt_datatype, 1);
		dp_tx_debug("Pkt. recd is of not data type");
		goto error;
	}
	/* SWAR for HW: Enable WEP bit in the AMSDU frames for RAW mode */
	if (vdev->raw_mode_war &&
	    (qos_wh->i_fc[0] & QDF_IEEE80211_FC0_SUBTYPE_QOS) &&
	    (qos_wh->i_qos[0] & IEEE80211_QOS_AMSDU))
		qos_wh->i_fc[1] |= IEEE80211_FC1_WEP;

	for (curr_nbuf = nbuf, i = 0; curr_nbuf;
			curr_nbuf = qdf_nbuf_next(curr_nbuf), i++) {
		/*
		 * Number of nbuf's must not exceed the size of the frags
		 * array in seg_info.
		 */
		if (i >= DP_TX_MAX_NUM_FRAGS) {
			dp_err_rl("nbuf cnt exceeds the max number of segs");
			DP_STATS_INC(vdev, tx_i.raw.num_frags_overflow_err, 1);
			goto error;
		}
		if (QDF_STATUS_SUCCESS !=
			qdf_nbuf_map_nbytes_single(vdev->osdev,
						   curr_nbuf,
						   QDF_DMA_TO_DEVICE,
						   curr_nbuf->len)) {
			dp_tx_err("%s dma map error ", __func__);
			DP_STATS_INC(vdev, tx_i.raw.dma_map_error, 1);
			goto error;
		}
		/* Update the count of mapped nbuf's */
		mapped_buf_num++;
		paddr = qdf_nbuf_get_frag_paddr(curr_nbuf, 0);
		seg_info->frags[i].paddr_lo = paddr;
		seg_info->frags[i].paddr_hi = ((uint64_t)paddr >> 32);
		seg_info->frags[i].len = qdf_nbuf_len(curr_nbuf);
		seg_info->frags[i].vaddr = (void *) curr_nbuf;
		total_len += qdf_nbuf_len(curr_nbuf);
	}

	seg_info->frag_cnt = i;
	seg_info->total_len = total_len;
	seg_info->next = NULL;

	sg_info->curr_seg = seg_info;

	msdu_info->frm_type = dp_tx_frm_raw;
	msdu_info->num_seg = 1;

	return nbuf;

error:
	i = 0;
	while (nbuf) {
		curr_nbuf = nbuf;
		if (i < mapped_buf_num) {
			qdf_nbuf_unmap_nbytes_single(vdev->osdev, curr_nbuf,
						     QDF_DMA_TO_DEVICE,
						     curr_nbuf->len);
			i++;
		}
		nbuf = qdf_nbuf_next(nbuf);
		qdf_nbuf_free(curr_nbuf);
	}
	return NULL;

}

/**
 * dp_tx_raw_prepare_unset() - unmap the chain of nbufs belonging to RAW frame.
 * @soc: DP soc handle
 * @nbuf: Buffer pointer
 *
 * unmap the chain of nbufs that belong to this RAW frame.
 *
 * Return: None
 */
static void dp_tx_raw_prepare_unset(struct dp_soc *soc,
				    qdf_nbuf_t nbuf)
{
	qdf_nbuf_t cur_nbuf = nbuf;

	do {
		qdf_nbuf_unmap_nbytes_single(soc->osdev, cur_nbuf,
					     QDF_DMA_TO_DEVICE,
					     cur_nbuf->len);
		cur_nbuf = qdf_nbuf_next(cur_nbuf);
	} while (cur_nbuf);
}

#ifdef VDEV_PEER_PROTOCOL_COUNT
void dp_vdev_peer_stats_update_protocol_cnt_tx(struct dp_vdev *vdev_hdl,
					       qdf_nbuf_t nbuf)
{
	qdf_nbuf_t nbuf_local;
	struct dp_vdev *vdev_local = vdev_hdl;

	do {
		if (qdf_likely(!((vdev_local)->peer_protocol_count_track)))
			break;
		nbuf_local = nbuf;
		if (qdf_unlikely(((vdev_local)->tx_encap_type) ==
			 htt_cmn_pkt_type_raw))
			break;
		else if (qdf_unlikely(qdf_nbuf_is_nonlinear((nbuf_local))))
			break;
		else if (qdf_nbuf_is_tso((nbuf_local)))
			break;
		dp_vdev_peer_stats_update_protocol_cnt((vdev_local),
						       (nbuf_local),
						       NULL, 1, 0);
	} while (0);
}
#endif

#ifdef WLAN_DP_FEATURE_SW_LATENCY_MGR
/**
 * dp_tx_update_stats() - Update soc level tx stats
 * @soc: DP soc handle
 * @nbuf: packet being transmitted
 *
 * Returns: none
 */
void dp_tx_update_stats(struct dp_soc *soc,
			qdf_nbuf_t nbuf)
{
	DP_STATS_INC_PKT(soc, tx.egress, 1, qdf_nbuf_len(nbuf));
}

int
dp_tx_attempt_coalescing(struct dp_soc *soc, struct dp_vdev *vdev,
			 struct dp_tx_desc_s *tx_desc,
			 uint8_t tid)
{
	struct dp_swlm *swlm = &soc->swlm;
	union swlm_data swlm_query_data;
	struct dp_swlm_tcl_data tcl_data;
	QDF_STATUS status;
	int ret;

	if (qdf_unlikely(!swlm->is_enabled))
		return 0;

	tcl_data.nbuf = tx_desc->nbuf;
	tcl_data.tid = tid;
	tcl_data.num_ll_connections = vdev->num_latency_critical_conn;
	swlm_query_data.tcl_data = &tcl_data;

	status = dp_swlm_tcl_pre_check(soc, &tcl_data);
	if (QDF_IS_STATUS_ERROR(status)) {
		dp_swlm_tcl_reset_session_data(soc);
		DP_STATS_INC(swlm, tcl.coalesce_fail, 1);
		return 0;
	}

	ret = dp_swlm_query_policy(soc, TCL_DATA, swlm_query_data);
	if (ret) {
		DP_STATS_INC(swlm, tcl.coalesce_success, 1);
	} else {
		DP_STATS_INC(swlm, tcl.coalesce_fail, 1);
	}

	return ret;
}

void
dp_tx_ring_access_end(struct dp_soc *soc, hal_ring_handle_t hal_ring_hdl,
		      int coalesce)
{
	if (coalesce)
		dp_tx_hal_ring_access_end_reap(soc, hal_ring_hdl);
	else
		dp_tx_hal_ring_access_end(soc, hal_ring_hdl);
}

#endif

#ifdef FEATURE_RUNTIME_PM
static inline int dp_get_rtpm_tput_policy_requirement(struct dp_soc *soc)
{
	return qdf_atomic_read(&soc->rtpm_high_tput_flag);
}
/**
 * dp_tx_ring_access_end_wrapper() - Wrapper for ring access end
 * @soc: Datapath soc handle
 * @hal_ring_hdl: HAL ring handle
 * @coalesce: Coalesce the current write or not
 *
 * Wrapper for HAL ring access end for data transmission for
 * FEATURE_RUNTIME_PM
 *
 * Returns: none
 */
void
dp_tx_ring_access_end_wrapper(struct dp_soc *soc,
			      hal_ring_handle_t hal_ring_hdl,
			      int coalesce)
{
	int ret;

	/*
	 * Avoid runtime get and put APIs under high throughput scenarios.
	 */
	if (dp_get_rtpm_tput_policy_requirement(soc)) {
		dp_tx_ring_access_end(soc, hal_ring_hdl, coalesce);
		return;
	}

	ret = hif_pm_runtime_get(soc->hif_handle,
				 RTPM_ID_DW_TX_HW_ENQUEUE, true);
	switch (ret) {
	case 0:
		if (hif_system_pm_state_check(soc->hif_handle)) {
			dp_tx_hal_ring_access_end_reap(soc, hal_ring_hdl);
			hal_srng_set_event(hal_ring_hdl, HAL_SRNG_FLUSH_EVENT);
			hal_srng_inc_flush_cnt(hal_ring_hdl);
		} else {
			dp_tx_ring_access_end(soc, hal_ring_hdl, coalesce);
		}
		hif_pm_runtime_put(soc->hif_handle,
				   RTPM_ID_DW_TX_HW_ENQUEUE);
		break;
	/*
	 * If hif_pm_runtime_get returns -EBUSY or -EINPROGRESS,
	 * take the dp runtime refcount using dp_runtime_get,
	 * check link state,if up, write TX ring HP, else just set flush event.
	 * In dp_runtime_resume, wait until dp runtime refcount becomes
	 * zero or time out, then flush pending tx.
	 */
	case -EBUSY:
	case -EINPROGRESS:
		dp_runtime_get(soc);
		if (hif_pm_get_link_state(soc->hif_handle) ==
		    HIF_PM_LINK_STATE_UP) {
			dp_tx_ring_access_end(soc, hal_ring_hdl, coalesce);
		} else {
			dp_tx_hal_ring_access_end_reap(soc, hal_ring_hdl);
			hal_srng_set_event(hal_ring_hdl, HAL_SRNG_FLUSH_EVENT);
			qdf_atomic_inc(&soc->tx_pending_rtpm);
			hal_srng_inc_flush_cnt(hal_ring_hdl);
		}
		dp_runtime_put(soc);
		break;
	default:
		dp_runtime_get(soc);
		dp_tx_hal_ring_access_end_reap(soc, hal_ring_hdl);
		hal_srng_set_event(hal_ring_hdl, HAL_SRNG_FLUSH_EVENT);
		qdf_atomic_inc(&soc->tx_pending_rtpm);
		hal_srng_inc_flush_cnt(hal_ring_hdl);
		dp_runtime_put(soc);
	}
}
#else

<<<<<<< HEAD
=======
#ifdef DP_POWER_SAVE
void
dp_tx_ring_access_end_wrapper(struct dp_soc *soc,
			      hal_ring_handle_t hal_ring_hdl,
			      int coalesce)
{
	if (hif_system_pm_state_check(soc->hif_handle)) {
		dp_tx_hal_ring_access_end_reap(soc, hal_ring_hdl);
		hal_srng_set_event(hal_ring_hdl, HAL_SRNG_FLUSH_EVENT);
		hal_srng_inc_flush_cnt(hal_ring_hdl);
	} else {
		dp_tx_ring_access_end(soc, hal_ring_hdl, coalesce);
	}
}
#endif

static inline int dp_get_rtpm_tput_policy_requirement(struct dp_soc *soc)
{
	return 0;
}
#endif

>>>>>>> 801d5b6a
/**
 * dp_tx_get_tid() - Obtain TID to be used for this frame
 * @vdev: DP vdev handle
 * @nbuf: skb
 *
 * Extract the DSCP or PCP information from frame and map into TID value.
 *
 * Return: void
 */
static void dp_tx_get_tid(struct dp_vdev *vdev, qdf_nbuf_t nbuf,
			  struct dp_tx_msdu_info_s *msdu_info)
{
	uint8_t tos = 0, dscp_tid_override = 0;
	uint8_t *hdr_ptr, *L3datap;
	uint8_t is_mcast = 0;
	qdf_ether_header_t *eh = NULL;
	qdf_ethervlan_header_t *evh = NULL;
	uint16_t   ether_type;
	qdf_llc_t *llcHdr;
	struct dp_pdev *pdev = (struct dp_pdev *)vdev->pdev;

	DP_TX_TID_OVERRIDE(msdu_info, nbuf);
	if (qdf_likely(vdev->tx_encap_type != htt_cmn_pkt_type_raw)) {
		eh = (qdf_ether_header_t *)nbuf->data;
		hdr_ptr = (uint8_t *)(eh->ether_dhost);
		L3datap = hdr_ptr + sizeof(qdf_ether_header_t);
	} else {
		qdf_dot3_qosframe_t *qos_wh =
			(qdf_dot3_qosframe_t *) nbuf->data;
		msdu_info->tid = qos_wh->i_fc[0] & DP_FC0_SUBTYPE_QOS ?
			qos_wh->i_qos[0] & DP_QOS_TID : 0;
		return;
	}

	is_mcast = DP_FRAME_IS_MULTICAST(hdr_ptr);
	ether_type = eh->ether_type;

	llcHdr = (qdf_llc_t *)(nbuf->data + sizeof(qdf_ether_header_t));
	/*
	 * Check if packet is dot3 or eth2 type.
	 */
	if (DP_FRAME_IS_LLC(ether_type) && DP_FRAME_IS_SNAP(llcHdr)) {
		ether_type = (uint16_t)*(nbuf->data + 2*QDF_MAC_ADDR_SIZE +
				sizeof(*llcHdr));

		if (ether_type == htons(ETHERTYPE_VLAN)) {
			L3datap = hdr_ptr + sizeof(qdf_ethervlan_header_t) +
				sizeof(*llcHdr);
			ether_type = (uint16_t)*(nbuf->data + 2*QDF_MAC_ADDR_SIZE
					+ sizeof(*llcHdr) +
					sizeof(qdf_net_vlanhdr_t));
		} else {
			L3datap = hdr_ptr + sizeof(qdf_ether_header_t) +
				sizeof(*llcHdr);
		}
	} else {
		if (ether_type == htons(ETHERTYPE_VLAN)) {
			evh = (qdf_ethervlan_header_t *) eh;
			ether_type = evh->ether_type;
			L3datap = hdr_ptr + sizeof(qdf_ethervlan_header_t);
		}
	}

	/*
	 * Find priority from IP TOS DSCP field
	 */
	if (qdf_nbuf_is_ipv4_pkt(nbuf)) {
		qdf_net_iphdr_t *ip = (qdf_net_iphdr_t *) L3datap;
		if (qdf_nbuf_is_ipv4_dhcp_pkt(nbuf)) {
			/* Only for unicast frames */
			if (!is_mcast) {
				/* send it on VO queue */
				msdu_info->tid = DP_VO_TID;
			}
		} else {
			/*
			 * IP frame: exclude ECN bits 0-1 and map DSCP bits 2-7
			 * from TOS byte.
			 */
			tos = ip->ip_tos;
			dscp_tid_override = 1;

		}
	} else if (qdf_nbuf_is_ipv6_pkt(nbuf)) {
		/* TODO
		 * use flowlabel
		 *igmpmld cases to be handled in phase 2
		 */
		unsigned long ver_pri_flowlabel;
		unsigned long pri;
		ver_pri_flowlabel = *(unsigned long *) L3datap;
		pri = (ntohl(ver_pri_flowlabel) & IPV6_FLOWINFO_PRIORITY) >>
			DP_IPV6_PRIORITY_SHIFT;
		tos = pri;
		dscp_tid_override = 1;
	} else if (qdf_nbuf_is_ipv4_eapol_pkt(nbuf))
		msdu_info->tid = DP_VO_TID;
	else if (qdf_nbuf_is_ipv4_arp_pkt(nbuf)) {
		/* Only for unicast frames */
		if (!is_mcast) {
			/* send ucast arp on VO queue */
			msdu_info->tid = DP_VO_TID;
		}
	}

	/*
	 * Assign all MCAST packets to BE
	 */
	if (qdf_unlikely(vdev->tx_encap_type != htt_cmn_pkt_type_raw)) {
		if (is_mcast) {
			tos = 0;
			dscp_tid_override = 1;
		}
	}

	if (dscp_tid_override == 1) {
		tos = (tos >> DP_IP_DSCP_SHIFT) & DP_IP_DSCP_MASK;
		msdu_info->tid = pdev->dscp_tid_map[vdev->dscp_tid_map_id][tos];
	}

	if (msdu_info->tid >= CDP_MAX_DATA_TIDS)
		msdu_info->tid = CDP_MAX_DATA_TIDS - 1;

	return;
}

/**
 * dp_tx_classify_tid() - Obtain TID to be used for this frame
 * @vdev: DP vdev handle
 * @nbuf: skb
 *
 * Software based TID classification is required when more than 2 DSCP-TID
 * mapping tables are needed.
 * Hardware supports 2 DSCP-TID mapping tables for HKv1 and 48 for HKv2.
 *
 * Return: void
 */
static inline void dp_tx_classify_tid(struct dp_vdev *vdev, qdf_nbuf_t nbuf,
				      struct dp_tx_msdu_info_s *msdu_info)
{
	DP_TX_TID_OVERRIDE(msdu_info, nbuf);

	/*
	 * skip_sw_tid_classification flag will set in below cases-
	 * 1. vdev->dscp_tid_map_id < pdev->soc->num_hw_dscp_tid_map
	 * 2. hlos_tid_override enabled for vdev
	 * 3. mesh mode enabled for vdev
	 */
	if (qdf_likely(vdev->skip_sw_tid_classification)) {
		/* Update tid in msdu_info from skb priority */
		if (qdf_unlikely(vdev->skip_sw_tid_classification
			& DP_TXRX_HLOS_TID_OVERRIDE_ENABLED)) {
			uint32_t tid = qdf_nbuf_get_priority(nbuf);

			if (tid == DP_TX_INVALID_QOS_TAG)
				return;

			msdu_info->tid = tid;
			return;
		}
		return;
	}

	dp_tx_get_tid(vdev, nbuf, msdu_info);
}

#ifdef FEATURE_WLAN_TDLS
/**
 * dp_tx_update_tdls_flags() - Update descriptor flags for TDLS frame
 * @soc: datapath SOC
 * @vdev: datapath vdev
 * @tx_desc: TX descriptor
 *
 * Return: None
 */
static void dp_tx_update_tdls_flags(struct dp_soc *soc,
				    struct dp_vdev *vdev,
				    struct dp_tx_desc_s *tx_desc)
{
	if (vdev) {
		if (vdev->is_tdls_frame) {
			tx_desc->flags |= DP_TX_DESC_FLAG_TDLS_FRAME;
			vdev->is_tdls_frame = false;
		}
	}
}

/**
 * dp_non_std_tx_comp_free_buff() - Free the non std tx packet buffer
 * @soc: dp_soc handle
 * @tx_desc: TX descriptor
 * @vdev: datapath vdev handle
 *
 * Return: None
 */
static void dp_non_std_tx_comp_free_buff(struct dp_soc *soc,
					 struct dp_tx_desc_s *tx_desc)
{
	struct hal_tx_completion_status ts = {0};
	qdf_nbuf_t nbuf = tx_desc->nbuf;
	struct dp_vdev *vdev = dp_vdev_get_ref_by_id(soc, tx_desc->vdev_id,
						     DP_MOD_ID_TDLS);

	if (qdf_unlikely(!vdev)) {
		dp_err_rl("vdev is null!");
		goto error;
	}

	hal_tx_comp_get_status(&tx_desc->comp, &ts, vdev->pdev->soc->hal_soc);
	if (vdev->tx_non_std_data_callback.func) {
		qdf_nbuf_set_next(nbuf, NULL);
		vdev->tx_non_std_data_callback.func(
				vdev->tx_non_std_data_callback.ctxt,
				nbuf, ts.status);
		dp_vdev_unref_delete(soc, vdev, DP_MOD_ID_TDLS);
		return;
	} else {
		dp_err_rl("callback func is null");
	}

	dp_vdev_unref_delete(soc, vdev, DP_MOD_ID_TDLS);
error:
	qdf_nbuf_unmap_single(soc->osdev, nbuf, QDF_DMA_TO_DEVICE);
	qdf_nbuf_free(nbuf);
}

/**
 * dp_tx_msdu_single_map() - do nbuf map
 * @vdev: DP vdev handle
 * @tx_desc: DP TX descriptor pointer
 * @nbuf: skb pointer
 *
 * For TDLS frame, use qdf_nbuf_map_single() to align with the unmap
 * operation done in other component.
 *
 * Return: QDF_STATUS
 */
static inline QDF_STATUS dp_tx_msdu_single_map(struct dp_vdev *vdev,
					       struct dp_tx_desc_s *tx_desc,
					       qdf_nbuf_t nbuf)
{
	if (qdf_likely(!(tx_desc->flags & DP_TX_DESC_FLAG_TDLS_FRAME)))
		return qdf_nbuf_map_nbytes_single(vdev->osdev,
						  nbuf,
						  QDF_DMA_TO_DEVICE,
						  nbuf->len);
	else
		return qdf_nbuf_map_single(vdev->osdev, nbuf,
					   QDF_DMA_TO_DEVICE);
}
#else
static inline void dp_tx_update_tdls_flags(struct dp_soc *soc,
					   struct dp_vdev *vdev,
					   struct dp_tx_desc_s *tx_desc)
{
}

static inline void dp_non_std_tx_comp_free_buff(struct dp_soc *soc,
						struct dp_tx_desc_s *tx_desc)
{
}

static inline QDF_STATUS dp_tx_msdu_single_map(struct dp_vdev *vdev,
					       struct dp_tx_desc_s *tx_desc,
					       qdf_nbuf_t nbuf)
{
	return qdf_nbuf_map_nbytes_single(vdev->osdev,
					  nbuf,
					  QDF_DMA_TO_DEVICE,
					  nbuf->len);
}
#endif

#ifdef MESH_MODE_SUPPORT
/**
 * dp_tx_update_mesh_flags() - Update descriptor flags for mesh VAP
 * @soc: datapath SOC
 * @vdev: datapath vdev
 * @tx_desc: TX descriptor
 *
 * Return: None
 */
static inline void dp_tx_update_mesh_flags(struct dp_soc *soc,
					   struct dp_vdev *vdev,
					   struct dp_tx_desc_s *tx_desc)
{
	if (qdf_unlikely(vdev->mesh_vdev))
		tx_desc->flags |= DP_TX_DESC_FLAG_MESH_MODE;
}

/**
 * dp_mesh_tx_comp_free_buff() - Free the mesh tx packet buffer
 * @soc: dp_soc handle
 * @tx_desc: TX descriptor
 * @vdev: datapath vdev handle
 *
 * Return: None
 */
static inline void dp_mesh_tx_comp_free_buff(struct dp_soc *soc,
					     struct dp_tx_desc_s *tx_desc)
{
	qdf_nbuf_t nbuf = tx_desc->nbuf;
	struct dp_vdev *vdev = NULL;

	if (tx_desc->flags & DP_TX_DESC_FLAG_TO_FW) {
		qdf_nbuf_free(nbuf);
		DP_STATS_INC(vdev, tx_i.mesh.completion_fw, 1);
	} else {
		vdev = dp_vdev_get_ref_by_id(soc, tx_desc->vdev_id,
					     DP_MOD_ID_MESH);
		if (vdev && vdev->osif_tx_free_ext)
			vdev->osif_tx_free_ext((nbuf));
		else
			qdf_nbuf_free(nbuf);

		if (vdev)
			dp_vdev_unref_delete(soc, vdev, DP_MOD_ID_MESH);
	}
}
#else
static inline void dp_tx_update_mesh_flags(struct dp_soc *soc,
					   struct dp_vdev *vdev,
					   struct dp_tx_desc_s *tx_desc)
{
}

static inline void dp_mesh_tx_comp_free_buff(struct dp_soc *soc,
					     struct dp_tx_desc_s *tx_desc)
{
}
#endif

/**
 * dp_tx_frame_is_drop() - checks if the packet is loopback
 * @vdev: DP vdev handle
 * @nbuf: skb
 *
 * Return: 1 if frame needs to be dropped else 0
 */
int dp_tx_frame_is_drop(struct dp_vdev *vdev, uint8_t *srcmac, uint8_t *dstmac)
{
	struct dp_pdev *pdev = NULL;
	struct dp_ast_entry *src_ast_entry = NULL;
	struct dp_ast_entry *dst_ast_entry = NULL;
	struct dp_soc *soc = NULL;

	qdf_assert(vdev);
	pdev = vdev->pdev;
	qdf_assert(pdev);
	soc = pdev->soc;

	dst_ast_entry = dp_peer_ast_hash_find_by_pdevid
				(soc, dstmac, vdev->pdev->pdev_id);

	src_ast_entry = dp_peer_ast_hash_find_by_pdevid
				(soc, srcmac, vdev->pdev->pdev_id);
	if (dst_ast_entry && src_ast_entry) {
		if (dst_ast_entry->peer_id ==
				src_ast_entry->peer_id)
			return 1;
	}

	return 0;
}

/**
 * dp_tx_send_msdu_single() - Setup descriptor and enqueue single MSDU to TCL
 * @vdev: DP vdev handle
 * @nbuf: skb
 * @tid: TID from HLOS for overriding default DSCP-TID mapping
 * @meta_data: Metadata to the fw
 * @tx_q: Tx queue to be used for this Tx frame
 * @peer_id: peer_id of the peer in case of NAWDS frames
 * @tx_exc_metadata: Handle that holds exception path metadata
 *
 * Return: NULL on success,
 *         nbuf when it fails to send
 */
qdf_nbuf_t
dp_tx_send_msdu_single(struct dp_vdev *vdev, qdf_nbuf_t nbuf,
		       struct dp_tx_msdu_info_s *msdu_info, uint16_t peer_id,
		       struct cdp_tx_exception_metadata *tx_exc_metadata)
{
	struct dp_pdev *pdev = vdev->pdev;
	struct dp_soc *soc = pdev->soc;
	struct dp_tx_desc_s *tx_desc;
	QDF_STATUS status;
	struct dp_tx_queue *tx_q = &(msdu_info->tx_queue);
	uint16_t htt_tcl_metadata = 0;
	enum cdp_tx_sw_drop drop_code = TX_MAX_DROP;
	uint8_t tid = msdu_info->tid;
	struct cdp_tid_tx_stats *tid_stats = NULL;

	/* Setup Tx descriptor for an MSDU, and MSDU extension descriptor */
	tx_desc = dp_tx_prepare_desc_single(vdev, nbuf, tx_q->desc_pool_id,
			msdu_info, tx_exc_metadata);
	if (!tx_desc) {
		dp_err_rl("Tx_desc prepare Fail vdev %pK queue %d",
			  vdev, tx_q->desc_pool_id);
		drop_code = TX_DESC_ERR;
		goto fail_return;
	}

	dp_tx_update_tdls_flags(soc, vdev, tx_desc);

	if (qdf_unlikely(peer_id == DP_INVALID_PEER)) {
		htt_tcl_metadata = vdev->htt_tcl_metadata;
		HTT_TX_TCL_METADATA_HOST_INSPECTED_SET(htt_tcl_metadata, 1);
	} else if (qdf_unlikely(peer_id != HTT_INVALID_PEER)) {
		HTT_TX_TCL_METADATA_TYPE_SET(htt_tcl_metadata,
				HTT_TCL_METADATA_TYPE_PEER_BASED);
		HTT_TX_TCL_METADATA_PEER_ID_SET(htt_tcl_metadata,
				peer_id);
	} else
		htt_tcl_metadata = vdev->htt_tcl_metadata;

	if (msdu_info->exception_fw)
		HTT_TX_TCL_METADATA_VALID_HTT_SET(htt_tcl_metadata, 1);

	dp_tx_desc_update_fast_comp_flag(soc, tx_desc,
					 !pdev->enhanced_stats_en);

	dp_tx_update_mesh_flags(soc, vdev, tx_desc);

	if (qdf_unlikely(QDF_STATUS_SUCCESS !=
			 dp_tx_msdu_single_map(vdev, tx_desc, nbuf))) {
		/* Handle failure */
		dp_err("qdf_nbuf_map failed");
		DP_STATS_INC(vdev, tx_i.dropped.dma_error, 1);
		drop_code = TX_DMA_MAP_ERR;
		goto release_desc;
	}

	tx_desc->dma_addr = qdf_nbuf_mapped_paddr_get(tx_desc->nbuf);
	dp_tx_desc_history_add(soc, tx_desc->dma_addr, nbuf,
			       tx_desc->id, DP_TX_DESC_MAP);
	/* Enqueue the Tx MSDU descriptor to HW for transmit */
	status = soc->arch_ops.tx_hw_enqueue(soc, vdev, tx_desc,
					     htt_tcl_metadata,
					     tx_exc_metadata, msdu_info);

	if (status != QDF_STATUS_SUCCESS) {
		dp_tx_err_rl("Tx_hw_enqueue Fail tx_desc %pK queue %d",
			     tx_desc, tx_q->ring_id);
		dp_tx_desc_history_add(soc, tx_desc->dma_addr, nbuf,
				       tx_desc->id, DP_TX_DESC_UNMAP);
		qdf_nbuf_unmap_nbytes_single(vdev->osdev, nbuf,
					     QDF_DMA_TO_DEVICE,
					     nbuf->len);
		drop_code = TX_HW_ENQUEUE;
		goto release_desc;
	}

	return NULL;

release_desc:
	dp_tx_desc_release(tx_desc, tx_q->desc_pool_id);

fail_return:
	dp_tx_get_tid(vdev, nbuf, msdu_info);
	tid_stats = &pdev->stats.tid_stats.
		    tid_tx_stats[tx_q->ring_id][tid];
	tid_stats->swdrop_cnt[drop_code]++;
	return nbuf;
}

/**
 * dp_tx_comp_free_buf() - Free nbuf associated with the Tx Descriptor
 * @soc: Soc handle
 * @desc: software Tx descriptor to be processed
 *
 * Return: none
 */
static inline void dp_tx_comp_free_buf(struct dp_soc *soc,
				       struct dp_tx_desc_s *desc)
{
	qdf_nbuf_t nbuf = desc->nbuf;
	enum dp_tx_event_type type = dp_tx_get_event_type(desc->flags);

	/* nbuf already freed in vdev detach path */
	if (!nbuf)
		return;

	/* If it is TDLS mgmt, don't unmap or free the frame */
	if (desc->flags & DP_TX_DESC_FLAG_TDLS_FRAME)
		return dp_non_std_tx_comp_free_buff(soc, desc);

	/* 0 : MSDU buffer, 1 : MLE */
	if (desc->msdu_ext_desc) {
		/* TSO free */
		if (hal_tx_ext_desc_get_tso_enable(
					desc->msdu_ext_desc->vaddr)) {
			dp_tx_desc_history_add(soc, desc->dma_addr, desc->nbuf,
					       desc->id, DP_TX_COMP_MSDU_EXT);
			dp_tx_tso_seg_history_add(soc,
						  desc->msdu_ext_desc->tso_desc,
						  desc->nbuf, desc->id, type);
			/* unmap eash TSO seg before free the nbuf */
			dp_tx_tso_unmap_segment(soc,
						desc->msdu_ext_desc->tso_desc,
						desc->msdu_ext_desc->
						tso_num_desc);
			qdf_nbuf_free(nbuf);
			return;
		}
	}
	/* If it's ME frame, dont unmap the cloned nbuf's */
	if ((desc->flags & DP_TX_DESC_FLAG_ME) && qdf_nbuf_is_cloned(nbuf))
		goto nbuf_free;

	dp_tx_desc_history_add(soc, desc->dma_addr, desc->nbuf, desc->id, type);
	dp_tx_unmap(soc, desc);

	if (desc->flags & DP_TX_DESC_FLAG_MESH_MODE)
		return dp_mesh_tx_comp_free_buff(soc, desc);
nbuf_free:
	qdf_nbuf_free(nbuf);
}

/**
 * dp_tx_send_msdu_multiple() - Enqueue multiple MSDUs
 * @vdev: DP vdev handle
 * @nbuf: skb
 * @msdu_info: MSDU info to be setup in MSDU extension descriptor
 *
 * Prepare descriptors for multiple MSDUs (TSO segments) and enqueue to TCL
 *
 * Return: NULL on success,
 *         nbuf when it fails to send
 */
#if QDF_LOCK_STATS
noinline
#else
#endif
qdf_nbuf_t dp_tx_send_msdu_multiple(struct dp_vdev *vdev, qdf_nbuf_t nbuf,
				    struct dp_tx_msdu_info_s *msdu_info)
{
	uint32_t i;
	struct dp_pdev *pdev = vdev->pdev;
	struct dp_soc *soc = pdev->soc;
	struct dp_tx_desc_s *tx_desc;
	bool is_cce_classified = false;
	QDF_STATUS status;
	uint16_t htt_tcl_metadata = 0;
	struct dp_tx_queue *tx_q = &msdu_info->tx_queue;
	struct cdp_tid_tx_stats *tid_stats = NULL;
	uint8_t prep_desc_fail = 0, hw_enq_fail = 0;

	if (msdu_info->frm_type == dp_tx_frm_me)
		nbuf = msdu_info->u.sg_info.curr_seg->nbuf;

	i = 0;
	/* Print statement to track i and num_seg */
	/*
	 * For each segment (maps to 1 MSDU) , prepare software and hardware
	 * descriptors using information in msdu_info
	 */
	while (i < msdu_info->num_seg) {
		/*
		 * Setup Tx descriptor for an MSDU, and MSDU extension
		 * descriptor
		 */
		tx_desc = dp_tx_prepare_desc(vdev, nbuf, msdu_info,
				tx_q->desc_pool_id);

		if (!tx_desc) {
			if (msdu_info->frm_type == dp_tx_frm_me) {
				prep_desc_fail++;
				dp_tx_me_free_buf(pdev,
					(void *)(msdu_info->u.sg_info
						.curr_seg->frags[0].vaddr));
				if (prep_desc_fail == msdu_info->num_seg) {
					/*
					 * Unmap is needed only if descriptor
					 * preparation failed for all segments.
					 */
					qdf_nbuf_unmap(soc->osdev,
						       msdu_info->u.sg_info.
						       curr_seg->nbuf,
						       QDF_DMA_TO_DEVICE);
				}
				/*
				 * Free the nbuf for the current segment
				 * and make it point to the next in the list.
				 * For me, there are as many segments as there
				 * are no of clients.
				 */
				qdf_nbuf_free(msdu_info->u.sg_info
					      .curr_seg->nbuf);
				if (msdu_info->u.sg_info.curr_seg->next) {
					msdu_info->u.sg_info.curr_seg =
						msdu_info->u.sg_info
						.curr_seg->next;
					nbuf = msdu_info->u.sg_info
					       .curr_seg->nbuf;
				}
				i++;
				continue;
			}

			if (msdu_info->frm_type == dp_tx_frm_tso) {
				dp_tx_tso_seg_history_add(
						soc,
						msdu_info->u.tso_info.curr_seg,
						nbuf, 0, DP_TX_DESC_UNMAP);
				dp_tx_tso_unmap_segment(soc,
							msdu_info->u.tso_info.
							curr_seg,
							msdu_info->u.tso_info.
							tso_num_seg_list);

				if (msdu_info->u.tso_info.curr_seg->next) {
					msdu_info->u.tso_info.curr_seg =
					msdu_info->u.tso_info.curr_seg->next;
					i++;
					continue;
				}
			}

			goto done;
		}

		if (msdu_info->frm_type == dp_tx_frm_me) {
			tx_desc->msdu_ext_desc->me_buffer =
				(struct dp_tx_me_buf_t *)msdu_info->
				u.sg_info.curr_seg->frags[0].vaddr;
			tx_desc->flags |= DP_TX_DESC_FLAG_ME;
		}

		if (is_cce_classified)
			tx_desc->flags |= DP_TX_DESC_FLAG_TO_FW;

		htt_tcl_metadata = vdev->htt_tcl_metadata;
		if (msdu_info->exception_fw) {
			HTT_TX_TCL_METADATA_VALID_HTT_SET(htt_tcl_metadata, 1);
		}

		/*
		 * For frames with multiple segments (TSO, ME), jump to next
		 * segment.
		 */
		if (msdu_info->frm_type == dp_tx_frm_tso) {
			if (msdu_info->u.tso_info.curr_seg->next) {
				msdu_info->u.tso_info.curr_seg =
					msdu_info->u.tso_info.curr_seg->next;

				/*
				 * If this is a jumbo nbuf, then increment the
				 * number of nbuf users for each additional
				 * segment of the msdu. This will ensure that
				 * the skb is freed only after receiving tx
				 * completion for all segments of an nbuf
				 */
				qdf_nbuf_inc_users(nbuf);

				/* Check with MCL if this is needed */
				/* nbuf = msdu_info->u.tso_info.curr_seg->nbuf;
				 */
			}
		}

		/*
		 * Enqueue the Tx MSDU descriptor to HW for transmit
		 */
		status = soc->arch_ops.tx_hw_enqueue(soc, vdev, tx_desc,
						     htt_tcl_metadata,
						     NULL, msdu_info);

		if (status != QDF_STATUS_SUCCESS) {
			dp_info("Tx_hw_enqueue Fail tx_desc %pK queue %d",
				tx_desc, tx_q->ring_id);

			dp_tx_get_tid(vdev, nbuf, msdu_info);
			tid_stats = &pdev->stats.tid_stats.
				    tid_tx_stats[tx_q->ring_id][msdu_info->tid];
			tid_stats->swdrop_cnt[TX_HW_ENQUEUE]++;

			if (msdu_info->frm_type == dp_tx_frm_me) {
				hw_enq_fail++;
				if (hw_enq_fail == msdu_info->num_seg) {
					/*
					 * Unmap is needed only if enqueue
					 * failed for all segments.
					 */
					qdf_nbuf_unmap(soc->osdev,
						       msdu_info->u.sg_info.
						       curr_seg->nbuf,
						       QDF_DMA_TO_DEVICE);
				}
				/*
				 * Free the nbuf for the current segment
				 * and make it point to the next in the list.
				 * For me, there are as many segments as there
				 * are no of clients.
				 */
				qdf_nbuf_free(msdu_info->u.sg_info
					      .curr_seg->nbuf);
				if (msdu_info->u.sg_info.curr_seg->next) {
					msdu_info->u.sg_info.curr_seg =
						msdu_info->u.sg_info
						.curr_seg->next;
					nbuf = msdu_info->u.sg_info
					       .curr_seg->nbuf;
				} else
					break;
				i++;
				dp_tx_desc_release(tx_desc, tx_q->desc_pool_id);
				continue;
			}

			/*
			 * For TSO frames, the nbuf users increment done for
			 * the current segment has to be reverted, since the
			 * hw enqueue for this segment failed
			 */
			if (msdu_info->frm_type == dp_tx_frm_tso &&
			    msdu_info->u.tso_info.curr_seg) {
				/*
				 * unmap and free current,
				 * retransmit remaining segments
				 */
				dp_tx_comp_free_buf(soc, tx_desc);
				i++;
				dp_tx_desc_release(tx_desc, tx_q->desc_pool_id);
				continue;
			}

			dp_tx_desc_release(tx_desc, tx_q->desc_pool_id);
			goto done;
		}

		/*
		 * TODO
		 * if tso_info structure can be modified to have curr_seg
		 * as first element, following 2 blocks of code (for TSO and SG)
		 * can be combined into 1
		 */

		/*
		 * For Multicast-Unicast converted packets,
		 * each converted frame (for a client) is represented as
		 * 1 segment
		 */
		if ((msdu_info->frm_type == dp_tx_frm_sg) ||
				(msdu_info->frm_type == dp_tx_frm_me)) {
			if (msdu_info->u.sg_info.curr_seg->next) {
				msdu_info->u.sg_info.curr_seg =
					msdu_info->u.sg_info.curr_seg->next;
				nbuf = msdu_info->u.sg_info.curr_seg->nbuf;
			} else
				break;
		}
		i++;
	}

	nbuf = NULL;

done:
	return nbuf;
}

/**
 * dp_tx_prepare_sg()- Extract SG info from NBUF and prepare msdu_info
 *                     for SG frames
 * @vdev: DP vdev handle
 * @nbuf: skb
 * @seg_info: Pointer to Segment info Descriptor to be prepared
 * @msdu_info: MSDU info to be setup in MSDU descriptor and MSDU extension desc.
 *
 * Return: NULL on success,
 *         nbuf when it fails to send
 */
static qdf_nbuf_t dp_tx_prepare_sg(struct dp_vdev *vdev, qdf_nbuf_t nbuf,
	struct dp_tx_seg_info_s *seg_info, struct dp_tx_msdu_info_s *msdu_info)
{
	uint32_t cur_frag, nr_frags, i;
	qdf_dma_addr_t paddr;
	struct dp_tx_sg_info_s *sg_info;

	sg_info = &msdu_info->u.sg_info;
	nr_frags = qdf_nbuf_get_nr_frags(nbuf);

	if (QDF_STATUS_SUCCESS !=
		qdf_nbuf_map_nbytes_single(vdev->osdev, nbuf,
					   QDF_DMA_TO_DEVICE,
					   qdf_nbuf_headlen(nbuf))) {
		dp_tx_err("dma map error");
		DP_STATS_INC(vdev, tx_i.sg.dma_map_error, 1);

		qdf_nbuf_free(nbuf);
		return NULL;
	}

	paddr = qdf_nbuf_mapped_paddr_get(nbuf);
	seg_info->frags[0].paddr_lo = paddr;
	seg_info->frags[0].paddr_hi = ((uint64_t) paddr) >> 32;
	seg_info->frags[0].len = qdf_nbuf_headlen(nbuf);
	seg_info->frags[0].vaddr = (void *) nbuf;

	for (cur_frag = 0; cur_frag < nr_frags; cur_frag++) {
		if (QDF_STATUS_E_FAILURE == qdf_nbuf_frag_map(vdev->osdev,
					nbuf, 0, QDF_DMA_TO_DEVICE, cur_frag)) {
			dp_tx_err("frag dma map error");
			DP_STATS_INC(vdev, tx_i.sg.dma_map_error, 1);
			goto map_err;
		}

		paddr = qdf_nbuf_get_tx_frag_paddr(nbuf);
		seg_info->frags[cur_frag + 1].paddr_lo = paddr;
		seg_info->frags[cur_frag + 1].paddr_hi =
			((uint64_t) paddr) >> 32;
		seg_info->frags[cur_frag + 1].len =
			qdf_nbuf_get_frag_size(nbuf, cur_frag);
	}

	seg_info->frag_cnt = (cur_frag + 1);
	seg_info->total_len = qdf_nbuf_len(nbuf);
	seg_info->next = NULL;

	sg_info->curr_seg = seg_info;

	msdu_info->frm_type = dp_tx_frm_sg;
	msdu_info->num_seg = 1;

	return nbuf;
map_err:
	/* restore paddr into nbuf before calling unmap */
	qdf_nbuf_mapped_paddr_set(nbuf,
				  (qdf_dma_addr_t)(seg_info->frags[0].paddr_lo |
				  ((uint64_t)
				  seg_info->frags[0].paddr_hi) << 32));
	qdf_nbuf_unmap_nbytes_single(vdev->osdev, nbuf,
				     QDF_DMA_TO_DEVICE,
				     seg_info->frags[0].len);
	for (i = 1; i <= cur_frag; i++) {
		qdf_mem_unmap_page(vdev->osdev, (qdf_dma_addr_t)
				   (seg_info->frags[i].paddr_lo | ((uint64_t)
				   seg_info->frags[i].paddr_hi) << 32),
				   seg_info->frags[i].len,
				   QDF_DMA_TO_DEVICE);
	}
	qdf_nbuf_free(nbuf);
	return NULL;
}

/**
 * dp_tx_add_tx_sniffer_meta_data()- Add tx_sniffer meta hdr info
 * @vdev: DP vdev handle
 * @msdu_info: MSDU info to be setup in MSDU descriptor and MSDU extension desc.
 * @ppdu_cookie: PPDU cookie that should be replayed in the ppdu completions
 *
 * Return: NULL on failure,
 *         nbuf when extracted successfully
 */
static
void dp_tx_add_tx_sniffer_meta_data(struct dp_vdev *vdev,
				    struct dp_tx_msdu_info_s *msdu_info,
				    uint16_t ppdu_cookie)
{
	struct htt_tx_msdu_desc_ext2_t *meta_data =
		(struct htt_tx_msdu_desc_ext2_t *)&msdu_info->meta_data[0];

	qdf_mem_zero(meta_data, sizeof(struct htt_tx_msdu_desc_ext2_t));

	HTT_TX_MSDU_EXT2_DESC_FLAG_SEND_AS_STANDALONE_SET
				(msdu_info->meta_data[5], 1);
	HTT_TX_MSDU_EXT2_DESC_FLAG_HOST_OPAQUE_VALID_SET
				(msdu_info->meta_data[5], 1);
	HTT_TX_MSDU_EXT2_DESC_HOST_OPAQUE_COOKIE_SET
				(msdu_info->meta_data[6], ppdu_cookie);

	msdu_info->exception_fw = 1;
	msdu_info->is_tx_sniffer = 1;
}

#ifdef MESH_MODE_SUPPORT

/**
 * dp_tx_extract_mesh_meta_data()- Extract mesh meta hdr info from nbuf
				and prepare msdu_info for mesh frames.
 * @vdev: DP vdev handle
 * @nbuf: skb
 * @msdu_info: MSDU info to be setup in MSDU descriptor and MSDU extension desc.
 *
 * Return: NULL on failure,
 *         nbuf when extracted successfully
 */
static
qdf_nbuf_t dp_tx_extract_mesh_meta_data(struct dp_vdev *vdev, qdf_nbuf_t nbuf,
				struct dp_tx_msdu_info_s *msdu_info)
{
	struct meta_hdr_s *mhdr;
	struct htt_tx_msdu_desc_ext2_t *meta_data =
				(struct htt_tx_msdu_desc_ext2_t *)&msdu_info->meta_data[0];

	mhdr = (struct meta_hdr_s *)qdf_nbuf_data(nbuf);

	if (CB_FTYPE_MESH_TX_INFO != qdf_nbuf_get_tx_ftype(nbuf)) {
		msdu_info->exception_fw = 0;
		goto remove_meta_hdr;
	}

	msdu_info->exception_fw = 1;

	qdf_mem_zero(meta_data, sizeof(struct htt_tx_msdu_desc_ext2_t));

	meta_data->host_tx_desc_pool = 1;
	meta_data->update_peer_cache = 1;
	meta_data->learning_frame = 1;

	if (!(mhdr->flags & METAHDR_FLAG_AUTO_RATE)) {
		meta_data->power = mhdr->power;

		meta_data->mcs_mask = 1 << mhdr->rate_info[0].mcs;
		meta_data->nss_mask = 1 << mhdr->rate_info[0].nss;
		meta_data->pream_type = mhdr->rate_info[0].preamble_type;
		meta_data->retry_limit = mhdr->rate_info[0].max_tries;

		meta_data->dyn_bw = 1;

		meta_data->valid_pwr = 1;
		meta_data->valid_mcs_mask = 1;
		meta_data->valid_nss_mask = 1;
		meta_data->valid_preamble_type  = 1;
		meta_data->valid_retries = 1;
		meta_data->valid_bw_info = 1;
	}

	if (mhdr->flags & METAHDR_FLAG_NOENCRYPT) {
		meta_data->encrypt_type = 0;
		meta_data->valid_encrypt_type = 1;
		meta_data->learning_frame = 0;
	}

	meta_data->valid_key_flags = 1;
	meta_data->key_flags = (mhdr->keyix & 0x3);

remove_meta_hdr:
	if (qdf_nbuf_pull_head(nbuf, sizeof(struct meta_hdr_s)) == NULL) {
		dp_tx_err("qdf_nbuf_pull_head failed");
		qdf_nbuf_free(nbuf);
		return NULL;
	}

	msdu_info->tid = qdf_nbuf_get_priority(nbuf);

	dp_tx_info("Meta hdr %0x %0x %0x %0x %0x %0x"
		   " tid %d to_fw %d",
		   msdu_info->meta_data[0],
		   msdu_info->meta_data[1],
		   msdu_info->meta_data[2],
		   msdu_info->meta_data[3],
		   msdu_info->meta_data[4],
		   msdu_info->meta_data[5],
		   msdu_info->tid, msdu_info->exception_fw);

	return nbuf;
}
#else
static
qdf_nbuf_t dp_tx_extract_mesh_meta_data(struct dp_vdev *vdev, qdf_nbuf_t nbuf,
				struct dp_tx_msdu_info_s *msdu_info)
{
	return nbuf;
}

#endif

/**
 * dp_check_exc_metadata() - Checks if parameters are valid
 * @tx_exc - holds all exception path parameters
 *
 * Returns true when all the parameters are valid else false
 *
 */
static bool dp_check_exc_metadata(struct cdp_tx_exception_metadata *tx_exc)
{
	bool invalid_tid = (tx_exc->tid >= DP_MAX_TIDS && tx_exc->tid !=
			    HTT_INVALID_TID);
	bool invalid_encap_type =
			(tx_exc->tx_encap_type > htt_cmn_pkt_num_types &&
			 tx_exc->tx_encap_type != CDP_INVALID_TX_ENCAP_TYPE);
	bool invalid_sec_type = (tx_exc->sec_type > cdp_num_sec_types &&
				 tx_exc->sec_type != CDP_INVALID_SEC_TYPE);
	bool invalid_cookie = (tx_exc->is_tx_sniffer == 1 &&
			       tx_exc->ppdu_cookie == 0);

	if (invalid_tid || invalid_encap_type || invalid_sec_type ||
	    invalid_cookie) {
		return false;
	}

	return true;
}

#ifdef ATH_SUPPORT_IQUE
/**
 * dp_tx_mcast_enhance() - Multicast enhancement on TX
 * @vdev: vdev handle
 * @nbuf: skb
 *
 * Return: true on success,
 *         false on failure
 */
static inline bool dp_tx_mcast_enhance(struct dp_vdev *vdev, qdf_nbuf_t nbuf)
{
	qdf_ether_header_t *eh;

	/* Mcast to Ucast Conversion*/
	if (qdf_likely(!vdev->mcast_enhancement_en))
		return true;

	eh = (qdf_ether_header_t *)qdf_nbuf_data(nbuf);
	if (DP_FRAME_IS_MULTICAST((eh)->ether_dhost) &&
	    !DP_FRAME_IS_BROADCAST((eh)->ether_dhost)) {
		dp_verbose_debug("Mcast frm for ME %pK", vdev);
		qdf_nbuf_set_next(nbuf, NULL);

		DP_STATS_INC_PKT(vdev, tx_i.mcast_en.mcast_pkt, 1,
				 qdf_nbuf_len(nbuf));
		if (dp_tx_prepare_send_me(vdev, nbuf) ==
				QDF_STATUS_SUCCESS) {
			return false;
		}

		if (qdf_unlikely(vdev->igmp_mcast_enhanc_en > 0)) {
			if (dp_tx_prepare_send_igmp_me(vdev, nbuf) ==
					QDF_STATUS_SUCCESS) {
				return false;
			}
		}
	}

	return true;
}
#else
static inline bool dp_tx_mcast_enhance(struct dp_vdev *vdev, qdf_nbuf_t nbuf)
{
	return true;
}
#endif

/**
 * dp_tx_per_pkt_vdev_id_check() - vdev id check for frame
 * @nbuf: qdf_nbuf_t
 * @vdev: struct dp_vdev *
 *
 * Allow packet for processing only if it is for peer client which is
 * connected with same vap. Drop packet if client is connected to
 * different vap.
 *
 * Return: QDF_STATUS
 */
static inline QDF_STATUS
dp_tx_per_pkt_vdev_id_check(qdf_nbuf_t nbuf, struct dp_vdev *vdev)
{
	struct dp_ast_entry *dst_ast_entry = NULL;
	qdf_ether_header_t *eh = (qdf_ether_header_t *)qdf_nbuf_data(nbuf);

	if (DP_FRAME_IS_MULTICAST((eh)->ether_dhost) ||
	    DP_FRAME_IS_BROADCAST((eh)->ether_dhost))
		return QDF_STATUS_SUCCESS;

	qdf_spin_lock_bh(&vdev->pdev->soc->ast_lock);
	dst_ast_entry = dp_peer_ast_hash_find_by_vdevid(vdev->pdev->soc,
							eh->ether_dhost,
							vdev->vdev_id);

	/* If there is no ast entry, return failure */
	if (qdf_unlikely(!dst_ast_entry)) {
		qdf_spin_unlock_bh(&vdev->pdev->soc->ast_lock);
		return QDF_STATUS_E_FAILURE;
	}
	qdf_spin_unlock_bh(&vdev->pdev->soc->ast_lock);

	return QDF_STATUS_SUCCESS;
}

/**
 * dp_tx_send_exception() - Transmit a frame on a given VAP in exception path
 * @soc: DP soc handle
 * @vdev_id: id of DP vdev handle
 * @nbuf: skb
 * @tx_exc_metadata: Handle that holds exception path meta data
 *
 * Entry point for Core Tx layer (DP_TX) invoked from
 * hard_start_xmit in OSIF/HDD to transmit frames through fw
 *
 * Return: NULL on success,
 *         nbuf when it fails to send
 */
qdf_nbuf_t
dp_tx_send_exception(struct cdp_soc_t *soc_hdl, uint8_t vdev_id,
		     qdf_nbuf_t nbuf,
		     struct cdp_tx_exception_metadata *tx_exc_metadata)
{
	struct dp_soc *soc = cdp_soc_t_to_dp_soc(soc_hdl);
	qdf_ether_header_t *eh = NULL;
	struct dp_tx_msdu_info_s msdu_info;
	struct dp_vdev *vdev = dp_vdev_get_ref_by_id(soc, vdev_id,
						     DP_MOD_ID_TX_EXCEPTION);

	if (qdf_unlikely(!vdev))
		goto fail;

	qdf_mem_zero(&msdu_info, sizeof(msdu_info));

	if (!tx_exc_metadata)
		goto fail;

	msdu_info.tid = tx_exc_metadata->tid;
	eh = (qdf_ether_header_t *)qdf_nbuf_data(nbuf);
	dp_verbose_debug("skb "QDF_MAC_ADDR_FMT,
			 QDF_MAC_ADDR_REF(nbuf->data));

	DP_STATS_INC_PKT(vdev, tx_i.rcvd, 1, qdf_nbuf_len(nbuf));

	if (qdf_unlikely(!dp_check_exc_metadata(tx_exc_metadata))) {
		dp_tx_err("Invalid parameters in exception path");
		goto fail;
	}

	/* Basic sanity checks for unsupported packets */

	/* MESH mode */
	if (qdf_unlikely(vdev->mesh_vdev)) {
		dp_tx_err("Mesh mode is not supported in exception path");
		goto fail;
	}

	/*
	 * Classify the frame and call corresponding
	 * "prepare" function which extracts the segment (TSO)
	 * and fragmentation information (for TSO , SG, ME, or Raw)
	 * into MSDU_INFO structure which is later used to fill
	 * SW and HW descriptors.
	 */
	if (qdf_nbuf_is_tso(nbuf)) {
		dp_verbose_debug("TSO frame %pK", vdev);
		DP_STATS_INC_PKT(vdev->pdev, tso_stats.num_tso_pkts, 1,
				 qdf_nbuf_len(nbuf));

		if (dp_tx_prepare_tso(vdev, nbuf, &msdu_info)) {
			DP_STATS_INC_PKT(vdev->pdev, tso_stats.dropped_host, 1,
					 qdf_nbuf_len(nbuf));
			goto fail;
		}

		goto send_multiple;
	}

	/* SG */
	if (qdf_unlikely(qdf_nbuf_is_nonlinear(nbuf))) {
		struct dp_tx_seg_info_s seg_info = {0};

		nbuf = dp_tx_prepare_sg(vdev, nbuf, &seg_info, &msdu_info);
		if (!nbuf)
			goto fail;

		dp_verbose_debug("non-TSO SG frame %pK", vdev);

		DP_STATS_INC_PKT(vdev, tx_i.sg.sg_pkt, 1,
				 qdf_nbuf_len(nbuf));

		goto send_multiple;
	}

	if (qdf_likely(tx_exc_metadata->is_tx_sniffer)) {
		DP_STATS_INC_PKT(vdev, tx_i.sniffer_rcvd, 1,
				 qdf_nbuf_len(nbuf));

		dp_tx_add_tx_sniffer_meta_data(vdev, &msdu_info,
					       tx_exc_metadata->ppdu_cookie);
	}

	/*
	 * Get HW Queue to use for this frame.
	 * TCL supports upto 4 DMA rings, out of which 3 rings are
	 * dedicated for data and 1 for command.
	 * "queue_id" maps to one hardware ring.
	 *  With each ring, we also associate a unique Tx descriptor pool
	 *  to minimize lock contention for these resources.
	 */
	dp_tx_get_queue(vdev, nbuf, &msdu_info.tx_queue);

	/*
	 * Check exception descriptors
	 */
	if (dp_tx_exception_limit_check(vdev))
		goto fail;

	/*  Single linear frame */
	/*
	 * If nbuf is a simple linear frame, use send_single function to
	 * prepare direct-buffer type TCL descriptor and enqueue to TCL
	 * SRNG. There is no need to setup a MSDU extension descriptor.
	 */
	nbuf = dp_tx_send_msdu_single(vdev, nbuf, &msdu_info,
			tx_exc_metadata->peer_id, tx_exc_metadata);

	dp_vdev_unref_delete(soc, vdev, DP_MOD_ID_TX_EXCEPTION);
	return nbuf;

send_multiple:
	nbuf = dp_tx_send_msdu_multiple(vdev, nbuf, &msdu_info);

fail:
	if (vdev)
		dp_vdev_unref_delete(soc, vdev, DP_MOD_ID_TX_EXCEPTION);
	dp_verbose_debug("pkt send failed");
	return nbuf;
}

/**
 * dp_tx_send_exception_vdev_id_check() - Transmit a frame on a given VAP
 *      in exception path in special case to avoid regular exception path chk.
 * @soc: DP soc handle
 * @vdev_id: id of DP vdev handle
 * @nbuf: skb
 * @tx_exc_metadata: Handle that holds exception path meta data
 *
 * Entry point for Core Tx layer (DP_TX) invoked from
 * hard_start_xmit in OSIF/HDD to transmit frames through fw
 *
 * Return: NULL on success,
 *         nbuf when it fails to send
 */
qdf_nbuf_t
dp_tx_send_exception_vdev_id_check(struct cdp_soc_t *soc_hdl,
				   uint8_t vdev_id, qdf_nbuf_t nbuf,
		     struct cdp_tx_exception_metadata *tx_exc_metadata)
{
	struct dp_soc *soc = cdp_soc_t_to_dp_soc(soc_hdl);
	struct dp_vdev *vdev = dp_vdev_get_ref_by_id(soc, vdev_id,
						     DP_MOD_ID_TX_EXCEPTION);

	if (qdf_unlikely(!vdev))
		goto fail;

	if (qdf_unlikely(dp_tx_per_pkt_vdev_id_check(nbuf, vdev)
			== QDF_STATUS_E_FAILURE)) {
		DP_STATS_INC(vdev, tx_i.dropped.fail_per_pkt_vdev_id_check, 1);
		goto fail;
	}

	/* Unref count as it will agin be taken inside dp_tx_exception */
	dp_vdev_unref_delete(soc, vdev, DP_MOD_ID_TX_EXCEPTION);

	return dp_tx_send_exception(soc_hdl, vdev_id, nbuf, tx_exc_metadata);

fail:
	if (vdev)
		dp_vdev_unref_delete(soc, vdev, DP_MOD_ID_TX_EXCEPTION);
	dp_verbose_debug("pkt send failed");
	return nbuf;
}

/**
 * dp_tx_send_mesh() - Transmit mesh frame on a given VAP
 * @soc: DP soc handle
 * @vdev_id: DP vdev handle
 * @nbuf: skb
 *
 * Entry point for Core Tx layer (DP_TX) invoked from
 * hard_start_xmit in OSIF/HDD
 *
 * Return: NULL on success,
 *         nbuf when it fails to send
 */
#ifdef MESH_MODE_SUPPORT
qdf_nbuf_t dp_tx_send_mesh(struct cdp_soc_t *soc_hdl, uint8_t vdev_id,
			   qdf_nbuf_t nbuf)
{
	struct dp_soc *soc = cdp_soc_t_to_dp_soc(soc_hdl);
	struct meta_hdr_s *mhdr;
	qdf_nbuf_t nbuf_mesh = NULL;
	qdf_nbuf_t nbuf_clone = NULL;
	struct dp_vdev *vdev;
	uint8_t no_enc_frame = 0;

	nbuf_mesh = qdf_nbuf_unshare(nbuf);
	if (!nbuf_mesh) {
		QDF_TRACE(QDF_MODULE_ID_DP, QDF_TRACE_LEVEL_ERROR,
				"qdf_nbuf_unshare failed");
		return nbuf;
	}

	vdev = dp_vdev_get_ref_by_id(soc, vdev_id, DP_MOD_ID_MESH);
	if (!vdev) {
		QDF_TRACE(QDF_MODULE_ID_DP, QDF_TRACE_LEVEL_ERROR,
				"vdev is NULL for vdev_id %d", vdev_id);
		return nbuf;
	}

	nbuf = nbuf_mesh;

	mhdr = (struct meta_hdr_s *)qdf_nbuf_data(nbuf);

	if ((vdev->sec_type != cdp_sec_type_none) &&
			(mhdr->flags & METAHDR_FLAG_NOENCRYPT))
		no_enc_frame = 1;

	if (mhdr->flags & METAHDR_FLAG_NOQOS)
		qdf_nbuf_set_priority(nbuf, HTT_TX_EXT_TID_NON_QOS_MCAST_BCAST);

	if ((mhdr->flags & METAHDR_FLAG_INFO_UPDATED) &&
		       !no_enc_frame) {
		nbuf_clone = qdf_nbuf_clone(nbuf);
		if (!nbuf_clone) {
			QDF_TRACE(QDF_MODULE_ID_DP, QDF_TRACE_LEVEL_ERROR,
				"qdf_nbuf_clone failed");
			dp_vdev_unref_delete(soc, vdev, DP_MOD_ID_MESH);
			return nbuf;
		}
		qdf_nbuf_set_tx_ftype(nbuf_clone, CB_FTYPE_MESH_TX_INFO);
	}

	if (nbuf_clone) {
		if (!dp_tx_send(soc_hdl, vdev_id, nbuf_clone)) {
			DP_STATS_INC(vdev, tx_i.mesh.exception_fw, 1);
		} else {
			qdf_nbuf_free(nbuf_clone);
		}
	}

	if (no_enc_frame)
		qdf_nbuf_set_tx_ftype(nbuf, CB_FTYPE_MESH_TX_INFO);
	else
		qdf_nbuf_set_tx_ftype(nbuf, CB_FTYPE_INVALID);

	nbuf = dp_tx_send(soc_hdl, vdev_id, nbuf);
	if ((!nbuf) && no_enc_frame) {
		DP_STATS_INC(vdev, tx_i.mesh.exception_fw, 1);
	}

	dp_vdev_unref_delete(soc, vdev, DP_MOD_ID_MESH);
	return nbuf;
}

#else

qdf_nbuf_t dp_tx_send_mesh(struct cdp_soc_t *soc, uint8_t vdev_id,
			   qdf_nbuf_t nbuf)
{
	return dp_tx_send(soc, vdev_id, nbuf);
}

#endif

/**
 * dp_tx_nawds_handler() - NAWDS handler
 *
 * @soc: DP soc handle
 * @vdev_id: id of DP vdev handle
 * @msdu_info: msdu_info required to create HTT metadata
 * @nbuf: skb
 *
 * This API transfers the multicast frames with the peer id
 * on NAWDS enabled peer.

 * Return: none
 */

static inline
void dp_tx_nawds_handler(struct dp_soc *soc, struct dp_vdev *vdev,
			 struct dp_tx_msdu_info_s *msdu_info, qdf_nbuf_t nbuf)
{
	struct dp_peer *peer = NULL;
	qdf_nbuf_t nbuf_clone = NULL;
	uint16_t peer_id = DP_INVALID_PEER;
	uint16_t sa_peer_id = DP_INVALID_PEER;
	struct dp_ast_entry *ast_entry = NULL;
	qdf_ether_header_t *eh = (qdf_ether_header_t *)qdf_nbuf_data(nbuf);

	if (!soc->ast_offload_support) {
		qdf_spin_lock_bh(&soc->ast_lock);
		ast_entry = dp_peer_ast_hash_find_by_pdevid
					(soc,
					(uint8_t *)(eh->ether_shost),
					vdev->pdev->pdev_id);
		if (ast_entry)
			sa_peer_id = ast_entry->peer_id;
		qdf_spin_unlock_bh(&soc->ast_lock);
	}

	qdf_spin_lock_bh(&vdev->peer_list_lock);
	TAILQ_FOREACH(peer, &vdev->peer_list, peer_list_elem) {
		if (!peer->bss_peer && peer->nawds_enabled) {
			peer_id = peer->peer_id;
			/* Multicast packets needs to be
			 * dropped in case of intra bss forwarding
			 */
			if (!soc->ast_offload_support) {
				if (sa_peer_id == peer->peer_id) {
					dp_tx_debug("multicast packet");
					DP_STATS_INC(peer, tx.nawds_mcast_drop,
						     1);
					continue;
				}
			}

			nbuf_clone = qdf_nbuf_clone(nbuf);

			if (!nbuf_clone) {
				QDF_TRACE(QDF_MODULE_ID_DP,
					  QDF_TRACE_LEVEL_ERROR,
					  FL("nbuf clone failed"));
				break;
			}

			nbuf_clone = dp_tx_send_msdu_single(vdev, nbuf_clone,
							    msdu_info, peer_id,
							    NULL);

			if (nbuf_clone) {
				dp_tx_debug("pkt send failed");
				qdf_nbuf_free(nbuf_clone);
			} else {
				if (peer_id != DP_INVALID_PEER)
					DP_STATS_INC_PKT(peer, tx.nawds_mcast,
							 1, qdf_nbuf_len(nbuf));
			}
		}
	}

	qdf_spin_unlock_bh(&vdev->peer_list_lock);
}

/**
 * dp_tx_send() - Transmit a frame on a given VAP
 * @soc: DP soc handle
 * @vdev_id: id of DP vdev handle
 * @nbuf: skb
 *
 * Entry point for Core Tx layer (DP_TX) invoked from
 * hard_start_xmit in OSIF/HDD or from dp_rx_process for intravap forwarding
 * cases
 *
 * Return: NULL on success,
 *         nbuf when it fails to send
 */
qdf_nbuf_t dp_tx_send(struct cdp_soc_t *soc_hdl, uint8_t vdev_id,
		      qdf_nbuf_t nbuf)
{
	struct dp_soc *soc = cdp_soc_t_to_dp_soc(soc_hdl);
	uint16_t peer_id = HTT_INVALID_PEER;
	/*
	 * doing a memzero is causing additional function call overhead
	 * so doing static stack clearing
	 */
	struct dp_tx_msdu_info_s msdu_info = {0};
	struct dp_vdev *vdev = NULL;

	if (qdf_unlikely(vdev_id >= MAX_VDEV_CNT))
		return nbuf;

	/*
	 * dp_vdev_get_ref_by_id does does a atomic operation avoid using
	 * this in per packet path.
	 *
	 * As in this path vdev memory is already protected with netdev
	 * tx lock
	 */
	vdev = soc->vdev_id_map[vdev_id];
	if (qdf_unlikely(!vdev))
		return nbuf;

	dp_verbose_debug("skb "QDF_MAC_ADDR_FMT,
			 QDF_MAC_ADDR_REF(nbuf->data));

	/*
	 * Set Default Host TID value to invalid TID
	 * (TID override disabled)
	 */
	msdu_info.tid = HTT_TX_EXT_TID_INVALID;
	DP_STATS_INC_PKT(vdev, tx_i.rcvd, 1, qdf_nbuf_len(nbuf));

	if (qdf_unlikely(vdev->mesh_vdev)) {
		qdf_nbuf_t nbuf_mesh = dp_tx_extract_mesh_meta_data(vdev, nbuf,
								&msdu_info);
		if (!nbuf_mesh) {
			dp_verbose_debug("Extracting mesh metadata failed");
			return nbuf;
		}
		nbuf = nbuf_mesh;
	}

	/*
	 * Get HW Queue to use for this frame.
	 * TCL supports upto 4 DMA rings, out of which 3 rings are
	 * dedicated for data and 1 for command.
	 * "queue_id" maps to one hardware ring.
	 *  With each ring, we also associate a unique Tx descriptor pool
	 *  to minimize lock contention for these resources.
	 */
	dp_tx_get_queue(vdev, nbuf, &msdu_info.tx_queue);

	/*
	 * TCL H/W supports 2 DSCP-TID mapping tables.
	 *  Table 1 - Default DSCP-TID mapping table
	 *  Table 2 - 1 DSCP-TID override table
	 *
	 * If we need a different DSCP-TID mapping for this vap,
	 * call tid_classify to extract DSCP/ToS from frame and
	 * map to a TID and store in msdu_info. This is later used
	 * to fill in TCL Input descriptor (per-packet TID override).
	 */
	dp_tx_classify_tid(vdev, nbuf, &msdu_info);

	/*
	 * Classify the frame and call corresponding
	 * "prepare" function which extracts the segment (TSO)
	 * and fragmentation information (for TSO , SG, ME, or Raw)
	 * into MSDU_INFO structure which is later used to fill
	 * SW and HW descriptors.
	 */
	if (qdf_nbuf_is_tso(nbuf)) {
		dp_verbose_debug("TSO frame %pK", vdev);
		DP_STATS_INC_PKT(vdev->pdev, tso_stats.num_tso_pkts, 1,
				 qdf_nbuf_len(nbuf));

		if (dp_tx_prepare_tso(vdev, nbuf, &msdu_info)) {
			DP_STATS_INC_PKT(vdev->pdev, tso_stats.dropped_host, 1,
					 qdf_nbuf_len(nbuf));
			return nbuf;
		}

		goto send_multiple;
	}

	/* SG */
	if (qdf_unlikely(qdf_nbuf_is_nonlinear(nbuf))) {
		struct dp_tx_seg_info_s seg_info = {0};

		nbuf = dp_tx_prepare_sg(vdev, nbuf, &seg_info, &msdu_info);
		if (!nbuf)
			return NULL;

		dp_verbose_debug("non-TSO SG frame %pK", vdev);

		DP_STATS_INC_PKT(vdev, tx_i.sg.sg_pkt, 1,
				qdf_nbuf_len(nbuf));

		goto send_multiple;
	}

	if (qdf_unlikely(!dp_tx_mcast_enhance(vdev, nbuf)))
		return NULL;

	/* RAW */
	if (qdf_unlikely(vdev->tx_encap_type == htt_cmn_pkt_type_raw)) {
		struct dp_tx_seg_info_s seg_info = {0};

		nbuf = dp_tx_prepare_raw(vdev, nbuf, &seg_info, &msdu_info);
		if (!nbuf)
			return NULL;

		dp_verbose_debug("Raw frame %pK", vdev);

		goto send_multiple;

	}

	if (qdf_unlikely(vdev->nawds_enabled)) {
		qdf_ether_header_t *eh = (qdf_ether_header_t *)
					  qdf_nbuf_data(nbuf);
		if (DP_FRAME_IS_MULTICAST((eh)->ether_dhost))
			dp_tx_nawds_handler(soc, vdev, &msdu_info, nbuf);

		peer_id = DP_INVALID_PEER;
		DP_STATS_INC_PKT(vdev, tx_i.nawds_mcast,
				 1, qdf_nbuf_len(nbuf));
	}

	/*  Single linear frame */
	/*
	 * If nbuf is a simple linear frame, use send_single function to
	 * prepare direct-buffer type TCL descriptor and enqueue to TCL
	 * SRNG. There is no need to setup a MSDU extension descriptor.
	 */
	nbuf = dp_tx_send_msdu_single(vdev, nbuf, &msdu_info, peer_id, NULL);

	return nbuf;

send_multiple:
	nbuf = dp_tx_send_msdu_multiple(vdev, nbuf, &msdu_info);

	if (qdf_unlikely(nbuf && msdu_info.frm_type == dp_tx_frm_raw))
		dp_tx_raw_prepare_unset(vdev->pdev->soc, nbuf);

	return nbuf;
}

/**
 * dp_tx_send_vdev_id_check() - Transmit a frame on a given VAP in special
 *      case to vaoid check in perpkt path.
 * @soc: DP soc handle
 * @vdev_id: id of DP vdev handle
 * @nbuf: skb
 *
 * Entry point for Core Tx layer (DP_TX) invoked from
 * hard_start_xmit in OSIF/HDD to transmit packet through dp_tx_send
 * with special condition to avoid per pkt check in dp_tx_send
 *
 * Return: NULL on success,
 *         nbuf when it fails to send
 */
qdf_nbuf_t dp_tx_send_vdev_id_check(struct cdp_soc_t *soc_hdl,
				    uint8_t vdev_id, qdf_nbuf_t nbuf)
{
	struct dp_soc *soc = cdp_soc_t_to_dp_soc(soc_hdl);
	struct dp_vdev *vdev = NULL;

	if (qdf_unlikely(vdev_id >= MAX_VDEV_CNT))
		return nbuf;

	/*
	 * dp_vdev_get_ref_by_id does does a atomic operation avoid using
	 * this in per packet path.
	 *
	 * As in this path vdev memory is already protected with netdev
	 * tx lock
	 */
	vdev = soc->vdev_id_map[vdev_id];
	if (qdf_unlikely(!vdev))
		return nbuf;

	if (qdf_unlikely(dp_tx_per_pkt_vdev_id_check(nbuf, vdev)
			== QDF_STATUS_E_FAILURE)) {
		DP_STATS_INC(vdev, tx_i.dropped.fail_per_pkt_vdev_id_check, 1);
		return nbuf;
	}

	return dp_tx_send(soc_hdl, vdev_id, nbuf);
}

#ifdef UMAC_SUPPORT_PROXY_ARP
/**
 * dp_tx_proxy_arp() - Tx proxy arp handler
 * @vdev: datapath vdev handle
 * @buf: sk buffer
 *
 * Return: status
 */
static inline
int dp_tx_proxy_arp(struct dp_vdev *vdev, qdf_nbuf_t nbuf)
{
	if (vdev->osif_proxy_arp)
		return vdev->osif_proxy_arp(vdev->osif_vdev, nbuf);

	/*
	 * when UMAC_SUPPORT_PROXY_ARP is defined, we expect
	 * osif_proxy_arp has a valid function pointer assigned
	 * to it
	 */
	dp_tx_err("valid function pointer for osif_proxy_arp is expected!!\n");

	return QDF_STATUS_NOT_INITIALIZED;
}
#else
/**
 * dp_tx_proxy_arp() - Tx proxy arp handler
 * @vdev: datapath vdev handle
 * @buf: sk buffer
 *
 * This function always return 0 when UMAC_SUPPORT_PROXY_ARP
 * is not defined.
 *
 * Return: status
 */
static inline
int dp_tx_proxy_arp(struct dp_vdev *vdev, qdf_nbuf_t nbuf)
{
	return QDF_STATUS_SUCCESS;
}
#endif

/**
 * dp_tx_reinject_handler() - Tx Reinject Handler
 * @soc: datapath soc handle
 * @vdev: datapath vdev handle
 * @tx_desc: software descriptor head pointer
 * @status : Tx completion status from HTT descriptor
 *
 * This function reinjects frames back to Target.
 * Todo - Host queue needs to be added
 *
 * Return: none
 */
static
void dp_tx_reinject_handler(struct dp_soc *soc,
			    struct dp_vdev *vdev,
			    struct dp_tx_desc_s *tx_desc,
			    uint8_t *status)
{
	struct dp_peer *peer = NULL;
	uint32_t peer_id = HTT_INVALID_PEER;
	qdf_nbuf_t nbuf = tx_desc->nbuf;
	qdf_nbuf_t nbuf_copy = NULL;
	struct dp_tx_msdu_info_s msdu_info;
#ifdef WDS_VENDOR_EXTENSION
	int is_mcast = 0, is_ucast = 0;
	int num_peers_3addr = 0;
	qdf_ether_header_t *eth_hdr = (qdf_ether_header_t *)(qdf_nbuf_data(nbuf));
	struct ieee80211_frame_addr4 *wh = (struct ieee80211_frame_addr4 *)(qdf_nbuf_data(nbuf));
#endif

	qdf_assert(vdev);

	qdf_mem_zero(&msdu_info, sizeof(msdu_info));

	dp_tx_get_queue(vdev, nbuf, &msdu_info.tx_queue);

	dp_tx_debug("Tx reinject path");

	DP_STATS_INC_PKT(vdev, tx_i.reinject_pkts, 1,
			qdf_nbuf_len(tx_desc->nbuf));

#ifdef WDS_VENDOR_EXTENSION
	if (qdf_unlikely(vdev->tx_encap_type != htt_cmn_pkt_type_raw)) {
		is_mcast = (IS_MULTICAST(wh->i_addr1)) ? 1 : 0;
	} else {
		is_mcast = (IS_MULTICAST(eth_hdr->ether_dhost)) ? 1 : 0;
	}
	is_ucast = !is_mcast;

	qdf_spin_lock_bh(&vdev->peer_list_lock);
	TAILQ_FOREACH(peer, &vdev->peer_list, peer_list_elem) {
		if (peer->bss_peer)
			continue;

		/* Detect wds peers that use 3-addr framing for mcast.
		 * if there are any, the bss_peer is used to send the
		 * the mcast frame using 3-addr format. all wds enabled
		 * peers that use 4-addr framing for mcast frames will
		 * be duplicated and sent as 4-addr frames below.
		 */
		if (!peer->wds_enabled || !peer->wds_ecm.wds_tx_mcast_4addr) {
			num_peers_3addr = 1;
			break;
		}
	}
	qdf_spin_unlock_bh(&vdev->peer_list_lock);
#endif

	if (qdf_unlikely(vdev->mesh_vdev)) {
		DP_TX_FREE_SINGLE_BUF(vdev->pdev->soc, tx_desc->nbuf);
	} else {
		qdf_spin_lock_bh(&vdev->peer_list_lock);
		TAILQ_FOREACH(peer, &vdev->peer_list, peer_list_elem) {
			if ((peer->peer_id != HTT_INVALID_PEER) &&
#ifdef WDS_VENDOR_EXTENSION
			/*
			 * . if 3-addr STA, then send on BSS Peer
			 * . if Peer WDS enabled and accept 4-addr mcast,
			 * send mcast on that peer only
			 * . if Peer WDS enabled and accept 4-addr ucast,
			 * send ucast on that peer only
			 */
			((peer->bss_peer && num_peers_3addr && is_mcast) ||
			 (peer->wds_enabled &&
				  ((is_mcast && peer->wds_ecm.wds_tx_mcast_4addr) ||
				   (is_ucast && peer->wds_ecm.wds_tx_ucast_4addr))))) {
#else
			(peer->bss_peer &&
			 (dp_tx_proxy_arp(vdev, nbuf) == QDF_STATUS_SUCCESS))) {
#endif
				peer_id = DP_INVALID_PEER;

				nbuf_copy = qdf_nbuf_copy(nbuf);

				if (!nbuf_copy) {
					dp_tx_debug("nbuf copy failed");
					break;
				}

				nbuf_copy = dp_tx_send_msdu_single(vdev,
						nbuf_copy,
						&msdu_info,
						peer_id,
						NULL);

				if (nbuf_copy) {
					dp_tx_debug("pkt send failed");
					qdf_nbuf_free(nbuf_copy);
				}
			}
		}
		qdf_spin_unlock_bh(&vdev->peer_list_lock);
	}

	qdf_nbuf_free(nbuf);

	dp_tx_desc_release(tx_desc, tx_desc->pool_id);
}

/**
 * dp_tx_inspect_handler() - Tx Inspect Handler
 * @soc: datapath soc handle
 * @vdev: datapath vdev handle
 * @tx_desc: software descriptor head pointer
 * @status : Tx completion status from HTT descriptor
 *
 * Handles Tx frames sent back to Host for inspection
 * (ProxyARP)
 *
 * Return: none
 */
static void dp_tx_inspect_handler(struct dp_soc *soc,
				  struct dp_vdev *vdev,
				  struct dp_tx_desc_s *tx_desc,
				  uint8_t *status)
{

	QDF_TRACE(QDF_MODULE_ID_DP, QDF_TRACE_LEVEL_INFO,
			"%s Tx inspect path",
			__func__);

	DP_STATS_INC_PKT(vdev, tx_i.inspect_pkts, 1,
			 qdf_nbuf_len(tx_desc->nbuf));

	DP_TX_FREE_SINGLE_BUF(soc, tx_desc->nbuf);
	dp_tx_desc_release(tx_desc, tx_desc->pool_id);
}

#ifdef MESH_MODE_SUPPORT
/**
 * dp_tx_comp_fill_tx_completion_stats() - Fill per packet Tx completion stats
 *                                         in mesh meta header
 * @tx_desc: software descriptor head pointer
 * @ts: pointer to tx completion stats
 * Return: none
 */
static
void dp_tx_comp_fill_tx_completion_stats(struct dp_tx_desc_s *tx_desc,
		struct hal_tx_completion_status *ts)
{
	qdf_nbuf_t netbuf = tx_desc->nbuf;

	if (!tx_desc->msdu_ext_desc) {
		if (qdf_nbuf_pull_head(netbuf, tx_desc->pkt_offset) == NULL) {
			QDF_TRACE(QDF_MODULE_ID_DP, QDF_TRACE_LEVEL_ERROR,
				"netbuf %pK offset %d",
				netbuf, tx_desc->pkt_offset);
			return;
		}
	}
}

#else
static
void dp_tx_comp_fill_tx_completion_stats(struct dp_tx_desc_s *tx_desc,
		struct hal_tx_completion_status *ts)
{
}

#endif

#ifdef QCA_PEER_EXT_STATS
/*
 * dp_tx_compute_tid_delay() - Compute per TID delay
 * @stats: Per TID delay stats
 * @tx_desc: Software Tx descriptor
 *
 * Compute the software enqueue and hw enqueue delays and
 * update the respective histograms
 *
 * Return: void
 */
static void dp_tx_compute_tid_delay(struct cdp_delay_tid_stats *stats,
				    struct dp_tx_desc_s *tx_desc)
{
	struct cdp_delay_tx_stats  *tx_delay = &stats->tx_delay;
	int64_t current_timestamp, timestamp_ingress, timestamp_hw_enqueue;
	uint32_t sw_enqueue_delay, fwhw_transmit_delay;

	current_timestamp = qdf_ktime_to_ms(qdf_ktime_real_get());
	timestamp_ingress = qdf_nbuf_get_timestamp(tx_desc->nbuf);
	timestamp_hw_enqueue = tx_desc->timestamp;
	sw_enqueue_delay = (uint32_t)(timestamp_hw_enqueue - timestamp_ingress);
	fwhw_transmit_delay = (uint32_t)(current_timestamp -
					 timestamp_hw_enqueue);

	/*
	 * Update the Tx software enqueue delay and HW enque-Completion delay.
	 */
	dp_hist_update_stats(&tx_delay->tx_swq_delay, sw_enqueue_delay);
	dp_hist_update_stats(&tx_delay->hwtx_delay, fwhw_transmit_delay);
}

/*
 * dp_tx_update_peer_ext_stats() - Update the peer extended stats
 * @peer: DP peer context
 * @tx_desc: Tx software descriptor
 * @tid: Transmission ID
 * @ring_id: Rx CPU context ID/CPU_ID
 *
 * Update the peer extended stats. These are enhanced other
 * delay stats per msdu level.
 *
 * Return: void
 */
static void dp_tx_update_peer_ext_stats(struct dp_peer *peer,
					struct dp_tx_desc_s *tx_desc,
					uint8_t tid, uint8_t ring_id)
{
	struct dp_pdev *pdev = peer->vdev->pdev;
	struct dp_soc *soc = NULL;
	struct cdp_peer_ext_stats *pext_stats = NULL;

	soc = pdev->soc;
	if (qdf_likely(!wlan_cfg_is_peer_ext_stats_enabled(soc->wlan_cfg_ctx)))
		return;

	pext_stats = peer->pext_stats;

	qdf_assert(pext_stats);
	qdf_assert(ring < CDP_MAX_TXRX_CTX);

	/*
	 * For non-TID packets use the TID 9
	 */
	if (qdf_unlikely(tid >= CDP_MAX_DATA_TIDS))
		tid = CDP_MAX_DATA_TIDS - 1;

	dp_tx_compute_tid_delay(&pext_stats->delay_stats[tid][ring_id],
				tx_desc);
}
#else
static inline void dp_tx_update_peer_ext_stats(struct dp_peer *peer,
					       struct dp_tx_desc_s *tx_desc,
					       uint8_t tid, uint8_t ring_id)
{
}
#endif

/**
 * dp_tx_compute_delay() - Compute and fill in all timestamps
 *				to pass in correct fields
 *
 * @vdev: pdev handle
 * @tx_desc: tx descriptor
 * @tid: tid value
 * @ring_id: TCL or WBM ring number for transmit path
 * Return: none
 */
static void dp_tx_compute_delay(struct dp_vdev *vdev,
				struct dp_tx_desc_s *tx_desc,
				uint8_t tid, uint8_t ring_id)
{
	int64_t current_timestamp, timestamp_ingress, timestamp_hw_enqueue;
	uint32_t sw_enqueue_delay, fwhw_transmit_delay, interframe_delay;

	if (qdf_likely(!vdev->pdev->delay_stats_flag))
		return;

	current_timestamp = qdf_ktime_to_ms(qdf_ktime_real_get());
	timestamp_ingress = qdf_nbuf_get_timestamp(tx_desc->nbuf);
	timestamp_hw_enqueue = tx_desc->timestamp;
	sw_enqueue_delay = (uint32_t)(timestamp_hw_enqueue - timestamp_ingress);
	fwhw_transmit_delay = (uint32_t)(current_timestamp -
					 timestamp_hw_enqueue);
	interframe_delay = (uint32_t)(timestamp_ingress -
				      vdev->prev_tx_enq_tstamp);

	/*
	 * Delay in software enqueue
	 */
	dp_update_delay_stats(vdev->pdev, sw_enqueue_delay, tid,
			      CDP_DELAY_STATS_SW_ENQ, ring_id);
	/*
	 * Delay between packet enqueued to HW and Tx completion
	 */
	dp_update_delay_stats(vdev->pdev, fwhw_transmit_delay, tid,
			      CDP_DELAY_STATS_FW_HW_TRANSMIT, ring_id);

	/*
	 * Update interframe delay stats calculated at hardstart receive point.
	 * Value of vdev->prev_tx_enq_tstamp will be 0 for 1st frame, so
	 * interframe delay will not be calculate correctly for 1st frame.
	 * On the other side, this will help in avoiding extra per packet check
	 * of !vdev->prev_tx_enq_tstamp.
	 */
	dp_update_delay_stats(vdev->pdev, interframe_delay, tid,
			      CDP_DELAY_STATS_TX_INTERFRAME, ring_id);
	vdev->prev_tx_enq_tstamp = timestamp_ingress;
}

#ifdef DISABLE_DP_STATS
static
inline void dp_update_no_ack_stats(qdf_nbuf_t nbuf, struct dp_peer *peer)
{
}
#else
static
inline void dp_update_no_ack_stats(qdf_nbuf_t nbuf, struct dp_peer *peer)
{
	enum qdf_proto_subtype subtype = QDF_PROTO_INVALID;

	DPTRACE(qdf_dp_track_noack_check(nbuf, &subtype));
	if (subtype != QDF_PROTO_INVALID)
		DP_STATS_INC(peer, tx.no_ack_count[subtype], 1);
}
#endif

/**
 * dp_tx_update_peer_stats() - Update peer stats from Tx completion indications
 *				per wbm ring
 *
 * @tx_desc: software descriptor head pointer
 * @ts: Tx completion status
 * @peer: peer handle
 * @ring_id: ring number
 *
 * Return: None
 */
static inline void
dp_tx_update_peer_stats(struct dp_tx_desc_s *tx_desc,
			struct hal_tx_completion_status *ts,
			struct dp_peer *peer, uint8_t ring_id)
{
	struct dp_pdev *pdev = peer->vdev->pdev;
	struct dp_soc *soc = NULL;
	uint8_t mcs, pkt_type;
	uint8_t tid = ts->tid;
	uint32_t length;
	struct cdp_tid_tx_stats *tid_stats;

	if (!pdev)
		return;

	if (qdf_unlikely(tid >= CDP_MAX_DATA_TIDS))
		tid = CDP_MAX_DATA_TIDS - 1;

	tid_stats = &pdev->stats.tid_stats.tid_tx_stats[ring_id][tid];
	soc = pdev->soc;

	mcs = ts->mcs;
	pkt_type = ts->pkt_type;

	if (ts->release_src != HAL_TX_COMP_RELEASE_SOURCE_TQM) {
		dp_err("Release source is not from TQM");
		return;
	}

	length = qdf_nbuf_len(tx_desc->nbuf);
	DP_STATS_INC_PKT(peer, tx.comp_pkt, 1, length);

	if (qdf_unlikely(pdev->delay_stats_flag))
		dp_tx_compute_delay(peer->vdev, tx_desc, tid, ring_id);
	DP_STATS_INCC(peer, tx.dropped.age_out, 1,
		     (ts->status == HAL_TX_TQM_RR_REM_CMD_AGED));

	DP_STATS_INCC_PKT(peer, tx.dropped.fw_rem, 1, length,
			  (ts->status == HAL_TX_TQM_RR_REM_CMD_REM));

	DP_STATS_INCC(peer, tx.dropped.fw_rem_notx, 1,
		     (ts->status == HAL_TX_TQM_RR_REM_CMD_NOTX));

	DP_STATS_INCC(peer, tx.dropped.fw_rem_tx, 1,
		     (ts->status == HAL_TX_TQM_RR_REM_CMD_TX));

	DP_STATS_INCC(peer, tx.dropped.fw_reason1, 1,
		     (ts->status == HAL_TX_TQM_RR_FW_REASON1));

	DP_STATS_INCC(peer, tx.dropped.fw_reason2, 1,
		     (ts->status == HAL_TX_TQM_RR_FW_REASON2));

	DP_STATS_INCC(peer, tx.dropped.fw_reason3, 1,
		     (ts->status == HAL_TX_TQM_RR_FW_REASON3));

	/*
	 * tx_failed is ideally supposed to be updated from HTT ppdu completion
	 * stats. But in IPQ807X/IPQ6018 chipsets owing to hw limitation there
	 * are no completions for failed cases. Hence updating tx_failed from
	 * data path. Please note that if tx_failed is fixed to be from ppdu,
	 * then this has to be removed
	 */
	peer->stats.tx.tx_failed = peer->stats.tx.dropped.fw_rem.num +
				peer->stats.tx.dropped.fw_rem_notx +
				peer->stats.tx.dropped.fw_rem_tx +
				peer->stats.tx.dropped.age_out +
				peer->stats.tx.dropped.fw_reason1 +
				peer->stats.tx.dropped.fw_reason2 +
				peer->stats.tx.dropped.fw_reason3;

	if (ts->status < CDP_MAX_TX_TQM_STATUS) {
		tid_stats->tqm_status_cnt[ts->status]++;
	}

	if (ts->status != HAL_TX_TQM_RR_FRAME_ACKED) {
		dp_update_no_ack_stats(tx_desc->nbuf, peer);
		return;
	}

	DP_STATS_INCC(peer, tx.ofdma, 1, ts->ofdma);

	DP_STATS_INCC(peer, tx.amsdu_cnt, 1, ts->msdu_part_of_amsdu);
	DP_STATS_INCC(peer, tx.non_amsdu_cnt, 1, !ts->msdu_part_of_amsdu);

	/*
	 * Following Rate Statistics are updated from HTT PPDU events from FW.
	 * Return from here if HTT PPDU events are enabled.
	 */
	if (!(soc->process_tx_status))
		return;

	DP_STATS_INCC(peer, tx.pkt_type[pkt_type].mcs_count[MAX_MCS - 1], 1,
			((mcs >= MAX_MCS_11A) && (pkt_type == DOT11_A)));
	DP_STATS_INCC(peer, tx.pkt_type[pkt_type].mcs_count[mcs], 1,
			((mcs < (MAX_MCS_11A)) && (pkt_type == DOT11_A)));
	DP_STATS_INCC(peer, tx.pkt_type[pkt_type].mcs_count[MAX_MCS - 1], 1,
			((mcs >= MAX_MCS_11B) && (pkt_type == DOT11_B)));
	DP_STATS_INCC(peer, tx.pkt_type[pkt_type].mcs_count[mcs], 1,
			((mcs < MAX_MCS_11B) && (pkt_type == DOT11_B)));
	DP_STATS_INCC(peer, tx.pkt_type[pkt_type].mcs_count[MAX_MCS - 1], 1,
			((mcs >= MAX_MCS_11A) && (pkt_type == DOT11_N)));
	DP_STATS_INCC(peer, tx.pkt_type[pkt_type].mcs_count[mcs], 1,
			((mcs < MAX_MCS_11A) && (pkt_type == DOT11_N)));
	DP_STATS_INCC(peer, tx.pkt_type[pkt_type].mcs_count[MAX_MCS - 1], 1,
			((mcs >= MAX_MCS_11AC) && (pkt_type == DOT11_AC)));
	DP_STATS_INCC(peer, tx.pkt_type[pkt_type].mcs_count[mcs], 1,
			((mcs < MAX_MCS_11AC) && (pkt_type == DOT11_AC)));
	DP_STATS_INCC(peer, tx.pkt_type[pkt_type].mcs_count[MAX_MCS - 1], 1,
			((mcs >= (MAX_MCS - 1)) && (pkt_type == DOT11_AX)));
	DP_STATS_INCC(peer, tx.pkt_type[pkt_type].mcs_count[mcs], 1,
			((mcs < (MAX_MCS - 1)) && (pkt_type == DOT11_AX)));

	DP_STATS_INC(peer, tx.sgi_count[ts->sgi], 1);
	DP_STATS_INC(peer, tx.bw[ts->bw], 1);
	DP_STATS_UPD(peer, tx.last_ack_rssi, ts->ack_frame_rssi);
	DP_STATS_INC(peer, tx.wme_ac_type[TID_TO_WME_AC(ts->tid)], 1);
	DP_STATS_INCC(peer, tx.stbc, 1, ts->stbc);
	DP_STATS_INCC(peer, tx.ldpc, 1, ts->ldpc);
	DP_STATS_INCC(peer, tx.retries, 1, ts->transmit_cnt > 1);
	if (ts->first_msdu)
		DP_STATS_INCC(peer, tx.mpdu_success_with_retries,
			      qdf_do_div(ts->transmit_cnt, DP_RETRY_COUNT),
			      ts->transmit_cnt > DP_RETRY_COUNT);
	peer->stats.tx.last_tx_ts = qdf_system_ticks();
}

#ifdef QCA_LL_TX_FLOW_CONTROL_V2
/**
 * dp_tx_flow_pool_lock() - take flow pool lock
 * @soc: core txrx main context
 * @tx_desc: tx desc
 *
 * Return: None
 */
static inline
void dp_tx_flow_pool_lock(struct dp_soc *soc,
			  struct dp_tx_desc_s *tx_desc)
{
	struct dp_tx_desc_pool_s *pool;
	uint8_t desc_pool_id;

	desc_pool_id = tx_desc->pool_id;
	pool = &soc->tx_desc[desc_pool_id];

	qdf_spin_lock_bh(&pool->flow_pool_lock);
}

/**
 * dp_tx_flow_pool_unlock() - release flow pool lock
 * @soc: core txrx main context
 * @tx_desc: tx desc
 *
 * Return: None
 */
static inline
void dp_tx_flow_pool_unlock(struct dp_soc *soc,
			    struct dp_tx_desc_s *tx_desc)
{
	struct dp_tx_desc_pool_s *pool;
	uint8_t desc_pool_id;

	desc_pool_id = tx_desc->pool_id;
	pool = &soc->tx_desc[desc_pool_id];

	qdf_spin_unlock_bh(&pool->flow_pool_lock);
}
#else
static inline
void dp_tx_flow_pool_lock(struct dp_soc *soc, struct dp_tx_desc_s *tx_desc)
{
}

static inline
void dp_tx_flow_pool_unlock(struct dp_soc *soc, struct dp_tx_desc_s *tx_desc)
{
}
#endif

/**
 * dp_tx_notify_completion() - Notify tx completion for this desc
 * @soc: core txrx main context
 * @vdev: datapath vdev handle
 * @tx_desc: tx desc
 * @netbuf:  buffer
 * @status: tx status
 *
 * Return: none
 */
static inline void dp_tx_notify_completion(struct dp_soc *soc,
					   struct dp_vdev *vdev,
					   struct dp_tx_desc_s *tx_desc,
					   qdf_nbuf_t netbuf,
					   uint8_t status)
{
	void *osif_dev;
	ol_txrx_completion_fp tx_compl_cbk = NULL;
	uint16_t flag = BIT(QDF_TX_RX_STATUS_DOWNLOAD_SUCC);

	qdf_assert(tx_desc);

	dp_tx_flow_pool_lock(soc, tx_desc);

	if (!vdev ||
	    !vdev->osif_vdev) {
		dp_tx_flow_pool_unlock(soc, tx_desc);
		return;
	}

	osif_dev = vdev->osif_vdev;
	tx_compl_cbk = vdev->tx_comp;
	dp_tx_flow_pool_unlock(soc, tx_desc);

	if (status == HAL_TX_TQM_RR_FRAME_ACKED)
		flag |= BIT(QDF_TX_RX_STATUS_OK);

	if (tx_compl_cbk)
		tx_compl_cbk(netbuf, osif_dev, flag);
}

/** dp_tx_sojourn_stats_process() - Collect sojourn stats
 * @pdev: pdev handle
 * @tid: tid value
 * @txdesc_ts: timestamp from txdesc
 * @ppdu_id: ppdu id
 *
 * Return: none
 */
#ifdef FEATURE_PERPKT_INFO
static inline void dp_tx_sojourn_stats_process(struct dp_pdev *pdev,
					       struct dp_peer *peer,
					       uint8_t tid,
					       uint64_t txdesc_ts,
					       uint32_t ppdu_id)
{
	uint64_t delta_ms;
	struct cdp_tx_sojourn_stats *sojourn_stats;

	if (qdf_unlikely(!pdev->enhanced_stats_en))
		return;

	if (qdf_unlikely(tid == HTT_INVALID_TID ||
			 tid >= CDP_DATA_TID_MAX))
		return;

	if (qdf_unlikely(!pdev->sojourn_buf))
		return;

	sojourn_stats = (struct cdp_tx_sojourn_stats *)
		qdf_nbuf_data(pdev->sojourn_buf);

	sojourn_stats->cookie = (void *)peer->rdkstats_ctx;

	delta_ms = qdf_ktime_to_ms(qdf_ktime_get()) -
				txdesc_ts;
	qdf_ewma_tx_lag_add(&peer->avg_sojourn_msdu[tid],
			    delta_ms);
	sojourn_stats->sum_sojourn_msdu[tid] = delta_ms;
	sojourn_stats->num_msdus[tid] = 1;
	sojourn_stats->avg_sojourn_msdu[tid].internal =
		peer->avg_sojourn_msdu[tid].internal;
	dp_wdi_event_handler(WDI_EVENT_TX_SOJOURN_STAT, pdev->soc,
			     pdev->sojourn_buf, HTT_INVALID_PEER,
			     WDI_NO_VAL, pdev->pdev_id);
	sojourn_stats->sum_sojourn_msdu[tid] = 0;
	sojourn_stats->num_msdus[tid] = 0;
	sojourn_stats->avg_sojourn_msdu[tid].internal = 0;
}
#else
static inline void dp_tx_sojourn_stats_process(struct dp_pdev *pdev,
					       struct dp_peer *peer,
					       uint8_t tid,
					       uint64_t txdesc_ts,
					       uint32_t ppdu_id)
{
}
#endif

#ifdef WLAN_FEATURE_PKT_CAPTURE_V2
/**
 * dp_send_completion_to_pkt_capture() - send tx completion to packet capture
 * @soc: dp_soc handle
 * @desc: Tx Descriptor
 * @ts: HAL Tx completion descriptor contents
 *
 * This function is used to send tx completion to packet capture
 */
void dp_send_completion_to_pkt_capture(struct dp_soc *soc,
				       struct dp_tx_desc_s *desc,
				       struct hal_tx_completion_status *ts)
{
	dp_wdi_event_handler(WDI_EVENT_PKT_CAPTURE_TX_DATA, soc,
			     desc, ts->peer_id,
			     WDI_NO_VAL, desc->pdev->pdev_id);
}
#endif

/**
 * dp_tx_comp_process_desc() - Process tx descriptor and free associated nbuf
 * @soc: DP Soc handle
 * @tx_desc: software Tx descriptor
 * @ts : Tx completion status from HAL/HTT descriptor
 *
 * Return: none
 */
static inline void
dp_tx_comp_process_desc(struct dp_soc *soc,
			struct dp_tx_desc_s *desc,
			struct hal_tx_completion_status *ts,
			struct dp_peer *peer)
{
	uint64_t time_latency = 0;

	/*
	 * m_copy/tx_capture modes are not supported for
	 * scatter gather packets
	 */
	if (qdf_unlikely(!!desc->pdev->latency_capture_enable)) {
		time_latency = (qdf_ktime_to_ms(qdf_ktime_real_get()) -
				desc->timestamp);
	}

	dp_send_completion_to_pkt_capture(soc, desc, ts);

	if (dp_tx_pkt_tracepoints_enabled())
		qdf_trace_dp_packet(desc->nbuf, QDF_TX,
				    desc->msdu_ext_desc ?
				    desc->msdu_ext_desc->tso_desc : NULL,
				    desc->timestamp);

	if (!(desc->msdu_ext_desc)) {
		dp_tx_enh_unmap(soc, desc);

		if (QDF_STATUS_SUCCESS ==
		    dp_monitor_tx_add_to_comp_queue(soc, desc, ts, peer)) {
			return;
		}

		if (QDF_STATUS_SUCCESS ==
		    dp_get_completion_indication_for_stack(soc,
							   desc->pdev,
							   peer, ts,
							   desc->nbuf,
							   time_latency)) {
			dp_send_completion_to_stack(soc,
						    desc->pdev,
						    ts->peer_id,
						    ts->ppdu_id,
						    desc->nbuf);
			return;
		}
	}

	desc->flags |= DP_TX_DESC_FLAG_COMPLETED_TX;
	dp_tx_comp_free_buf(soc, desc);
}

#ifdef DISABLE_DP_STATS
/**
 * dp_tx_update_connectivity_stats() - update tx connectivity stats
 * @soc: core txrx main context
 * @tx_desc: tx desc
 * @status: tx status
 *
 * Return: none
 */
static inline
void dp_tx_update_connectivity_stats(struct dp_soc *soc,
				     struct dp_vdev *vdev,
				     struct dp_tx_desc_s *tx_desc,
				     uint8_t status)
{
}
#else
static inline
void dp_tx_update_connectivity_stats(struct dp_soc *soc,
				     struct dp_vdev *vdev,
				     struct dp_tx_desc_s *tx_desc,
				     uint8_t status)
{
	void *osif_dev;
	ol_txrx_stats_rx_fp stats_cbk;
	uint8_t pkt_type;

	qdf_assert(tx_desc);

	if (!vdev ||
	    !vdev->osif_vdev ||
	    !vdev->stats_cb)
		return;

	osif_dev = vdev->osif_vdev;
	stats_cbk = vdev->stats_cb;

	stats_cbk(tx_desc->nbuf, osif_dev, PKT_TYPE_TX_HOST_FW_SENT, &pkt_type);
	if (status == HAL_TX_TQM_RR_FRAME_ACKED)
		stats_cbk(tx_desc->nbuf, osif_dev, PKT_TYPE_TX_ACK_CNT,
			  &pkt_type);
}
#endif

#ifdef WLAN_FEATURE_TSF_UPLINK_DELAY
void dp_set_delta_tsf(struct cdp_soc_t *soc_hdl, uint8_t vdev_id,
		      uint32_t delta_tsf)
{
	struct dp_soc *soc = cdp_soc_t_to_dp_soc(soc_hdl);
	struct dp_vdev *vdev = dp_vdev_get_ref_by_id(soc, vdev_id,
						     DP_MOD_ID_CDP);

	if (!vdev) {
		dp_err_rl("vdev %d does not exist", vdev_id);
		return;
	}

	vdev->delta_tsf = delta_tsf;
	dp_debug("vdev id %u delta_tsf %u", vdev_id, delta_tsf);

	dp_vdev_unref_delete(soc, vdev, DP_MOD_ID_CDP);
}

QDF_STATUS dp_set_tsf_ul_delay_report(struct cdp_soc_t *soc_hdl,
				      uint8_t vdev_id, bool enable)
{
	struct dp_soc *soc = cdp_soc_t_to_dp_soc(soc_hdl);
	struct dp_vdev *vdev = dp_vdev_get_ref_by_id(soc, vdev_id,
						     DP_MOD_ID_CDP);

	if (!vdev) {
		dp_err_rl("vdev %d does not exist", vdev_id);
		return QDF_STATUS_E_FAILURE;
	}

	qdf_atomic_set(&vdev->ul_delay_report, enable);

	dp_vdev_unref_delete(soc, vdev, DP_MOD_ID_CDP);

	return QDF_STATUS_SUCCESS;
}

QDF_STATUS dp_get_uplink_delay(struct cdp_soc_t *soc_hdl, uint8_t vdev_id,
			       uint32_t *val)
{
	struct dp_soc *soc = cdp_soc_t_to_dp_soc(soc_hdl);
	struct dp_vdev *vdev;
	uint32_t delay_accum;
	uint32_t pkts_accum;

	vdev = dp_vdev_get_ref_by_id(soc, vdev_id, DP_MOD_ID_CDP);
	if (!vdev) {
		dp_err_rl("vdev %d does not exist", vdev_id);
		return QDF_STATUS_E_FAILURE;
	}

	if (!qdf_atomic_read(&vdev->ul_delay_report)) {
		dp_vdev_unref_delete(soc, vdev, DP_MOD_ID_CDP);
		return QDF_STATUS_E_FAILURE;
	}

	/* Average uplink delay based on current accumulated values */
	delay_accum = qdf_atomic_read(&vdev->ul_delay_accum);
	pkts_accum = qdf_atomic_read(&vdev->ul_pkts_accum);

	*val = delay_accum / pkts_accum;
	dp_debug("uplink_delay %u delay_accum %u pkts_accum %u", *val,
		 delay_accum, pkts_accum);

	/* Reset accumulated values to 0 */
	qdf_atomic_set(&vdev->ul_delay_accum, 0);
	qdf_atomic_set(&vdev->ul_pkts_accum, 0);

	dp_vdev_unref_delete(soc, vdev, DP_MOD_ID_CDP);

	return QDF_STATUS_SUCCESS;
}

static void dp_tx_update_uplink_delay(struct dp_soc *soc, struct dp_vdev *vdev,
				      struct hal_tx_completion_status *ts)
{
	uint32_t buffer_ts;
	uint32_t delta_tsf;
	uint32_t ul_delay;

	/* Tx_rate_stats_info_valid is 0 and tsf is invalid then */
	if (!ts->valid)
		return;

	if (qdf_unlikely(!vdev)) {
		dp_info_rl("vdev is null or delete in progrss");
		return;
	}

	if (!qdf_atomic_read(&vdev->ul_delay_report))
		return;

	delta_tsf = vdev->delta_tsf;

	/* buffer_timestamp is in units of 1024 us and is [31:13] of
	 * WBM_RELEASE_RING_4. After left shift 10 bits, it's
	 * valid up to 29 bits.
	 */
	buffer_ts = ts->buffer_timestamp << 10;

	ul_delay = ts->tsf - buffer_ts - delta_tsf;
	ul_delay &= 0x1FFFFFFF; /* mask 29 BITS */
	if (ul_delay > 0x1000000) {
		dp_info_rl("----------------------\n"
			   "Tx completion status:\n"
			   "----------------------\n"
			   "release_src = %d\n"
			   "ppdu_id = 0x%x\n"
			   "release_reason = %d\n"
			   "tsf = %u (0x%x)\n"
			   "buffer_timestamp = %u (0x%x)\n"
			   "delta_tsf = %u (0x%x)\n",
			   ts->release_src, ts->ppdu_id, ts->status,
			   ts->tsf, ts->tsf, ts->buffer_timestamp,
			   ts->buffer_timestamp, delta_tsf, delta_tsf);
		return;
	}

	ul_delay /= 1000; /* in unit of ms */

	qdf_atomic_add(ul_delay, &vdev->ul_delay_accum);
	qdf_atomic_inc(&vdev->ul_pkts_accum);
}
#else /* !WLAN_FEATURE_TSF_UPLINK_DELAY */
static inline
void dp_tx_update_uplink_delay(struct dp_soc *soc, struct dp_vdev *vdev,
			       struct hal_tx_completion_status *ts)
{
}
#endif /* WLAN_FEATURE_TSF_UPLINK_DELAY */

/**
 * dp_tx_comp_process_tx_status() - Parse and Dump Tx completion status info
 * @soc: DP soc handle
 * @tx_desc: software descriptor head pointer
 * @ts: Tx completion status
 * @peer: peer handle
 * @ring_id: ring number
 *
 * Return: none
 */
static inline
void dp_tx_comp_process_tx_status(struct dp_soc *soc,
				  struct dp_tx_desc_s *tx_desc,
				  struct hal_tx_completion_status *ts,
				  struct dp_peer *peer, uint8_t ring_id)
{
	uint32_t length;
	qdf_ether_header_t *eh;
	struct dp_vdev *vdev = NULL;
	qdf_nbuf_t nbuf = tx_desc->nbuf;
	enum qdf_dp_tx_rx_status dp_status;

	if (!nbuf) {
		dp_info_rl("invalid tx descriptor. nbuf NULL");
		goto out;
	}

	eh = (qdf_ether_header_t *)qdf_nbuf_data(nbuf);
	length = qdf_nbuf_len(nbuf);

	dp_status = dp_tx_hw_to_qdf(ts->status);
	DPTRACE(qdf_dp_trace_ptr(tx_desc->nbuf,
				 QDF_DP_TRACE_LI_DP_FREE_PACKET_PTR_RECORD,
				 QDF_TRACE_DEFAULT_PDEV_ID,
				 qdf_nbuf_data_addr(nbuf),
				 sizeof(qdf_nbuf_data(nbuf)),
				 tx_desc->id, ts->status, dp_status));

	dp_tx_comp_debug("-------------------- \n"
			 "Tx Completion Stats: \n"
			 "-------------------- \n"
			 "ack_frame_rssi = %d \n"
			 "first_msdu = %d \n"
			 "last_msdu = %d \n"
			 "msdu_part_of_amsdu = %d \n"
			 "rate_stats valid = %d \n"
			 "bw = %d \n"
			 "pkt_type = %d \n"
			 "stbc = %d \n"
			 "ldpc = %d \n"
			 "sgi = %d \n"
			 "mcs = %d \n"
			 "ofdma = %d \n"
			 "tones_in_ru = %d \n"
			 "tsf = %d \n"
			 "ppdu_id = %d \n"
			 "transmit_cnt = %d \n"
			 "tid = %d \n"
			 "peer_id = %d\n",
			 ts->ack_frame_rssi, ts->first_msdu,
			 ts->last_msdu, ts->msdu_part_of_amsdu,
			 ts->valid, ts->bw, ts->pkt_type, ts->stbc,
			 ts->ldpc, ts->sgi, ts->mcs, ts->ofdma,
			 ts->tones_in_ru, ts->tsf, ts->ppdu_id,
			 ts->transmit_cnt, ts->tid, ts->peer_id);

	/* Update SoC level stats */
	DP_STATS_INCC(soc, tx.dropped_fw_removed, 1,
			(ts->status == HAL_TX_TQM_RR_REM_CMD_REM));

	if (!peer) {
		dp_info_rl("peer is null or deletion in progress");
		DP_STATS_INC_PKT(soc, tx.tx_invalid_peer, 1, length);
		goto out;
	}
	vdev = peer->vdev;

	dp_tx_update_connectivity_stats(soc, vdev, tx_desc, ts->status);
	dp_tx_update_uplink_delay(soc, vdev, ts);

	/* Update per-packet stats for mesh mode */
	if (qdf_unlikely(vdev->mesh_vdev) &&
			!(tx_desc->flags & DP_TX_DESC_FLAG_TO_FW))
		dp_tx_comp_fill_tx_completion_stats(tx_desc, ts);

	/* Update peer level stats */
	if (qdf_unlikely(peer->bss_peer && vdev->opmode == wlan_op_mode_ap)) {
		if (ts->status != HAL_TX_TQM_RR_REM_CMD_REM) {
			DP_STATS_INC_PKT(peer, tx.mcast, 1, length);

			if ((peer->vdev->tx_encap_type ==
				htt_cmn_pkt_type_ethernet) &&
				QDF_IS_ADDR_BROADCAST(eh->ether_dhost)) {
				DP_STATS_INC_PKT(peer, tx.bcast, 1, length);
			}
		}
	} else {
		DP_STATS_INC_PKT(peer, tx.ucast, 1, length);
		if (ts->status == HAL_TX_TQM_RR_FRAME_ACKED) {
			DP_STATS_INC_PKT(peer, tx.tx_success, 1, length);
			if (qdf_unlikely(peer->in_twt)) {
				DP_STATS_INC_PKT(peer,
						 tx.tx_success_twt,
						 1, length);
			}
		}
	}

	dp_tx_update_peer_stats(tx_desc, ts, peer, ring_id);
	dp_tx_update_peer_ext_stats(peer, tx_desc, ts->tid, ring_id);

#ifdef QCA_SUPPORT_RDK_STATS
	if (soc->rdkstats_enabled)
		dp_tx_sojourn_stats_process(vdev->pdev, peer, ts->tid,
					    tx_desc->timestamp,
					    ts->ppdu_id);
#endif

out:
	return;
}

#if defined(QCA_VDEV_STATS_HW_OFFLOAD_SUPPORT) && \
	defined(QCA_ENHANCED_STATS_SUPPORT)
/*
 * dp_tx_update_peer_basic_stats(): Update peer basic stats
 * @peer: Datapath peer handle
 * @length: Length of the packet
 * @tx_status: Tx status from TQM/FW
 * @update: enhanced flag value present in dp_pdev
 *
 * Return: none
 */
static inline
void dp_tx_update_peer_basic_stats(struct dp_peer *peer, uint32_t length,
				   uint8_t tx_status, bool update)
{
	if ((!peer->hw_txrx_stats_en) || update) {
		DP_STATS_INC_PKT(peer, tx.comp_pkt, 1, length);
		DP_STATS_INCC(peer, tx.tx_failed, 1,
			      tx_status != HAL_TX_TQM_RR_FRAME_ACKED);
	}
}
#elif defined(QCA_VDEV_STATS_HW_OFFLOAD_SUPPORT)
static inline
void dp_tx_update_peer_basic_stats(struct dp_peer *peer, uint32_t length,
				   uint8_t tx_status, bool update)
{
	if (!peer->hw_txrx_stats_en) {
		DP_STATS_INC_PKT(peer, tx.comp_pkt, 1, length);
		DP_STATS_INCC(peer, tx.tx_failed, 1,
			      tx_status != HAL_TX_TQM_RR_FRAME_ACKED);
	}
}

#else
static inline
void dp_tx_update_peer_basic_stats(struct dp_peer *peer, uint32_t length,
				   uint8_t tx_status, bool update)
{
	DP_STATS_INC_PKT(peer, tx.comp_pkt, 1, length);
	DP_STATS_INCC(peer, tx.tx_failed, 1,
		      tx_status != HAL_TX_TQM_RR_FRAME_ACKED);
}
#endif

/**
 * dp_tx_comp_process_desc_list() - Tx complete software descriptor handler
 * @soc: core txrx main context
 * @comp_head: software descriptor head pointer
 * @ring_id: ring number
 *
 * This function will process batch of descriptors reaped by dp_tx_comp_handler
 * and release the software descriptors after processing is complete
 *
 * Return: none
 */
static void
dp_tx_comp_process_desc_list(struct dp_soc *soc,
			     struct dp_tx_desc_s *comp_head, uint8_t ring_id)
{
	struct dp_tx_desc_s *desc;
	struct dp_tx_desc_s *next;
	struct hal_tx_completion_status ts;
	struct dp_peer *peer = NULL;
	uint16_t peer_id = DP_INVALID_PEER;
	qdf_nbuf_t netbuf;

	desc = comp_head;

	while (desc) {
		if (peer_id != desc->peer_id) {
			if (peer)
				dp_peer_unref_delete(peer,
						     DP_MOD_ID_TX_COMP);
			peer_id = desc->peer_id;
			peer = dp_peer_get_ref_by_id(soc, peer_id,
						     DP_MOD_ID_TX_COMP);
		}

		if (qdf_likely(desc->flags & DP_TX_DESC_FLAG_SIMPLE)) {
			struct dp_pdev *pdev = desc->pdev;

			if (qdf_likely(peer))
				dp_tx_update_peer_basic_stats(peer,
							      desc->length,
							      desc->tx_status,
							      false);
			qdf_assert(pdev);
			dp_tx_outstanding_dec(pdev);

			/*
			 * Calling a QDF WRAPPER here is creating signifcant
			 * performance impact so avoided the wrapper call here
			 */
			next = desc->next;
			dp_tx_desc_history_add(soc, desc->dma_addr, desc->nbuf,
					       desc->id, DP_TX_COMP_UNMAP);
			qdf_nbuf_unmap_nbytes_single_paddr(soc->osdev,
							   desc->nbuf,
							   desc->dma_addr,
							   QDF_DMA_TO_DEVICE,
							   desc->length);
			qdf_nbuf_free(desc->nbuf);
			dp_tx_desc_free(soc, desc, desc->pool_id);
			desc = next;
			continue;
		}
		hal_tx_comp_get_status(&desc->comp, &ts, soc->hal_soc);

		dp_tx_comp_process_tx_status(soc, desc, &ts, peer, ring_id);

		netbuf = desc->nbuf;
		/* check tx complete notification */
		if (peer && qdf_nbuf_tx_notify_comp_get(netbuf))
			dp_tx_notify_completion(soc, peer->vdev, desc,
						netbuf, ts.status);

		dp_tx_comp_process_desc(soc, desc, &ts, peer);

		next = desc->next;

		dp_tx_desc_release(desc, desc->pool_id);
		desc = next;
	}
	if (peer)
		dp_peer_unref_delete(peer, DP_MOD_ID_TX_COMP);
}

/**
 * dp_tx_process_htt_completion() - Tx HTT Completion Indication Handler
 * @soc: Handle to DP soc structure
 * @tx_desc: software descriptor head pointer
 * @status : Tx completion status from HTT descriptor
 * @ring_id: ring number
 *
 * This function will process HTT Tx indication messages from Target
 *
 * Return: none
 */
static
void dp_tx_process_htt_completion(struct dp_soc *soc,
				  struct dp_tx_desc_s *tx_desc, uint8_t *status,
				  uint8_t ring_id)
{
	uint8_t tx_status;
	struct dp_pdev *pdev;
	struct dp_vdev *vdev;
	struct hal_tx_completion_status ts = {0};
	uint32_t *htt_desc = (uint32_t *)status;
	struct dp_peer *peer;
	struct cdp_tid_tx_stats *tid_stats = NULL;
	struct htt_soc *htt_handle;
	uint8_t vdev_id;

	tx_status = HTT_TX_WBM_COMPLETION_V2_TX_STATUS_GET(htt_desc[0]);
	htt_handle = (struct htt_soc *)soc->htt_handle;
	htt_wbm_event_record(htt_handle->htt_logger_handle, tx_status, status);

	/*
	 * There can be scenario where WBM consuming descriptor enqueued
	 * from TQM2WBM first and TQM completion can happen before MEC
	 * notification comes from FW2WBM. Avoid access any field of tx
	 * descriptor in case of MEC notify.
	 */
	if (tx_status == HTT_TX_FW2WBM_TX_STATUS_MEC_NOTIFY) {
		if (soc->mec_fw_offload)
			return;

		/*
		 * Get vdev id from HTT status word in case of MEC
		 * notification
		 */
		vdev_id = HTT_TX_WBM_COMPLETION_V2_VDEV_ID_GET(htt_desc[3]);
		if (qdf_unlikely(vdev_id >= MAX_VDEV_CNT))
			return;

		vdev = dp_vdev_get_ref_by_id(soc, vdev_id,
				DP_MOD_ID_HTT_COMP);
		if (!vdev)
			return;
		dp_tx_mec_handler(vdev, status);
		dp_vdev_unref_delete(soc, vdev, DP_MOD_ID_HTT_COMP);
		return;
	}

	/*
	 * If the descriptor is already freed in vdev_detach,
	 * continue to next descriptor
	 */
	if (qdf_unlikely(!tx_desc->flags)) {
		dp_tx_comp_info_rl("Descriptor freed in vdev_detach %d", tx_desc->id);
		return;
	}

	if (qdf_unlikely(tx_desc->vdev_id == DP_INVALID_VDEV_ID)) {
		dp_tx_comp_info_rl("Invalid vdev_id %d", tx_desc->id);
		tx_desc->flags |= DP_TX_DESC_FLAG_TX_COMP_ERR;
		dp_tx_comp_free_buf(soc, tx_desc);
		dp_tx_desc_release(tx_desc, tx_desc->pool_id);
		return;
	}

	pdev = tx_desc->pdev;

	if (qdf_unlikely(tx_desc->pdev->is_pdev_down)) {
		dp_tx_comp_info_rl("pdev in down state %d", tx_desc->id);
		tx_desc->flags |= DP_TX_DESC_FLAG_TX_COMP_ERR;
		dp_tx_comp_free_buf(soc, tx_desc);
		dp_tx_desc_release(tx_desc, tx_desc->pool_id);
		return;
	}

	qdf_assert(tx_desc->pdev);

	vdev_id = tx_desc->vdev_id;
	vdev = dp_vdev_get_ref_by_id(soc, vdev_id,
			DP_MOD_ID_HTT_COMP);

	if (qdf_unlikely(!vdev)) {
		dp_tx_comp_info_rl("Unable to get vdev ref  %d", tx_desc->id);
		tx_desc->flags |= DP_TX_DESC_FLAG_TX_COMP_ERR;
		dp_tx_comp_free_buf(soc, tx_desc);
		dp_tx_desc_release(tx_desc, tx_desc->pool_id);
		return;
	}

	switch (tx_status) {
	case HTT_TX_FW2WBM_TX_STATUS_OK:
	case HTT_TX_FW2WBM_TX_STATUS_DROP:
	case HTT_TX_FW2WBM_TX_STATUS_TTL:
	{
		uint8_t tid;
		if (HTT_TX_WBM_COMPLETION_V2_VALID_GET(htt_desc[2])) {
			ts.peer_id =
				HTT_TX_WBM_COMPLETION_V2_SW_PEER_ID_GET(
						htt_desc[2]);
			ts.tid =
				HTT_TX_WBM_COMPLETION_V2_TID_NUM_GET(
						htt_desc[2]);
		} else {
			ts.peer_id = HTT_INVALID_PEER;
			ts.tid = HTT_INVALID_TID;
		}
		ts.release_src = HAL_TX_COMP_RELEASE_SOURCE_FW;
		ts.ppdu_id =
			HTT_TX_WBM_COMPLETION_V2_SCH_CMD_ID_GET(
					htt_desc[1]);
		ts.ack_frame_rssi =
			HTT_TX_WBM_COMPLETION_V2_ACK_FRAME_RSSI_GET(
					htt_desc[1]);

		ts.tsf = htt_desc[3];
		ts.first_msdu = 1;
		ts.last_msdu = 1;
		tid = ts.tid;
		if (qdf_unlikely(tid >= CDP_MAX_DATA_TIDS))
			tid = CDP_MAX_DATA_TIDS - 1;

		tid_stats = &pdev->stats.tid_stats.tid_tx_stats[ring_id][tid];

		if (qdf_unlikely(pdev->delay_stats_flag))
			dp_tx_compute_delay(vdev, tx_desc, tid, ring_id);
		if (tx_status < CDP_MAX_TX_HTT_STATUS) {
			tid_stats->htt_status_cnt[tx_status]++;
		}

		peer = dp_peer_get_ref_by_id(soc, ts.peer_id,
					     DP_MOD_ID_HTT_COMP);

		if (qdf_likely(peer))
			dp_tx_update_peer_basic_stats(peer,
						      qdf_nbuf_len(tx_desc->nbuf),
						      tx_status,
						      pdev->enhanced_stats_en);

		dp_tx_comp_process_tx_status(soc, tx_desc, &ts, peer, ring_id);
		dp_tx_comp_process_desc(soc, tx_desc, &ts, peer);
		dp_tx_desc_release(tx_desc, tx_desc->pool_id);

		if (qdf_likely(peer))
			dp_peer_unref_delete(peer, DP_MOD_ID_HTT_COMP);

		break;
	}
	case HTT_TX_FW2WBM_TX_STATUS_REINJECT:
	{
		dp_tx_reinject_handler(soc, vdev, tx_desc, status);
		break;
	}
	case HTT_TX_FW2WBM_TX_STATUS_INSPECT:
	{
		dp_tx_inspect_handler(soc, vdev, tx_desc, status);
		break;
	}
	case HTT_TX_FW2WBM_TX_STATUS_VDEVID_MISMATCH:
	{
		DP_STATS_INC(vdev, tx_i.dropped.fail_per_pkt_vdev_id_check, 1);
		goto release_tx_desc;
	}
	default:
		dp_tx_comp_err("Invalid HTT tx_status %d\n",
			       tx_status);
		goto release_tx_desc;
	}

	dp_vdev_unref_delete(soc, vdev, DP_MOD_ID_HTT_COMP);
	return;

release_tx_desc:
	dp_tx_comp_free_buf(soc, tx_desc);
	dp_tx_desc_release(tx_desc, tx_desc->pool_id);
	dp_vdev_unref_delete(soc, vdev, DP_MOD_ID_HTT_COMP);
}

#ifdef WLAN_FEATURE_RX_SOFTIRQ_TIME_LIMIT
static inline
bool dp_tx_comp_loop_pkt_limit_hit(struct dp_soc *soc, int num_reaped,
				   int max_reap_limit)
{
	bool limit_hit = false;

	limit_hit =
		(num_reaped >= max_reap_limit) ? true : false;

	if (limit_hit)
		DP_STATS_INC(soc, tx.tx_comp_loop_pkt_limit_hit, 1);

	return limit_hit;
}

static inline bool dp_tx_comp_enable_eol_data_check(struct dp_soc *soc)
{
	return soc->wlan_cfg_ctx->tx_comp_enable_eol_data_check;
}

static inline int dp_tx_comp_get_loop_pkt_limit(struct dp_soc *soc)
{
	struct wlan_cfg_dp_soc_ctxt *cfg = soc->wlan_cfg_ctx;

	return cfg->tx_comp_loop_pkt_limit;
}
#else
static inline
bool dp_tx_comp_loop_pkt_limit_hit(struct dp_soc *soc, int num_reaped,
				   int max_reap_limit)
{
	return false;
}

static inline bool dp_tx_comp_enable_eol_data_check(struct dp_soc *soc)
{
	return false;
}

static inline int dp_tx_comp_get_loop_pkt_limit(struct dp_soc *soc)
{
	return 0;
}
#endif

#ifdef WLAN_FEATURE_NEAR_FULL_IRQ
static inline int
dp_srng_test_and_update_nf_params(struct dp_soc *soc, struct dp_srng *dp_srng,
				  int *max_reap_limit)
{
	return soc->arch_ops.dp_srng_test_and_update_nf_params(soc, dp_srng,
							       max_reap_limit);
}
#else
static inline int
dp_srng_test_and_update_nf_params(struct dp_soc *soc, struct dp_srng *dp_srng,
				  int *max_reap_limit)
{
	return 0;
}
#endif

uint32_t dp_tx_comp_handler(struct dp_intr *int_ctx, struct dp_soc *soc,
			    hal_ring_handle_t hal_ring_hdl, uint8_t ring_id,
			    uint32_t quota)
{
	void *tx_comp_hal_desc;
	uint8_t buffer_src;
	struct dp_tx_desc_s *tx_desc = NULL;
	struct dp_tx_desc_s *head_desc = NULL;
	struct dp_tx_desc_s *tail_desc = NULL;
	uint32_t num_processed = 0;
	uint32_t count;
	uint32_t num_avail_for_reap = 0;
	bool force_break = false;
	struct dp_srng *tx_comp_ring = &soc->tx_comp_ring[ring_id];
	int max_reap_limit, ring_near_full;

	DP_HIST_INIT();

more_data:
	/* Re-initialize local variables to be re-used */
	head_desc = NULL;
	tail_desc = NULL;
	count = 0;
	max_reap_limit = dp_tx_comp_get_loop_pkt_limit(soc);

	ring_near_full = dp_srng_test_and_update_nf_params(soc, tx_comp_ring,
							   &max_reap_limit);

	if (qdf_unlikely(dp_srng_access_start(int_ctx, soc, hal_ring_hdl))) {
		dp_err("HAL RING Access Failed -- %pK", hal_ring_hdl);
		return 0;
	}

	num_avail_for_reap = hal_srng_dst_num_valid(soc->hal_soc, hal_ring_hdl, 0);

	if (num_avail_for_reap >= quota)
		num_avail_for_reap = quota;

	dp_srng_dst_inv_cached_descs(soc, hal_ring_hdl, num_avail_for_reap);

	/* Find head descriptor from completion ring */
	while (qdf_likely(num_avail_for_reap--)) {

		tx_comp_hal_desc =  dp_srng_dst_get_next(soc, hal_ring_hdl);
		if (qdf_unlikely(!tx_comp_hal_desc))
			break;
		buffer_src = hal_tx_comp_get_buffer_source(soc->hal_soc,
							   tx_comp_hal_desc);

		/* If this buffer was not released by TQM or FW, then it is not
		 * Tx completion indication, assert */
		if (qdf_unlikely(buffer_src !=
					HAL_TX_COMP_RELEASE_SOURCE_TQM) &&
				 (qdf_unlikely(buffer_src !=
					HAL_TX_COMP_RELEASE_SOURCE_FW))) {
			uint8_t wbm_internal_error;

			dp_err_rl(
				"Tx comp release_src != TQM | FW but from %d",
				buffer_src);
			hal_dump_comp_desc(tx_comp_hal_desc);
			DP_STATS_INC(soc, tx.invalid_release_source, 1);

			/* When WBM sees NULL buffer_addr_info in any of
			 * ingress rings it sends an error indication,
			 * with wbm_internal_error=1, to a specific ring.
			 * The WBM2SW ring used to indicate these errors is
			 * fixed in HW, and that ring is being used as Tx
			 * completion ring. These errors are not related to
			 * Tx completions, and should just be ignored
			 */
			wbm_internal_error = hal_get_wbm_internal_error(
							soc->hal_soc,
							tx_comp_hal_desc);

			if (wbm_internal_error) {
				dp_err_rl("Tx comp wbm_internal_error!!");
				DP_STATS_INC(soc, tx.wbm_internal_error[WBM_INT_ERROR_ALL], 1);

				if (HAL_TX_COMP_RELEASE_SOURCE_REO ==
								buffer_src)
					dp_handle_wbm_internal_error(
						soc,
						tx_comp_hal_desc,
						hal_tx_comp_get_buffer_type(
							tx_comp_hal_desc));

			} else {
				dp_err_rl("Tx comp wbm_internal_error false");
				DP_STATS_INC(soc, tx.non_wbm_internal_err, 1);
			}
			continue;
		}

		soc->arch_ops.tx_comp_get_params_from_hal_desc(soc,
							       tx_comp_hal_desc,
							       &tx_desc);
		if (!tx_desc) {
			dp_err("unable to retrieve tx_desc!");
			QDF_BUG(0);
			continue;
		}
		tx_desc->buffer_src = buffer_src;
		/*
		 * If the release source is FW, process the HTT status
		 */
		if (qdf_unlikely(buffer_src ==
					HAL_TX_COMP_RELEASE_SOURCE_FW)) {
			uint8_t htt_tx_status[HAL_TX_COMP_HTT_STATUS_LEN];
			hal_tx_comp_get_htt_desc(tx_comp_hal_desc,
					htt_tx_status);
			dp_tx_process_htt_completion(soc, tx_desc,
					htt_tx_status, ring_id);
		} else {
			tx_desc->tx_status =
				hal_tx_comp_get_tx_status(tx_comp_hal_desc);
			tx_desc->buffer_src = buffer_src;
			/*
			 * If the fast completion mode is enabled extended
			 * metadata from descriptor is not copied
			 */
			if (qdf_likely(tx_desc->flags &
						DP_TX_DESC_FLAG_SIMPLE))
				goto add_to_pool;

			/*
			 * If the descriptor is already freed in vdev_detach,
			 * continue to next descriptor
			 */
			if (qdf_unlikely
				((tx_desc->vdev_id == DP_INVALID_VDEV_ID) &&
				 !tx_desc->flags)) {
				dp_tx_comp_info_rl("Descriptor freed in vdev_detach %d",
						   tx_desc->id);
				DP_STATS_INC(soc, tx.tx_comp_exception, 1);
				continue;
			}

			if (qdf_unlikely(tx_desc->pdev->is_pdev_down)) {
				dp_tx_comp_info_rl("pdev in down state %d",
						   tx_desc->id);
				tx_desc->flags |= DP_TX_DESC_FLAG_TX_COMP_ERR;
				dp_tx_comp_free_buf(soc, tx_desc);
				dp_tx_desc_release(tx_desc, tx_desc->pool_id);
				goto next_desc;
			}

			if (!(tx_desc->flags & DP_TX_DESC_FLAG_ALLOCATED) ||
				!(tx_desc->flags & DP_TX_DESC_FLAG_QUEUED_TX)) {
				dp_tx_comp_alert("Txdesc invalid, flgs = %x,id = %d",
						 tx_desc->flags, tx_desc->id);
				qdf_assert_always(0);
			}

			/* Collect hw completion contents */
			hal_tx_comp_desc_sync(tx_comp_hal_desc,
					      &tx_desc->comp, 1);
add_to_pool:
			DP_HIST_PACKET_COUNT_INC(tx_desc->pdev->pdev_id);

			/* First ring descriptor on the cycle */
			if (!head_desc) {
				head_desc = tx_desc;
				tail_desc = tx_desc;
			}

			tail_desc->next = tx_desc;
			tx_desc->next = NULL;
			tail_desc = tx_desc;
		}
next_desc:
		num_processed += !(count & DP_TX_NAPI_BUDGET_DIV_MASK);

		/*
		 * Processed packet count is more than given quota
		 * stop to processing
		 */

		count++;

		if (dp_tx_comp_loop_pkt_limit_hit(soc, count, max_reap_limit))
			break;
	}

	dp_srng_access_end(int_ctx, soc, hal_ring_hdl);

	/* Process the reaped descriptors */
	if (head_desc)
		dp_tx_comp_process_desc_list(soc, head_desc, ring_id);

	/*
	 * If we are processing in near-full condition, there are 3 scenario
	 * 1) Ring entries has reached critical state
	 * 2) Ring entries are still near high threshold
	 * 3) Ring entries are below the safe level
	 *
	 * One more loop will move te state to normal processing and yield
	 */
	if (ring_near_full)
		goto more_data;

	if (dp_tx_comp_enable_eol_data_check(soc)) {

		if (num_processed >= quota)
			force_break = true;

		if (!force_break &&
		    hal_srng_dst_peek_sync_locked(soc->hal_soc,
						  hal_ring_hdl)) {
			DP_STATS_INC(soc, tx.hp_oos2, 1);
			if (!hif_exec_should_yield(soc->hif_handle,
						   int_ctx->dp_intr_id))
				goto more_data;
		}
	}
	DP_TX_HIST_STATS_PER_PDEV();

	return num_processed;
}

#ifdef FEATURE_WLAN_TDLS
qdf_nbuf_t dp_tx_non_std(struct cdp_soc_t *soc_hdl, uint8_t vdev_id,
			 enum ol_tx_spec tx_spec, qdf_nbuf_t msdu_list)
{
	struct dp_soc *soc = cdp_soc_t_to_dp_soc(soc_hdl);
	struct dp_vdev *vdev = dp_vdev_get_ref_by_id(soc, vdev_id,
						     DP_MOD_ID_TDLS);

	if (!vdev) {
		dp_err("vdev handle for id %d is NULL", vdev_id);
		return NULL;
	}

	if (tx_spec & OL_TX_SPEC_NO_FREE)
		vdev->is_tdls_frame = true;
	dp_vdev_unref_delete(soc, vdev, DP_MOD_ID_TDLS);

	return dp_tx_send(soc_hdl, vdev_id, msdu_list);
}
#endif

/**
 * dp_tx_vdev_attach() - attach vdev to dp tx
 * @vdev: virtual device instance
 *
 * Return: QDF_STATUS_SUCCESS: success
 *         QDF_STATUS_E_RESOURCES: Error return
 */
QDF_STATUS dp_tx_vdev_attach(struct dp_vdev *vdev)
{
	int pdev_id;
	/*
	 * Fill HTT TCL Metadata with Vdev ID and MAC ID
	 */
	HTT_TX_TCL_METADATA_TYPE_SET(vdev->htt_tcl_metadata,
				     HTT_TCL_METADATA_TYPE_VDEV_BASED);

	HTT_TX_TCL_METADATA_VDEV_ID_SET(vdev->htt_tcl_metadata,
					vdev->vdev_id);

	pdev_id =
		dp_get_target_pdev_id_for_host_pdev_id(vdev->pdev->soc,
						       vdev->pdev->pdev_id);
	HTT_TX_TCL_METADATA_PDEV_ID_SET(vdev->htt_tcl_metadata, pdev_id);

	/*
	 * Set HTT Extension Valid bit to 0 by default
	 */
	HTT_TX_TCL_METADATA_VALID_HTT_SET(vdev->htt_tcl_metadata, 0);

	dp_tx_vdev_update_search_flags(vdev);

	return QDF_STATUS_SUCCESS;
}

#ifndef FEATURE_WDS
static inline bool dp_tx_da_search_override(struct dp_vdev *vdev)
{
	return false;
}
#endif

/**
 * dp_tx_vdev_update_search_flags() - Update vdev flags as per opmode
 * @vdev: virtual device instance
 *
 * Return: void
 *
 */
void dp_tx_vdev_update_search_flags(struct dp_vdev *vdev)
{
	struct dp_soc *soc = vdev->pdev->soc;

	/*
	 * Enable both AddrY (SA based search) and AddrX (Da based search)
	 * for TDLS link
	 *
	 * Enable AddrY (SA based search) only for non-WDS STA and
	 * ProxySTA VAP (in HKv1) modes.
	 *
	 * In all other VAP modes, only DA based search should be
	 * enabled
	 */
	if (vdev->opmode == wlan_op_mode_sta &&
	    vdev->tdls_link_connected)
		vdev->hal_desc_addr_search_flags =
			(HAL_TX_DESC_ADDRX_EN | HAL_TX_DESC_ADDRY_EN);
	else if ((vdev->opmode == wlan_op_mode_sta) &&
		 !dp_tx_da_search_override(vdev))
		vdev->hal_desc_addr_search_flags = HAL_TX_DESC_ADDRY_EN;
	else
		vdev->hal_desc_addr_search_flags = HAL_TX_DESC_ADDRX_EN;

	if (vdev->opmode == wlan_op_mode_sta)
		vdev->search_type = soc->sta_mode_search_policy;
	else
		vdev->search_type = HAL_TX_ADDR_SEARCH_DEFAULT;
}

static inline bool
dp_is_tx_desc_flush_match(struct dp_pdev *pdev,
			  struct dp_vdev *vdev,
			  struct dp_tx_desc_s *tx_desc)
{
	if (!(tx_desc && (tx_desc->flags & DP_TX_DESC_FLAG_ALLOCATED)))
		return false;

	/*
	 * if vdev is given, then only check whether desc
	 * vdev match. if vdev is NULL, then check whether
	 * desc pdev match.
	 */
	return vdev ? (tx_desc->vdev_id == vdev->vdev_id) :
		(tx_desc->pdev == pdev);
}

#ifdef QCA_LL_TX_FLOW_CONTROL_V2
/**
 * dp_tx_desc_flush() - release resources associated
 *                      to TX Desc
 *
 * @dp_pdev: Handle to DP pdev structure
 * @vdev: virtual device instance
 * NULL: no specific Vdev is required and check all allcated TX desc
 * on this pdev.
 * Non-NULL: only check the allocated TX Desc associated to this Vdev.
 *
 * @force_free:
 * true: flush the TX desc.
 * false: only reset the Vdev in each allocated TX desc
 * that associated to current Vdev.
 *
 * This function will go through the TX desc pool to flush
 * the outstanding TX data or reset Vdev to NULL in associated TX
 * Desc.
 */
void dp_tx_desc_flush(struct dp_pdev *pdev, struct dp_vdev *vdev,
		      bool force_free)
{
	uint8_t i;
	uint32_t j;
	uint32_t num_desc, page_id, offset;
	uint16_t num_desc_per_page;
	struct dp_soc *soc = pdev->soc;
	struct dp_tx_desc_s *tx_desc = NULL;
	struct dp_tx_desc_pool_s *tx_desc_pool = NULL;

	if (!vdev && !force_free) {
		dp_err("Reset TX desc vdev, Vdev param is required!");
		return;
	}

	for (i = 0; i < MAX_TXDESC_POOLS; i++) {
		tx_desc_pool = &soc->tx_desc[i];
		if (!(tx_desc_pool->pool_size) ||
		    IS_TX_DESC_POOL_STATUS_INACTIVE(tx_desc_pool) ||
		    !(tx_desc_pool->desc_pages.cacheable_pages))
			continue;

		/*
		 * Add flow pool lock protection in case pool is freed
		 * due to all tx_desc is recycled when handle TX completion.
		 * this is not necessary when do force flush as:
		 * a. double lock will happen if dp_tx_desc_release is
		 *    also trying to acquire it.
		 * b. dp interrupt has been disabled before do force TX desc
		 *    flush in dp_pdev_deinit().
		 */
		if (!force_free)
			qdf_spin_lock_bh(&tx_desc_pool->flow_pool_lock);
		num_desc = tx_desc_pool->pool_size;
		num_desc_per_page =
			tx_desc_pool->desc_pages.num_element_per_page;
		for (j = 0; j < num_desc; j++) {
			page_id = j / num_desc_per_page;
			offset = j % num_desc_per_page;

			if (qdf_unlikely(!(tx_desc_pool->
					 desc_pages.cacheable_pages)))
				break;

			tx_desc = dp_tx_desc_find(soc, i, page_id, offset);

			if (dp_is_tx_desc_flush_match(pdev, vdev, tx_desc)) {
				/*
				 * Free TX desc if force free is
				 * required, otherwise only reset vdev
				 * in this TX desc.
				 */
				if (force_free) {
					tx_desc->flags |= DP_TX_DESC_FLAG_FLUSH;
					dp_tx_comp_free_buf(soc, tx_desc);
					dp_tx_desc_release(tx_desc, i);
				} else {
					tx_desc->vdev_id = DP_INVALID_VDEV_ID;
				}
			}
		}
		if (!force_free)
			qdf_spin_unlock_bh(&tx_desc_pool->flow_pool_lock);
	}
}
#else /* QCA_LL_TX_FLOW_CONTROL_V2! */
/**
 * dp_tx_desc_reset_vdev() - reset vdev to NULL in TX Desc
 *
 * @soc: Handle to DP soc structure
 * @tx_desc: pointer of one TX desc
 * @desc_pool_id: TX Desc pool id
 */
static inline void
dp_tx_desc_reset_vdev(struct dp_soc *soc, struct dp_tx_desc_s *tx_desc,
		      uint8_t desc_pool_id)
{
	TX_DESC_LOCK_LOCK(&soc->tx_desc[desc_pool_id].lock);

	tx_desc->vdev_id = DP_INVALID_VDEV_ID;

	TX_DESC_LOCK_UNLOCK(&soc->tx_desc[desc_pool_id].lock);
}

void dp_tx_desc_flush(struct dp_pdev *pdev, struct dp_vdev *vdev,
		      bool force_free)
{
	uint8_t i, num_pool;
	uint32_t j;
	uint32_t num_desc, page_id, offset;
	uint16_t num_desc_per_page;
	struct dp_soc *soc = pdev->soc;
	struct dp_tx_desc_s *tx_desc = NULL;
	struct dp_tx_desc_pool_s *tx_desc_pool = NULL;

	if (!vdev && !force_free) {
		dp_err("Reset TX desc vdev, Vdev param is required!");
		return;
	}

	num_desc = wlan_cfg_get_num_tx_desc(soc->wlan_cfg_ctx);
	num_pool = wlan_cfg_get_num_tx_desc_pool(soc->wlan_cfg_ctx);

	for (i = 0; i < num_pool; i++) {
		tx_desc_pool = &soc->tx_desc[i];
		if (!tx_desc_pool->desc_pages.cacheable_pages)
			continue;

		num_desc_per_page =
			tx_desc_pool->desc_pages.num_element_per_page;
		for (j = 0; j < num_desc; j++) {
			page_id = j / num_desc_per_page;
			offset = j % num_desc_per_page;
			tx_desc = dp_tx_desc_find(soc, i, page_id, offset);

			if (dp_is_tx_desc_flush_match(pdev, vdev, tx_desc)) {
				if (force_free) {
					tx_desc->flags |= DP_TX_DESC_FLAG_FLUSH;
					dp_tx_comp_free_buf(soc, tx_desc);
					dp_tx_desc_release(tx_desc, i);
				} else {
					dp_tx_desc_reset_vdev(soc, tx_desc,
							      i);
				}
			}
		}
	}
}
#endif /* !QCA_LL_TX_FLOW_CONTROL_V2 */

/**
 * dp_tx_vdev_detach() - detach vdev from dp tx
 * @vdev: virtual device instance
 *
 * Return: QDF_STATUS_SUCCESS: success
 *         QDF_STATUS_E_RESOURCES: Error return
 */
QDF_STATUS dp_tx_vdev_detach(struct dp_vdev *vdev)
{
	struct dp_pdev *pdev = vdev->pdev;

	/* Reset TX desc associated to this Vdev as NULL */
	dp_tx_desc_flush(pdev, vdev, false);

	return QDF_STATUS_SUCCESS;
}

#ifdef QCA_LL_TX_FLOW_CONTROL_V2
/* Pools will be allocated dynamically */
static QDF_STATUS dp_tx_alloc_static_pools(struct dp_soc *soc, int num_pool,
					   int num_desc)
{
	uint8_t i;

	for (i = 0; i < num_pool; i++) {
		qdf_spinlock_create(&soc->tx_desc[i].flow_pool_lock);
		soc->tx_desc[i].status = FLOW_POOL_INACTIVE;
	}

	return QDF_STATUS_SUCCESS;
}

static QDF_STATUS dp_tx_init_static_pools(struct dp_soc *soc, int num_pool,
					  int num_desc)
{
	return QDF_STATUS_SUCCESS;
}

static void dp_tx_deinit_static_pools(struct dp_soc *soc, int num_pool)
{
}

static void dp_tx_delete_static_pools(struct dp_soc *soc, int num_pool)
{
	uint8_t i;

	for (i = 0; i < num_pool; i++)
		qdf_spinlock_destroy(&soc->tx_desc[i].flow_pool_lock);
}
#else /* QCA_LL_TX_FLOW_CONTROL_V2! */
static QDF_STATUS dp_tx_alloc_static_pools(struct dp_soc *soc, int num_pool,
					   int num_desc)
{
	uint8_t i, count;

	/* Allocate software Tx descriptor pools */
	for (i = 0; i < num_pool; i++) {
		if (dp_tx_desc_pool_alloc(soc, i, num_desc)) {
			QDF_TRACE(QDF_MODULE_ID_DP, QDF_TRACE_LEVEL_ERROR,
				  FL("Tx Desc Pool alloc %d failed %pK"),
				  i, soc);
			goto fail;
		}
	}
	return QDF_STATUS_SUCCESS;

fail:
	for (count = 0; count < i; count++)
		dp_tx_desc_pool_free(soc, count);

	return QDF_STATUS_E_NOMEM;
}

static QDF_STATUS dp_tx_init_static_pools(struct dp_soc *soc, int num_pool,
					  int num_desc)
{
	uint8_t i;
	for (i = 0; i < num_pool; i++) {
		if (dp_tx_desc_pool_init(soc, i, num_desc)) {
			QDF_TRACE(QDF_MODULE_ID_DP, QDF_TRACE_LEVEL_ERROR,
				  FL("Tx Desc Pool init %d failed %pK"),
				  i, soc);
			return QDF_STATUS_E_NOMEM;
		}
	}
	return QDF_STATUS_SUCCESS;
}

static void dp_tx_deinit_static_pools(struct dp_soc *soc, int num_pool)
{
	uint8_t i;

	for (i = 0; i < num_pool; i++)
		dp_tx_desc_pool_deinit(soc, i);
}

static void dp_tx_delete_static_pools(struct dp_soc *soc, int num_pool)
{
	uint8_t i;

	for (i = 0; i < num_pool; i++)
		dp_tx_desc_pool_free(soc, i);
}

#endif /* !QCA_LL_TX_FLOW_CONTROL_V2 */

/**
 * dp_tx_tso_cmn_desc_pool_deinit() - de-initialize TSO descriptors
 * @soc: core txrx main context
 * @num_pool: number of pools
 *
 */
void dp_tx_tso_cmn_desc_pool_deinit(struct dp_soc *soc, uint8_t num_pool)
{
	dp_tx_tso_desc_pool_deinit(soc, num_pool);
	dp_tx_tso_num_seg_pool_deinit(soc, num_pool);
}

/**
 * dp_tx_tso_cmn_desc_pool_free() - free TSO descriptors
 * @soc: core txrx main context
 * @num_pool: number of pools
 *
 */
void dp_tx_tso_cmn_desc_pool_free(struct dp_soc *soc, uint8_t num_pool)
{
	dp_tx_tso_desc_pool_free(soc, num_pool);
	dp_tx_tso_num_seg_pool_free(soc, num_pool);
}

/**
 * dp_soc_tx_desc_sw_pools_free() - free all TX descriptors
 * @soc: core txrx main context
 *
 * This function frees all tx related descriptors as below
 * 1. Regular TX descriptors (static pools)
 * 2. extension TX descriptors (used for ME, RAW, TSO etc...)
 * 3. TSO descriptors
 *
 */
void dp_soc_tx_desc_sw_pools_free(struct dp_soc *soc)
{
	uint8_t num_pool;

	num_pool = wlan_cfg_get_num_tx_desc_pool(soc->wlan_cfg_ctx);

	dp_tx_tso_cmn_desc_pool_free(soc, num_pool);
	dp_tx_ext_desc_pool_free(soc, num_pool);
	dp_tx_delete_static_pools(soc, num_pool);
}

/**
 * dp_soc_tx_desc_sw_pools_deinit() - de-initialize all TX descriptors
 * @soc: core txrx main context
 *
 * This function de-initializes all tx related descriptors as below
 * 1. Regular TX descriptors (static pools)
 * 2. extension TX descriptors (used for ME, RAW, TSO etc...)
 * 3. TSO descriptors
 *
 */
void dp_soc_tx_desc_sw_pools_deinit(struct dp_soc *soc)
{
	uint8_t num_pool;

	num_pool = wlan_cfg_get_num_tx_desc_pool(soc->wlan_cfg_ctx);

	dp_tx_flow_control_deinit(soc);
	dp_tx_tso_cmn_desc_pool_deinit(soc, num_pool);
	dp_tx_ext_desc_pool_deinit(soc, num_pool);
	dp_tx_deinit_static_pools(soc, num_pool);
}

/**
 * dp_tso_attach() - TSO attach handler
 * @txrx_soc: Opaque Dp handle
 *
 * Reserve TSO descriptor buffers
 *
 * Return: QDF_STATUS_E_FAILURE on failure or
 * QDF_STATUS_SUCCESS on success
 */
QDF_STATUS dp_tx_tso_cmn_desc_pool_alloc(struct dp_soc *soc,
					 uint8_t num_pool,
					 uint16_t num_desc)
{
	if (dp_tx_tso_desc_pool_alloc(soc, num_pool, num_desc)) {
		dp_err("TSO Desc Pool alloc %d failed %pK", num_pool, soc);
		return QDF_STATUS_E_FAILURE;
	}

	if (dp_tx_tso_num_seg_pool_alloc(soc, num_pool, num_desc)) {
		dp_err("TSO Num of seg Pool alloc %d failed %pK",
		       num_pool, soc);
		return QDF_STATUS_E_FAILURE;
	}
	return QDF_STATUS_SUCCESS;
}

/**
 * dp_tx_tso_cmn_desc_pool_init() - TSO cmn desc pool init
 * @soc: DP soc handle
 * @num_pool: Number of pools
 * @num_desc: Number of descriptors
 *
 * Initialize TSO descriptor pools
 *
 * Return: QDF_STATUS_E_FAILURE on failure or
 * QDF_STATUS_SUCCESS on success
 */

QDF_STATUS dp_tx_tso_cmn_desc_pool_init(struct dp_soc *soc,
					uint8_t num_pool,
					uint16_t num_desc)
{
	if (dp_tx_tso_desc_pool_init(soc, num_pool, num_desc)) {
		dp_err("TSO Desc Pool alloc %d failed %pK", num_pool, soc);
		return QDF_STATUS_E_FAILURE;
	}

	if (dp_tx_tso_num_seg_pool_init(soc, num_pool, num_desc)) {
		dp_err("TSO Num of seg Pool alloc %d failed %pK",
		       num_pool, soc);
		return QDF_STATUS_E_FAILURE;
	}
	return QDF_STATUS_SUCCESS;
}

/**
 * dp_soc_tx_desc_sw_pools_alloc() - Allocate tx descriptor pool memory
 * @soc: core txrx main context
 *
 * This function allocates memory for following descriptor pools
 * 1. regular sw tx descriptor pools (static pools)
 * 2. TX extension descriptor pools (ME, RAW, TSO etc...)
 * 3. TSO descriptor pools
 *
 * Return: QDF_STATUS_SUCCESS: success
 *         QDF_STATUS_E_RESOURCES: Error return
 */
QDF_STATUS dp_soc_tx_desc_sw_pools_alloc(struct dp_soc *soc)
{
	uint8_t num_pool;
	uint32_t num_desc;
	uint32_t num_ext_desc;

	num_pool = wlan_cfg_get_num_tx_desc_pool(soc->wlan_cfg_ctx);
	num_desc = wlan_cfg_get_num_tx_desc(soc->wlan_cfg_ctx);
	num_ext_desc = wlan_cfg_get_num_tx_ext_desc(soc->wlan_cfg_ctx);

	QDF_TRACE(QDF_MODULE_ID_DP, QDF_TRACE_LEVEL_INFO,
		  "%s Tx Desc Alloc num_pool = %d, descs = %d",
		  __func__, num_pool, num_desc);

	if ((num_pool > MAX_TXDESC_POOLS) ||
	    (num_desc > WLAN_CFG_NUM_TX_DESC_MAX))
		goto fail1;

	if (dp_tx_alloc_static_pools(soc, num_pool, num_desc))
		goto fail1;

	if (dp_tx_ext_desc_pool_alloc(soc, num_pool, num_ext_desc))
		goto fail2;

	if (wlan_cfg_is_tso_desc_attach_defer(soc->wlan_cfg_ctx))
		return QDF_STATUS_SUCCESS;

	if (dp_tx_tso_cmn_desc_pool_alloc(soc, num_pool, num_ext_desc))
		goto fail3;

	return QDF_STATUS_SUCCESS;

fail3:
	dp_tx_ext_desc_pool_free(soc, num_pool);
fail2:
	dp_tx_delete_static_pools(soc, num_pool);
fail1:
	return QDF_STATUS_E_RESOURCES;
}

/**
 * dp_soc_tx_desc_sw_pools_init() - Initialise TX descriptor pools
 * @soc: core txrx main context
 *
 * This function initializes the following TX descriptor pools
 * 1. regular sw tx descriptor pools (static pools)
 * 2. TX extension descriptor pools (ME, RAW, TSO etc...)
 * 3. TSO descriptor pools
 *
 * Return: QDF_STATUS_SUCCESS: success
 *	   QDF_STATUS_E_RESOURCES: Error return
 */
QDF_STATUS dp_soc_tx_desc_sw_pools_init(struct dp_soc *soc)
{
	uint8_t num_pool;
	uint32_t num_desc;
	uint32_t num_ext_desc;

	num_pool = wlan_cfg_get_num_tx_desc_pool(soc->wlan_cfg_ctx);
	num_desc = wlan_cfg_get_num_tx_desc(soc->wlan_cfg_ctx);
	num_ext_desc = wlan_cfg_get_num_tx_ext_desc(soc->wlan_cfg_ctx);

	if (dp_tx_init_static_pools(soc, num_pool, num_desc))
		goto fail1;

	if (dp_tx_ext_desc_pool_init(soc, num_pool, num_ext_desc))
		goto fail2;

	if (wlan_cfg_is_tso_desc_attach_defer(soc->wlan_cfg_ctx))
		return QDF_STATUS_SUCCESS;

	if (dp_tx_tso_cmn_desc_pool_init(soc, num_pool, num_ext_desc))
		goto fail3;

	dp_tx_flow_control_init(soc);
	soc->process_tx_status = CONFIG_PROCESS_TX_STATUS;
	return QDF_STATUS_SUCCESS;

fail3:
	dp_tx_ext_desc_pool_deinit(soc, num_pool);
fail2:
	dp_tx_deinit_static_pools(soc, num_pool);
fail1:
	return QDF_STATUS_E_RESOURCES;
}

/**
 * dp_tso_soc_attach() - Allocate and initialize TSO descriptors
 * @txrx_soc: dp soc handle
 *
 * Return: QDF_STATUS - QDF_STATUS_SUCCESS
 *			QDF_STATUS_E_FAILURE
 */
QDF_STATUS dp_tso_soc_attach(struct cdp_soc_t *txrx_soc)
{
	struct dp_soc *soc = (struct dp_soc *)txrx_soc;
	uint8_t num_pool;
	uint32_t num_desc;
	uint32_t num_ext_desc;

	num_pool = wlan_cfg_get_num_tx_desc_pool(soc->wlan_cfg_ctx);
	num_desc = wlan_cfg_get_num_tx_desc(soc->wlan_cfg_ctx);
	num_ext_desc = wlan_cfg_get_num_tx_ext_desc(soc->wlan_cfg_ctx);

	if (dp_tx_tso_cmn_desc_pool_alloc(soc, num_pool, num_ext_desc))
		return QDF_STATUS_E_FAILURE;

	if (dp_tx_tso_cmn_desc_pool_init(soc, num_pool, num_ext_desc))
		return QDF_STATUS_E_FAILURE;

	return QDF_STATUS_SUCCESS;
}

/**
 * dp_tso_soc_detach() - de-initialize and free the TSO descriptors
 * @txrx_soc: dp soc handle
 *
 * Return: QDF_STATUS - QDF_STATUS_SUCCESS
 */
QDF_STATUS dp_tso_soc_detach(struct cdp_soc_t *txrx_soc)
{
	struct dp_soc *soc = (struct dp_soc *)txrx_soc;
	uint8_t num_pool = wlan_cfg_get_num_tx_desc_pool(soc->wlan_cfg_ctx);

	dp_tx_tso_cmn_desc_pool_deinit(soc, num_pool);
	dp_tx_tso_cmn_desc_pool_free(soc, num_pool);

	return QDF_STATUS_SUCCESS;
}
<|MERGE_RESOLUTION|>--- conflicted
+++ resolved
@@ -1521,8 +1521,6 @@
 }
 #else
 
-<<<<<<< HEAD
-=======
 #ifdef DP_POWER_SAVE
 void
 dp_tx_ring_access_end_wrapper(struct dp_soc *soc,
@@ -1545,7 +1543,6 @@
 }
 #endif
 
->>>>>>> 801d5b6a
 /**
  * dp_tx_get_tid() - Obtain TID to be used for this frame
  * @vdev: DP vdev handle
