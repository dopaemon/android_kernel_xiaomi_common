--- conflicted
+++ resolved
@@ -32,12 +32,9 @@
 config GKI_HIDDEN_SND_CONFIGS
 	bool "Hidden SND configs needed for GKI"
 	select SND_VMASTER
-<<<<<<< HEAD
-=======
 	select SND_PCM_ELD
 	select SND_JACK
 	select SND_JACK_INPUT_DEV
->>>>>>> 0070b55b
 	help
 	  Dummy config option used to enable hidden SND configs.
 	  These are normally selected implicitly when a module
@@ -73,8 +70,6 @@
 config GKI_HIDDEN_QCOM_CONFIGS
 	bool "Hidden QCOM configs needed for GKI"
 	select QCOM_SMEM_STATE
-	select QCOM_SCM if (ARM64)
-	select QCOM_GDSC if (ARCH_QCOM)
 	select QCOM_SCM if (ARM64)
 	select QCOM_GDSC if (ARCH_QCOM)
 	select PINCTRL_MSM if (PINCTRL && ARCH_QCOM)
