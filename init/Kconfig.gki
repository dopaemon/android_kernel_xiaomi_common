config GKI_HIDDEN_DRM_CONFIGS
	bool "Hidden DRM configs needed for GKI"
	select DRM_KMS_HELPER if (HAS_IOMEM && DRM)
	select DRM_GEM_SHMEM_HELPER if (DRM)
	select DRM_GEM_CMA_HELPER
	select DRM_KMS_CMA_HELPER
	select DRM_MIPI_DSI
	select SND_PCM_ELD
	select VIDEOMODE_HELPERS
	select WANT_DEV_COREDUMP
	help
	  Dummy config option used to enable hidden DRM configs.
	  These are normally selected implicitly when including a
	  DRM module, but for GKI, the modules are built out-of-tree.

config GKI_HIDDEN_REGMAP_CONFIGS
	bool "Hidden Regmap configs needed for GKI"
	select REGMAP_IRQ
	select REGMAP_MMIO
	help
	  Dummy config option used to enable hidden regmap configs.
	  These are normally selected implicitly when a module
	  that relies on it is configured.

config GKI_HIDDEN_CRYPTO_CONFIGS
	bool "Hidden CRYPTO configs needed for GKI"
	select CRYPTO_ENGINE
	help
	  Dummy config option used to enable hidden CRYPTO configs.
	  These are normally selected implicitly when a module
	  that relies on it is configured.

config GKI_HIDDEN_SND_CONFIGS
	bool "Hidden SND configs needed for GKI"
	select SND_VMASTER
	help
	  Dummy config option used to enable hidden SND configs.
	  These are normally selected implicitly when a module
	  that relies on it is configured.

config GKI_HIDDEN_SND_SOC_CONFIGS
	bool "Hidden SND_SOC configs needed for GKI"
	select SND_SOC_GENERIC_DMAENGINE_PCM if (SND_SOC && SND)
	select SND_PCM_IEC958
	select SND_SOC_COMPRESS if (SND_SOC && SND)
	help
	  Dummy config option used to enable hidden SND_SOC configs.
	  These are normally selected implicitly when a module
	  that relies on it is configured.

config GKI_HIDDEN_MMC_CONFIGS
	bool "Hidden MMC configs needed for GKI"
	select MMC_SDHCI_IO_ACCESSORS if (MMC_SDHCI)
	help
	  Dummy config option used to enable hidden MMC configs.
	  These are normally selected implicitly when a module
	  that relies on it is configured.

config GKI_HIDDEN_GPIO_CONFIGS
	bool "Hidden GPIO configs needed for GKI"
	select PINCTRL_SINGLE if (PINCTRL && OF && HAS_IOMEM)
	select GPIO_PL061 if (HAS_IOMEM && ARM_AMBA && GPIOLIB)
	help
	  Dummy config option used to enable hidden GPIO configs.
	  These are normally selected implicitly when a module
	  that relies on it is configured.

config GKI_HIDDEN_QCOM_CONFIGS
	bool "Hidden QCOM configs needed for GKI"
	select QCOM_SMEM_STATE
<<<<<<< HEAD
	select QCOM_SCM if (ARM64)
=======
>>>>>>> 69e489fe
	select QCOM_GDSC if (ARCH_QCOM)
	select PINCTRL_MSM if (PINCTRL && ARCH_QCOM)
	help
	  Dummy config option used to enable hidden QCOM configs.
	  These are normally selected implicitly when a module
	  that relies on it is configured.

config GKI_QCOM_CLKS_CONFIGS
	bool "QCOM clk drivers needed for GKI due to powerdomain restrictions"
	select QCOM_RPMHPD	if (ARCH_QCOM)
	help
	  This config option selects various QCOM clk drivers that
	  cannot be built as a module currently due to power-domain
	  deferred probing limitations.
	  See https://git.kernel.org/pub/scm/linux/kernel/git/torvalds/linux.git/commit/?id=e01afc32502555beb2057ddd74401be38475d851

config GKI_HIDDEN_MEDIA_CONFIGS
	bool "Hidden Media configs needed for GKI"
	select VIDEOBUF2_CORE
	select MEDIA_SUPPORT
	help
	  Dummy config option used to enable hidden media configs.
	  These are normally selected implicitly when a module
	  that relies on it is configured.

config GKI_HIDDEN_VIRTUAL_CONFIGS
	bool "Hidden Virtual configs needed for GKI"
	select HVC_DRIVER
	help
	  Dummy config option used to enable hidden virtual device configs.
	  These are normally selected implicitly when a module
	  that relies on it is configured.

# LEGACY_WEXT_ALLCONFIG Discussed upstream, soundly rejected as a unique
# problem for GKI to solve.  It should be noted that these extensions are
# in-effect deprecated and generally unsupported and we should pressure
# the SOC vendors to drop any modules that require these extensions.
config GKI_LEGACY_WEXT_ALLCONFIG
	bool "Hidden wireless extension configs needed for GKI"
	select WIRELESS_EXT
	select WEXT_CORE
	select WEXT_PROC
	select WEXT_SPY
	select WEXT_PRIV
	help
	  Dummy config option used to enable all the hidden legacy wireless
	  extensions to the core wireless network functionality used by
	  add-in modules.

	  If you are not building a kernel to be used for a variety of
	  out-of-kernel built wireless modules, say N here.

config GKI_HIDDEN_USB_CONFIGS
	bool "Hiddel USB configurations needed for GKI"
	select USB_PHY
	help
	  Dummy config option used to enable all USB related hidden configs.
	  These configurations are usually only selected by another config
	  option or a combination of them.

	  If you are not building a kernel to be used for a variety of
	  out-of-kernel build USB drivers, say N here.

config GKI_HIDDEN_SOC_BUS_CONFIGS
	bool "Hidden SoC bus configuration needed for GKI"
	select SOC_BUS
	  help
	    Dummy config option used to enable SOC_BUS hidden Kconfig.
	    The configuration is required for SoCs to register themselves to the bus.

	    If you are not building a kernel to be used for a variety of SoCs and
	    out-of-tree drivers, say N here.

# Atrocities needed for
# a) building GKI modules in separate tree, or
# b) building drivers that are not modularizable
#
# All of these should be reworked into an upstream solution
# if possible.
#
config GKI_HACKS_TO_FIX
	bool "GKI Dummy config options"
	select GKI_HIDDEN_CRYPTO_CONFIGS
	select GKI_HIDDEN_DRM_CONFIGS
	select GKI_HIDDEN_REGMAP_CONFIGS
	select GKI_HIDDEN_SND_CONFIGS
	select GKI_HIDDEN_SND_SOC_CONFIGS
	select GKI_HIDDEN_MMC_CONFIGS
	select GKI_HIDDEN_GPIO_CONFIGS
	select GKI_HIDDEN_QCOM_CONFIGS
	select GKI_LEGACY_WEXT_ALLCONFIG
	select GKI_HIDDEN_MEDIA_CONFIGS
<<<<<<< HEAD
	select GKI_HIDDEN_VIRTUAL_CONFIGS
	select GKI_QCOM_CLKS_CONFIGS
	select GKI_HIDDEN_USB_CONFIGS
	select GKI_HIDDEN_SOC_BUS_CONFIGS
=======
	select GKI_QCOM_CLKS_CONFIGS
>>>>>>> 69e489fe
	help
	  Dummy config option used to enable core functionality used by
	  modules that may not be selectable in this config.

	  Unless you are building a GKI kernel to be used with modules
	  built from a different config, say N here.<|MERGE_RESOLUTION|>--- conflicted
+++ resolved
@@ -68,10 +68,7 @@
 config GKI_HIDDEN_QCOM_CONFIGS
 	bool "Hidden QCOM configs needed for GKI"
 	select QCOM_SMEM_STATE
-<<<<<<< HEAD
 	select QCOM_SCM if (ARM64)
-=======
->>>>>>> 69e489fe
 	select QCOM_GDSC if (ARCH_QCOM)
 	select PINCTRL_MSM if (PINCTRL && ARCH_QCOM)
 	help
@@ -81,7 +78,6 @@
 
 config GKI_QCOM_CLKS_CONFIGS
 	bool "QCOM clk drivers needed for GKI due to powerdomain restrictions"
-	select QCOM_RPMHPD	if (ARCH_QCOM)
 	help
 	  This config option selects various QCOM clk drivers that
 	  cannot be built as a module currently due to power-domain
@@ -164,14 +160,10 @@
 	select GKI_HIDDEN_QCOM_CONFIGS
 	select GKI_LEGACY_WEXT_ALLCONFIG
 	select GKI_HIDDEN_MEDIA_CONFIGS
-<<<<<<< HEAD
 	select GKI_HIDDEN_VIRTUAL_CONFIGS
 	select GKI_QCOM_CLKS_CONFIGS
 	select GKI_HIDDEN_USB_CONFIGS
 	select GKI_HIDDEN_SOC_BUS_CONFIGS
-=======
-	select GKI_QCOM_CLKS_CONFIGS
->>>>>>> 69e489fe
 	help
 	  Dummy config option used to enable core functionality used by
 	  modules that may not be selectable in this config.
