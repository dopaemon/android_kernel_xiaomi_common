#include "dsi-panel-sim-cmd.dtsi"
#include "dsi-panel-sim-video.dtsi"
#include "dsi-panel-sim-dsc-10bit-cmd.dtsi"
#include "dsi-panel-sim-dsc375-cmd.dtsi"
#include "dsi-panel-vtdr6130-dsc-fhd-plus-cmd.dtsi"
#include "dsi-panel-vtdr6130-dsc-fhd-plus-video.dtsi"
#include "dsi-panel-r66451-dsc-fhd-plus-cmd.dtsi"
#include "dsi-panel-r66451-dsc-fhd-plus-video.dtsi"
#include "dsi-panel-r66451-dsc-fhd-plus-120hz-cmd-cphy.dtsi"
#include "dsi-panel-r66451-dsc-fhd-plus-cmd-cphy.dtsi"
#include "dsi-panel-r66451-dsc-fhd-plus-60hz-video.dtsi"
#include "dsi-panel-r66451-dsc-fhd-plus-video-cphy.dtsi"
#include "dsi-panel-r66451-dsc-fhd-plus-60hz-cmd.dtsi"
#include "dsi-r66451-amoled-120hz-video-cphy.dtsi"
#include "dsi-panel-vtdr6130-dsc-fhd-plus-120hz-cmd.dtsi"
#include "dsi-panel-vtdr6130-dsc-fhd-plus-120hz-video.dtsi"
#include "dsi-panel-ft8726-dsc-fhd-plus-video.dtsi"
#include "dsi-panel-ft8726-dsc-fhd-plus-90hz-video.dtsi"
#include "dsi-panel-ft8726-dsc-fhd-plus-60hz-video.dtsi"
#include "ravelin-sde-display-pinctrl.dtsi"

&soc {
	dsi_panel_pwr_supply_sim: dsi_panel_pwr_supply_sim {
		#address-cells = <1>;
		#size-cells = <0>;

		qcom,panel-supply-entry@0 {
			reg = <0>;
			qcom,supply-name = "dummy";
			qcom,supply-min-voltage = <1800000>;
			qcom,supply-max-voltage = <1800000>;
			qcom,supply-enable-load = <200000>;
			qcom,supply-disable-load = <80>;
			qcom,supply-post-on-sleep = <20>;
		};
	};

	dsi_panel_pwr_supply_lcd: dsi_panel_pwr_supply_lcd {
		#address-cells = <1>;
		#size-cells = <0>;

		qcom,panel-supply-entry@0 {
			reg = <0>;
			qcom,supply-name = "vddio";
			qcom,supply-min-voltage = <1800000>;
			qcom,supply-max-voltage = <2000000>;
			qcom,supply-enable-load = <200000>;
			qcom,supply-disable-load = <80>;
			qcom,supply-post-on-sleep = <10>;
		};

		qcom,panel-supply-entry@1 {
			reg = <1>;
			qcom,supply-name = "avdd";
			qcom,supply-min-voltage = <4600000>;
			qcom,supply-max-voltage = <6000000>;
			qcom,supply-enable-load = <100000>;
			qcom,supply-disable-load = <100>;
			qcom,supply-post-on-sleep = <10>;
			qcom,supply-post-off-sleep = <10>;
		};
	};

	dsi_panel_pwr_supply_labibb: dsi_panel_pwr_supply_labibb {
		#address-cells = <1>;
		#size-cells = <0>;

		qcom,panel-supply-entry@0 {
			reg = <0>;
			qcom,supply-name = "vddio";
			qcom,supply-min-voltage = <1800000>;
			qcom,supply-max-voltage = <2000000>;
			qcom,supply-enable-load = <200000>;
			qcom,supply-disable-load = <80>;
			qcom,supply-post-on-sleep = <10>;
		};

		qcom,panel-supply-entry@1 {
			reg = <1>;
			qcom,supply-name = "extdvdd";
			qcom,supply-min-voltage = <1300000>;
			qcom,supply-max-voltage = <1300000>;
			qcom,supply-enable-load = <100000>;
			qcom,supply-disable-load = <100>;
			qcom,supply-post-on-sleep = <10>;
			qcom,supply-post-off-sleep = <10>;
		};

		qcom,panel-supply-entry@2 {
			reg = <0>;
			qcom,supply-name = "lab";
			qcom,supply-min-voltage = <4600000>;
			qcom,supply-max-voltage = <6000000>;
			qcom,supply-enable-load = <0>;
			qcom,supply-disable-load = <0>;
		 };

		qcom,panel-supply-entry@3 {
			reg = <1>;
			qcom,supply-name = "ibb";
			qcom,supply-min-voltage = <4600000>;
			qcom,supply-max-voltage = <6000000>;
			qcom,supply-enable-load = <0>;
			qcom,supply-disable-load = <0>;
			qcom,supply-post-on-sleep = <20>;
		};
	};

	dsi_panel_pwr_supply_amoled: dsi_panel_pwr_supply_amoled {
		#address-cells = <1>;
		#size-cells = <0>;

		qcom,panel-supply-entry@0 {
			reg = <0>;
			qcom,supply-name = "vddio";
			qcom,supply-min-voltage = <1800000>;
			qcom,supply-max-voltage = <2000000>;
			qcom,supply-enable-load = <200000>;
			qcom,supply-disable-load = <80>;
			qcom,supply-post-on-sleep = <20>;
		};

		qcom,panel-supply-entry@1 {
			reg = <1>;
			qcom,supply-name = "vci";
			qcom,supply-min-voltage = <3000000>;
			qcom,supply-max-voltage = <3312000>;
			qcom,supply-enable-load = <10000>;
			qcom,supply-disable-load = <0>;
			qcom,supply-post-on-sleep = <0>;
			qcom,supply-post-off-sleep = <2>;
		};

		qcom,panel-supply-entry@2 {
			reg = <2>;
			qcom,supply-name = "lab";
			qcom,supply-min-voltage = <4600000>;
			qcom,supply-max-voltage = <6000000>;
			qcom,supply-enable-load = <0>;
			qcom,supply-disable-load = <0>;
		};

		qcom,panel-supply-entry@3 {
			reg = <3>;
			qcom,supply-name = "ibb";
			qcom,supply-min-voltage = <4600000>;
			qcom,supply-max-voltage = <6000000>;
			qcom,supply-enable-load = <0>;
			qcom,supply-disable-load = <0>;
			qcom,supply-post-on-sleep = <20>;
		};

		qcom,panel-supply-entry@4 {
			reg = <4>;
			qcom,supply-name = "extvdd";
			qcom,supply-min-voltage = <1200000>;
			qcom,supply-max-voltage = <1200000>;
			qcom,supply-enable-load = <60700>;
			qcom,supply-disable-load = <80>;
			qcom,supply-post-on-sleep = <0>;
			qcom,supply-post-off-sleep = <2>;
		};
	};

	sde_dsi: qcom,dsi-display-primary {
		compatible = "qcom,dsi-display";
		label = "primary";

		qcom,dsi-ctrl = <&mdss_dsi0>;
		qcom,dsi-phy = <&mdss_dsi_phy0>;

		pinctrl-names = "panel_active", "panel_suspend";
		pinctrl-0 = <&sde_dsi_active &sde_te_active>;
		pinctrl-1 = <&sde_dsi_suspend &sde_te_suspend>;

		qcom,platform-te-gpio = <&tlmm 93 0>;
		qcom,panel-te-source = <0>;

		qcom,mdp = <&mdss_mdp>;
		qcom,demura-panel-id = <0x0122e700 0x000000b0>;
	};
};

/* PHY TIMINGS REVISION YL with reduced margins*/
&dsi_r66451_amoled_video_cphy {
	qcom,dsi-select-clocks = "pll_byte_clk0", "pll_dsi_clk0";

	qcom,mdss-dsi-panel-status-check-mode = "reg_read";
	qcom,mdss-dsi-panel-status-command = [06 01 00 01 00 00 01 0a];
	qcom,mdss-dsi-panel-status-command-state = "dsi_lp_mode";
	qcom,mdss-dsi-panel-status-value = <0x1c>;
	qcom,mdss-dsi-panel-status-read-length = <1>;

	qcom,mdss-dsi-display-timings {
		timing@0 {
			qcom,mdss-dsi-panel-phy-timings = [00 00 00 00 12 17 04
				19 03 02 04 00 00 00];
			qcom,display-topology = <1 1 1>;
			qcom,default-topology-index = <0>;
		};
	};
};

&dsi_r66451_amoled_cmd_cphy {
	qcom,dsi-select-clocks = "pll_byte_clk0", "pll_dsi_clk0";

	qcom,esd-check-enabled;
	qcom,mdss-dsi-panel-status-check-mode = "reg_read";
	qcom,mdss-dsi-panel-status-command = [06 01 00 01 00 00 01 0a];
	qcom,mdss-dsi-panel-status-command-state = "dsi_lp_mode";
	qcom,mdss-dsi-panel-status-value = <0x1c>;
	qcom,mdss-dsi-panel-status-read-length = <1>;

	qcom,mdss-dsi-display-timings {
		timing@0 {
			qcom,mdss-dsi-panel-phy-timings = [00 00 00 00 10 13 03
				19 02 02 04 00 00 00];
			qcom,display-topology = <1 1 1>;
			qcom,default-topology-index = <0>;
		};
	};
};

&dsi_r66451_amoled_120hz_cmd_cphy {
	qcom,dsi-select-clocks = "pll_byte_clk0", "pll_dsi_clk0";

	qcom,esd-check-enabled;
	qcom,mdss-dsi-panel-status-check-mode = "reg_read";
	qcom,mdss-dsi-panel-status-command = [06 01 00 01 00 00 01 0a];
	qcom,mdss-dsi-panel-status-command-state = "dsi_lp_mode";
	qcom,mdss-dsi-panel-status-value = <0x1c>;
	qcom,mdss-dsi-panel-status-read-length = <1>;

	qcom,mdss-dsi-display-timings {
		timing@0 {
			qcom,mdss-dsi-panel-phy-timings = [00 00 00 00 10 13 03
				19 02 02 04 00 00 00];
			qcom,display-topology = <1 1 1>;
			qcom,default-topology-index = <0>;
		};

		timing@1 {
			qcom,mdss-dsi-panel-phy-timings = [00 00 00 00 12 17 04
				19 03 02 04 00 00 00];
			qcom,display-topology = <1 1 1>;
			qcom,default-topology-index = <0>;
		};

		timing@2 {
			qcom,mdss-dsi-panel-phy-timings = [00 00 00 00 14 1b 05
				19 06 02 04 00 00 00];
			qcom,display-topology = <1 1 1>;
			qcom,default-topology-index = <0>;
		};
	};
};

&dsi_r66451_amoled_120hz_video_cphy {
	qcom,dsi-select-clocks = "pll_byte_clk0", "pll_dsi_clk0";

	qcom,esd-check-enabled;
	qcom,mdss-dsi-panel-status-check-mode = "reg_read";
	qcom,mdss-dsi-panel-status-command = [06 01 00 01 00 00 01 0a];
	qcom,mdss-dsi-panel-status-command-state = "dsi_lp_mode";
	qcom,mdss-dsi-panel-status-value = <0x1c>;
	qcom,mdss-dsi-panel-status-read-length = <1>;

	qcom,mdss-dsi-display-timings {
		timing@0 {
			qcom,mdss-dsi-panel-phy-timings = [00 00 00 00 14 1b 05
				19 06 02 04 00 00 00];
			qcom,display-topology = <1 1 1>;
			qcom,default-topology-index = <0>;
		};
	};
};

&dsi_r66451_amoled_cmd {
	qcom,dsi-select-clocks = "pll_byte_clk0", "pll_dsi_clk0";

	qcom,esd-check-enabled;
	qcom,mdss-dsi-panel-status-check-mode = "reg_read";
	qcom,mdss-dsi-panel-status-command = [06 01 00 01 00 00 01 0a];
	qcom,mdss-dsi-panel-status-command-state = "dsi_lp_mode";
	qcom,mdss-dsi-panel-status-value = <0x1c>;
	qcom,mdss-dsi-panel-status-read-length = <1>;

	qcom,mdss-dsi-display-timings {
		timing@0 {
			qcom,mdss-dsi-panel-phy-timings = [00 10 04 04 12 1e 04
				04 03 02 04 00 0e 09];
			qcom,display-topology = <1 1 1>;
			qcom,default-topology-index = <0>;
		};

		timing@1 {
			qcom,mdss-dsi-panel-phy-timings = [00 16 06 05 14 1f 06
				06 06 02 04 00 14 0b];
			qcom,display-topology = <1 1 1>;
			qcom,default-topology-index = <0>;
		};

		timing@2 {
			qcom,mdss-dsi-panel-phy-timings = [00 1c 08 07 17 22 07
				07 08 02 04 00 19 0c];
			qcom,display-topology = <1 1 1>;
			qcom,default-topology-index = <0>;
		};
	};
};

&dsi_r66451_amoled_60hz_video {
	qcom,dsi-select-clocks = "pll_byte_clk0", "pll_dsi_clk0";

	qcom,esd-check-enabled;
	qcom,mdss-dsi-panel-status-check-mode = "reg_read";
	qcom,mdss-dsi-panel-status-command = [06 01 00 01 00 00 01 0a];
	qcom,mdss-dsi-panel-status-command-state = "dsi_lp_mode";
	qcom,mdss-dsi-panel-status-value = <0x1c>;
	qcom,mdss-dsi-panel-status-read-length = <1>;

	qcom,mdss-dsi-display-timings {
		timing@0{
			qcom,mdss-dsi-panel-phy-timings = [00 10 04 04 12 1e 04
				04 03 02 04 00 0e 09];
			qcom,display-topology = <1 1 1>;
			qcom,default-topology-index = <0>;
		};
	};
};

&dsi_r66451_amoled_60hz_cmd {
	qcom,dsi-select-clocks = "pll_byte_clk0", "pll_dsi_clk0";

	qcom,esd-check-enabled;
	qcom,mdss-dsi-panel-status-check-mode = "reg_read";
	qcom,mdss-dsi-panel-status-command = [06 01 00 01 00 00 01 0a];
	qcom,mdss-dsi-panel-status-command-state = "dsi_lp_mode";
	qcom,mdss-dsi-panel-status-value = <0x1c>;
	qcom,mdss-dsi-panel-status-read-length = <1>;

	qcom,mdss-dsi-display-timings {
		timing@0 {
			qcom,mdss-dsi-panel-phy-timings = [00 10 04 04 12 1E 04
				04 03 02 04 00 0E 09];
			qcom,display-topology = <1 1 1>;
			qcom,default-topology-index = <0>;
		};
	};
};

&dsi_r66451_amoled_video {
	qcom,dsi-select-clocks = "pll_byte_clk0", "pll_dsi_clk0";

	qcom,esd-check-enabled;
	qcom,mdss-dsi-panel-status-check-mode = "reg_read";
	qcom,mdss-dsi-panel-status-command = [06 01 00 01 00 00 01 0a];
	qcom,mdss-dsi-panel-status-command-state = "dsi_lp_mode";
	qcom,mdss-dsi-panel-status-value = <0x1c>;
	qcom,mdss-dsi-panel-status-read-length = <1>;

	qcom,mdss-dsi-display-timings {
		timing@0 {
			qcom,mdss-dsi-panel-phy-timings = [00 1c 08 07 17 22 07
				07 08 02 04 00 19 0c];
			qcom,display-topology = <1 1 1>;
			qcom,default-topology-index = <0>;
		};
	};
};

&dsi_ft8726_fhd_plus_120_video {
	qcom,dsi-select-clocks = "pll_byte_clk0", "pll_dsi_clk0";

<<<<<<< HEAD
=======
	qcom,qsync-enable;
	qcom,mdss-dsi-qsync-min-refresh-rate = <48>;
>>>>>>> 3996e7a3
	qcom,dsi-supported-dfps-list = <120 90 60 48>;
	qcom,mdss-dsi-pan-enable-dynamic-fps;
	qcom,mdss-dsi-pan-fps-update = "dfps_immediate_porch_mode_vfp";

	qcom,dsi-dyn-clk-enable;
	qcom,dsi-dyn-clk-type = "constant-fps-adjust-vfp";

	qcom,esd-check-enabled;
	qcom,mdss-dsi-panel-status-check-mode = "reg_read";
	qcom,mdss-dsi-panel-status-command = [06 01 00 01 00 00 01 0a];
	qcom,mdss-dsi-panel-status-command-state = "dsi_lp_mode";
	qcom,mdss-dsi-panel-status-value = <0x9c>;
	qcom,mdss-dsi-panel-status-read-length = <1>;

	qcom,mdss-dsi-display-timings {
		timing@0 {
			qcom,mdss-dsi-panel-phy-timings = [00 1b 07 06 16 21 07
				07 07 02 04 00 17 0c];
			qcom,display-topology = <1 1 1>;
			qcom,default-topology-index = <0>;
			qcom,dsi-dyn-clk-list = <798013440 794688384 791363328>;
		};
	};
};

&dsi_ft8726_fhd_plus_90_video {
	qcom,dsi-select-clocks = "pll_byte_clk0", "pll_dsi_clk0";

<<<<<<< HEAD
=======
	qcom,qsync-enable;
	qcom,mdss-dsi-qsync-min-refresh-rate = <48>;
	qcom,dsi-supported-dfps-list = <90 60 48>;
	qcom,mdss-dsi-pan-enable-dynamic-fps;
	qcom,mdss-dsi-pan-fps-update = "dfps_immediate_porch_mode_vfp";

>>>>>>> 3996e7a3
	qcom,esd-check-enabled;
	qcom,mdss-dsi-panel-status-check-mode = "reg_read";
	qcom,mdss-dsi-panel-status-command = [06 01 00 01 00 00 01 0a];
	qcom,mdss-dsi-panel-status-command-state = "dsi_lp_mode";
	qcom,mdss-dsi-panel-status-value = <0x9c>;
	qcom,mdss-dsi-panel-status-read-length = <1>;

	qcom,mdss-dsi-display-timings {
		timing@0 {
			qcom,mdss-dsi-panel-phy-timings = [00 16 05 05 14 1f 06
				05 06 02 04 00 13 0a];
			qcom,display-topology = <1 1 1>;
			qcom,default-topology-index = <0>;
		};
	};
};

&dsi_ft8726_fhd_plus_60_video {
	qcom,dsi-select-clocks = "pll_byte_clk0", "pll_dsi_clk0";

<<<<<<< HEAD
=======
	qcom,qsync-enable;
	qcom,mdss-dsi-qsync-min-refresh-rate = <48>;
>>>>>>> 3996e7a3
	qcom,esd-check-enabled;
	qcom,mdss-dsi-panel-status-check-mode = "reg_read";
	qcom,mdss-dsi-panel-status-command = [06 01 00 01 00 00 01 0a];
	qcom,mdss-dsi-panel-status-command-state = "dsi_lp_mode";
	qcom,mdss-dsi-panel-status-value = <0x9c>;
	qcom,mdss-dsi-panel-status-read-length = <1>;

	qcom,mdss-dsi-display-timings {
		timing@0 {
			qcom,mdss-dsi-panel-phy-timings = [00 10 03 03 11 1e 04
				04 03 02 04 00 0e 09];
			qcom,display-topology = <1 1 1>;
			qcom,default-topology-index = <0>;
		};
	};
};

&dsi_vtdr6130_amoled_cmd {
	qcom,dsi-select-clocks = "pll_byte_clk0", "pll_dsi_clk0";

	qcom,esd-check-enabled;
	qcom,mdss-dsi-panel-status-check-mode = "reg_read";
	qcom,mdss-dsi-panel-status-command = [06 01 00 01 00 00 01 0a];
	qcom,mdss-dsi-panel-status-command-state = "dsi_lp_mode";
	qcom,mdss-dsi-panel-status-value = <0x9c>;
	qcom,mdss-dsi-panel-status-read-length = <1>;

	qcom,mdss-dsi-display-timings {
		timing@0 {
			qcom,mdss-dsi-panel-phy-timings = [00 1c 08 07 17 22 07
				07 08 02 04 00 19 0c];
			qcom,display-topology = <1 1 1>;
			qcom,default-topology-index = <0>;
		};
		timing@1 {
			qcom,mdss-dsi-panel-phy-timings = [00 1c 08 07 17 22 07
				07 08 02 04 00 19 0c];
			qcom,display-topology = <1 1 1>;
			qcom,default-topology-index = <0>;
		};
		timing@2 {
			qcom,mdss-dsi-panel-phy-timings = [00 1c 08 07 17 22 07
				07 08 02 04 00 19 0c];
			qcom,display-topology = <1 1 1>;
			qcom,default-topology-index = <0>;
		};
		timing@3 {
			qcom,mdss-dsi-panel-phy-timings = [00 1c 08 07 17 22 07
				07 08 02 04 00 19 0c];
			qcom,display-topology = <1 1 1>;
			qcom,default-topology-index = <0>;
		};
	};
};

&dsi_vtdr6130_amoled_120hz_cmd {
	qcom,dsi-select-clocks = "pll_byte_clk0", "pll_dsi_clk0";

	qcom,dsi-dyn-clk-enable;

	qcom,esd-check-enabled;
	qcom,mdss-dsi-panel-status-check-mode = "reg_read";
	qcom,mdss-dsi-panel-status-command = [06 01 00 01 00 00 01 0a];
	qcom,mdss-dsi-panel-status-command-state = "dsi_lp_mode";
	qcom,mdss-dsi-panel-status-value = <0x9c>;
	qcom,mdss-dsi-panel-status-read-length = <1>;

	qcom,mdss-dsi-display-timings {
		timing@0 {
			qcom,mdss-dsi-panel-phy-timings = [00 19 06 06 15 20 07
				06 07 02 04 00 16 0b];
			qcom,display-topology = <1 1 1>;
			qcom,default-topology-index = <0>;
			qcom,dsi-dyn-clk-list = <683455680 680607952 677760224>;
		};
		timing@1 {
			qcom,mdss-dsi-panel-phy-timings = [00 19 06 06 15 20 07
				06 07 02 04 00 16 0b];
			qcom,display-topology = <1 1 1>;
			qcom,default-topology-index = <0>;
			qcom,dsi-dyn-clk-list = <683455680 680607952 677760224>;
		};
		timing@2 {
			qcom,mdss-dsi-panel-phy-timings = [00 19 06 06 15 20 07
				06 07 02 04 00 16 0b];
			qcom,display-topology = <1 1 1>;
			qcom,default-topology-index = <0>;
			qcom,dsi-dyn-clk-list = <683455680 680607952 677760224>;
		};
	};
};

&dsi_vtdr6130_amoled_video {
	qcom,dsi-select-clocks = "pll_byte_clk0", "pll_dsi_clk0";

	qcom,dsi-supported-dfps-list = <144 120 90 60>;
	qcom,mdss-dsi-pan-enable-dynamic-fps;
	qcom,mdss-dsi-pan-fps-update = "dfps_immediate_porch_mode_vfp";

	qcom,esd-check-enabled;
	qcom,mdss-dsi-panel-status-check-mode = "reg_read";
	qcom,mdss-dsi-panel-status-command = [06 01 00 01 00 00 01 0a];
	qcom,mdss-dsi-panel-status-command-state = "dsi_lp_mode";
	qcom,mdss-dsi-panel-status-value = <0x9c>;
	qcom,mdss-dsi-panel-status-read-length = <1>;

	qcom,mdss-dsi-display-timings {
		timing@0 {
			qcom,mdss-dsi-panel-phy-timings = [00 1c 08 07 17 22 07
				07 08 02 04 00 19 0c];
			qcom,display-topology = <1 1 1>;
			qcom,default-topology-index = <0>;
		};
	};
};

&dsi_vtdr6130_amoled_120hz_video {
	qcom,dsi-select-clocks = "pll_byte_clk0", "pll_dsi_clk0";

<<<<<<< HEAD
	qcom,mdss-dsi-display-timings {
		/delete-node/ timing@0; /* WQHD 60FPS cmd-vid mode */

		/delete-node/ timing@1; /* WQHD 60FPS vid mode */

=======
	qcom,dsi-supported-dfps-list = <120 90 60>;
	qcom,mdss-dsi-pan-enable-dynamic-fps;
	qcom,mdss-dsi-pan-fps-update = "dfps_immediate_porch_mode_vfp";

	qcom,esd-check-enabled;
	qcom,mdss-dsi-panel-status-check-mode = "reg_read";
	qcom,mdss-dsi-panel-status-command = [06 01 00 01 00 00 01 0a];
	qcom,mdss-dsi-panel-status-command-state = "dsi_lp_mode";
	qcom,mdss-dsi-panel-status-value = <0x9c>;
	qcom,mdss-dsi-panel-status-read-length = <1>;

	qcom,mdss-dsi-display-timings {
		timing@0 {
			qcom,mdss-dsi-panel-phy-timings = [00 19 06 06 15 14 07
				06 07 02 04 00 16 0b];
			qcom,display-topology = <1 1 1>;
			qcom,default-topology-index = <0>;
		};
	};
};

&dsi_sim_cmd {
	qcom,dsi-select-clocks = "pll_byte_clk0", "pll_dsi_clk0";

	qcom,mdss-dsi-display-timings {
		/delete-node/ timing@0; /* WQHD 60FPS cmd-vid mode */

		/delete-node/ timing@1; /* WQHD 60FPS vid mode */

>>>>>>> 3996e7a3
		timing@2 { /* FHD+ 60FPS cmd mode */
			cell-index = <0>;
			qcom,mdss-dsi-panel-phy-timings = [00 1d 08 07 17 22 08
				08 08 02 04 00 19 0d];
			qcom,display-topology = <1 1 1>,
						<2 2 1>;
			qcom,default-topology-index = <0>;
		};

		timing@3 { /* HD 60FPS cmd mode */
			cell-index = <1>;
			qcom,mdss-dsi-panel-phy-timings = [00 17 05 05 14 1f 06
				06 06 02 04 00 14 0b];
			qcom,display-topology = <1 1 1>,
						<2 2 1>;
			qcom,default-topology-index = <0>;
		};

		timing@4 { /* FHD+ 90FPS cmd mode */
			cell-index = <2>;
			qcom,mdss-dsi-panel-phy-timings = [00 2b 0b 0b 1c 27 0b
				0c 0b 02 04 00 23 10];
			qcom,display-topology = <1 1 1>,
						<2 2 1>;
			qcom,default-topology-index = <0>;
		};

		/delete-node/ timing@5; /* FHD+ 180 FPS cmd mode */

		/delete-node/ timing@6; /* FHD+ 240 FPS cmd mode */

		timing@7 { /* FHD+ 120FPS cmd mode */
			cell-index = <3>;
			qcom,mdss-dsi-panel-phy-timings = [00 3b 0f 0f 18 15 0f
				0f 0d 02 04 00 2d 12];
			qcom,display-topology = <1 1 1>,
						<2 2 1>;
			qcom,default-topology-index = <0>;
		};
	};
};

&dsi_sim_vid {
	qcom,dsi-select-clocks = "pll_byte_clk0", "pll_dsi_clk0";

	qcom,mdss-dsi-display-timings {
		timing@0 {
			qcom,mdss-dsi-panel-phy-timings = [01 09 01 01 0e 1b 01
				01 02 02 04 00 08 06];
			qcom,display-topology = <1 0 1>,
						<2 0 1>;
			qcom,default-topology-index = <0>;
		};
	};
};

&dsi_sim_dsc_375_cmd {
	qcom,dsi-select-clocks = "pll_byte_clk0", "pll_dsi_clk0";

	qcom,mdss-dsi-display-timings {
		/delete-node/ timing@0; /* WQHD 60 FPS cmd mode */

		timing@1 { /* FHD 60 FPS cmd mode */
			cell-index = <0>;
			qcom,mdss-dsi-panel-phy-timings = [00 0c 02 02 10 1c 03
				03 02 02 04 00 0b 08];
			qcom,display-topology = <1 1 1>,
						<2 2 1>, /* dsc merge */
						<2 1 1>; /* 3d mux */
			qcom,default-topology-index = <0>;
		};
	};
};

&dsi_sim_dsc_10b_cmd {
	qcom,dsi-select-clocks = "pll_byte_clk0", "pll_dsi_clk0";

	qcom,mdss-dsi-display-timings {
		/delete-node/ timing@0; /* WQHD 60 FPS cmd mode */

		timing@1 { /* FHD+ 60 FPS cmd mode */
			cell-index = <0>;
			qcom,mdss-dsi-panel-phy-timings = [00 0d 03 03 10 1d 03
				03 02 02 04 00 0c 08];
			qcom,display-topology = <1 1 1>,
						<2 2 1>, /* dsc merge */
						<2 1 1>; /* 3d mux */
			qcom,default-topology-index = <0>;
		};

		/delete-node/ timing@2; /* WQHD 90 FPS cmd mode */

		/delete-node/ timing@3; /* FHD+ 180 FPS cmd mode */

		/delete-node/ timing@4; /* FHD+ 240 FPS cmd mode */

		timing@5 { /* FHD+ 120 FPS cmd mode */
			cell-index = <1>;
			qcom,mdss-dsi-panel-phy-timings = [00 16 05 05 14 13 06
				06 06 02 04 00 13 0b];
			qcom,display-topology = <1 1 1>;
			qcom,default-topology-index = <0>;
		};
	};
};<|MERGE_RESOLUTION|>--- conflicted
+++ resolved
@@ -372,11 +372,8 @@
 &dsi_ft8726_fhd_plus_120_video {
 	qcom,dsi-select-clocks = "pll_byte_clk0", "pll_dsi_clk0";
 
-<<<<<<< HEAD
-=======
 	qcom,qsync-enable;
 	qcom,mdss-dsi-qsync-min-refresh-rate = <48>;
->>>>>>> 3996e7a3
 	qcom,dsi-supported-dfps-list = <120 90 60 48>;
 	qcom,mdss-dsi-pan-enable-dynamic-fps;
 	qcom,mdss-dsi-pan-fps-update = "dfps_immediate_porch_mode_vfp";
@@ -405,15 +402,12 @@
 &dsi_ft8726_fhd_plus_90_video {
 	qcom,dsi-select-clocks = "pll_byte_clk0", "pll_dsi_clk0";
 
-<<<<<<< HEAD
-=======
 	qcom,qsync-enable;
 	qcom,mdss-dsi-qsync-min-refresh-rate = <48>;
 	qcom,dsi-supported-dfps-list = <90 60 48>;
 	qcom,mdss-dsi-pan-enable-dynamic-fps;
 	qcom,mdss-dsi-pan-fps-update = "dfps_immediate_porch_mode_vfp";
 
->>>>>>> 3996e7a3
 	qcom,esd-check-enabled;
 	qcom,mdss-dsi-panel-status-check-mode = "reg_read";
 	qcom,mdss-dsi-panel-status-command = [06 01 00 01 00 00 01 0a];
@@ -434,11 +428,8 @@
 &dsi_ft8726_fhd_plus_60_video {
 	qcom,dsi-select-clocks = "pll_byte_clk0", "pll_dsi_clk0";
 
-<<<<<<< HEAD
-=======
 	qcom,qsync-enable;
 	qcom,mdss-dsi-qsync-min-refresh-rate = <48>;
->>>>>>> 3996e7a3
 	qcom,esd-check-enabled;
 	qcom,mdss-dsi-panel-status-check-mode = "reg_read";
 	qcom,mdss-dsi-panel-status-command = [06 01 00 01 00 00 01 0a];
@@ -558,13 +549,6 @@
 &dsi_vtdr6130_amoled_120hz_video {
 	qcom,dsi-select-clocks = "pll_byte_clk0", "pll_dsi_clk0";
 
-<<<<<<< HEAD
-	qcom,mdss-dsi-display-timings {
-		/delete-node/ timing@0; /* WQHD 60FPS cmd-vid mode */
-
-		/delete-node/ timing@1; /* WQHD 60FPS vid mode */
-
-=======
 	qcom,dsi-supported-dfps-list = <120 90 60>;
 	qcom,mdss-dsi-pan-enable-dynamic-fps;
 	qcom,mdss-dsi-pan-fps-update = "dfps_immediate_porch_mode_vfp";
@@ -594,7 +578,6 @@
 
 		/delete-node/ timing@1; /* WQHD 60FPS vid mode */
 
->>>>>>> 3996e7a3
 		timing@2 { /* FHD+ 60FPS cmd mode */
 			cell-index = <0>;
 			qcom,mdss-dsi-panel-phy-timings = [00 1d 08 07 17 22 08
