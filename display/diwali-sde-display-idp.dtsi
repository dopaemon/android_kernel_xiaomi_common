--- conflicted
+++ resolved
@@ -163,9 +163,6 @@
 	pinctrl-2 = <&lcd_backlight_ctrl_default>;
 	avdd-supply = <&display_panel_avdd>;
 	qcom,avdd-regulator-gpio = <&tlmm 168 0>;
-<<<<<<< HEAD
-	qcom,dsi-default-panel = <&dsi_nt36672e_fhd_plus_120_video>;
-=======
 	extvdd-supply = <&display_panel_extvdd>;
 	qcom,dsi-default-panel = <&dsi_nt36672e_fhd_plus_120_video>;
 };
@@ -173,7 +170,6 @@
 &sde_dsi1 {
 	extvdd-supply = <&display_panel_extvdd>;
 	qcom,avdd-regulator-gpio = <&tlmm 148 0>;
->>>>>>> e928bac6
 };
 
 &qupv3_se0_i2c {
