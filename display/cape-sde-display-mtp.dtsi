#include "cape-sde-display.dtsi"

&dsi_r66451_amoled_cmd_cphy {
	qcom,panel-supply-entries = <&dsi_panel_pwr_supply_extvdd>;
	qcom,mdss-dsi-bl-pmic-control-type = "bl_ctrl_dcs";
	qcom,mdss-dsi-bl-min-level = <10>;
	qcom,mdss-dsi-bl-max-level = <4095>;
	qcom,mdss-brightness-max-level = <8191>;
	qcom,mdss-dsi-bl-inverted-dbv;
	qcom,platform-reset-gpio = <&tlmm 0 0>;
};

&dsi_r66451_amoled_144hz_cmd_cphy {
	qcom,panel-supply-entries = <&dsi_panel_pwr_supply_extvdd>;
	qcom,mdss-dsi-bl-pmic-control-type = "bl_ctrl_dcs";
	qcom,mdss-dsi-bl-min-level = <10>;
	qcom,mdss-dsi-bl-max-level = <4095>;
	qcom,mdss-brightness-max-level = <8191>;
	qcom,mdss-dsi-bl-inverted-dbv;
	qcom,platform-reset-gpio = <&tlmm 0 0>;
};

&dsi_r66451_amoled_144hz_video_cphy {
	qcom,panel-supply-entries = <&dsi_panel_pwr_supply_extvdd>;
	qcom,mdss-dsi-bl-pmic-control-type = "bl_ctrl_dcs";
	qcom,mdss-dsi-bl-min-level = <150>;
	qcom,mdss-dsi-bl-max-level = <4095>;
	qcom,mdss-brightness-max-level = <8191>;
	qcom,mdss-dsi-bl-inverted-dbv;
	qcom,platform-reset-gpio = <&tlmm 0 0>;
};

&dsi_r66451_amoled_video_cphy {
	qcom,panel-supply-entries = <&dsi_panel_pwr_supply_extvdd>;
	qcom,mdss-dsi-bl-pmic-control-type = "bl_ctrl_dcs";
	qcom,mdss-dsi-bl-min-level = <150>;
	qcom,mdss-dsi-bl-max-level = <4095>;
	qcom,mdss-brightness-max-level = <8191>;
	qcom,mdss-dsi-bl-inverted-dbv;
	qcom,platform-reset-gpio = <&tlmm 0 0>;
};

&dsi_r66451_amoled_120hz_cmd_cphy {
	qcom,panel-supply-entries = <&dsi_panel_pwr_supply_extvdd>;
	qcom,mdss-dsi-bl-pmic-control-type = "bl_ctrl_dcs";
	qcom,mdss-dsi-bl-min-level = <10>;
	qcom,mdss-dsi-bl-max-level = <4095>;
	qcom,mdss-brightness-max-level = <8191>;
	qcom,mdss-dsi-bl-inverted-dbv;
	qcom,platform-reset-gpio = <&tlmm 0 0>;
};

&dsi_r66451_amoled_120hz_video_cphy {
	qcom,panel-supply-entries = <&dsi_panel_pwr_supply_extvdd>;
	qcom,mdss-dsi-bl-pmic-control-type = "bl_ctrl_dcs";
<<<<<<< HEAD
	qcom,mdss-dsi-bl-min-level = <10>;
=======
	qcom,mdss-dsi-bl-min-level = <150>;
>>>>>>> e81d5d46
	qcom,mdss-dsi-bl-max-level = <4095>;
	qcom,mdss-brightness-max-level = <8191>;
	qcom,mdss-dsi-bl-inverted-dbv;
	qcom,platform-reset-gpio = <&tlmm 0 0>;
};

&dsi_sim_cmd {
	qcom,panel-supply-entries = <&dsi_panel_pwr_supply_sim>;
	qcom,mdss-dsi-bl-pmic-control-type = "bl_ctrl_dcs";
};

&dsi_sim_vid {
	qcom,panel-supply-entries = <&dsi_panel_pwr_supply_sim>;
	qcom,mdss-dsi-bl-pmic-control-type = "bl_ctrl_dcs";
	qcom,platform-reset-gpio = <&tlmm 0 0>;
};

&dsi_dual_sim_cmd {
	qcom,panel-supply-entries = <&dsi_panel_pwr_supply_sim>;
	qcom,mdss-dsi-bl-pmic-control-type = "bl_ctrl_dcs";
	qcom,bl-dsc-cmd-state = "dsi_lp_mode";
};

&dsi_dual_sim_vid {
	qcom,panel-supply-entries = <&dsi_panel_pwr_supply_sim>;
	qcom,mdss-dsi-bl-pmic-control-type = "bl_ctrl_dcs";
	qcom,platform-reset-gpio = <&tlmm 0 0>;
};

&sde_dsi {
	qcom,dsi-default-panel = <&dsi_r66451_amoled_120hz_cmd_cphy>;
};

&qupv3_se4_spi {
	focaltech@0 {
		panel = <&dsi_r66451_amoled_cmd_cphy
			&dsi_r66451_amoled_144hz_cmd_cphy
			&dsi_r66451_amoled_144hz_video_cphy
			&dsi_r66451_amoled_video_cphy
			&dsi_r66451_amoled_120hz_cmd_cphy
			&dsi_r66451_amoled_120hz_video_cphy>;
<<<<<<< HEAD
=======
	};
};

&spmi_bus {
	qcom,pm8350b@3 {
		qcom,amoled-ecm@f900 {
			display-panels = <&dsi_r66451_amoled_cmd_cphy
					&dsi_r66451_amoled_144hz_cmd_cphy
					&dsi_r66451_amoled_144hz_video_cphy
					&dsi_r66451_amoled_video_cphy
					&dsi_r66451_amoled_120hz_cmd_cphy
					&dsi_r66451_amoled_120hz_video_cphy>;
		};
>>>>>>> e81d5d46
	};
};<|MERGE_RESOLUTION|>--- conflicted
+++ resolved
@@ -53,11 +53,7 @@
 &dsi_r66451_amoled_120hz_video_cphy {
 	qcom,panel-supply-entries = <&dsi_panel_pwr_supply_extvdd>;
 	qcom,mdss-dsi-bl-pmic-control-type = "bl_ctrl_dcs";
-<<<<<<< HEAD
-	qcom,mdss-dsi-bl-min-level = <10>;
-=======
 	qcom,mdss-dsi-bl-min-level = <150>;
->>>>>>> e81d5d46
 	qcom,mdss-dsi-bl-max-level = <4095>;
 	qcom,mdss-brightness-max-level = <8191>;
 	qcom,mdss-dsi-bl-inverted-dbv;
@@ -99,8 +95,6 @@
 			&dsi_r66451_amoled_video_cphy
 			&dsi_r66451_amoled_120hz_cmd_cphy
 			&dsi_r66451_amoled_120hz_video_cphy>;
-<<<<<<< HEAD
-=======
 	};
 };
 
@@ -114,6 +108,5 @@
 					&dsi_r66451_amoled_120hz_cmd_cphy
 					&dsi_r66451_amoled_120hz_video_cphy>;
 		};
->>>>>>> e81d5d46
 	};
 };