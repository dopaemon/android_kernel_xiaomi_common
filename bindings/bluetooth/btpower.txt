--- conflicted
+++ resolved
@@ -31,10 +31,6 @@
                           in pairs (min, max), units uV.  There can be optional
                           load in curr, unit uA. Last entry specifies if the retention
                           mode is supported for the regulator.
-<<<<<<< HEAD
-=======
-  - qcom,tcs_offset_ipa: TCS CMD register offset for Voltage
->>>>>>> e4c629d3
 Example:
 	bluetooth: bt_qca6490 {
 		compatible = "qcom,qca6390", "qcom,qca6490";
