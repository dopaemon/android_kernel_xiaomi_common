--- conflicted
+++ resolved
@@ -30,11 +30,8 @@
 			"qcom,gcc-sa8155-v2"
 			"qcom,shima-gcc"
 			"qcom,holi-gcc"
-<<<<<<< HEAD
+			"qcom,sdxlemur-gcc"
 			"qcom,waipio-gcc"
-=======
-			"qcom,sdxlemur-gcc"
->>>>>>> e4c629d3
 
 - reg : shall contain base register location and length
 - vdd_cx-supply: The vdd_cx logic rail supply.
