* Qualcomm Technologies Inc Universal Flash Storage (UFS) PHY

UFSPHY nodes are defined to describe on-chip UFS PHY hardware macro.
Each UFS PHY node should have its own node.

To bind UFS PHY with UFS host controller, the controller node should
contain a phandle reference to UFS PHY node.

Required properties:
- compatible        : compatible list, contains one of the following -
			"qcom,ufs-phy-qmp-20nm" for 20nm ufs phy,
			"qcom,ufs-phy-qmp-14nm" for legacy 14nm ufs phy,
			"qcom,msm8996-ufs-phy-qmp-14nm" for 14nm ufs phy
			 present on MSM8996 chipset.
			"qcom,ufs-phy-qmp-v4-lahaina" for ufs phy
			 present on SM8350, SM8450 chipsets.
			"qcom,ufs-phy-qrbtc-sdm845" for phy support
<<<<<<< HEAD
			 for sdm845 emulation.
=======
			 for sdm845 emulation,
			"qcom,ufs-phy-qmp-v4-lahaina" for V4 ufs phy
			 present on Lahaina chipset.
			"qcom,ufs-phy-qmp-v3" for V3 ufs phy
			 present on holi chipset.
>>>>>>> e4c629d3
- reg               : should contain PHY register address space (mandatory),
- reg-names         : indicates various resources passed to driver (via reg proptery) by name.
                      Required "reg-names" is "phy_mem".
- #phy-cells        : This property shall be set to 0
- vdda-phy-supply   : phandle to main PHY supply for analog domain
- vdda-pll-supply   : phandle to PHY PLL and Power-Gen block power supply
- clocks	    : List of phandle and clock specifier pairs
- clock-names       : List of clock input name strings sorted in the same
		      order as the clocks property. "ref_clk_src", "ref_clk",
		      "tx_iface_clk" & "rx_iface_clk" are mandatory but
		      "ref_clk_parent" is optional

Optional properties:
- vdda-phy-max-microamp : specifies max. load that can be drawn from phy supply
- vdda-pll-max-microamp : specifies max. load that can be drawn from pll supply
- vddp-ref-clk-supply   : phandle to UFS device ref_clk pad power supply
- vddp-ref-clk-max-microamp : specifies max. load that can be drawn from this supply
- resets : specifies the PHY reset in the UFS controller

Example:

	ufsphy1: ufsphy@fc597000 {
		compatible = "qcom,ufs-phy-qmp-20nm";
		reg = <0xfc597000 0x800>;
		reg-names = "phy_mem";
		#phy-cells = <0>;
		vdda-phy-supply = <&pma8084_l4>;
		vdda-pll-supply = <&pma8084_l12>;
		vdda-phy-max-microamp = <50000>;
		vdda-pll-max-microamp = <1000>;
		clock-names = "ref_clk_src",
			"ref_clk_parent",
			"ref_clk",
			"tx_iface_clk",
			"rx_iface_clk";
		clocks = <&clock_rpm clk_ln_bb_clk>,
			<&clock_gcc clk_pcie_1_phy_ldo >,
			<&clock_gcc clk_ufs_phy_ldo>,
			<&clock_gcc clk_gcc_ufs_tx_cfg_clk>,
			<&clock_gcc clk_gcc_ufs_rx_cfg_clk>;
		resets = <&ufshc 0>;
	};

	ufshc: ufshc@fc598000 {
		#reset-cells = <1>;
		...
		phys = <&ufsphy1>;
		phy-names = "ufsphy";
	};<|MERGE_RESOLUTION|>--- conflicted
+++ resolved
@@ -15,15 +15,12 @@
 			"qcom,ufs-phy-qmp-v4-lahaina" for ufs phy
 			 present on SM8350, SM8450 chipsets.
 			"qcom,ufs-phy-qrbtc-sdm845" for phy support
-<<<<<<< HEAD
 			 for sdm845 emulation.
-=======
 			 for sdm845 emulation,
 			"qcom,ufs-phy-qmp-v4-lahaina" for V4 ufs phy
 			 present on Lahaina chipset.
 			"qcom,ufs-phy-qmp-v3" for V3 ufs phy
 			 present on holi chipset.
->>>>>>> e4c629d3
 - reg               : should contain PHY register address space (mandatory),
 - reg-names         : indicates various resources passed to driver (via reg proptery) by name.
                       Required "reg-names" is "phy_mem".
