#!/bin/bash

# Copyright (C) 2019 The Android Open Source Project
#
# Licensed under the Apache License, Version 2.0 (the "License");
# you may not use this file except in compliance with the License.
# You may obtain a copy of the License at
#
#       http://www.apache.org/licenses/LICENSE-2.0
#
# Unless required by applicable law or agreed to in writing, software
# distributed under the License is distributed on an "AS IS" BASIS,
# WITHOUT WARRANTIES OR CONDITIONS OF ANY KIND, either express or implied.
# See the License for the specific language governing permissions and
# limitations under the License.

# Usage:
#   build/build.sh <make options>*
# or:
#   To define custom out and dist directories:
#     OUT_DIR=<out dir> DIST_DIR=<dist dir> build/build.sh <make options>*
#   To use a custom build config:
#     BUILD_CONFIG=<path to the build.config> <make options>*
#
# Examples:
#   To define custom out and dist directories:
#     OUT_DIR=output DIST_DIR=dist build/build.sh -j24 V=1
#   To use a custom build config:
#     BUILD_CONFIG=common/build.config.gki.aarch64 build/build.sh -j24 V=1
#
# The following environment variables are considered during execution:
#
#   BUILD_CONFIG
#     Build config file to initialize the build environment from. The location
#     is to be defined relative to the repo root directory.
#     Defaults to 'build.config'.
#
#   BUILD_CONFIG_FRAGMENTS
#     A whitespace-separated list of additional build config fragments to be
#     sourced after the main build config file. Typically used for sanitizers or
#     other special builds.
#
#   OUT_DIR
#     Base output directory for the kernel build.
#     Defaults to <REPO_ROOT>/out/<BRANCH>.
#
#   DIST_DIR
#     Base output directory for the kernel distribution.
#     Defaults to <OUT_DIR>/dist
#
#   MAKE_GOALS
#     List of targets passed to Make when compiling the kernel.
#     Typically: Image, modules, and a DTB (if applicable).
#
#   EXT_MODULES
#     Space separated list of external kernel modules to be build.
#
#   UNSTRIPPED_MODULES
#     Space separated list of modules to be copied to <DIST_DIR>/unstripped
#     for debugging purposes.
#
#   COMPRESS_UNSTRIPPED_MODULES
#     If set to "1", then compress the unstripped modules into a tarball.
#
#   CC
#     Override compiler to be used. (e.g. CC=clang) Specifying CC=gcc
#     effectively unsets CC to fall back to the default gcc detected by kbuild
#     (including any target triplet). To use a custom 'gcc' from PATH, use an
#     absolute path, e.g.  CC=/usr/local/bin/gcc
#
#   LD
#     Override linker (flags) to be used.
#
#   HERMETIC_TOOLCHAIN
#     When set, the PATH during kernel build will be restricted to a set of
#     known prebuilt directories and selected host tools that are usually not
#     provided by prebuilt toolchains.
#
#  ADDITIONAL_HOST_TOOLS
#     A whitespace separated set of tools that will be allowed to be used from
#     the host when running the build with HERMETIC_TOOLCHAIN=1.
#
#   ABI_DEFINITION
#     Location of the abi definition file relative to <REPO_ROOT>/KERNEL_DIR
#     If defined (usually in build.config), also copy that abi definition to
#     <OUT_DIR>/dist/abi.xml when creating the distribution.
#
#   KMI_SYMBOL_LIST
#     Location of the main KMI symbol list file relative to
#     <REPO_ROOT>/KERNEL_DIR If defined (usually in build.config), also copy
#     that symbol list definition to <OUT_DIR>/dist/abi_symbollist when
#     creating the distribution.
#
#   ADDITIONAL_KMI_SYMBOL_LISTS
#     Location of secondary KMI symbol list files relative to
#     <REPO_ROOT>/KERNEL_DIR. If defined, these additional symbol lists will be
#     appended to the main one before proceeding to the distribution creation.
#
#   KMI_ENFORCED
#     This is an indicative option to signal that KMI is enforced in this build
#     config. If set to "1", downstream KMI checking tools might respect it and
#     react to it by failing if KMI differences are detected.
#
#   GENERATE_VMLINUX_BTF
#     If set to "1", generate a vmlinux.btf that is stripped off any debug
#     symbols, but contains type and symbol information within a .BTF section.
#     This is suitable for ABI analysis through BTF.
#
# Environment variables to influence the stages of the kernel build.
#
#   SKIP_MRPROPER
#     if set to "1", skip `make mrproper`
#
#   SKIP_DEFCONFIG
#     if set to "1", skip `make defconfig`
#
#   SKIP_IF_VERSION_MATCHES
#     if defined, skip compiling anything if the kernel version in vmlinux
#     matches the expected kernel version. This is useful for mixed build, where
#     GKI kernel does not change frequently and we can simply skip everything
#     in build.sh. Note: if the expected version string contains "dirty", then
#     this flag would have not cause build.sh to exit early.
#
#   PRE_DEFCONFIG_CMDS
#     Command evaluated before `make defconfig`
#
#   POST_DEFCONFIG_CMDS
#     Command evaluated after `make defconfig` and before `make`.
#
#   POST_KERNEL_BUILD_CMDS
#     Command evaluated after `make`.
#
#   LTO=[full|thin|none]
#     If set to "full", force any kernel with LTO_CLANG support to be built
#     with full LTO, which is the most optimized method. This is the default,
#     but can result in very slow build times, especially when building
#     incrementally. (This mode does not require CFI to be disabled.)
#     If set to "thin", force any kernel with LTO_CLANG support to be built
#     with ThinLTO, which trades off some optimizations for incremental build
#     speed. This is nearly always what you want for local development. (This
#     mode does not require CFI to be disabled.)
#     If set to "none", force any kernel with LTO_CLANG support to be built
#     without any LTO (upstream default), which results in no optimizations
#     and also disables LTO-dependent features like CFI. This mode is not
#     recommended because CFI will not be able to catch bugs if it is
#     disabled.
#
#   TAGS_CONFIG
#     if defined, calls ./scripts/tags.sh utility with TAGS_CONFIG as argument
#     and exit once tags have been generated
#
#   IN_KERNEL_MODULES
#     if defined, install kernel modules
#
#   SKIP_EXT_MODULES
#     if defined, skip building and installing of external modules
#
#   DO_NOT_STRIP_MODULES
#     if set to "1", keep debug information for distributed modules.
#     Note, modules will still be stripped when copied into the ramdisk.
#
#   EXTRA_CMDS
#     Command evaluated after building and installing kernel and modules.
#
#   DIST_CMDS
#     Command evaluated after copying files to DIST_DIR
#
#   SKIP_CP_KERNEL_HDR
#     if defined, skip installing kernel headers.
#
#   BUILD_BOOT_IMG
#     if defined, build a boot.img binary that can be flashed into the 'boot'
#     partition of an Android device. The boot image contains a header as per the
#     format defined by https://source.android.com/devices/bootloader/boot-image-header
#     followed by several components like kernel, ramdisk, DTB etc. The ramdisk
#     component comprises of a GKI ramdisk cpio archive concatenated with a
#     vendor ramdisk cpio archive which is then gzipped. It is expected that
#     all components are present in ${DIST_DIR}.
#
#     When the BUILD_BOOT_IMG flag is defined, the following flags that point to the
#     various components needed to build a boot.img also need to be defined.
#     - MKBOOTIMG_PATH=<path to the mkbootimg.py script which builds boot.img>
#       (defaults to tools/mkbootimg/mkbootimg.py)
#     - GKI_RAMDISK_PREBUILT_BINARY=<Name of the GKI ramdisk prebuilt which includes
#       the generic ramdisk components like init and the non-device-specific rc files>
#     - VENDOR_RAMDISK_BINARY=<Space separated list of vendor ramdisk binaries
#        which includes the device-specific components of ramdisk like the fstab
#        file and the device-specific rc files. If specifying multiple vendor ramdisks
#        and identical file paths exist in the ramdisks, the file from last ramdisk is used.>
#     - KERNEL_BINARY=<name of kernel binary, eg. Image.lz4, Image.gz etc>
#     - BOOT_IMAGE_HEADER_VERSION=<version of the boot image header>
#       (defaults to 3)
#     - KERNEL_CMDLINE=<string of kernel parameters for boot>
#     - KERNEL_VENDOR_CMDLINE=<string of kernel parameters for vendor boot image,
#       vendor_boot when BOOT_IMAGE_HEADER_VERSION >= 3; boot otherwise>
#     - VENDOR_FSTAB=<Path to the vendor fstab to be included in the vendor
#       ramdisk>
#     - TAGS_OFFSET=<physical address for kernel tags>
#     - RAMDISK_OFFSET=<ramdisk physical load address>
#     If the BOOT_IMAGE_HEADER_VERSION is less than 3, two additional variables must
#     be defined:
#     - BASE_ADDRESS=<base address to load the kernel at>
#     - PAGE_SIZE=<flash page size>
#     If BOOT_IMAGE_HEADER_VERSION >= 3, a vendor_boot image will be built
#     unless SKIP_VENDOR_BOOT is defined.
#     - MODULES_LIST=<file to list of modules> list of modules to use for
#       modules.load. If this property is not set, then the default modules.load
#       is used.
#     - TRIM_UNUSED_MODULES. If set, then modules not mentioned in
#       modules.load are removed from initramfs. If MODULES_LIST is unset, then
#       having this variable set effectively becomes a no-op.
#     - MODULES_BLOCKLIST=<modules.blocklist file> A list of modules which are
#       blocked from being loaded. This file is copied directly to staging directory,
#       and should be in the format:
#       blocklist module_name
#     - MKBOOTIMG_EXTRA_ARGS=<space-delimited mkbootimg arguments>
#       Refer to: ./mkbootimg.py --help
#     If BOOT_IMAGE_HEADER_VERSION >= 4, the following variable can be defined:
#     - VENDOR_BOOTCONFIG=<string of bootconfig parameters>
#     - INITRAMFS_VENDOR_RAMDISK_FRAGMENT_NAME=<name of the ramdisk fragment>
#       If BUILD_INITRAMFS is specified, then build the .ko and depmod files as
#       a standalone vendor ramdisk fragment named as the given string.
#     - INITRAMFS_VENDOR_RAMDISK_FRAGMENT_MKBOOTIMG_ARGS=<mkbootimg arguments>
#       Refer to: https://source.android.com/devices/bootloader/partitions/vendor-boot-partitions#mkbootimg-arguments
#
#   VENDOR_RAMDISK_CMDS
#     When building vendor boot image, VENDOR_RAMDISK_CMDS enables the build
#     config file to specify command(s) for further altering the prebuilt vendor
#     ramdisk binary. For example, the build config file could add firmware files
#     on the vendor ramdisk (lib/firmware) for testing purposes.
#
#   AVB_SIGN_BOOT_IMG
#     if defined, sign the boot image using the AVB_BOOT_KEY. Refer to
#     https://android.googlesource.com/platform/external/avb/+/master/README.md
#     for details on what Android Verified Boot is and how it works. The kernel
#     prebuilt tool `avbtool` is used for signing.
#
#     When AVB_SIGN_BOOT_IMG is defined, the following flags need to be
#     defined:
#     - AVB_BOOT_PARTITION_SIZE=<size of the boot partition in bytes>
#     - AVB_BOOT_KEY=<absolute path to the key used for signing> The Android test
#       key has been uploaded to the kernel/prebuilts/build-tools project here:
#       https://android.googlesource.com/kernel/prebuilts/build-tools/+/refs/heads/master/linux-x86/share/avb
#     - AVB_BOOT_ALGORITHM=<AVB_BOOT_KEY algorithm used> e.g. SHA256_RSA2048. For the
#       full list of supported algorithms, refer to the enum AvbAlgorithmType in
#       https://android.googlesource.com/platform/external/avb/+/refs/heads/master/libavb/avb_crypto.h
#
#   BUILD_INITRAMFS
#     if set to "1", build a ramdisk containing all .ko files and resulting
#     depmod artifacts
#
#   MODULES_OPTIONS
#     A /lib/modules/modules.options file is created on the ramdisk containing
#     the contents of this variable, lines should be of the form: options
#     <modulename> <param1>=<val> <param2>=<val> ...
#
#   MODULES_ORDER
#     location of an optional file containing the list of modules that are
#     expected to be built for the current configuration, in the modules.order
#     format, relative to the kernel source tree.
#
#   GKI_MODULES_LIST
#     location of an optional file containing the list of GKI modules, relative
#     to the kernel source tree. This should be set in downstream builds to
#     ensure the ABI tooling correctly differentiates vendor/OEM modules and GKI
#     modules. This should not be set in the upstream GKI build.config.
#
#   VENDOR_DLKM_MODULES_LIST
#     location (relative to the repo root directory) of an optional file
#     containing the list of kernel modules which shall be copied into a
#     vendor_dlkm partition image.
#
#   VENDOR_DLKM_MODULES_BLOCKLIST
#     location (relative to the repo root directory) of an optional file
#     containing a list of modules which are blocked from being loaded. This
#     file is copied directly to the staging directory and should be in the
#     format: blocklist module_name
#
#   VENDOR_DLKM_PROPS
#     location (relative to the repo root directory) of a text file containing
#     the properties to be used for creation of a vendor_dlkm image
#     (filesystem, partition size, etc). If this is not set (and
#     VENDOR_DLKM_MODULES_LIST is), a default set of properties will be used
#     which assumes an ext4 filesystem and a dynamic partition.
#
#   SUPER_IMAGE_CONTENTS
#     A list of images to be added to a kernel/build generated super.img
#     Partition names are derived from "basename -s .img $image"
#
#   SUPER_IMAGE_SIZE
#     Size, in bytes, of the generated super.img
#
#   LZ4_RAMDISK
#     if set to "1", any ramdisks generated will be lz4 compressed instead of
#     gzip compressed.
#
#   TRIM_NONLISTED_KMI
#     if set to "1", enable the CONFIG_UNUSED_KSYMS_WHITELIST kernel config
#     option to un-export from the build any un-used and non-symbol-listed
#     (as per KMI_SYMBOL_LIST) symbol.
#
#   KMI_SYMBOL_LIST_STRICT_MODE
#     if set to "1", add a build-time check between the KMI_SYMBOL_LIST and the
#     KMI resulting from the build, to ensure they match 1-1.
#
#   KMI_STRICT_MODE_OBJECTS
#     optional list of objects to consider for the KMI_SYMBOL_LIST_STRICT_MODE
#     check. Defaults to 'vmlinux'.
#
#   GKI_DIST_DIR
#     optional directory from which to copy GKI artifacts into DIST_DIR
#
#   GKI_BUILD_CONFIG
#     If set, builds a second set of kernel images using GKI_BUILD_CONFIG to
#     perform a "mixed build." Mixed builds creates "GKI kernel" and "vendor
#     modules" from two different trees. The GKI kernel tree can be the Android
#     Common Kernel and the vendor modules tree can be a complete vendor kernel
#     tree. GKI_DIST_DIR (above) is set and the GKI kernel's DIST output is
#     copied to this DIST output. This allows a vendor tree kernel image to be
#     effectively discarded and a GKI kernel Image used from an Android Common
#     Kernel. Any variables prefixed with GKI_ are passed into into the GKI
#     kernel's build.sh invocation.
#
# Note: For historic reasons, internally, OUT_DIR will be copied into
# COMMON_OUT_DIR, and OUT_DIR will be then set to
# ${COMMON_OUT_DIR}/${KERNEL_DIR}. This has been done to accommodate existing
# build.config files that expect ${OUT_DIR} to point to the output directory of
# the kernel build.
#
# The kernel is built in ${COMMON_OUT_DIR}/${KERNEL_DIR}.
# Out-of-tree modules are built in ${COMMON_OUT_DIR}/${EXT_MOD} where
# ${EXT_MOD} is the path to the module source code.

set -e

# Save environment for mixed build support.
OLD_ENVIRONMENT=$(mktemp)
export -p > ${OLD_ENVIRONMENT}

# rel_path <to> <from>
# Generate relative directory path to reach directory <to> from <from>
function rel_path() {
  local to=$1
  local from=$2
  local path=
  local stem=
  local prevstem=
  [ -n "$to" ] || return 1
  [ -n "$from" ] || return 1
  to=$(readlink -e "$to")
  from=$(readlink -e "$from")
  [ -n "$to" ] || return 1
  [ -n "$from" ] || return 1
  stem=${from}/
  while [ "${to#$stem}" == "${to}" -a "${stem}" != "${prevstem}" ]; do
    prevstem=$stem
    stem=$(readlink -e "${stem}/..")
    [ "${stem%/}" == "${stem}" ] && stem=${stem}/
    path=${path}../
  done
  echo ${path}${to#$stem}
}

# $1 directory of kernel modules ($1/lib/modules/x.y)
# $2 flags to pass to depmod
# $3 kernel version
function run_depmod() {
  (
    local ramdisk_dir=$1
    local DEPMOD_OUTPUT

    cd ${ramdisk_dir}
    if ! DEPMOD_OUTPUT="$(depmod $2 -F ${DIST_DIR}/System.map -b . $3 2>&1)"; then
      echo "$DEPMOD_OUTPUT" >&2
      exit 1
    fi
    echo "$DEPMOD_OUTPUT"
    if { echo "$DEPMOD_OUTPUT" | grep -q "needs unknown symbol"; }; then
      echo "ERROR: kernel module(s) need unknown symbol(s)" >&2
      exit 1
    fi
  )
}

# $1 MODULES_LIST, <File contains the list of modules that should go in the ramdisk>
# $2 MODULES_STAGING_DIR    <The directory to look for all the compiled modules>
# $3 IMAGE_STAGING_DIR  <The destination directory in which MODULES_LIST is
#                        expected, and it's corresponding modules.* files>
# $4 MODULES_BLOCKLIST, <File contains the list of modules to prevent from loading>
# $5 flags to pass to depmod
function create_modules_staging() {
  local modules_list_file=$1
  local src_dir=$(echo $2/lib/modules/*)
  local version=$(basename "${src_dir}")
  local dest_dir=$3/lib/modules/${version}
  local dest_stage=$3
  local modules_blocklist_file=$4
  local depmod_flags=$5

  rm -rf ${dest_dir}
  mkdir -p ${dest_dir}/kernel
  find ${src_dir}/kernel/ -maxdepth 1 -mindepth 1 \
    -exec cp -r {} ${dest_dir}/kernel/ \;
  # The other modules.* files will be generated by depmod
  cp ${src_dir}/modules.order ${dest_dir}/modules.order
  cp ${src_dir}/modules.builtin ${dest_dir}/modules.builtin

  if [ -n "${EXT_MODULES}" ]; then
    mkdir -p ${dest_dir}/extra/
    cp -r ${src_dir}/extra/* ${dest_dir}/extra/
    (cd ${dest_dir}/ && \
      find extra -type f -name "*.ko" | sort >> modules.order)
  fi

  if [ "${DO_NOT_STRIP_MODULES}" = "1" ]; then
    # strip debug symbols off initramfs modules
    find ${dest_dir} -type f -name "*.ko" \
      -exec ${OBJCOPY:-${CROSS_COMPILE}objcopy} --strip-debug {} \;
  fi

  if [ -n "${modules_list_file}" ]; then
    echo "========================================================"
    echo " Reducing modules.order to:"
    # Need to make sure we can find modules_list_file from the staging dir
    if [[ -f "${ROOT_DIR}/${modules_list_file}" ]]; then
      modules_list_file="${ROOT_DIR}/${modules_list_file}"
    elif [[ "${modules_list_file}" != /* ]]; then
      echo "modules list must be an absolute path or relative to ${ROOT_DIR}: ${modules_list_file}"
      exit 1
    elif [[ ! -f "${modules_list_file}" ]]; then
      echo "Failed to find modules list: ${modules_list_file}"
      exit 1
    fi

    local modules_list_filter=$(mktemp)
    local old_modules_list=$(mktemp)

    # Remove all lines starting with "#" (comments)
    # Exclamation point makes interpreter ignore the exit code under set -e
    ! grep -v "^\#" ${modules_list_file} > ${modules_list_filter}

    # grep the modules.order for any KOs in the modules list
    cp ${dest_dir}/modules.order ${old_modules_list}
    ! grep -w -f ${modules_list_filter} ${old_modules_list} > ${dest_dir}/modules.order
    rm -f ${modules_list_filter} ${old_modules_list}
    cat ${dest_dir}/modules.order | sed -e "s/^/  /"
  fi

  if [ -n "${modules_blocklist_file}" ]; then
    # Need to make sure we can find modules_blocklist_file from the staging dir
    if [[ -f "${ROOT_DIR}/${modules_blocklist_file}" ]]; then
      modules_blocklist_file="${ROOT_DIR}/${modules_blocklist_file}"
    elif [[ "${modules_blocklist_file}" != /* ]]; then
      echo "modules blocklist must be an absolute path or relative to ${ROOT_DIR}: ${modules_blocklist_file}"
      exit 1
    elif [[ ! -f "${modules_blocklist_file}" ]]; then
      echo "Failed to find modules blocklist: ${modules_blocklist_file}"
      exit 1
    fi

    cp ${modules_blocklist_file} ${dest_dir}/modules.blocklist
  fi

  if [ -n "${TRIM_UNUSED_MODULES}" ]; then
    echo "========================================================"
    echo " Trimming unused modules"
    local used_blocklist_modules=$(mktemp)
    if [ -f ${dest_dir}/modules.blocklist ]; then
      # TODO: the modules blocklist could contain module aliases instead of the filename
      sed -n -E -e 's/blocklist (.+)/\1/p' ${dest_dir}/modules.blocklist > $used_blocklist_modules
    fi

    # Trim modules from tree that aren't mentioned in modules.order
    (
      cd ${dest_dir}
      find * -type f -name "*.ko" | grep -v -w -f modules.order -f $used_blocklist_modules - | xargs -r rm
    )
    rm $used_blocklist_modules
  fi

  # Re-run depmod to detect any dependencies between in-kernel and external
  # modules. Then, create modules.order based on all the modules compiled.
  run_depmod ${dest_stage} "${depmod_flags}" "${version}"
  cp ${dest_dir}/modules.order ${dest_dir}/modules.load
}

function build_vendor_dlkm() {
  echo "========================================================"
  echo " Creating vendor_dlkm image"

  create_modules_staging "${VENDOR_DLKM_MODULES_LIST}" "${MODULES_STAGING_DIR}" \
    "${VENDOR_DLKM_STAGING_DIR}" "${VENDOR_DLKM_MODULES_BLOCKLIST}"

  VENDOR_DLKM_ROOT_DIR=$(echo ${VENDOR_DLKM_STAGING_DIR}/lib/modules/*)
  cp ${VENDOR_DLKM_ROOT_DIR}/modules.load ${DIST_DIR}/vendor_dlkm.modules.load
  if [ -e ${VENDOR_DLKM_ROOT_DIR}/modules.blocklist ]; then
    cp ${VENDOR_DLKM_ROOT_DIR}/modules.blocklist \
      ${DIST_DIR}/vendor_dlkm.modules.blocklist
  fi

  local vendor_dlkm_props_file

  if [ -z "${VENDOR_DLKM_PROPS}" ]; then
    vendor_dlkm_props_file="$(mktemp)"
    echo -e "vendor_dlkm_fs_type=ext4\n" >> ${vendor_dlkm_props_file}
    echo -e "use_dynamic_partition_size=true\n" >> ${vendor_dlkm_props_file}
    echo -e "ext_mkuserimg=mkuserimg_mke2fs\n" >> ${vendor_dlkm_props_file}
    echo -e "ext4_share_dup_blocks=true\n" >> ${vendor_dlkm_props_file}
  else
    vendor_dlkm_props_file="${VENDOR_DLKM_PROPS}"
    if [[ -f "${ROOT_DIR}/${vendor_dlkm_props_file}" ]]; then
      vendor_dlkm_props_file="${ROOT_DIR}/${vendor_dlkm_props_file}"
    elif [[ "${vendor_dlkm_props_file}" != /* ]]; then
      echo "VENDOR_DLKM_PROPS must be an absolute path or relative to ${ROOT_DIR}: ${vendor_dlkm_props_file}"
      exit 1
    elif [[ ! -f "${vendor_dlkm_props_file}" ]]; then
      echo "Failed to find VENDOR_DLKM_PROPS: ${vendor_dlkm_props_file}"
      exit 1
    fi
  fi
  build_image "${VENDOR_DLKM_STAGING_DIR}" "${vendor_dlkm_props_file}" \
    "${DIST_DIR}/vendor_dlkm.img" /dev/null
}

function build_super() {
  echo "========================================================"
  echo " Creating super.img"

  local super_props_file=$(mktemp)
  local dynamic_partitions=""
  # Default to 256 MB
  local super_image_size="$((${SUPER_IMAGE_SIZE:-268435456}))"
  local group_size="$((${super_image_size} - 0x400000))"
  echo -e "lpmake=lpmake" >> ${super_props_file}
  echo -e "super_metadata_device=super" >> ${super_props_file}
  echo -e "super_block_devices=super" >> ${super_props_file}
  echo -e "super_super_device_size=${super_image_size}" >> ${super_props_file}
  echo -e "super_partition_size=${super_image_size}" >> ${super_props_file}
  echo -e "super_partition_groups=kb_dynamic_partitions" >> ${super_props_file}
  echo -e "super_kb_dynamic_partitions_group_size=${group_size}" >> ${super_props_file}

  for image in "${SUPER_IMAGE_CONTENTS}"; do
    echo "  Adding ${image}"
    partition_name=$(basename -s .img "${image}")
    dynamic_partitions="${dynamic_partitions} ${partition_name}"
    echo -e "${partition_name}_image=${image}" >> ${super_props_file}
  done

  echo -e "dynamic_partition_list=${dynamic_partitions}" >> ${super_props_file}
  echo -e "super_kb_dynamic_partitions_partition_list=${dynamic_partitions}" >> ${super_props_file}
  build_super_image -v ${super_props_file} ${DIST_DIR}/super.img
  rm ${super_props_file}

  echo "super image created at ${DIST_DIR}/super.img"
}

export ROOT_DIR=$(readlink -f $(dirname $0)/..)

# For module file Signing with the kernel (if needed)
FILE_SIGN_BIN=scripts/sign-file
SIGN_SEC=certs/signing_key.pem
SIGN_CERT=certs/signing_key.x509
SIGN_ALGO=sha512

# Save environment parameters before being overwritten by sourcing
# BUILD_CONFIG.
CC_ARG="${CC}"

source "${ROOT_DIR}/build/_setup_env.sh"

MAKE_ARGS=( "$@" )
export MAKEFLAGS="-j$(nproc) ${MAKEFLAGS}"
export MODULES_STAGING_DIR=$(readlink -m ${COMMON_OUT_DIR}/staging)
export MODULES_PRIVATE_DIR=$(readlink -m ${COMMON_OUT_DIR}/private)
export KERNEL_UAPI_HEADERS_DIR=$(readlink -m ${COMMON_OUT_DIR}/kernel_uapi_headers)
export INITRAMFS_STAGING_DIR=${MODULES_STAGING_DIR}/initramfs_staging
export VENDOR_DLKM_STAGING_DIR=${MODULES_STAGING_DIR}/vendor_dlkm_staging
export MKBOOTIMG_STAGING_DIR="${MODULES_STAGING_DIR}/mkbootimg_staging"

if [ -n "${GKI_BUILD_CONFIG}" ]; then
  GKI_OUT_DIR=${GKI_OUT_DIR:-${COMMON_OUT_DIR}/gki_kernel}
  GKI_DIST_DIR=${GKI_DIST_DIR:-${GKI_OUT_DIR}/dist}

  if [[ "${MAKE_GOALS}" =~ image|Image|vmlinux ]]; then
    echo " Compiling Image and vmlinux in device kernel is not supported in mixed build mode"
    exit 1
  fi

  # Inherit SKIP_MRPROPER, LTO, SKIP_DEFCONFIG unless overridden by corresponding GKI_* variables
  GKI_ENVIRON=("SKIP_MRPROPER=${SKIP_MRPROPER}" "LTO=${LTO}" "SKIP_DEFCONFIG=${SKIP_DEFCONFIG}" "SKIP_IF_VERSION_MATCHES=${SKIP_IF_VERSION_MATCHES}")
  # Explicitly unset GKI_BUILD_CONFIG in case it was set by in the old environment
  # e.g. GKI_BUILD_CONFIG=common/build.config.gki.x86 ./build/build.sh would cause
  # gki build recursively
  GKI_ENVIRON+=("GKI_BUILD_CONFIG=")
  # Any variables prefixed with GKI_ get set without that prefix in the GKI build environment
  # e.g. GKI_BUILD_CONFIG=common/build.config.gki.aarch64 -> BUILD_CONFIG=common/build.config.gki.aarch64
  GKI_ENVIRON+=($(export -p | sed -n -E -e 's/.* GKI_([^=]+=.*)$/\1/p' | tr '\n' ' '))
  GKI_ENVIRON+=("OUT_DIR=${GKI_OUT_DIR}")
  GKI_ENVIRON+=("DIST_DIR=${GKI_DIST_DIR}")
  ( env -i bash -c "source ${OLD_ENVIRONMENT}; rm -f ${OLD_ENVIRONMENT}; export ${GKI_ENVIRON[*]} ; ./build/build.sh" ) || exit 1

  # Dist dir must have vmlinux.symvers, modules.builtin.modinfo, modules.builtin
  MAKE_ARGS+=("KBUILD_MIXED_TREE=${GKI_DIST_DIR}")
else
  rm -f ${OLD_ENVIRONMENT}
fi

BOOT_IMAGE_HEADER_VERSION=${BOOT_IMAGE_HEADER_VERSION:-3}

cd ${ROOT_DIR}

export CLANG_TRIPLE CROSS_COMPILE CROSS_COMPILE_COMPAT CROSS_COMPILE_ARM32 ARCH SUBARCH MAKE_GOALS

# Restore the previously saved CC argument that might have been overridden by
# the BUILD_CONFIG.
[ -n "${CC_ARG}" ] && CC="${CC_ARG}"

# CC=gcc is effectively a fallback to the default gcc including any target
# triplets. An absolute path (e.g., CC=/usr/bin/gcc) must be specified to use a
# custom compiler.
[ "${CC}" == "gcc" ] && unset CC && unset CC_ARG

TOOL_ARGS=()

# LLVM=1 implies what is otherwise set below; it is a more concise way of
# specifying CC=clang LD=ld.lld NM=llvm-nm OBJCOPY=llvm-objcopy <etc>, for
# newer kernel versions.
if [[ -n "${LLVM}" ]]; then
  TOOL_ARGS+=("LLVM=1")
  # Reset a bunch of variables that the kernel's top level Makefile does, just
  # in case someone tries to use these binaries in this script such as in
  # initramfs generation below.
  HOSTCC=clang
  HOSTCXX=clang++
  CC=clang
  LD=ld.lld
  AR=llvm-ar
  NM=llvm-nm
  OBJCOPY=llvm-objcopy
  OBJDUMP=llvm-objdump
  READELF=llvm-readelf
  OBJSIZE=llvm-size
  STRIP=llvm-strip
else
  if [ -n "${HOSTCC}" ]; then
    TOOL_ARGS+=("HOSTCC=${HOSTCC}")
  fi

  if [ -n "${CC}" ]; then
    TOOL_ARGS+=("CC=${CC}")
    if [ -z "${HOSTCC}" ]; then
      TOOL_ARGS+=("HOSTCC=${CC}")
    fi
  fi

  if [ -n "${LD}" ]; then
    TOOL_ARGS+=("LD=${LD}" "HOSTLD=${LD}")
  fi

  if [ -n "${NM}" ]; then
    TOOL_ARGS+=("NM=${NM}")
  fi

  if [ -n "${OBJCOPY}" ]; then
    TOOL_ARGS+=("OBJCOPY=${OBJCOPY}")
  fi
fi

if [ -n "${LLVM_IAS}" ]; then
  TOOL_ARGS+=("LLVM_IAS=${LLVM_IAS}")
  # Reset $AS for the same reason that we reset $CC etc above.
  AS=clang
fi

if [ -n "${DEPMOD}" ]; then
  TOOL_ARGS+=("DEPMOD=${DEPMOD}")
fi

if [ -n "${DTC}" ]; then
  TOOL_ARGS+=("DTC=${DTC}")
fi

# Allow hooks that refer to $CC_LD_ARG to keep working until they can be
# updated.
CC_LD_ARG="${TOOL_ARGS[@]}"

DECOMPRESS_GZIP="gzip -c -d"
DECOMPRESS_LZ4="lz4 -c -d -l"
if [ -z "${LZ4_RAMDISK}" ] ; then
  RAMDISK_COMPRESS="gzip -c -f"
  RAMDISK_DECOMPRESS="${DECOMPRESS_GZIP}"
  RAMDISK_EXT="gz"
else
  RAMDISK_COMPRESS="lz4 -c -l -12 --favor-decSpeed"
  RAMDISK_DECOMPRESS="${DECOMPRESS_LZ4}"
  RAMDISK_EXT="lz4"
fi

if [ -n "${SKIP_IF_VERSION_MATCHES}" ]; then
  if [ -f "${DIST_DIR}/vmlinux" ]; then
    kernelversion="$(cd ${KERNEL_DIR} && make -s "${TOOL_ARGS[@]}" O=${OUT_DIR} kernelrelease)"
    # Split grep into 2 steps. "Linux version" will always be towards top and fast to find. Don't
    # need to search the entire vmlinux for it
    if [[ ! "$kernelversion" =~ .*dirty.* ]] && \
       grep -o -a -m1 "Linux version [^ ]* " ${DIST_DIR}/vmlinux | grep -q " ${kernelversion} " ; then
      echo "========================================================"
      echo " Skipping build because kernel version matches ${kernelversion}"
      exit 0
    fi
  fi
fi

rm -rf ${DIST_DIR}
mkdir -p ${OUT_DIR} ${DIST_DIR}

echo "========================================================"
echo " Setting up for build"
if [ "${SKIP_MRPROPER}" != "1" ] ; then
  set -x
  (cd ${KERNEL_DIR} && make "${TOOL_ARGS[@]}" O=${OUT_DIR} "${MAKE_ARGS[@]}" mrproper)
  set +x
fi

if [ -n "${PRE_DEFCONFIG_CMDS}" ]; then
  echo "========================================================"
  echo " Running pre-defconfig command(s):"
  set -x
  eval ${PRE_DEFCONFIG_CMDS}
  set +x
fi

if [ "${SKIP_DEFCONFIG}" != "1" ] ; then
  set -x
  (cd ${KERNEL_DIR} && make "${TOOL_ARGS[@]}" O=${OUT_DIR} "${MAKE_ARGS[@]}" ${DEFCONFIG})
  set +x

  if [ -n "${POST_DEFCONFIG_CMDS}" ]; then
    echo "========================================================"
    echo " Running pre-make command(s):"
    set -x
    eval ${POST_DEFCONFIG_CMDS}
    set +x
  fi
fi

if [ "${LTO}" = "none" -o "${LTO}" = "thin" -o "${LTO}" = "full" ]; then
  echo "========================================================"
  echo " Modifying LTO mode to '${LTO}'"

  set -x
  if [ "${LTO}" = "none" ]; then
    ${KERNEL_DIR}/scripts/config --file ${OUT_DIR}/.config \
      -d LTO_CLANG \
      -e LTO_NONE \
      -d LTO_CLANG_THIN \
      -d LTO_CLANG_FULL \
      -d THINLTO
  elif [ "${LTO}" = "thin" ]; then
    # This is best-effort; some kernels don't support LTO_THIN mode
    # THINLTO was the old name for LTO_THIN, and it was 'default y'
    ${KERNEL_DIR}/scripts/config --file ${OUT_DIR}/.config \
      -e LTO_CLANG \
      -d LTO_NONE \
      -e LTO_CLANG_THIN \
      -d LTO_CLANG_FULL \
      -e THINLTO
  elif [ "${LTO}" = "full" ]; then
    # THINLTO was the old name for LTO_THIN, and it was 'default y'
    ${KERNEL_DIR}/scripts/config --file ${OUT_DIR}/.config \
      -e LTO_CLANG \
      -d LTO_NONE \
      -d LTO_CLANG_THIN \
      -e LTO_CLANG_FULL \
      -d THINLTO
  fi
  (cd ${OUT_DIR} && make "${TOOL_ARGS[@]}" O=${OUT_DIR} "${MAKE_ARGS[@]}" olddefconfig)
  set +x
elif [ -n "${LTO}" ]; then
  echo "LTO= must be one of 'none', 'thin' or 'full'."
  exit 1
fi

if [ -n "${TAGS_CONFIG}" ]; then
  echo "========================================================"
  echo " Running tags command:"
  set -x
  (cd ${KERNEL_DIR} && SRCARCH=${ARCH} ./scripts/tags.sh ${TAGS_CONFIG})
  set +x
  exit 0
fi

# Truncate abi.prop file
ABI_PROP=${DIST_DIR}/abi.prop
: > ${ABI_PROP}

if [ -n "${ABI_DEFINITION}" ]; then

  ABI_XML=${DIST_DIR}/abi.xml

  echo "KMI_DEFINITION=abi.xml" >> ${ABI_PROP}
  echo "KMI_MONITORED=1"        >> ${ABI_PROP}

  if [ "${KMI_ENFORCED}" = "1" ]; then
    echo "KMI_ENFORCED=1" >> ${ABI_PROP}
  fi
fi

if [ -n "${KMI_SYMBOL_LIST}" ]; then
  ABI_SL=${DIST_DIR}/abi_symbollist
  echo "KMI_SYMBOL_LIST=abi_symbollist" >> ${ABI_PROP}
fi

# define the kernel binary and modules archive in the $ABI_PROP
echo "KERNEL_BINARY=vmlinux" >> ${ABI_PROP}
if [ "${COMPRESS_UNSTRIPPED_MODULES}" = "1" ]; then
  echo "MODULES_ARCHIVE=${UNSTRIPPED_MODULES_ARCHIVE}" >> ${ABI_PROP}
fi

# Copy the abi_${arch}.xml file from the sources into the dist dir
if [ -n "${ABI_DEFINITION}" ]; then
  echo "========================================================"
  echo " Copying abi definition to ${ABI_XML}"
  pushd $ROOT_DIR/$KERNEL_DIR
    cp "${ABI_DEFINITION}" ${ABI_XML}
  popd
fi

# Copy the abi symbol list file from the sources into the dist dir
if [ -n "${KMI_SYMBOL_LIST}" ]; then
  echo "========================================================"
  echo " Generating abi symbol list definition to ${ABI_SL}"
  pushd $ROOT_DIR/$KERNEL_DIR
  cp "${KMI_SYMBOL_LIST}" ${ABI_SL}

  # If there are additional symbol lists specified, append them
  if [ -n "${ADDITIONAL_KMI_SYMBOL_LISTS}" ]; then
    for symbol_list in ${ADDITIONAL_KMI_SYMBOL_LISTS}; do
        echo >> ${ABI_SL}
        cat "${symbol_list}" >> ${ABI_SL}
    done
  fi
  if [ "${TRIM_NONLISTED_KMI}" = "1" ]; then
      # Create the raw symbol list 
      cat ${ABI_SL} | \
              ${ROOT_DIR}/build/abi/flatten_symbol_list > \
              ${OUT_DIR}/abi_symbollist.raw

      # Update the kernel configuration
      ./scripts/config --file ${OUT_DIR}/.config \
              -d UNUSED_SYMBOLS -e TRIM_UNUSED_KSYMS \
              --set-str UNUSED_KSYMS_WHITELIST ${OUT_DIR}/abi_symbollist.raw
      (cd ${OUT_DIR} && \
              make O=${OUT_DIR} "${TOOL_ARGS[@]}" "${MAKE_ARGS[@]}" olddefconfig)
      # Make sure the config is applied
      grep CONFIG_UNUSED_KSYMS_WHITELIST ${OUT_DIR}/.config > /dev/null || {
        echo "ERROR: Failed to apply TRIM_NONLISTED_KMI kernel configuration" >&2
        echo "Does your kernel support CONFIG_UNUSED_KSYMS_WHITELIST?" >&2
        exit 1
      }

    elif [ "${KMI_SYMBOL_LIST_STRICT_MODE}" = "1" ]; then
      echo "ERROR: KMI_SYMBOL_LIST_STRICT_MODE requires TRIM_NONLISTED_KMI=1" >&2
    exit 1
  fi
  popd # $ROOT_DIR/$KERNEL_DIR
elif [ "${TRIM_NONLISTED_KMI}" = "1" ]; then
  echo "ERROR: TRIM_NONLISTED_KMI requires a KMI_SYMBOL_LIST" >&2
  exit 1
elif [ "${KMI_SYMBOL_LIST_STRICT_MODE}" = "1" ]; then
  echo "ERROR: KMI_SYMBOL_LIST_STRICT_MODE requires a KMI_SYMBOL_LIST" >&2
  exit 1
fi

echo "========================================================"
echo " Building kernel"

set -x
(cd ${OUT_DIR} && make O=${OUT_DIR} "${TOOL_ARGS[@]}" "${MAKE_ARGS[@]}" ${MAKE_GOALS})
set +x

if [ -n "${POST_KERNEL_BUILD_CMDS}" ]; then
  echo "========================================================"
  echo " Running post-kernel-build command(s):"
  set -x
  eval ${POST_KERNEL_BUILD_CMDS}
  set +x
fi

if [ -n "${MODULES_ORDER}" ]; then
  echo "========================================================"
  echo " Checking the list of modules:"
  if ! diff -u "${KERNEL_DIR}/${MODULES_ORDER}" "${OUT_DIR}/modules.order"; then
    echo "ERROR: modules list out of date" >&2
    echo "Update it with:" >&2
    echo "cp ${OUT_DIR}/modules.order ${KERNEL_DIR}/${MODULES_ORDER}" >&2
    exit 1
  fi
fi

if [ "${KMI_SYMBOL_LIST_STRICT_MODE}" = "1" ]; then
  echo "========================================================"
  echo " Comparing the KMI and the symbol lists:"
  set -x
  ${ROOT_DIR}/build/abi/compare_to_symbol_list "${OUT_DIR}/Module.symvers" \
                                               "${OUT_DIR}/abi_symbollist.raw"
  set +x
fi

rm -rf ${MODULES_STAGING_DIR}
mkdir -p ${MODULES_STAGING_DIR}

if [ "${DO_NOT_STRIP_MODULES}" != "1" ]; then
  MODULE_STRIP_FLAG="INSTALL_MOD_STRIP=1"
fi

if [ "${BUILD_INITRAMFS}" = "1" -o  -n "${IN_KERNEL_MODULES}" ]; then
  echo "========================================================"
  echo " Installing kernel modules into staging directory"

  (cd ${OUT_DIR} &&                                                           \
   make O=${OUT_DIR} "${TOOL_ARGS[@]}" ${MODULE_STRIP_FLAG}                   \
        INSTALL_MOD_PATH=${MODULES_STAGING_DIR} "${MAKE_ARGS[@]}" modules_install)
fi

if [[ -z "${SKIP_EXT_MODULES}" ]] && [[ -n "${EXT_MODULES}" ]]; then
  echo "========================================================"
  echo " Building external modules and installing them into staging directory"

  for EXT_MOD in ${EXT_MODULES}; do
    # The path that we pass in via the variable M needs to be a relative path
    # relative to the kernel source directory. The source files will then be
    # looked for in ${KERNEL_DIR}/${EXT_MOD_REL} and the object files (i.e. .o
    # and .ko) files will be stored in ${OUT_DIR}/${EXT_MOD_REL}. If we
    # instead set M to an absolute path, then object (i.e. .o and .ko) files
    # are stored in the module source directory which is not what we want.
    EXT_MOD_REL=$(rel_path ${ROOT_DIR}/${EXT_MOD} ${KERNEL_DIR})
    # The output directory must exist before we invoke make. Otherwise, the
    # build system behaves horribly wrong.
    mkdir -p ${OUT_DIR}/${EXT_MOD_REL}
    set -x
    make -C ${EXT_MOD} M=${EXT_MOD_REL} KERNEL_SRC=${ROOT_DIR}/${KERNEL_DIR}  \
                       O=${OUT_DIR} "${TOOL_ARGS[@]}" "${MAKE_ARGS[@]}"
    make -C ${EXT_MOD} M=${EXT_MOD_REL} KERNEL_SRC=${ROOT_DIR}/${KERNEL_DIR}  \
                       O=${OUT_DIR} "${TOOL_ARGS[@]}" ${MODULE_STRIP_FLAG}    \
                       INSTALL_MOD_PATH=${MODULES_STAGING_DIR}                \
                       "${MAKE_ARGS[@]}" modules_install
    set +x
  done

fi

if [ -n "${EXTRA_CMDS}" ]; then
  echo "========================================================"
  echo " Running extra build command(s):"
  set -x
  eval ${EXTRA_CMDS}
  set +x
fi

OVERLAYS_OUT=""
for ODM_DIR in ${ODM_DIRS}; do
  OVERLAY_DIR=${ROOT_DIR}/device/${ODM_DIR}/overlays

  if [ -d ${OVERLAY_DIR} ]; then
    OVERLAY_OUT_DIR=${OUT_DIR}/overlays/${ODM_DIR}
    mkdir -p ${OVERLAY_OUT_DIR}
    make -C ${OVERLAY_DIR} DTC=${OUT_DIR}/scripts/dtc/dtc                     \
                           OUT_DIR=${OVERLAY_OUT_DIR} "${MAKE_ARGS[@]}"
    OVERLAYS=$(find ${OVERLAY_OUT_DIR} -name "*.dtbo")
    OVERLAYS_OUT="$OVERLAYS_OUT $OVERLAYS"
  fi
done

echo "========================================================"
echo " Copying files"
for FILE in $(cd ${OUT_DIR} && ls -1 ${FILES}); do
  if [ -f ${OUT_DIR}/${FILE} ]; then
    echo "  $FILE"
    cp -p ${OUT_DIR}/${FILE} ${DIST_DIR}/
  else
    echo "  $FILE is not a file, skipping"
  fi
done

for FILE in ${OVERLAYS_OUT}; do
  OVERLAY_DIST_DIR=${DIST_DIR}/$(dirname ${FILE#${OUT_DIR}/overlays/})
  echo "  ${FILE#${OUT_DIR}/}"
  mkdir -p ${OVERLAY_DIST_DIR}
  cp ${FILE} ${OVERLAY_DIST_DIR}/
done

if [ -z "${SKIP_CP_KERNEL_HDR}" ]; then
  echo "========================================================"
  echo " Installing UAPI kernel headers:"
  mkdir -p "${KERNEL_UAPI_HEADERS_DIR}/usr"
  make -C ${OUT_DIR} O=${OUT_DIR} "${TOOL_ARGS[@]}"                           \
          INSTALL_HDR_PATH="${KERNEL_UAPI_HEADERS_DIR}/usr" "${MAKE_ARGS[@]}"      \
          headers_install
  # The kernel makefiles create files named ..install.cmd and .install which
  # are only side products. We don't want those. Let's delete them.
  find ${KERNEL_UAPI_HEADERS_DIR} \( -name ..install.cmd -o -name .install \) -exec rm '{}' +
  KERNEL_UAPI_HEADERS_TAR=${DIST_DIR}/kernel-uapi-headers.tar.gz
  echo " Copying kernel UAPI headers to ${KERNEL_UAPI_HEADERS_TAR}"
  tar -czf ${KERNEL_UAPI_HEADERS_TAR} --directory=${KERNEL_UAPI_HEADERS_DIR} usr/
fi

if [ -z "${SKIP_CP_KERNEL_HDR}" ] ; then
  echo "========================================================"
  KERNEL_HEADERS_TAR=${DIST_DIR}/kernel-headers.tar.gz
  echo " Copying kernel headers to ${KERNEL_HEADERS_TAR}"
  pushd $ROOT_DIR/$KERNEL_DIR
    find arch include $OUT_DIR -name *.h -print0               \
            | tar -czf $KERNEL_HEADERS_TAR                     \
              --absolute-names                                 \
              --dereference                                    \
              --transform "s,.*$OUT_DIR,,"                     \
              --transform "s,^,kernel-headers/,"               \
              --null -T -
  popd
fi

if [ "${GENERATE_VMLINUX_BTF}" = "1" ]; then
  echo "========================================================"
  echo " Generating ${DIST_DIR}/vmlinux.btf"

  (
    cd ${DIST_DIR}
    cp -a vmlinux vmlinux.btf
    pahole -J vmlinux.btf
    llvm-strip --strip-debug vmlinux.btf
  )

fi

if [ -n "${GKI_DIST_DIR}" ]; then
  echo "========================================================"
  echo " Copying files from GKI kernel"
  cp -rv ${GKI_DIST_DIR}/* ${DIST_DIR}/
fi

if [ -n "${DIST_CMDS}" ]; then
  echo "========================================================"
  echo " Running extra dist command(s):"
  # if DIST_CMDS requires UAPI headers, make sure a warning appears!
  if [ ! -d "${KERNEL_UAPI_HEADERS_DIR}/usr" ]; then
    echo "WARN: running without UAPI headers"
  fi
  set -x
  eval ${DIST_CMDS}
  set +x
fi

MODULES=$(find ${MODULES_STAGING_DIR} -type f -name "*.ko")
if [ -n "${MODULES}" ]; then
  if [ -n "${IN_KERNEL_MODULES}" -o -n "${EXT_MODULES}" ]; then
    echo "========================================================"
    echo " Copying modules files"
    for FILE in ${MODULES}; do
      echo "  ${FILE#${MODULES_STAGING_DIR}/}"
      cp -p ${FILE} ${DIST_DIR}
    done
  fi
  if [ "${BUILD_INITRAMFS}" = "1" ]; then
    echo "========================================================"
    echo " Creating initramfs"
    rm -rf ${INITRAMFS_STAGING_DIR}
    create_modules_staging "${MODULES_LIST}" ${MODULES_STAGING_DIR} \
      ${INITRAMFS_STAGING_DIR} "${MODULES_BLOCKLIST}" "-e"

    MODULES_ROOT_DIR=$(echo ${INITRAMFS_STAGING_DIR}/lib/modules/*)
    cp ${MODULES_ROOT_DIR}/modules.load ${DIST_DIR}/modules.load
    echo "${MODULES_OPTIONS}" > ${MODULES_ROOT_DIR}/modules.options
    if [ -e "${MODULES_ROOT_DIR}/modules.blocklist" ]; then
      cp ${MODULES_ROOT_DIR}/modules.blocklist ${DIST_DIR}/modules.blocklist
    fi

    mkbootfs "${INITRAMFS_STAGING_DIR}" >"${MODULES_STAGING_DIR}/initramfs.cpio"
    ${RAMDISK_COMPRESS} "${MODULES_STAGING_DIR}/initramfs.cpio" >"${DIST_DIR}/initramfs.img"
  fi
fi

if [ -n "${VENDOR_DLKM_MODULES_LIST}" ]; then
  build_vendor_dlkm
fi

if [ -n "${SUPER_IMAGE_CONTENTS}" ]; then
  build_super
fi

if [ -n "${UNSTRIPPED_MODULES}" ]; then
  echo "========================================================"
  echo " Copying unstripped module files for debugging purposes (not loaded on device)"
  mkdir -p ${UNSTRIPPED_DIR}
  for MODULE in ${UNSTRIPPED_MODULES}; do
    find ${MODULES_PRIVATE_DIR} -name ${MODULE} -exec cp {} ${UNSTRIPPED_DIR} \;
  done
  if [ "${COMPRESS_UNSTRIPPED_MODULES}" = "1" ]; then
    tar -czf ${DIST_DIR}/${UNSTRIPPED_MODULES_ARCHIVE} -C $(dirname ${UNSTRIPPED_DIR}) $(basename ${UNSTRIPPED_DIR})
    rm -rf ${UNSTRIPPED_DIR}
  fi
fi

[ -n "${GKI_MODULES_LIST}" ] && cp ${KERNEL_DIR}/${GKI_MODULES_LIST} ${DIST_DIR}/

echo "========================================================"
echo " Files copied to ${DIST_DIR}"

if [ ! -z "${BUILD_BOOT_IMG}" ] ; then
  if [ -z "${MKBOOTIMG_PATH}" ]; then
    MKBOOTIMG_PATH="tools/mkbootimg/mkbootimg.py"
  fi
  if [ ! -f "${MKBOOTIMG_PATH}" ]; then
    echo "mkbootimg.py script not found. MKBOOTIMG_PATH = ${MKBOOTIMG_PATH}"
    exit 1
  fi

  MKBOOTIMG_ARGS=("--header_version" "${BOOT_IMAGE_HEADER_VERSION}")
  if [ -n  "${BASE_ADDRESS}" ]; then
    MKBOOTIMG_ARGS+=("--base" "${BASE_ADDRESS}")
  fi
  if [ -n  "${PAGE_SIZE}" ]; then
    MKBOOTIMG_ARGS+=("--pagesize" "${PAGE_SIZE}")
  fi
  if [ -n "${KERNEL_VENDOR_CMDLINE}" -a "${BOOT_IMAGE_HEADER_VERSION}" -lt "3" ]; then
    KERNEL_CMDLINE+=" ${KERNEL_VENDOR_CMDLINE}"
  fi
  if [ -n "${KERNEL_CMDLINE}" ]; then
    MKBOOTIMG_ARGS+=("--cmdline" "${KERNEL_CMDLINE}")
  fi
  if [ -n "${TAGS_OFFSET}" ]; then
    MKBOOTIMG_ARGS+=("--tags_offset" "${TAGS_OFFSET}")
  fi
  if [ -n "${RAMDISK_OFFSET}" ]; then
    MKBOOTIMG_ARGS+=("--ramdisk_offset" "${RAMDISK_OFFSET}")
  fi

  DTB_FILE_LIST=$(find ${DIST_DIR} -name "*.dtb" | sort)
  if [ -z "${DTB_FILE_LIST}" ]; then
    if [ -z "${SKIP_VENDOR_BOOT}" ]; then
      echo "No *.dtb files found in ${DIST_DIR}"
      exit 1
    fi
  else
    cat $DTB_FILE_LIST > ${DIST_DIR}/dtb.img
    MKBOOTIMG_ARGS+=("--dtb" "${DIST_DIR}/dtb.img")
  fi

  rm -rf "${MKBOOTIMG_STAGING_DIR}"
  MKBOOTIMG_RAMDISK_STAGING_DIR="${MKBOOTIMG_STAGING_DIR}/ramdisk_root"
  mkdir -p "${MKBOOTIMG_RAMDISK_STAGING_DIR}"

<<<<<<< HEAD
  CPIO_NAME=()
  for vendor_ramdisk_binary in ${VENDOR_RAMDISK_BINARY}; do
    if ! [ -f "${vendor_ramdisk_binary}" ]; then
      echo "Unable to locate vendor ramdisk ${vendor_ramdisk_binary}."
      exit 1
    fi
    cpio_name="$(mktemp -t build.sh.ramdisk.cpio.XXXXXXXX)"
    CPIO_NAME+=("${cpio_name}")
    if ${DECOMPRESS_GZIP} "${vendor_ramdisk_binary}" 2>/dev/null > "${cpio_name}"; then
      echo "${vendor_ramdisk_binary} is GZIP compressed"
    elif ${DECOMPRESS_LZ4} "${vendor_ramdisk_binary}" 2>/dev/null > "${cpio_name}"; then
      echo "${vendor_ramdisk_binary} is LZ4 compressed"
    elif cpio -t < "${vendor_ramdisk_binary}" &>/dev/null; then
      echo "${vendor_ramdisk_binary} is plain CPIO archive"
      cp "${vendor_ramdisk_binary}" "${cpio_name}"
    else
      echo "Unable to identify type of vendor ramdisk ${vendor_ramdisk_binary}"
      rm -f "${CPIO_NAME[*]}"
      exit 1
    fi

    MKBOOTIMG_RAMDISKS+=(${cpio_name})
  done
=======
  if [ -n "${VENDOR_RAMDISK_BINARY}" ]; then
    VENDOR_RAMDISK_CPIO="${MKBOOTIMG_STAGING_DIR}/vendor_ramdisk_binary.cpio"
    rm -f "${VENDOR_RAMDISK_CPIO}"
    for vendor_ramdisk_binary in ${VENDOR_RAMDISK_BINARY}; do
      if ! [ -f "${vendor_ramdisk_binary}" ]; then
        echo "Unable to locate vendor ramdisk ${vendor_ramdisk_binary}."
        exit 1
      fi
      if ${DECOMPRESS_GZIP} "${vendor_ramdisk_binary}" 2>/dev/null >> "${VENDOR_RAMDISK_CPIO}"; then
        echo "${vendor_ramdisk_binary} is GZIP compressed"
      elif ${DECOMPRESS_LZ4} "${vendor_ramdisk_binary}" 2>/dev/null >> "${VENDOR_RAMDISK_CPIO}"; then
        echo "${vendor_ramdisk_binary} is LZ4 compressed"
      elif cpio -t < "${vendor_ramdisk_binary}" &>/dev/null; then
        echo "${vendor_ramdisk_binary} is plain CPIO archive"
        cat "${vendor_ramdisk_binary}" >> "${VENDOR_RAMDISK_CPIO}"
      else
        echo "Unable to identify type of vendor ramdisk ${vendor_ramdisk_binary}"
        rm -f "${VENDOR_RAMDISK_CPIO}"
        exit 1
      fi
    done

    # Remove lib/modules from the vendor ramdisk binary
    # Also execute ${VENDOR_RAMDISK_CMDS} for further modifications
    ( cd "${MKBOOTIMG_RAMDISK_STAGING_DIR}"
      cpio -idu --quiet <"${VENDOR_RAMDISK_CPIO}"
      rm -rf lib/modules
      eval ${VENDOR_RAMDISK_CMDS}
    )
  fi
>>>>>>> 578cc501

  if [ -f "${VENDOR_FSTAB}" ]; then
    mkdir -p "${MKBOOTIMG_RAMDISK_STAGING_DIR}/first_stage_ramdisk"
    cp "${VENDOR_FSTAB}" "${MKBOOTIMG_RAMDISK_STAGING_DIR}/first_stage_ramdisk/"
  fi

<<<<<<< HEAD
  if [ "${#MKBOOTIMG_RAMDISKS[@]}" -gt 0 ]; then
    cat ${MKBOOTIMG_RAMDISKS[*]} | ${RAMDISK_COMPRESS} - > ${DIST_DIR}/ramdisk.${RAMDISK_EXT}
    [ "${#CPIO_NAME[@]}" -ne 0 ] && rm -f ${CPIO_NAME[*]}
  elif [ -z "${SKIP_VENDOR_BOOT}" ]; then
    echo "No ramdisk found. Please provide a GKI and/or a vendor ramdisk."
    exit 1
=======
  HAS_RAMDISK=
  MKBOOTIMG_RAMDISK_DIRS=()
  if [ -n "${VENDOR_RAMDISK_BINARY}" ] || [ -f "${VENDOR_FSTAB}" ]; then
    HAS_RAMDISK="1"
    MKBOOTIMG_RAMDISK_DIRS+=("${MKBOOTIMG_RAMDISK_STAGING_DIR}")
>>>>>>> 578cc501
  fi

  if [ "${BUILD_INITRAMFS}" = "1" ]; then
    HAS_RAMDISK="1"
    if [ -z "${INITRAMFS_VENDOR_RAMDISK_FRAGMENT_NAME}" ]; then
      MKBOOTIMG_RAMDISK_DIRS+=("${INITRAMFS_STAGING_DIR}")
    fi
  fi

  if [ -z "${HAS_RAMDISK}" ] && [ -z "${SKIP_VENDOR_BOOT}" ]; then
    echo "No ramdisk found. Please provide a GKI and/or a vendor ramdisk."
    exit 1
  fi

  if [ "${#MKBOOTIMG_RAMDISK_DIRS[@]}" -gt 0 ]; then
    MKBOOTIMG_RAMDISK_CPIO="${MKBOOTIMG_STAGING_DIR}/ramdisk.cpio"
    mkbootfs "${MKBOOTIMG_RAMDISK_DIRS[@]}" >"${MKBOOTIMG_RAMDISK_CPIO}"
    ${RAMDISK_COMPRESS} "${MKBOOTIMG_RAMDISK_CPIO}" >"${DIST_DIR}/ramdisk.${RAMDISK_EXT}"
  fi

  if [ ! -f "${DIST_DIR}/$KERNEL_BINARY" ]; then
    echo "kernel binary(KERNEL_BINARY = $KERNEL_BINARY) not present in ${DIST_DIR}"
    exit 1
  fi
  MKBOOTIMG_ARGS+=("--kernel" "${DIST_DIR}/${KERNEL_BINARY}")

  if [ "${BOOT_IMAGE_HEADER_VERSION}" -ge "4" ]; then
    if [ -n "${VENDOR_BOOTCONFIG}" ]; then
      for PARAM in ${VENDOR_BOOTCONFIG}; do
        echo "${PARAM}"
      done >"${DIST_DIR}/vendor-bootconfig.img"
      MKBOOTIMG_ARGS+=("--vendor_bootconfig" "${DIST_DIR}/vendor-bootconfig.img")
      KERNEL_VENDOR_CMDLINE+=" bootconfig"
    fi
  fi

  if [ "${BOOT_IMAGE_HEADER_VERSION}" -ge "3" ]; then
    if [ -f "${GKI_RAMDISK_PREBUILT_BINARY}" ]; then
      MKBOOTIMG_ARGS+=("--ramdisk" "${GKI_RAMDISK_PREBUILT_BINARY}")
    fi

    if [ -z "${SKIP_VENDOR_BOOT}" ]; then
      MKBOOTIMG_ARGS+=("--vendor_boot" "${DIST_DIR}/vendor_boot.img")
      if [ -n "${KERNEL_VENDOR_CMDLINE}" ]; then
        MKBOOTIMG_ARGS+=("--vendor_cmdline" "${KERNEL_VENDOR_CMDLINE}")
      fi
      if [ -f "${DIST_DIR}/ramdisk.${RAMDISK_EXT}" ]; then
        MKBOOTIMG_ARGS+=("--vendor_ramdisk" "${DIST_DIR}/ramdisk.${RAMDISK_EXT}")
      fi
      if [ "${BUILD_INITRAMFS}" = "1" ] \
          && [ -n "${INITRAMFS_VENDOR_RAMDISK_FRAGMENT_NAME}" ]; then
        MKBOOTIMG_ARGS+=("--ramdisk_type" "DLKM")
        for MKBOOTIMG_ARG in ${INITRAMFS_VENDOR_RAMDISK_FRAGMENT_MKBOOTIMG_ARGS}; do
          MKBOOTIMG_ARGS+=("${MKBOOTIMG_ARG}")
        done
        MKBOOTIMG_ARGS+=("--ramdisk_name" "${INITRAMFS_VENDOR_RAMDISK_FRAGMENT_NAME}")
        MKBOOTIMG_ARGS+=("--vendor_ramdisk_fragment" "${DIST_DIR}/initramfs.img")
      fi
    fi
  else
    if [ -f "${DIST_DIR}/ramdisk.${RAMDISK_EXT}" ]; then
      MKBOOTIMG_ARGS+=("--ramdisk" "${DIST_DIR}/ramdisk.${RAMDISK_EXT}")
    fi
  fi

  MKBOOTIMG_ARGS+=("--output" "${DIST_DIR}/boot.img")
  for MKBOOTIMG_ARG in ${MKBOOTIMG_EXTRA_ARGS}; do
    MKBOOTIMG_ARGS+=("${MKBOOTIMG_ARG}")
  done
  "${MKBOOTIMG_PATH}" "${MKBOOTIMG_ARGS[@]}"

  if [ -f "${DIST_DIR}/boot.img" ]; then
    echo "boot image created at ${DIST_DIR}/boot.img"

    if [ -n "${AVB_SIGN_BOOT_IMG}" ]; then
      if [ -n "${AVB_BOOT_PARTITION_SIZE}" ] \
          && [ -n "${AVB_BOOT_KEY}" ] \
          && [ -n "${AVB_BOOT_ALGORITHM}" ]; then
        echo "Signing the boot.img..."
        avbtool add_hash_footer --partition_name boot \
            --partition_size ${AVB_BOOT_PARTITION_SIZE} \
            --image ${DIST_DIR}/boot.img \
            --algorithm ${AVB_BOOT_ALGORITHM} \
            --key ${AVB_BOOT_KEY}
      else
        echo "Missing the AVB_* flags. Failed to sign the boot image" 1>&2
        exit 1
      fi
    fi
  fi

  [ -z "${SKIP_VENDOR_BOOT}" ] \
    && [ "${BOOT_IMAGE_HEADER_VERSION}" -ge "3" ] \
    && [ -f "${DIST_DIR}/vendor_boot.img" ] \
    && echo "vendor boot image created at ${DIST_DIR}/vendor_boot.img"
fi


# No trace_printk use on build server build
if readelf -a ${DIST_DIR}/vmlinux 2>&1 | grep -q trace_printk_fmt; then
  echo "========================================================"
  echo "WARN: Found trace_printk usage in vmlinux."
  echo ""
  echo "trace_printk will cause trace_printk_init_buffers executed in kernel"
  echo "start, which will increase memory and lead warning shown during boot."
  echo "We should not carry trace_printk in production kernel."
  echo ""
  if [ ! -z "${STOP_SHIP_TRACEPRINTK}" ]; then
    echo "ERROR: stop ship on trace_printk usage." 1>&2
    exit 1
  fi
fi<|MERGE_RESOLUTION|>--- conflicted
+++ resolved
@@ -1149,31 +1149,6 @@
   MKBOOTIMG_RAMDISK_STAGING_DIR="${MKBOOTIMG_STAGING_DIR}/ramdisk_root"
   mkdir -p "${MKBOOTIMG_RAMDISK_STAGING_DIR}"
 
-<<<<<<< HEAD
-  CPIO_NAME=()
-  for vendor_ramdisk_binary in ${VENDOR_RAMDISK_BINARY}; do
-    if ! [ -f "${vendor_ramdisk_binary}" ]; then
-      echo "Unable to locate vendor ramdisk ${vendor_ramdisk_binary}."
-      exit 1
-    fi
-    cpio_name="$(mktemp -t build.sh.ramdisk.cpio.XXXXXXXX)"
-    CPIO_NAME+=("${cpio_name}")
-    if ${DECOMPRESS_GZIP} "${vendor_ramdisk_binary}" 2>/dev/null > "${cpio_name}"; then
-      echo "${vendor_ramdisk_binary} is GZIP compressed"
-    elif ${DECOMPRESS_LZ4} "${vendor_ramdisk_binary}" 2>/dev/null > "${cpio_name}"; then
-      echo "${vendor_ramdisk_binary} is LZ4 compressed"
-    elif cpio -t < "${vendor_ramdisk_binary}" &>/dev/null; then
-      echo "${vendor_ramdisk_binary} is plain CPIO archive"
-      cp "${vendor_ramdisk_binary}" "${cpio_name}"
-    else
-      echo "Unable to identify type of vendor ramdisk ${vendor_ramdisk_binary}"
-      rm -f "${CPIO_NAME[*]}"
-      exit 1
-    fi
-
-    MKBOOTIMG_RAMDISKS+=(${cpio_name})
-  done
-=======
   if [ -n "${VENDOR_RAMDISK_BINARY}" ]; then
     VENDOR_RAMDISK_CPIO="${MKBOOTIMG_STAGING_DIR}/vendor_ramdisk_binary.cpio"
     rm -f "${VENDOR_RAMDISK_CPIO}"
@@ -1204,27 +1179,17 @@
       eval ${VENDOR_RAMDISK_CMDS}
     )
   fi
->>>>>>> 578cc501
 
   if [ -f "${VENDOR_FSTAB}" ]; then
     mkdir -p "${MKBOOTIMG_RAMDISK_STAGING_DIR}/first_stage_ramdisk"
     cp "${VENDOR_FSTAB}" "${MKBOOTIMG_RAMDISK_STAGING_DIR}/first_stage_ramdisk/"
   fi
 
-<<<<<<< HEAD
-  if [ "${#MKBOOTIMG_RAMDISKS[@]}" -gt 0 ]; then
-    cat ${MKBOOTIMG_RAMDISKS[*]} | ${RAMDISK_COMPRESS} - > ${DIST_DIR}/ramdisk.${RAMDISK_EXT}
-    [ "${#CPIO_NAME[@]}" -ne 0 ] && rm -f ${CPIO_NAME[*]}
-  elif [ -z "${SKIP_VENDOR_BOOT}" ]; then
-    echo "No ramdisk found. Please provide a GKI and/or a vendor ramdisk."
-    exit 1
-=======
   HAS_RAMDISK=
   MKBOOTIMG_RAMDISK_DIRS=()
   if [ -n "${VENDOR_RAMDISK_BINARY}" ] || [ -f "${VENDOR_FSTAB}" ]; then
     HAS_RAMDISK="1"
     MKBOOTIMG_RAMDISK_DIRS+=("${MKBOOTIMG_RAMDISK_STAGING_DIR}")
->>>>>>> 578cc501
   fi
 
   if [ "${BUILD_INITRAMFS}" = "1" ]; then
