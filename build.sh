#!/bin/bash

# Copyright (C) 2019 The Android Open Source Project
#
# Licensed under the Apache License, Version 2.0 (the "License");
# you may not use this file except in compliance with the License.
# You may obtain a copy of the License at
#
#       http://www.apache.org/licenses/LICENSE-2.0
#
# Unless required by applicable law or agreed to in writing, software
# distributed under the License is distributed on an "AS IS" BASIS,
# WITHOUT WARRANTIES OR CONDITIONS OF ANY KIND, either express or implied.
# See the License for the specific language governing permissions and
# limitations under the License.

# Usage:
#   build/build.sh <make options>*
# or:
#   To define custom out and dist directories:
#     OUT_DIR=<out dir> DIST_DIR=<dist dir> build/build.sh <make options>*
#   To use a custom build config:
#     BUILD_CONFIG=<path to the build.config> <make options>*
#
# Examples:
#   To define custom out and dist directories:
#     OUT_DIR=output DIST_DIR=dist build/build.sh -j24 V=1
#   To use a custom build config:
#     BUILD_CONFIG=common/build.config.gki.aarch64 build/build.sh -j24 V=1
#
# The following environment variables are considered during execution:
#
#   BUILD_CONFIG
#     Build config file to initialize the build environment from. The location
#     is to be defined relative to the repo root directory.
#     Defaults to 'build.config'.
#
#   BUILD_CONFIG_FRAGMENTS
#     A whitespace-separated list of additional build config fragments to be
#     sourced after the main build config file. Typically used for sanitizers or
#     other special builds.
#
#   OUT_DIR
#     Base output directory for the kernel build.
#     Defaults to <REPO_ROOT>/out/<BRANCH>.
#
#   DIST_DIR
#     Base output directory for the kernel distribution.
#     Defaults to <OUT_DIR>/dist
#
#   MAKE_GOALS
#     List of targets passed to Make when compiling the kernel.
#     Typically: Image, modules, and a DTB (if applicable).
#
#   EXT_MODULES
#     Space separated list of external kernel modules to be build.
#
#   UNSTRIPPED_MODULES
#     Space separated list of modules to be copied to <DIST_DIR>/unstripped
#     for debugging purposes.
#
#   COMPRESS_UNSTRIPPED_MODULES
#     If set to "1", then compress the unstripped modules into a tarball.
#
#   CC
#     Override compiler to be used. (e.g. CC=clang) Specifying CC=gcc
#     effectively unsets CC to fall back to the default gcc detected by kbuild
#     (including any target triplet). To use a custom 'gcc' from PATH, use an
#     absolute path, e.g.  CC=/usr/local/bin/gcc
#
#   LD
#     Override linker (flags) to be used.
#
#   HERMETIC_TOOLCHAIN
#     When set, the PATH during kernel build will be restricted to a set of
#     known prebuilt directories and selected host tools that are usually not
#     provided by prebuilt toolchains.
#
#  ADDITIONAL_HOST_TOOLS
#     A whitespace separated set of tools that will be allowed to be used from
#     the host when running the build with HERMETIC_TOOLCHAIN=1.
#
#   ABI_DEFINITION
#     Location of the abi definition file relative to <REPO_ROOT>/KERNEL_DIR
#     If defined (usually in build.config), also copy that abi definition to
#     <OUT_DIR>/dist/abi.xml when creating the distribution.
#
#   KMI_SYMBOL_LIST
#     Location of the main KMI symbol list file relative to
#     <REPO_ROOT>/KERNEL_DIR If defined (usually in build.config), also copy
#     that symbol list definition to <OUT_DIR>/dist/abi_symbollist when
#     creating the distribution.
#
#   ADDITIONAL_KMI_SYMBOL_LISTS
#     Location of secondary KMI symbol list files relative to
#     <REPO_ROOT>/KERNEL_DIR. If defined, these additional symbol lists will be
#     appended to the main one before proceeding to the distribution creation.
#
#   KMI_ENFORCED
#     This is an indicative option to signal that KMI is enforced in this build
#     config. If set to "1", downstream KMI checking tools might respect it and
#     react to it by failing if KMI differences are detected.
#
#   GENERATE_VMLINUX_BTF
#     If set to "1", generate a vmlinux.btf that is stripped off any debug
#     symbols, but contains type and symbol information within a .BTF section.
#     This is suitable for ABI analysis through BTF.
#
# Environment variables to influence the stages of the kernel build.
#
#   SKIP_MRPROPER
#     if set to "1", skip `make mrproper`
#
#   SKIP_DEFCONFIG
#     if set to "1", skip `make defconfig`
#
#   SKIP_IF_VERSION_MATCHES
#     if defined, skip compiling anything if the kernel version in vmlinux
#     matches the expected kernel version. This is useful for mixed build, where
#     GKI kernel does not change frequently and we can simply skip everything
#     in build.sh. Note: if the expected version string contains "dirty", then
#     this flag would have not cause build.sh to exit early.
#
#   PRE_DEFCONFIG_CMDS
#     Command evaluated before `make defconfig`
#
#   POST_DEFCONFIG_CMDS
#     Command evaluated after `make defconfig` and before `make`.
#
#   POST_KERNEL_BUILD_CMDS
#     Command evaluated after `make`.
#
#   LTO=[full|thin|none]
#     If set to "full", force any kernel with LTO_CLANG support to be built
#     with full LTO, which is the most optimized method. This is the default,
#     but can result in very slow build times, especially when building
#     incrementally. (This mode does not require CFI to be disabled.)
#     If set to "thin", force any kernel with LTO_CLANG support to be built
#     with ThinLTO, which trades off some optimizations for incremental build
#     speed. This is nearly always what you want for local development. (This
#     mode does not require CFI to be disabled.)
#     If set to "none", force any kernel with LTO_CLANG support to be built
#     without any LTO (upstream default), which results in no optimizations
#     and also disables LTO-dependent features like CFI. This mode is not
#     recommended because CFI will not be able to catch bugs if it is
#     disabled.
#
#   TAGS_CONFIG
#     if defined, calls ./scripts/tags.sh utility with TAGS_CONFIG as argument
#     and exit once tags have been generated
#
#   IN_KERNEL_MODULES
#     if defined, install kernel modules
#
#   SKIP_EXT_MODULES
#     if defined, skip building and installing of external modules
#
#   DO_NOT_STRIP_MODULES
#     if set to "1", keep debug information for distributed modules.
#     Note, modules will still be stripped when copied into the ramdisk.
#
#   EXTRA_CMDS
#     Command evaluated after building and installing kernel and modules.
#
#   DIST_CMDS
#     Command evaluated after copying files to DIST_DIR
#
#   SKIP_CP_KERNEL_HDR
#     if defined, skip installing kernel headers.
#
#   BUILD_BOOT_IMG
#     if defined, build a boot.img binary that can be flashed into the 'boot'
#     partition of an Android device. The boot image contains a header as per the
#     format defined by https://source.android.com/devices/bootloader/boot-image-header
#     followed by several components like kernel, ramdisk, DTB etc. The ramdisk
#     component comprises of a GKI ramdisk cpio archive concatenated with a
#     vendor ramdisk cpio archive which is then gzipped. It is expected that
#     all components are present in ${DIST_DIR}.
#
#     When the BUILD_BOOT_IMG flag is defined, the following flags that point to the
#     various components needed to build a boot.img also need to be defined.
#     - MKBOOTIMG_PATH=<path to the mkbootimg.py script which builds boot.img>
#       (defaults to tools/mkbootimg/mkbootimg.py)
#     - GKI_RAMDISK_PREBUILT_BINARY=<Name of the GKI ramdisk prebuilt which includes
#       the generic ramdisk components like init and the non-device-specific rc files>
#     - VENDOR_RAMDISK_BINARY=<Space separated list of vendor ramdisk binaries
#        which includes the device-specific components of ramdisk like the fstab
#        file and the device-specific rc files. If specifying multiple vendor ramdisks
#        and identical file paths exist in the ramdisks, the file from last ramdisk is used.>
#     - KERNEL_BINARY=<name of kernel binary, eg. Image.lz4, Image.gz etc>
#     - BOOT_IMAGE_HEADER_VERSION=<version of the boot image header>
#       (defaults to 3)
#     - KERNEL_CMDLINE=<string of kernel parameters for boot>
#     - KERNEL_VENDOR_CMDLINE=<string of kernel parameters for vendor boot image,
#       vendor_boot when BOOT_IMAGE_HEADER_VERSION >= 3; boot otherwise>
#     - VENDOR_FSTAB=<Path to the vendor fstab to be included in the vendor
#       ramdisk>
#     - TAGS_OFFSET=<physical address for kernel tags>
#     - RAMDISK_OFFSET=<ramdisk physical load address>
#     If the BOOT_IMAGE_HEADER_VERSION is less than 3, two additional variables must
#     be defined:
#     - BASE_ADDRESS=<base address to load the kernel at>
#     - PAGE_SIZE=<flash page size>
#     If BOOT_IMAGE_HEADER_VERSION >= 3, a vendor_boot image will be built
#     unless SKIP_VENDOR_BOOT is defined. A vendor_boot will also be generated if
#     BUILD_VENDOR_BOOT_IMG is set.
#
#     BUILD_VENDOR_BOOT_IMG is incompatible with SKIP_VENDOR_BOOT, and is effectively a
#     nop if BUILD_BOOT_IMG is set.
#     - MODULES_LIST=<file to list of modules> list of modules to use for
#       vendor_boot.modules.load. If this property is not set, then the default
#       modules.load is used.
#     - TRIM_UNUSED_MODULES. If set, then modules not mentioned in
#       modules.load are removed from initramfs. If MODULES_LIST is unset, then
#       having this variable set effectively becomes a no-op.
#     - MODULES_BLOCKLIST=<modules.blocklist file> A list of modules which are
#       blocked from being loaded. This file is copied directly to staging directory,
#       and should be in the format:
#       blocklist module_name
#     - MKBOOTIMG_EXTRA_ARGS=<space-delimited mkbootimg arguments>
#       Refer to: ./mkbootimg.py --help
#     If BOOT_IMAGE_HEADER_VERSION >= 4, the following variable can be defined:
#     - VENDOR_BOOTCONFIG=<string of bootconfig parameters>
#     - INITRAMFS_VENDOR_RAMDISK_FRAGMENT_NAME=<name of the ramdisk fragment>
#       If BUILD_INITRAMFS is specified, then build the .ko and depmod files as
#       a standalone vendor ramdisk fragment named as the given string.
#     - INITRAMFS_VENDOR_RAMDISK_FRAGMENT_MKBOOTIMG_ARGS=<mkbootimg arguments>
#       Refer to: https://source.android.com/devices/bootloader/partitions/vendor-boot-partitions#mkbootimg-arguments
#
#   VENDOR_RAMDISK_CMDS
#     When building vendor boot image, VENDOR_RAMDISK_CMDS enables the build
#     config file to specify command(s) for further altering the prebuilt vendor
#     ramdisk binary. For example, the build config file could add firmware files
#     on the vendor ramdisk (lib/firmware) for testing purposes.
#
#   AVB_SIGN_BOOT_IMG
#     if defined, sign the boot image using the AVB_BOOT_KEY. Refer to
#     https://android.googlesource.com/platform/external/avb/+/master/README.md
#     for details on what Android Verified Boot is and how it works. The kernel
#     prebuilt tool `avbtool` is used for signing.
#
#     When AVB_SIGN_BOOT_IMG is defined, the following flags need to be
#     defined:
#     - AVB_BOOT_PARTITION_SIZE=<size of the boot partition in bytes>
#     - AVB_BOOT_KEY=<absolute path to the key used for signing> The Android test
#       key has been uploaded to the kernel/prebuilts/build-tools project here:
#       https://android.googlesource.com/kernel/prebuilts/build-tools/+/refs/heads/master/linux-x86/share/avb
#     - AVB_BOOT_ALGORITHM=<AVB_BOOT_KEY algorithm used> e.g. SHA256_RSA2048. For the
#       full list of supported algorithms, refer to the enum AvbAlgorithmType in
#       https://android.googlesource.com/platform/external/avb/+/refs/heads/master/libavb/avb_crypto.h
#
#   BUILD_INITRAMFS
#     if set to "1", build a ramdisk containing all .ko files and resulting
#     depmod artifacts
#
#   MODULES_OPTIONS
#     A /lib/modules/modules.options file is created on the ramdisk containing
#     the contents of this variable, lines should be of the form: options
#     <modulename> <param1>=<val> <param2>=<val> ...
#
#   MODULES_ORDER
#     location of an optional file containing the list of modules that are
#     expected to be built for the current configuration, in the modules.order
#     format, relative to the kernel source tree.
#
#   GKI_MODULES_LIST
#     location of an optional file containing the list of GKI modules, relative
#     to the kernel source tree. This should be set in downstream builds to
#     ensure the ABI tooling correctly differentiates vendor/OEM modules and GKI
#     modules. This should not be set in the upstream GKI build.config.
#
#   VENDOR_DLKM_MODULES_LIST
#     location (relative to the repo root directory) of an optional file
#     containing the list of kernel modules which shall be copied into a
#     vendor_dlkm partition image. Any modules passed into MODULES_LIST which
#     become part of the vendor_boot.modules.load will be trimmed from the
#     vendor_dlkm.modules.load.
#
#   VENDOR_DLKM_MODULES_BLOCKLIST
#     location (relative to the repo root directory) of an optional file
#     containing a list of modules which are blocked from being loaded. This
#     file is copied directly to the staging directory and should be in the
#     format: blocklist module_name
#
#   VENDOR_DLKM_PROPS
#     location (relative to the repo root directory) of a text file containing
#     the properties to be used for creation of a vendor_dlkm image
#     (filesystem, partition size, etc). If this is not set (and
#     VENDOR_DLKM_MODULES_LIST is), a default set of properties will be used
#     which assumes an ext4 filesystem and a dynamic partition.
#
#   SUPER_IMAGE_CONTENTS
#     A list of images to be added to a kernel/build generated super.img
#     Partition names are derived from "basename -s .img $image"
#
#   SUPER_IMAGE_SIZE
#     Size, in bytes, of the generated super.img
#
#   LZ4_RAMDISK
#     if set to "1", any ramdisks generated will be lz4 compressed instead of
#     gzip compressed.
#
#   TRIM_NONLISTED_KMI
#     if set to "1", enable the CONFIG_UNUSED_KSYMS_WHITELIST kernel config
#     option to un-export from the build any un-used and non-symbol-listed
#     (as per KMI_SYMBOL_LIST) symbol.
#
#   KMI_SYMBOL_LIST_STRICT_MODE
#     if set to "1", add a build-time check between the KMI_SYMBOL_LIST and the
#     KMI resulting from the build, to ensure they match 1-1.
#
#   KMI_STRICT_MODE_OBJECTS
#     optional list of objects to consider for the KMI_SYMBOL_LIST_STRICT_MODE
#     check. Defaults to 'vmlinux'.
#
#   GKI_DIST_DIR
#     optional directory from which to copy GKI artifacts into DIST_DIR
#
#   GKI_BUILD_CONFIG
#     If set, builds a second set of kernel images using GKI_BUILD_CONFIG to
#     perform a "mixed build." Mixed builds creates "GKI kernel" and "vendor
#     modules" from two different trees. The GKI kernel tree can be the Android
#     Common Kernel and the vendor modules tree can be a complete vendor kernel
#     tree. GKI_DIST_DIR (above) is set and the GKI kernel's DIST output is
#     copied to this DIST output. This allows a vendor tree kernel image to be
#     effectively discarded and a GKI kernel Image used from an Android Common
#     Kernel. Any variables prefixed with GKI_ are passed into into the GKI
#     kernel's build.sh invocation.
#
#     This is incompatible with GKI_PREBUILTS_DIR.
#
#   GKI_PREBUILTS_DIR
#     If set, copies an existing set of GKI kernel binaries to the DIST_DIR to
#     perform a "mixed build," as with GKI_BUILD_CONFIG. This allows you to
#     skip the additional compilation, if interested.
#
#     This is incompatible with GKI_BUILD_CONFIG.
#
#     The following must be present:
#       vmlinux
#       System.map
#       vmlinux.symvers
#       modules.builtin
#       modules.builtin.modinfo
#       Image.lz4
#
# Note: For historic reasons, internally, OUT_DIR will be copied into
# COMMON_OUT_DIR, and OUT_DIR will be then set to
# ${COMMON_OUT_DIR}/${KERNEL_DIR}. This has been done to accommodate existing
# build.config files that expect ${OUT_DIR} to point to the output directory of
# the kernel build.
#
# The kernel is built in ${COMMON_OUT_DIR}/${KERNEL_DIR}.
# Out-of-tree modules are built in ${COMMON_OUT_DIR}/${EXT_MOD} where
# ${EXT_MOD} is the path to the module source code.

set -e

# Save environment for mixed build support.
OLD_ENVIRONMENT=$(mktemp)
export -p > ${OLD_ENVIRONMENT}

# rel_path <to> <from>
# Generate relative directory path to reach directory <to> from <from>
function rel_path() {
  local to=$1
  local from=$2
  local path=
  local stem=
  local prevstem=
  [ -n "$to" ] || return 1
  [ -n "$from" ] || return 1
  to=$(readlink -e "$to")
  from=$(readlink -e "$from")
  [ -n "$to" ] || return 1
  [ -n "$from" ] || return 1
  stem=${from}/
  while [ "${to#$stem}" == "${to}" -a "${stem}" != "${prevstem}" ]; do
    prevstem=$stem
    stem=$(readlink -e "${stem}/..")
    [ "${stem%/}" == "${stem}" ] && stem=${stem}/
    path=${path}../
  done
  echo ${path}${to#$stem}
}

# $1 directory of kernel modules ($1/lib/modules/x.y)
# $2 flags to pass to depmod
# $3 kernel version
function run_depmod() {
  (
    local ramdisk_dir=$1
    local DEPMOD_OUTPUT

    cd ${ramdisk_dir}
    if ! DEPMOD_OUTPUT="$(depmod $2 -F ${DIST_DIR}/System.map -b . $3 2>&1)"; then
      echo "$DEPMOD_OUTPUT" >&2
      exit 1
    fi
    echo "$DEPMOD_OUTPUT"
    if { echo "$DEPMOD_OUTPUT" | grep -q "needs unknown symbol"; }; then
      echo "ERROR: kernel module(s) need unknown symbol(s)" >&2
      exit 1
    fi
  )
}

# $1 MODULES_LIST, <File contains the list of modules that should go in the ramdisk>
# $2 MODULES_STAGING_DIR    <The directory to look for all the compiled modules>
# $3 IMAGE_STAGING_DIR  <The destination directory in which MODULES_LIST is
#                        expected, and it's corresponding modules.* files>
# $4 MODULES_BLOCKLIST, <File contains the list of modules to prevent from loading>
# $5 flags to pass to depmod
function create_modules_staging() {
  local modules_list_file=$1
  local src_dir=$(echo $2/lib/modules/*)
  local version=$(basename "${src_dir}")
  local dest_dir=$3/lib/modules/${version}
  local dest_stage=$3
  local modules_blocklist_file=$4
  local depmod_flags=$5

  rm -rf ${dest_dir}
  mkdir -p ${dest_dir}/kernel
  find ${src_dir}/kernel/ -maxdepth 1 -mindepth 1 \
    -exec cp -r {} ${dest_dir}/kernel/ \;
  # The other modules.* files will be generated by depmod
  cp ${src_dir}/modules.order ${dest_dir}/modules.order
  cp ${src_dir}/modules.builtin ${dest_dir}/modules.builtin

  if [ -n "${EXT_MODULES}" ]; then
    mkdir -p ${dest_dir}/extra/
    cp -r ${src_dir}/extra/* ${dest_dir}/extra/
    (cd ${dest_dir}/ && \
      find extra -type f -name "*.ko" | sort >> modules.order)
  fi

  if [ "${DO_NOT_STRIP_MODULES}" = "1" ]; then
    # strip debug symbols off initramfs modules
    find ${dest_dir} -type f -name "*.ko" \
      -exec ${OBJCOPY:-${CROSS_COMPILE}objcopy} --strip-debug {} \;
  fi

  if [ -n "${modules_list_file}" ]; then
    echo "========================================================"
    echo " Reducing modules.order to:"
    # Need to make sure we can find modules_list_file from the staging dir
    if [[ -f "${ROOT_DIR}/${modules_list_file}" ]]; then
      modules_list_file="${ROOT_DIR}/${modules_list_file}"
    elif [[ "${modules_list_file}" != /* ]]; then
      echo "modules list must be an absolute path or relative to ${ROOT_DIR}: ${modules_list_file}"
      exit 1
    elif [[ ! -f "${modules_list_file}" ]]; then
      echo "Failed to find modules list: ${modules_list_file}"
      exit 1
    fi

    local modules_list_filter=$(mktemp)
    local old_modules_list=$(mktemp)

    # Remove all lines starting with "#" (comments)
    # Exclamation point makes interpreter ignore the exit code under set -e
    ! grep -v "^\#" ${modules_list_file} > ${modules_list_filter}

    # grep the modules.order for any KOs in the modules list
    cp ${dest_dir}/modules.order ${old_modules_list}
    ! grep -w -f ${modules_list_filter} ${old_modules_list} > ${dest_dir}/modules.order
    rm -f ${modules_list_filter} ${old_modules_list}
    cat ${dest_dir}/modules.order | sed -e "s/^/  /"
  fi

  if [ -n "${modules_blocklist_file}" ]; then
    # Need to make sure we can find modules_blocklist_file from the staging dir
    if [[ -f "${ROOT_DIR}/${modules_blocklist_file}" ]]; then
      modules_blocklist_file="${ROOT_DIR}/${modules_blocklist_file}"
    elif [[ "${modules_blocklist_file}" != /* ]]; then
      echo "modules blocklist must be an absolute path or relative to ${ROOT_DIR}: ${modules_blocklist_file}"
      exit 1
    elif [[ ! -f "${modules_blocklist_file}" ]]; then
      echo "Failed to find modules blocklist: ${modules_blocklist_file}"
      exit 1
    fi

    cp ${modules_blocklist_file} ${dest_dir}/modules.blocklist
  fi

  if [ -n "${TRIM_UNUSED_MODULES}" ]; then
    echo "========================================================"
    echo " Trimming unused modules"
    local used_blocklist_modules=$(mktemp)
    if [ -f ${dest_dir}/modules.blocklist ]; then
      # TODO: the modules blocklist could contain module aliases instead of the filename
      sed -n -E -e 's/blocklist (.+)/\1/p' ${dest_dir}/modules.blocklist > $used_blocklist_modules
    fi

    # Trim modules from tree that aren't mentioned in modules.order
    (
      cd ${dest_dir}
      find * -type f -name "*.ko" | grep -v -w -f modules.order -f $used_blocklist_modules - | xargs -r rm
    )
    rm $used_blocklist_modules
  fi

  # Re-run depmod to detect any dependencies between in-kernel and external
  # modules. Then, create modules.order based on all the modules compiled.
  run_depmod ${dest_stage} "${depmod_flags}" "${version}"
  cp ${dest_dir}/modules.order ${dest_dir}/modules.load
}

function build_vendor_dlkm() {
  echo "========================================================"
  echo " Creating vendor_dlkm image"

  create_modules_staging "${VENDOR_DLKM_MODULES_LIST}" "${MODULES_STAGING_DIR}" \
    "${VENDOR_DLKM_STAGING_DIR}" "${VENDOR_DLKM_MODULES_BLOCKLIST}"

<<<<<<< HEAD
  VENDOR_DLKM_ROOT_DIR=$(echo ${VENDOR_DLKM_STAGING_DIR}/lib/modules/*)
  cp ${VENDOR_DLKM_ROOT_DIR}/modules.load ${DIST_DIR}/vendor_dlkm.modules.load
  if [ -e ${VENDOR_DLKM_ROOT_DIR}/modules.blocklist ]; then
    cp ${VENDOR_DLKM_ROOT_DIR}/modules.blocklist \
      ${DIST_DIR}/vendor_dlkm.modules.blocklist
  fi

=======
  local vendor_dlkm_modules_root_dir=$(echo ${VENDOR_DLKM_STAGING_DIR}/lib/modules/*)
  local vendor_dlkm_modules_load=${vendor_dlkm_modules_root_dir}/modules.load

  # Modules loaded in vendor_boot should not be loaded in vendor_dlkm.
  if [ -f ${DIST_DIR}/vendor_boot.modules.load ]; then
    local stripped_modules_load="$(mktemp)"
    ! grep -x -v -F -f ${DIST_DIR}/vendor_boot.modules.load \
      ${vendor_dlkm_modules_load} > ${stripped_modules_load}
    mv -f ${stripped_modules_load} ${vendor_dlkm_modules_load}
  fi

  cp ${vendor_dlkm_modules_load} ${DIST_DIR}/vendor_dlkm.modules.load
>>>>>>> 4346db81
  local vendor_dlkm_props_file

  if [ -z "${VENDOR_DLKM_PROPS}" ]; then
    vendor_dlkm_props_file="$(mktemp)"
    echo -e "vendor_dlkm_fs_type=ext4\n" >> ${vendor_dlkm_props_file}
    echo -e "use_dynamic_partition_size=true\n" >> ${vendor_dlkm_props_file}
    echo -e "ext_mkuserimg=mkuserimg_mke2fs\n" >> ${vendor_dlkm_props_file}
    echo -e "ext4_share_dup_blocks=true\n" >> ${vendor_dlkm_props_file}
  else
    vendor_dlkm_props_file="${VENDOR_DLKM_PROPS}"
    if [[ -f "${ROOT_DIR}/${vendor_dlkm_props_file}" ]]; then
      vendor_dlkm_props_file="${ROOT_DIR}/${vendor_dlkm_props_file}"
    elif [[ "${vendor_dlkm_props_file}" != /* ]]; then
      echo "VENDOR_DLKM_PROPS must be an absolute path or relative to ${ROOT_DIR}: ${vendor_dlkm_props_file}"
      exit 1
    elif [[ ! -f "${vendor_dlkm_props_file}" ]]; then
      echo "Failed to find VENDOR_DLKM_PROPS: ${vendor_dlkm_props_file}"
      exit 1
    fi
  fi
  build_image "${VENDOR_DLKM_STAGING_DIR}" "${vendor_dlkm_props_file}" \
    "${DIST_DIR}/vendor_dlkm.img" /dev/null
}

function build_super() {
  echo "========================================================"
  echo " Creating super.img"

  local super_props_file=$(mktemp)
  local dynamic_partitions=""
  # Default to 256 MB
  local super_image_size="$((${SUPER_IMAGE_SIZE:-268435456}))"
  local group_size="$((${super_image_size} - 0x400000))"
  echo -e "lpmake=lpmake" >> ${super_props_file}
  echo -e "super_metadata_device=super" >> ${super_props_file}
  echo -e "super_block_devices=super" >> ${super_props_file}
  echo -e "super_super_device_size=${super_image_size}" >> ${super_props_file}
  echo -e "super_partition_size=${super_image_size}" >> ${super_props_file}
  echo -e "super_partition_groups=kb_dynamic_partitions" >> ${super_props_file}
  echo -e "super_kb_dynamic_partitions_group_size=${group_size}" >> ${super_props_file}

  for image in "${SUPER_IMAGE_CONTENTS}"; do
    echo "  Adding ${image}"
    partition_name=$(basename -s .img "${image}")
    dynamic_partitions="${dynamic_partitions} ${partition_name}"
    echo -e "${partition_name}_image=${image}" >> ${super_props_file}
  done

  echo -e "dynamic_partition_list=${dynamic_partitions}" >> ${super_props_file}
  echo -e "super_kb_dynamic_partitions_partition_list=${dynamic_partitions}" >> ${super_props_file}
  build_super_image -v ${super_props_file} ${DIST_DIR}/super.img
  rm ${super_props_file}

  echo "super image created at ${DIST_DIR}/super.img"
}

export ROOT_DIR=$(readlink -f $(dirname $0)/..)

# For module file Signing with the kernel (if needed)
FILE_SIGN_BIN=scripts/sign-file
SIGN_SEC=certs/signing_key.pem
SIGN_CERT=certs/signing_key.x509
SIGN_ALGO=sha512

# Save environment parameters before being overwritten by sourcing
# BUILD_CONFIG.
CC_ARG="${CC}"

source "${ROOT_DIR}/build/_setup_env.sh"

MAKE_ARGS=( "$@" )
export MAKEFLAGS="-j$(nproc) ${MAKEFLAGS}"
export MODULES_STAGING_DIR=$(readlink -m ${COMMON_OUT_DIR}/staging)
export MODULES_PRIVATE_DIR=$(readlink -m ${COMMON_OUT_DIR}/private)
export KERNEL_UAPI_HEADERS_DIR=$(readlink -m ${COMMON_OUT_DIR}/kernel_uapi_headers)
export INITRAMFS_STAGING_DIR=${MODULES_STAGING_DIR}/initramfs_staging
export VENDOR_DLKM_STAGING_DIR=${MODULES_STAGING_DIR}/vendor_dlkm_staging
export MKBOOTIMG_STAGING_DIR="${MODULES_STAGING_DIR}/mkbootimg_staging"

if [ -n "${SKIP_VENDOR_BOOT}" -a -n "${BUILD_VENDOR_BOOT_IMG}" ]; then
  echo "ERROR: SKIP_VENDOR_BOOT is incompatible with BUILD_VENDOR_BOOT_IMG." >&2
  exit 1
fi

if [ -n "${GKI_BUILD_CONFIG}" ]; then
  if [ -n "${GKI_PREBUILTS_DIR}" ]; then
      echo "ERROR: GKI_BUILD_CONFIG is incompatible with GKI_PREBUILTS_DIR." >&2
      exit 1
  fi

  GKI_OUT_DIR=${GKI_OUT_DIR:-${COMMON_OUT_DIR}/gki_kernel}
  GKI_DIST_DIR=${GKI_DIST_DIR:-${GKI_OUT_DIR}/dist}

  if [[ "${MAKE_GOALS}" =~ image|Image|vmlinux ]]; then
    echo " Compiling Image and vmlinux in device kernel is not supported in mixed build mode"
    exit 1
  fi

  # Inherit SKIP_MRPROPER, LTO, SKIP_DEFCONFIG unless overridden by corresponding GKI_* variables
  GKI_ENVIRON=("SKIP_MRPROPER=${SKIP_MRPROPER}" "LTO=${LTO}" "SKIP_DEFCONFIG=${SKIP_DEFCONFIG}" "SKIP_IF_VERSION_MATCHES=${SKIP_IF_VERSION_MATCHES}")
  # Explicitly unset EXT_MODULES since they should be compiled against the device kernel
  GKI_ENVIRON+=("EXT_MODULES=")
  # Explicitly unset GKI_BUILD_CONFIG in case it was set by in the old environment
  # e.g. GKI_BUILD_CONFIG=common/build.config.gki.x86 ./build/build.sh would cause
  # gki build recursively
  GKI_ENVIRON+=("GKI_BUILD_CONFIG=")
  # Any variables prefixed with GKI_ get set without that prefix in the GKI build environment
  # e.g. GKI_BUILD_CONFIG=common/build.config.gki.aarch64 -> BUILD_CONFIG=common/build.config.gki.aarch64
  GKI_ENVIRON+=($(export -p | sed -n -E -e 's/.* GKI_([^=]+=.*)$/\1/p' | tr '\n' ' '))
  GKI_ENVIRON+=("OUT_DIR=${GKI_OUT_DIR}")
  GKI_ENVIRON+=("DIST_DIR=${GKI_DIST_DIR}")
  ( env -i bash -c "source ${OLD_ENVIRONMENT}; rm -f ${OLD_ENVIRONMENT}; export ${GKI_ENVIRON[*]} ; ./build/build.sh" ) || exit 1

  # Dist dir must have vmlinux.symvers, modules.builtin.modinfo, modules.builtin
  MAKE_ARGS+=("KBUILD_MIXED_TREE=$(readlink -m ${GKI_DIST_DIR})")
else
  rm -f ${OLD_ENVIRONMENT}
fi

BOOT_IMAGE_HEADER_VERSION=${BOOT_IMAGE_HEADER_VERSION:-3}

cd ${ROOT_DIR}

export CLANG_TRIPLE CROSS_COMPILE CROSS_COMPILE_COMPAT CROSS_COMPILE_ARM32 ARCH SUBARCH MAKE_GOALS

# Restore the previously saved CC argument that might have been overridden by
# the BUILD_CONFIG.
[ -n "${CC_ARG}" ] && CC="${CC_ARG}"

# CC=gcc is effectively a fallback to the default gcc including any target
# triplets. An absolute path (e.g., CC=/usr/bin/gcc) must be specified to use a
# custom compiler.
[ "${CC}" == "gcc" ] && unset CC && unset CC_ARG

TOOL_ARGS=()

# LLVM=1 implies what is otherwise set below; it is a more concise way of
# specifying CC=clang LD=ld.lld NM=llvm-nm OBJCOPY=llvm-objcopy <etc>, for
# newer kernel versions.
if [[ -n "${LLVM}" ]]; then
  TOOL_ARGS+=("LLVM=1")
  # Reset a bunch of variables that the kernel's top level Makefile does, just
  # in case someone tries to use these binaries in this script such as in
  # initramfs generation below.
  HOSTCC=clang
  HOSTCXX=clang++
  CC=clang
  LD=ld.lld
  AR=llvm-ar
  NM=llvm-nm
  OBJCOPY=llvm-objcopy
  OBJDUMP=llvm-objdump
  READELF=llvm-readelf
  OBJSIZE=llvm-size
  STRIP=llvm-strip
else
  if [ -n "${HOSTCC}" ]; then
    TOOL_ARGS+=("HOSTCC=${HOSTCC}")
  fi

  if [ -n "${CC}" ]; then
    TOOL_ARGS+=("CC=${CC}")
    if [ -z "${HOSTCC}" ]; then
      TOOL_ARGS+=("HOSTCC=${CC}")
    fi
  fi

  if [ -n "${LD}" ]; then
    TOOL_ARGS+=("LD=${LD}" "HOSTLD=${LD}")
  fi

  if [ -n "${NM}" ]; then
    TOOL_ARGS+=("NM=${NM}")
  fi

  if [ -n "${OBJCOPY}" ]; then
    TOOL_ARGS+=("OBJCOPY=${OBJCOPY}")
  fi
fi

if [ -n "${LLVM_IAS}" ]; then
  TOOL_ARGS+=("LLVM_IAS=${LLVM_IAS}")
  # Reset $AS for the same reason that we reset $CC etc above.
  AS=clang
fi

if [ -n "${DEPMOD}" ]; then
  TOOL_ARGS+=("DEPMOD=${DEPMOD}")
fi

if [ -n "${DTC}" ]; then
  TOOL_ARGS+=("DTC=${DTC}")
fi

# Allow hooks that refer to $CC_LD_ARG to keep working until they can be
# updated.
CC_LD_ARG="${TOOL_ARGS[@]}"

DECOMPRESS_GZIP="gzip -c -d"
DECOMPRESS_LZ4="lz4 -c -d -l"
if [ -z "${LZ4_RAMDISK}" ] ; then
  RAMDISK_COMPRESS="gzip -c -f"
  RAMDISK_DECOMPRESS="${DECOMPRESS_GZIP}"
  RAMDISK_EXT="gz"
else
  RAMDISK_COMPRESS="lz4 -c -l -12 --favor-decSpeed"
  RAMDISK_DECOMPRESS="${DECOMPRESS_LZ4}"
  RAMDISK_EXT="lz4"
fi

if [ -n "${SKIP_IF_VERSION_MATCHES}" ]; then
  if [ -f "${DIST_DIR}/vmlinux" ]; then
    kernelversion="$(cd ${KERNEL_DIR} && make -s "${TOOL_ARGS[@]}" O=${OUT_DIR} kernelrelease)"
    # Split grep into 2 steps. "Linux version" will always be towards top and fast to find. Don't
    # need to search the entire vmlinux for it
    if [[ ! "$kernelversion" =~ .*dirty.* ]] && \
       grep -o -a -m1 "Linux version [^ ]* " ${DIST_DIR}/vmlinux | grep -q " ${kernelversion} " ; then
      echo "========================================================"
      echo " Skipping build because kernel version matches ${kernelversion}"
      exit 0
    fi
  fi
fi

rm -rf ${DIST_DIR}
mkdir -p ${OUT_DIR} ${DIST_DIR}

if [ -n "${GKI_PREBUILTS_DIR}" ]; then
  echo "========================================================"
  echo " Copying GKI prebuilts"
  GKI_PREBUILTS_DIR=$(readlink -m ${GKI_PREBUILTS_DIR})
  if [ ! -d "${GKI_PREBUILTS_DIR}" ]; then
    echo "ERROR: ${GKI_PREBULTS_DIR} does not exist." >&2
    exit 1
  fi
  for file in ${GKI_PREBUILTS_DIR}/*; do
    filename=$(basename ${file})
    if ! $(cmp -s ${file} ${DIST_DIR}/${filename}); then
      cp -v ${file} ${DIST_DIR}/${filename}
    fi
  done
  MAKE_ARGS+=("KBUILD_MIXED_TREE=${GKI_PREBUILTS_DIR}")
fi

echo "========================================================"
echo " Setting up for build"
if [ "${SKIP_MRPROPER}" != "1" ] ; then
  set -x
  (cd ${KERNEL_DIR} && make "${TOOL_ARGS[@]}" O=${OUT_DIR} "${MAKE_ARGS[@]}" mrproper)
  set +x
fi

if [ -n "${PRE_DEFCONFIG_CMDS}" ]; then
  echo "========================================================"
  echo " Running pre-defconfig command(s):"
  set -x
  eval ${PRE_DEFCONFIG_CMDS}
  set +x
fi

if [ "${SKIP_DEFCONFIG}" != "1" ] ; then
  set -x
  (cd ${KERNEL_DIR} && make "${TOOL_ARGS[@]}" O=${OUT_DIR} "${MAKE_ARGS[@]}" ${DEFCONFIG})
  set +x

  if [ -n "${POST_DEFCONFIG_CMDS}" ]; then
    echo "========================================================"
    echo " Running pre-make command(s):"
    set -x
    eval ${POST_DEFCONFIG_CMDS}
    set +x
  fi
fi

if [ "${LTO}" = "none" -o "${LTO}" = "thin" -o "${LTO}" = "full" ]; then
  echo "========================================================"
  echo " Modifying LTO mode to '${LTO}'"

  set -x
  if [ "${LTO}" = "none" ]; then
    ${KERNEL_DIR}/scripts/config --file ${OUT_DIR}/.config \
      -d LTO_CLANG \
      -e LTO_NONE \
      -d LTO_CLANG_THIN \
      -d LTO_CLANG_FULL \
      -d THINLTO
  elif [ "${LTO}" = "thin" ]; then
    # This is best-effort; some kernels don't support LTO_THIN mode
    # THINLTO was the old name for LTO_THIN, and it was 'default y'
    ${KERNEL_DIR}/scripts/config --file ${OUT_DIR}/.config \
      -e LTO_CLANG \
      -d LTO_NONE \
      -e LTO_CLANG_THIN \
      -d LTO_CLANG_FULL \
      -e THINLTO
  elif [ "${LTO}" = "full" ]; then
    # THINLTO was the old name for LTO_THIN, and it was 'default y'
    ${KERNEL_DIR}/scripts/config --file ${OUT_DIR}/.config \
      -e LTO_CLANG \
      -d LTO_NONE \
      -d LTO_CLANG_THIN \
      -e LTO_CLANG_FULL \
      -d THINLTO
  fi
  (cd ${OUT_DIR} && make "${TOOL_ARGS[@]}" O=${OUT_DIR} "${MAKE_ARGS[@]}" olddefconfig)
  set +x
elif [ -n "${LTO}" ]; then
  echo "LTO= must be one of 'none', 'thin' or 'full'."
  exit 1
fi

if [ -n "${TAGS_CONFIG}" ]; then
  echo "========================================================"
  echo " Running tags command:"
  set -x
  (cd ${KERNEL_DIR} && SRCARCH=${ARCH} ./scripts/tags.sh ${TAGS_CONFIG})
  set +x
  exit 0
fi

# Truncate abi.prop file
ABI_PROP=${DIST_DIR}/abi.prop
: > ${ABI_PROP}

if [ -n "${ABI_DEFINITION}" ]; then

  ABI_XML=${DIST_DIR}/abi.xml

  echo "KMI_DEFINITION=abi.xml" >> ${ABI_PROP}
  echo "KMI_MONITORED=1"        >> ${ABI_PROP}

  if [ "${KMI_ENFORCED}" = "1" ]; then
    echo "KMI_ENFORCED=1" >> ${ABI_PROP}
  fi
fi

if [ -n "${KMI_SYMBOL_LIST}" ]; then
  ABI_SL=${DIST_DIR}/abi_symbollist
  echo "KMI_SYMBOL_LIST=abi_symbollist" >> ${ABI_PROP}
fi

# define the kernel binary and modules archive in the $ABI_PROP
echo "KERNEL_BINARY=vmlinux" >> ${ABI_PROP}
if [ "${COMPRESS_UNSTRIPPED_MODULES}" = "1" ]; then
  echo "MODULES_ARCHIVE=${UNSTRIPPED_MODULES_ARCHIVE}" >> ${ABI_PROP}
fi

# Copy the abi_${arch}.xml file from the sources into the dist dir
if [ -n "${ABI_DEFINITION}" ]; then
  echo "========================================================"
  echo " Copying abi definition to ${ABI_XML}"
  pushd $ROOT_DIR/$KERNEL_DIR
    cp "${ABI_DEFINITION}" ${ABI_XML}
  popd
fi

# Copy the abi symbol list file from the sources into the dist dir
if [ -n "${KMI_SYMBOL_LIST}" ]; then
  ${ROOT_DIR}/build/copy_symbols.sh "$ABI_SL" "$ROOT_DIR/$KERNEL_DIR" \
    "${KMI_SYMBOL_LIST}" ${ADDITIONAL_KMI_SYMBOL_LISTS}
  pushd $ROOT_DIR/$KERNEL_DIR
  if [ "${TRIM_NONLISTED_KMI}" = "1" ]; then
      # Create the raw symbol list
      cat ${ABI_SL} | \
              ${ROOT_DIR}/build/abi/flatten_symbol_list > \
              ${OUT_DIR}/abi_symbollist.raw

      # Update the kernel configuration
      ./scripts/config --file ${OUT_DIR}/.config \
              -d UNUSED_SYMBOLS -e TRIM_UNUSED_KSYMS \
              --set-str UNUSED_KSYMS_WHITELIST ${OUT_DIR}/abi_symbollist.raw
      (cd ${OUT_DIR} && \
              make O=${OUT_DIR} "${TOOL_ARGS[@]}" "${MAKE_ARGS[@]}" olddefconfig)
      # Make sure the config is applied
      grep CONFIG_UNUSED_KSYMS_WHITELIST ${OUT_DIR}/.config > /dev/null || {
        echo "ERROR: Failed to apply TRIM_NONLISTED_KMI kernel configuration" >&2
        echo "Does your kernel support CONFIG_UNUSED_KSYMS_WHITELIST?" >&2
        exit 1
      }

    elif [ "${KMI_SYMBOL_LIST_STRICT_MODE}" = "1" ]; then
      echo "ERROR: KMI_SYMBOL_LIST_STRICT_MODE requires TRIM_NONLISTED_KMI=1" >&2
    exit 1
  fi
  popd # $ROOT_DIR/$KERNEL_DIR
elif [ "${TRIM_NONLISTED_KMI}" = "1" ]; then
  echo "ERROR: TRIM_NONLISTED_KMI requires a KMI_SYMBOL_LIST" >&2
  exit 1
elif [ "${KMI_SYMBOL_LIST_STRICT_MODE}" = "1" ]; then
  echo "ERROR: KMI_SYMBOL_LIST_STRICT_MODE requires a KMI_SYMBOL_LIST" >&2
  exit 1
fi

echo "========================================================"
echo " Building kernel"

set -x
(cd ${OUT_DIR} && make O=${OUT_DIR} "${TOOL_ARGS[@]}" "${MAKE_ARGS[@]}" ${MAKE_GOALS})
set +x

if [ -n "${POST_KERNEL_BUILD_CMDS}" ]; then
  echo "========================================================"
  echo " Running post-kernel-build command(s):"
  set -x
  eval ${POST_KERNEL_BUILD_CMDS}
  set +x
fi

if [ -n "${MODULES_ORDER}" ]; then
  echo "========================================================"
  echo " Checking the list of modules:"
  if ! diff -u "${KERNEL_DIR}/${MODULES_ORDER}" "${OUT_DIR}/modules.order"; then
    echo "ERROR: modules list out of date" >&2
    echo "Update it with:" >&2
    echo "cp ${OUT_DIR}/modules.order ${KERNEL_DIR}/${MODULES_ORDER}" >&2
    exit 1
  fi
fi

if [ "${KMI_SYMBOL_LIST_STRICT_MODE}" = "1" ]; then
  echo "========================================================"
  echo " Comparing the KMI and the symbol lists:"
  set -x
  ${ROOT_DIR}/build/abi/compare_to_symbol_list "${OUT_DIR}/Module.symvers" \
                                               "${OUT_DIR}/abi_symbollist.raw"
  set +x
fi

rm -rf ${MODULES_STAGING_DIR}
mkdir -p ${MODULES_STAGING_DIR}

if [ "${DO_NOT_STRIP_MODULES}" != "1" ]; then
  MODULE_STRIP_FLAG="INSTALL_MOD_STRIP=1"
fi

if [ "${BUILD_INITRAMFS}" = "1" -o  -n "${IN_KERNEL_MODULES}" ]; then
  echo "========================================================"
  echo " Installing kernel modules into staging directory"

  (cd ${OUT_DIR} &&                                                           \
   make O=${OUT_DIR} "${TOOL_ARGS[@]}" ${MODULE_STRIP_FLAG}                   \
        INSTALL_MOD_PATH=${MODULES_STAGING_DIR} "${MAKE_ARGS[@]}" modules_install)
fi

if [[ -z "${SKIP_EXT_MODULES}" ]] && [[ -n "${EXT_MODULES}" ]]; then
  echo "========================================================"
  echo " Building external modules and installing them into staging directory"

  for EXT_MOD in ${EXT_MODULES}; do
    # The path that we pass in via the variable M needs to be a relative path
    # relative to the kernel source directory. The source files will then be
    # looked for in ${KERNEL_DIR}/${EXT_MOD_REL} and the object files (i.e. .o
    # and .ko) files will be stored in ${OUT_DIR}/${EXT_MOD_REL}. If we
    # instead set M to an absolute path, then object (i.e. .o and .ko) files
    # are stored in the module source directory which is not what we want.
    EXT_MOD_REL=$(rel_path ${ROOT_DIR}/${EXT_MOD} ${KERNEL_DIR})
    # The output directory must exist before we invoke make. Otherwise, the
    # build system behaves horribly wrong.
    mkdir -p ${OUT_DIR}/${EXT_MOD_REL}
    set -x
    make -C ${EXT_MOD} M=${EXT_MOD_REL} KERNEL_SRC=${ROOT_DIR}/${KERNEL_DIR}  \
                       O=${OUT_DIR} "${TOOL_ARGS[@]}" "${MAKE_ARGS[@]}"
    make -C ${EXT_MOD} M=${EXT_MOD_REL} KERNEL_SRC=${ROOT_DIR}/${KERNEL_DIR}  \
                       O=${OUT_DIR} "${TOOL_ARGS[@]}" ${MODULE_STRIP_FLAG}    \
                       INSTALL_MOD_PATH=${MODULES_STAGING_DIR}                \
                       "${MAKE_ARGS[@]}" modules_install
    set +x
  done

fi

if [ -n "${EXTRA_CMDS}" ]; then
  echo "========================================================"
  echo " Running extra build command(s):"
  set -x
  eval ${EXTRA_CMDS}
  set +x
fi

OVERLAYS_OUT=""
for ODM_DIR in ${ODM_DIRS}; do
  OVERLAY_DIR=${ROOT_DIR}/device/${ODM_DIR}/overlays

  if [ -d ${OVERLAY_DIR} ]; then
    OVERLAY_OUT_DIR=${OUT_DIR}/overlays/${ODM_DIR}
    mkdir -p ${OVERLAY_OUT_DIR}
    make -C ${OVERLAY_DIR} DTC=${OUT_DIR}/scripts/dtc/dtc                     \
                           OUT_DIR=${OVERLAY_OUT_DIR} "${MAKE_ARGS[@]}"
    OVERLAYS=$(find ${OVERLAY_OUT_DIR} -name "*.dtbo")
    OVERLAYS_OUT="$OVERLAYS_OUT $OVERLAYS"
  fi
done

echo "========================================================"
echo " Copying files"
for FILE in $(cd ${OUT_DIR} && ls -1 ${FILES}); do
  if [ -f ${OUT_DIR}/${FILE} ]; then
    echo "  $FILE"
    cp -p ${OUT_DIR}/${FILE} ${DIST_DIR}/
  else
    echo "  $FILE is not a file, skipping"
  fi
done

for FILE in ${OVERLAYS_OUT}; do
  OVERLAY_DIST_DIR=${DIST_DIR}/$(dirname ${FILE#${OUT_DIR}/overlays/})
  echo "  ${FILE#${OUT_DIR}/}"
  mkdir -p ${OVERLAY_DIST_DIR}
  cp ${FILE} ${OVERLAY_DIST_DIR}/
done

if [ -z "${SKIP_CP_KERNEL_HDR}" ]; then
  echo "========================================================"
  echo " Installing UAPI kernel headers:"
  mkdir -p "${KERNEL_UAPI_HEADERS_DIR}/usr"
  make -C ${OUT_DIR} O=${OUT_DIR} "${TOOL_ARGS[@]}"                           \
          INSTALL_HDR_PATH="${KERNEL_UAPI_HEADERS_DIR}/usr" "${MAKE_ARGS[@]}"      \
          headers_install
  # The kernel makefiles create files named ..install.cmd and .install which
  # are only side products. We don't want those. Let's delete them.
  find ${KERNEL_UAPI_HEADERS_DIR} \( -name ..install.cmd -o -name .install \) -exec rm '{}' +
  KERNEL_UAPI_HEADERS_TAR=${DIST_DIR}/kernel-uapi-headers.tar.gz
  echo " Copying kernel UAPI headers to ${KERNEL_UAPI_HEADERS_TAR}"
  tar -czf ${KERNEL_UAPI_HEADERS_TAR} --directory=${KERNEL_UAPI_HEADERS_DIR} usr/
fi

if [ -z "${SKIP_CP_KERNEL_HDR}" ] ; then
  echo "========================================================"
  KERNEL_HEADERS_TAR=${DIST_DIR}/kernel-headers.tar.gz
  echo " Copying kernel headers to ${KERNEL_HEADERS_TAR}"
  pushd $ROOT_DIR/$KERNEL_DIR
    find arch include $OUT_DIR -name *.h -print0               \
            | tar -czf $KERNEL_HEADERS_TAR                     \
              --absolute-names                                 \
              --dereference                                    \
              --transform "s,.*$OUT_DIR,,"                     \
              --transform "s,^,kernel-headers/,"               \
              --null -T -
  popd
fi

if [ "${GENERATE_VMLINUX_BTF}" = "1" ]; then
  echo "========================================================"
  echo " Generating ${DIST_DIR}/vmlinux.btf"

  (
    cd ${DIST_DIR}
    cp -a vmlinux vmlinux.btf
    pahole -J vmlinux.btf
    llvm-strip --strip-debug vmlinux.btf
  )

fi

if [ -n "${GKI_DIST_DIR}" ]; then
  echo "========================================================"
  echo " Copying files from GKI kernel"
  cp -rv ${GKI_DIST_DIR}/* ${DIST_DIR}/
fi

if [ -n "${DIST_CMDS}" ]; then
  echo "========================================================"
  echo " Running extra dist command(s):"
  # if DIST_CMDS requires UAPI headers, make sure a warning appears!
  if [ ! -d "${KERNEL_UAPI_HEADERS_DIR}/usr" ]; then
    echo "WARN: running without UAPI headers"
  fi
  set -x
  eval ${DIST_CMDS}
  set +x
fi

MODULES=$(find ${MODULES_STAGING_DIR} -type f -name "*.ko")
if [ -n "${MODULES}" ]; then
  if [ -n "${IN_KERNEL_MODULES}" -o -n "${EXT_MODULES}" ]; then
    echo "========================================================"
    echo " Copying modules files"
    for FILE in ${MODULES}; do
      echo "  ${FILE#${MODULES_STAGING_DIR}/}"
      cp -p ${FILE} ${DIST_DIR}
    done
  fi
  if [ "${BUILD_INITRAMFS}" = "1" ]; then
    echo "========================================================"
    echo " Creating initramfs"
    rm -rf ${INITRAMFS_STAGING_DIR}
    create_modules_staging "${MODULES_LIST}" ${MODULES_STAGING_DIR} \
      ${INITRAMFS_STAGING_DIR} "${MODULES_BLOCKLIST}" "-e"

    MODULES_ROOT_DIR=$(echo ${INITRAMFS_STAGING_DIR}/lib/modules/*)
    cp ${MODULES_ROOT_DIR}/modules.load ${DIST_DIR}/modules.load
    cp ${MODULES_ROOT_DIR}/modules.load ${DIST_DIR}/vendor_boot.modules.load
    echo "${MODULES_OPTIONS}" > ${MODULES_ROOT_DIR}/modules.options
    if [ -e "${MODULES_ROOT_DIR}/modules.blocklist" ]; then
      cp ${MODULES_ROOT_DIR}/modules.blocklist ${DIST_DIR}/modules.blocklist
    fi

    mkbootfs "${INITRAMFS_STAGING_DIR}" >"${MODULES_STAGING_DIR}/initramfs.cpio"
    ${RAMDISK_COMPRESS} "${MODULES_STAGING_DIR}/initramfs.cpio" >"${DIST_DIR}/initramfs.img"
  fi
fi

if [ -n "${VENDOR_DLKM_MODULES_LIST}" ]; then
  build_vendor_dlkm
fi

if [ -n "${SUPER_IMAGE_CONTENTS}" ]; then
  build_super
fi

if [ -n "${UNSTRIPPED_MODULES}" ]; then
  echo "========================================================"
  echo " Copying unstripped module files for debugging purposes (not loaded on device)"
  mkdir -p ${UNSTRIPPED_DIR}
  for MODULE in ${UNSTRIPPED_MODULES}; do
    find ${MODULES_PRIVATE_DIR} -name ${MODULE} -exec cp {} ${UNSTRIPPED_DIR} \;
  done
  if [ "${COMPRESS_UNSTRIPPED_MODULES}" = "1" ]; then
    tar -czf ${DIST_DIR}/${UNSTRIPPED_MODULES_ARCHIVE} -C $(dirname ${UNSTRIPPED_DIR}) $(basename ${UNSTRIPPED_DIR})
    rm -rf ${UNSTRIPPED_DIR}
  fi
fi

[ -n "${GKI_MODULES_LIST}" ] && cp ${KERNEL_DIR}/${GKI_MODULES_LIST} ${DIST_DIR}/

echo "========================================================"
echo " Files copied to ${DIST_DIR}"

if [ -n "${BUILD_BOOT_IMG}" -o -n "${BUILD_VENDOR_BOOT_IMG}" ] ; then
  if [ -z "${MKBOOTIMG_PATH}" ]; then
    MKBOOTIMG_PATH="tools/mkbootimg/mkbootimg.py"
  fi
  if [ ! -f "${MKBOOTIMG_PATH}" ]; then
    echo "mkbootimg.py script not found. MKBOOTIMG_PATH = ${MKBOOTIMG_PATH}"
    exit 1
  fi

  MKBOOTIMG_ARGS=("--header_version" "${BOOT_IMAGE_HEADER_VERSION}")
  if [ -n  "${BASE_ADDRESS}" ]; then
    MKBOOTIMG_ARGS+=("--base" "${BASE_ADDRESS}")
  fi
  if [ -n  "${PAGE_SIZE}" ]; then
    MKBOOTIMG_ARGS+=("--pagesize" "${PAGE_SIZE}")
  fi
  if [ -n "${KERNEL_VENDOR_CMDLINE}" -a "${BOOT_IMAGE_HEADER_VERSION}" -lt "3" ]; then
    KERNEL_CMDLINE+=" ${KERNEL_VENDOR_CMDLINE}"
  fi
  if [ -n "${KERNEL_CMDLINE}" ]; then
    MKBOOTIMG_ARGS+=("--cmdline" "${KERNEL_CMDLINE}")
  fi
  if [ -n "${TAGS_OFFSET}" ]; then
    MKBOOTIMG_ARGS+=("--tags_offset" "${TAGS_OFFSET}")
  fi
  if [ -n "${RAMDISK_OFFSET}" ]; then
    MKBOOTIMG_ARGS+=("--ramdisk_offset" "${RAMDISK_OFFSET}")
  fi

  DTB_FILE_LIST=$(find ${DIST_DIR} -name "*.dtb" | sort)
  if [ -z "${DTB_FILE_LIST}" ]; then
    if [ -z "${SKIP_VENDOR_BOOT}" ]; then
      echo "No *.dtb files found in ${DIST_DIR}"
      exit 1
    fi
  else
    cat $DTB_FILE_LIST > ${DIST_DIR}/dtb.img
    MKBOOTIMG_ARGS+=("--dtb" "${DIST_DIR}/dtb.img")
  fi

  rm -rf "${MKBOOTIMG_STAGING_DIR}"
  MKBOOTIMG_RAMDISK_STAGING_DIR="${MKBOOTIMG_STAGING_DIR}/ramdisk_root"
  mkdir -p "${MKBOOTIMG_RAMDISK_STAGING_DIR}"

  if [ -n "${VENDOR_RAMDISK_BINARY}" ]; then
    VENDOR_RAMDISK_CPIO="${MKBOOTIMG_STAGING_DIR}/vendor_ramdisk_binary.cpio"
    rm -f "${VENDOR_RAMDISK_CPIO}"
    for vendor_ramdisk_binary in ${VENDOR_RAMDISK_BINARY}; do
      if ! [ -f "${vendor_ramdisk_binary}" ]; then
        echo "Unable to locate vendor ramdisk ${vendor_ramdisk_binary}."
        exit 1
      fi
      if ${DECOMPRESS_GZIP} "${vendor_ramdisk_binary}" 2>/dev/null >> "${VENDOR_RAMDISK_CPIO}"; then
        echo "${vendor_ramdisk_binary} is GZIP compressed"
      elif ${DECOMPRESS_LZ4} "${vendor_ramdisk_binary}" 2>/dev/null >> "${VENDOR_RAMDISK_CPIO}"; then
        echo "${vendor_ramdisk_binary} is LZ4 compressed"
      elif cpio -t < "${vendor_ramdisk_binary}" &>/dev/null; then
        echo "${vendor_ramdisk_binary} is plain CPIO archive"
        cat "${vendor_ramdisk_binary}" >> "${VENDOR_RAMDISK_CPIO}"
      else
        echo "Unable to identify type of vendor ramdisk ${vendor_ramdisk_binary}"
        rm -f "${VENDOR_RAMDISK_CPIO}"
        exit 1
      fi
    done

    # Remove lib/modules from the vendor ramdisk binary
    # Also execute ${VENDOR_RAMDISK_CMDS} for further modifications
    ( cd "${MKBOOTIMG_RAMDISK_STAGING_DIR}"
      cpio -idu --quiet <"${VENDOR_RAMDISK_CPIO}"
      rm -rf lib/modules
      eval ${VENDOR_RAMDISK_CMDS}
    )
  fi

  if [ -f "${VENDOR_FSTAB}" ]; then
    mkdir -p "${MKBOOTIMG_RAMDISK_STAGING_DIR}/first_stage_ramdisk"
    cp "${VENDOR_FSTAB}" "${MKBOOTIMG_RAMDISK_STAGING_DIR}/first_stage_ramdisk/"
  fi

  HAS_RAMDISK=
  MKBOOTIMG_RAMDISK_DIRS=()
  if [ -n "${VENDOR_RAMDISK_BINARY}" ] || [ -f "${VENDOR_FSTAB}" ]; then
    HAS_RAMDISK="1"
    MKBOOTIMG_RAMDISK_DIRS+=("${MKBOOTIMG_RAMDISK_STAGING_DIR}")
  fi

  if [ "${BUILD_INITRAMFS}" = "1" ]; then
    HAS_RAMDISK="1"
    if [ -z "${INITRAMFS_VENDOR_RAMDISK_FRAGMENT_NAME}" ]; then
      MKBOOTIMG_RAMDISK_DIRS+=("${INITRAMFS_STAGING_DIR}")
    fi
  fi

  if [ -z "${HAS_RAMDISK}" ] && [ -z "${SKIP_VENDOR_BOOT}" ]; then
    echo "No ramdisk found. Please provide a GKI and/or a vendor ramdisk."
    exit 1
  fi

  if [ "${#MKBOOTIMG_RAMDISK_DIRS[@]}" -gt 0 ]; then
    MKBOOTIMG_RAMDISK_CPIO="${MKBOOTIMG_STAGING_DIR}/ramdisk.cpio"
    mkbootfs "${MKBOOTIMG_RAMDISK_DIRS[@]}" >"${MKBOOTIMG_RAMDISK_CPIO}"
    ${RAMDISK_COMPRESS} "${MKBOOTIMG_RAMDISK_CPIO}" >"${DIST_DIR}/ramdisk.${RAMDISK_EXT}"
  fi

  if [ -n "${BUILD_BOOT_IMG}" ]; then
    if [ ! -f "${DIST_DIR}/$KERNEL_BINARY" ]; then
      echo "kernel binary(KERNEL_BINARY = $KERNEL_BINARY) not present in ${DIST_DIR}"
      exit 1
    fi
    MKBOOTIMG_ARGS+=("--kernel" "${DIST_DIR}/${KERNEL_BINARY}")
  fi

  if [ "${BOOT_IMAGE_HEADER_VERSION}" -ge "4" ]; then
    if [ -n "${VENDOR_BOOTCONFIG}" ]; then
      for PARAM in ${VENDOR_BOOTCONFIG}; do
        echo "${PARAM}"
      done >"${DIST_DIR}/vendor-bootconfig.img"
      MKBOOTIMG_ARGS+=("--vendor_bootconfig" "${DIST_DIR}/vendor-bootconfig.img")
      KERNEL_VENDOR_CMDLINE+=" bootconfig"
    fi
  fi

  if [ "${BOOT_IMAGE_HEADER_VERSION}" -ge "3" ]; then
    if [ -f "${GKI_RAMDISK_PREBUILT_BINARY}" ]; then
      MKBOOTIMG_ARGS+=("--ramdisk" "${GKI_RAMDISK_PREBUILT_BINARY}")
    fi

    if [ -z "${SKIP_VENDOR_BOOT}" ]; then
      MKBOOTIMG_ARGS+=("--vendor_boot" "${DIST_DIR}/vendor_boot.img")
      if [ -n "${KERNEL_VENDOR_CMDLINE}" ]; then
        MKBOOTIMG_ARGS+=("--vendor_cmdline" "${KERNEL_VENDOR_CMDLINE}")
      fi
      if [ -f "${DIST_DIR}/ramdisk.${RAMDISK_EXT}" ]; then
        MKBOOTIMG_ARGS+=("--vendor_ramdisk" "${DIST_DIR}/ramdisk.${RAMDISK_EXT}")
      fi
      if [ "${BUILD_INITRAMFS}" = "1" ] \
          && [ -n "${INITRAMFS_VENDOR_RAMDISK_FRAGMENT_NAME}" ]; then
        MKBOOTIMG_ARGS+=("--ramdisk_type" "DLKM")
        for MKBOOTIMG_ARG in ${INITRAMFS_VENDOR_RAMDISK_FRAGMENT_MKBOOTIMG_ARGS}; do
          MKBOOTIMG_ARGS+=("${MKBOOTIMG_ARG}")
        done
        MKBOOTIMG_ARGS+=("--ramdisk_name" "${INITRAMFS_VENDOR_RAMDISK_FRAGMENT_NAME}")
        MKBOOTIMG_ARGS+=("--vendor_ramdisk_fragment" "${DIST_DIR}/initramfs.img")
      fi
    fi
  else
    if [ -f "${DIST_DIR}/ramdisk.${RAMDISK_EXT}" ]; then
      MKBOOTIMG_ARGS+=("--ramdisk" "${DIST_DIR}/ramdisk.${RAMDISK_EXT}")
    fi
  fi

  if [ -n "${BUILD_BOOT_IMG}" ]; then
    MKBOOTIMG_ARGS+=("--output" "${DIST_DIR}/boot.img")
  fi

  for MKBOOTIMG_ARG in ${MKBOOTIMG_EXTRA_ARGS}; do
    MKBOOTIMG_ARGS+=("${MKBOOTIMG_ARG}")
  done

  "${MKBOOTIMG_PATH}" "${MKBOOTIMG_ARGS[@]}"

  if [ -n "${BUILD_BOOT_IMG}" -a -f "${DIST_DIR}/boot.img" ]; then
    echo "boot image created at ${DIST_DIR}/boot.img"

    if [ -n "${AVB_SIGN_BOOT_IMG}" ]; then
      if [ -n "${AVB_BOOT_PARTITION_SIZE}" ] \
          && [ -n "${AVB_BOOT_KEY}" ] \
          && [ -n "${AVB_BOOT_ALGORITHM}" ]; then
        echo "Signing the boot.img..."
        avbtool add_hash_footer --partition_name boot \
            --partition_size ${AVB_BOOT_PARTITION_SIZE} \
            --image ${DIST_DIR}/boot.img \
            --algorithm ${AVB_BOOT_ALGORITHM} \
            --key ${AVB_BOOT_KEY}
      else
        echo "Missing the AVB_* flags. Failed to sign the boot image" 1>&2
        exit 1
      fi
    fi
  fi

  [ -z "${SKIP_VENDOR_BOOT}" ] \
    && [ "${BOOT_IMAGE_HEADER_VERSION}" -ge "3" ] \
    && [ -f "${DIST_DIR}/vendor_boot.img" ] \
    && echo "vendor boot image created at ${DIST_DIR}/vendor_boot.img"
fi


# No trace_printk use on build server build
if readelf -a ${DIST_DIR}/vmlinux 2>&1 | grep -q trace_printk_fmt; then
  echo "========================================================"
  echo "WARN: Found trace_printk usage in vmlinux."
  echo ""
  echo "trace_printk will cause trace_printk_init_buffers executed in kernel"
  echo "start, which will increase memory and lead warning shown during boot."
  echo "We should not carry trace_printk in production kernel."
  echo ""
  if [ ! -z "${STOP_SHIP_TRACEPRINTK}" ]; then
    echo "ERROR: stop ship on trace_printk usage." 1>&2
    exit 1
  fi
fi<|MERGE_RESOLUTION|>--- conflicted
+++ resolved
@@ -514,15 +514,6 @@
   create_modules_staging "${VENDOR_DLKM_MODULES_LIST}" "${MODULES_STAGING_DIR}" \
     "${VENDOR_DLKM_STAGING_DIR}" "${VENDOR_DLKM_MODULES_BLOCKLIST}"
 
-<<<<<<< HEAD
-  VENDOR_DLKM_ROOT_DIR=$(echo ${VENDOR_DLKM_STAGING_DIR}/lib/modules/*)
-  cp ${VENDOR_DLKM_ROOT_DIR}/modules.load ${DIST_DIR}/vendor_dlkm.modules.load
-  if [ -e ${VENDOR_DLKM_ROOT_DIR}/modules.blocklist ]; then
-    cp ${VENDOR_DLKM_ROOT_DIR}/modules.blocklist \
-      ${DIST_DIR}/vendor_dlkm.modules.blocklist
-  fi
-
-=======
   local vendor_dlkm_modules_root_dir=$(echo ${VENDOR_DLKM_STAGING_DIR}/lib/modules/*)
   local vendor_dlkm_modules_load=${vendor_dlkm_modules_root_dir}/modules.load
 
@@ -535,7 +526,11 @@
   fi
 
   cp ${vendor_dlkm_modules_load} ${DIST_DIR}/vendor_dlkm.modules.load
->>>>>>> 4346db81
+  if [ -e ${vendor_dlkm_modules_root_dir}/modules.blocklist ]; then
+    cp ${vendor_dlkm_modules_root_dir}/modules.blocklist \
+      ${DIST_DIR}/vendor_dlkm.modules.blocklist
+  fi
+
   local vendor_dlkm_props_file
 
   if [ -z "${VENDOR_DLKM_PROPS}" ]; then
