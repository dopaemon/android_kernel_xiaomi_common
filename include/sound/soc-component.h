/* SPDX-License-Identifier: GPL-2.0
 *
 * soc-component.h
 *
 * Copyright (c) 2019 Kuninori Morimoto <kuninori.morimoto.gx@renesas.com>
 */
#ifndef __SOC_COMPONENT_H
#define __SOC_COMPONENT_H

#include <sound/soc.h>

/*
 * Component probe and remove ordering levels for components with runtime
 * dependencies.
 */
#define SND_SOC_COMP_ORDER_FIRST	-2
#define SND_SOC_COMP_ORDER_EARLY	-1
#define SND_SOC_COMP_ORDER_NORMAL	 0
#define SND_SOC_COMP_ORDER_LATE		 1
#define SND_SOC_COMP_ORDER_LAST		 2

#define for_each_comp_order(order)		\
	for (order  = SND_SOC_COMP_ORDER_FIRST;	\
	     order <= SND_SOC_COMP_ORDER_LAST;	\
	     order++)

/* component interface */
struct snd_soc_component_driver {
	const char *name;

	/* Default control and setup, added after probe() is run */
	const struct snd_kcontrol_new *controls;
	unsigned int num_controls;
	const struct snd_soc_dapm_widget *dapm_widgets;
	unsigned int num_dapm_widgets;
	const struct snd_soc_dapm_route *dapm_routes;
	unsigned int num_dapm_routes;

	int (*probe)(struct snd_soc_component *component);
	void (*remove)(struct snd_soc_component *component);
	int (*suspend)(struct snd_soc_component *component);
	int (*resume)(struct snd_soc_component *component);

	unsigned int (*read)(struct snd_soc_component *component,
			     unsigned int reg);
	int (*write)(struct snd_soc_component *component,
		     unsigned int reg, unsigned int val);

	/* pcm creation and destruction */
	int (*pcm_construct)(struct snd_soc_component *component,
			     struct snd_soc_pcm_runtime *rtd);
	void (*pcm_destruct)(struct snd_soc_component *component,
			     struct snd_pcm *pcm);

	/* component wide operations */
	int (*set_sysclk)(struct snd_soc_component *component,
			  int clk_id, int source, unsigned int freq, int dir);
	int (*set_pll)(struct snd_soc_component *component, int pll_id,
		       int source, unsigned int freq_in, unsigned int freq_out);
	int (*set_jack)(struct snd_soc_component *component,
			struct snd_soc_jack *jack,  void *data);

	/* DT */
	int (*of_xlate_dai_name)(struct snd_soc_component *component,
				 struct of_phandle_args *args,
				 const char **dai_name);
	int (*of_xlate_dai_id)(struct snd_soc_component *comment,
			       struct device_node *endpoint);
	void (*seq_notifier)(struct snd_soc_component *component,
			     enum snd_soc_dapm_type type, int subseq);
	int (*stream_event)(struct snd_soc_component *component, int event);
	int (*set_bias_level)(struct snd_soc_component *component,
			      enum snd_soc_bias_level level);
<<<<<<< HEAD

	int (*open)(struct snd_soc_component *component,
		    struct snd_pcm_substream *substream);
	int (*close)(struct snd_soc_component *component,
		     struct snd_pcm_substream *substream);
	int (*ioctl)(struct snd_soc_component *component,
		     struct snd_pcm_substream *substream,
		     unsigned int cmd, void *arg);
	int (*hw_params)(struct snd_soc_component *component,
			 struct snd_pcm_substream *substream,
			 struct snd_pcm_hw_params *params);
	int (*hw_free)(struct snd_soc_component *component,
		       struct snd_pcm_substream *substream);
	int (*prepare)(struct snd_soc_component *component,
		       struct snd_pcm_substream *substream);
	int (*trigger)(struct snd_soc_component *component,
		       struct snd_pcm_substream *substream, int cmd);
	int (*sync_stop)(struct snd_soc_component *component,
			 struct snd_pcm_substream *substream);
	snd_pcm_uframes_t (*pointer)(struct snd_soc_component *component,
				     struct snd_pcm_substream *substream);
	int (*get_time_info)(struct snd_soc_component *component,
		struct snd_pcm_substream *substream, struct timespec64 *system_ts,
		struct timespec64 *audio_ts,
		struct snd_pcm_audio_tstamp_config *audio_tstamp_config,
		struct snd_pcm_audio_tstamp_report *audio_tstamp_report);
	int (*copy_user)(struct snd_soc_component *component,
			 struct snd_pcm_substream *substream, int channel,
			 unsigned long pos, void __user *buf,
			 unsigned long bytes);
	struct page *(*page)(struct snd_soc_component *component,
			     struct snd_pcm_substream *substream,
			     unsigned long offset);
	int (*mmap)(struct snd_soc_component *component,
		    struct snd_pcm_substream *substream,
		    struct vm_area_struct *vma);

=======
#ifdef CONFIG_AUDIO_QGKI
	/*
	 * For platform-caused delay reporting, where the thread blocks waiting
	 * for the delay amount to be determined.  Defining this will cause the
	 * ASoC core to skip calling the delay callbacks for all components in
	 * the runtime.
	 * Optional.
	 */
	snd_pcm_sframes_t (*delay_blk)(struct snd_pcm_substream *substream,
			struct snd_soc_dai *dai);
#endif
	const struct snd_pcm_ops *ops;
>>>>>>> 69e489fe
	const struct snd_compr_ops *compr_ops;

	/* probe ordering - for components with runtime dependencies */
	int probe_order;
	int remove_order;

	/*
	 * signal if the module handling the component should not be removed
	 * if a pcm is open. Setting this would prevent the module
	 * refcount being incremented in probe() but allow it be incremented
	 * when a pcm is opened and decremented when it is closed.
	 */
	unsigned int module_get_upon_open:1;

	/* bits */
	unsigned int idle_bias_on:1;
	unsigned int suspend_bias_off:1;
	unsigned int use_pmdown_time:1; /* care pmdown_time at stop */
	unsigned int endianness:1;
	unsigned int non_legacy_dai_naming:1;

	/* this component uses topology and ignore machine driver FEs */
	const char *ignore_machine;
	const char *topology_name_prefix;
	int (*be_hw_params_fixup)(struct snd_soc_pcm_runtime *rtd,
				  struct snd_pcm_hw_params *params);
	bool use_dai_pcm_id;	/* use DAI link PCM ID as PCM device number */
	int be_pcm_base;	/* base device ID for all BE PCMs */
};

struct snd_soc_component {
	const char *name;
	int id;
	const char *name_prefix;
	struct device *dev;
	struct snd_soc_card *card;

	unsigned int active;

	unsigned int suspended:1; /* is in suspend PM state */

	struct list_head list;
	struct list_head card_aux_list; /* for auxiliary bound components */
	struct list_head card_list;

	const struct snd_soc_component_driver *driver;

	struct list_head dai_list;
	int num_dai;

	struct regmap *regmap;
	int val_bytes;

	struct mutex io_mutex;

	/* attached dynamic objects */
	struct list_head dobj_list;

	/*
	 * DO NOT use any of the fields below in drivers, they are temporary and
	 * are going to be removed again soon. If you use them in driver code
	 * the driver will be marked as BROKEN when these fields are removed.
	 */

	/* Don't use these, use snd_soc_component_get_dapm() */
	struct snd_soc_dapm_context dapm;

	/* machine specific init */
	int (*init)(struct snd_soc_component *component);

#ifdef CONFIG_DEBUG_FS
	struct dentry *debugfs_root;
	const char *debugfs_prefix;
#endif
};

#define for_each_component_dais(component, dai)\
	list_for_each_entry(dai, &(component)->dai_list, list)
#define for_each_component_dais_safe(component, dai, _dai)\
	list_for_each_entry_safe(dai, _dai, &(component)->dai_list, list)

/**
 * snd_soc_dapm_to_component() - Casts a DAPM context to the component it is
 *  embedded in
 * @dapm: The DAPM context to cast to the component
 *
 * This function must only be used on DAPM contexts that are known to be part of
 * a component (e.g. in a component driver). Otherwise the behavior is
 * undefined.
 */
static inline struct snd_soc_component *snd_soc_dapm_to_component(
	struct snd_soc_dapm_context *dapm)
{
	return container_of(dapm, struct snd_soc_component, dapm);
}

/**
 * snd_soc_component_get_dapm() - Returns the DAPM context associated with a
 *  component
 * @component: The component for which to get the DAPM context
 */
static inline struct snd_soc_dapm_context *snd_soc_component_get_dapm(
	struct snd_soc_component *component)
{
	return &component->dapm;
}

/**
 * snd_soc_component_init_bias_level() - Initialize COMPONENT DAPM bias level
 * @component: The COMPONENT for which to initialize the DAPM bias level
 * @level: The DAPM level to initialize to
 *
 * Initializes the COMPONENT DAPM bias level. See snd_soc_dapm_init_bias_level()
 */
static inline void
snd_soc_component_init_bias_level(struct snd_soc_component *component,
				  enum snd_soc_bias_level level)
{
	snd_soc_dapm_init_bias_level(
		snd_soc_component_get_dapm(component), level);
}

/**
 * snd_soc_component_get_bias_level() - Get current COMPONENT DAPM bias level
 * @component: The COMPONENT for which to get the DAPM bias level
 *
 * Returns: The current DAPM bias level of the COMPONENT.
 */
static inline enum snd_soc_bias_level
snd_soc_component_get_bias_level(struct snd_soc_component *component)
{
	return snd_soc_dapm_get_bias_level(
		snd_soc_component_get_dapm(component));
}

/**
 * snd_soc_component_force_bias_level() - Set the COMPONENT DAPM bias level
 * @component: The COMPONENT for which to set the level
 * @level: The level to set to
 *
 * Forces the COMPONENT bias level to a specific state. See
 * snd_soc_dapm_force_bias_level().
 */
static inline int
snd_soc_component_force_bias_level(struct snd_soc_component *component,
				   enum snd_soc_bias_level level)
{
	return snd_soc_dapm_force_bias_level(
		snd_soc_component_get_dapm(component),
		level);
}

/**
 * snd_soc_dapm_kcontrol_component() - Returns the component associated to a
 * kcontrol
 * @kcontrol: The kcontrol
 *
 * This function must only be used on DAPM contexts that are known to be part of
 * a COMPONENT (e.g. in a COMPONENT driver). Otherwise the behavior is undefined
 */
static inline struct snd_soc_component *snd_soc_dapm_kcontrol_component(
	struct snd_kcontrol *kcontrol)
{
	return snd_soc_dapm_to_component(snd_soc_dapm_kcontrol_dapm(kcontrol));
}

/**
 * snd_soc_component_cache_sync() - Sync the register cache with the hardware
 * @component: COMPONENT to sync
 *
 * Note: This function will call regcache_sync()
 */
static inline int snd_soc_component_cache_sync(
	struct snd_soc_component *component)
{
	return regcache_sync(component->regmap);
}

/* component IO */
int snd_soc_component_read(struct snd_soc_component *component,
			   unsigned int reg, unsigned int *val);
unsigned int snd_soc_component_read32(struct snd_soc_component *component,
				      unsigned int reg);
int snd_soc_component_write(struct snd_soc_component *component,
			    unsigned int reg, unsigned int val);
int snd_soc_component_update_bits(struct snd_soc_component *component,
				  unsigned int reg, unsigned int mask,
				  unsigned int val);
int snd_soc_component_update_bits_async(struct snd_soc_component *component,
					unsigned int reg, unsigned int mask,
					unsigned int val);
void snd_soc_component_async_complete(struct snd_soc_component *component);
int snd_soc_component_test_bits(struct snd_soc_component *component,
				unsigned int reg, unsigned int mask,
				unsigned int value);

/* component wide operations */
int snd_soc_component_set_sysclk(struct snd_soc_component *component,
				 int clk_id, int source,
				 unsigned int freq, int dir);
int snd_soc_component_set_pll(struct snd_soc_component *component, int pll_id,
			      int source, unsigned int freq_in,
			      unsigned int freq_out);
int snd_soc_component_set_jack(struct snd_soc_component *component,
			       struct snd_soc_jack *jack, void *data);

void snd_soc_component_seq_notifier(struct snd_soc_component *component,
				    enum snd_soc_dapm_type type, int subseq);
int snd_soc_component_stream_event(struct snd_soc_component *component,
				   int event);
int snd_soc_component_set_bias_level(struct snd_soc_component *component,
				     enum snd_soc_bias_level level);

#ifdef CONFIG_REGMAP
void snd_soc_component_init_regmap(struct snd_soc_component *component,
				   struct regmap *regmap);
void snd_soc_component_exit_regmap(struct snd_soc_component *component);
#endif

#define snd_soc_component_module_get_when_probe(component)\
	snd_soc_component_module_get(component, 0)
#define snd_soc_component_module_get_when_open(component)	\
	snd_soc_component_module_get(component, 1)
int snd_soc_component_module_get(struct snd_soc_component *component,
				 int upon_open);
#define snd_soc_component_module_put_when_remove(component)	\
	snd_soc_component_module_put(component, 0)
#define snd_soc_component_module_put_when_close(component)	\
	snd_soc_component_module_put(component, 1)
void snd_soc_component_module_put(struct snd_soc_component *component,
				  int upon_open);

static inline void snd_soc_component_set_drvdata(struct snd_soc_component *c,
						 void *data)
{
	dev_set_drvdata(c->dev, data);
}

static inline void *snd_soc_component_get_drvdata(struct snd_soc_component *c)
{
	return dev_get_drvdata(c->dev);
}

static inline bool snd_soc_component_is_active(
	struct snd_soc_component *component)
{
	return component->active != 0;
}

/* component pin */
int snd_soc_component_enable_pin(struct snd_soc_component *component,
				 const char *pin);
int snd_soc_component_enable_pin_unlocked(struct snd_soc_component *component,
					  const char *pin);
int snd_soc_component_disable_pin(struct snd_soc_component *component,
				  const char *pin);
int snd_soc_component_disable_pin_unlocked(struct snd_soc_component *component,
					   const char *pin);
int snd_soc_component_nc_pin(struct snd_soc_component *component,
			     const char *pin);
int snd_soc_component_nc_pin_unlocked(struct snd_soc_component *component,
				      const char *pin);
int snd_soc_component_get_pin_status(struct snd_soc_component *component,
				     const char *pin);
int snd_soc_component_force_enable_pin(struct snd_soc_component *component,
				       const char *pin);
int snd_soc_component_force_enable_pin_unlocked(
	struct snd_soc_component *component,
	const char *pin);

/* component driver ops */
int snd_soc_component_open(struct snd_soc_component *component,
			   struct snd_pcm_substream *substream);
int snd_soc_component_close(struct snd_soc_component *component,
			    struct snd_pcm_substream *substream);
int snd_soc_component_prepare(struct snd_soc_component *component,
			      struct snd_pcm_substream *substream);
int snd_soc_component_hw_params(struct snd_soc_component *component,
				struct snd_pcm_substream *substream,
				struct snd_pcm_hw_params *params);
int snd_soc_component_hw_free(struct snd_soc_component *component,
			      struct snd_pcm_substream *substream);
int snd_soc_component_trigger(struct snd_soc_component *component,
			      struct snd_pcm_substream *substream,
			      int cmd);
void snd_soc_component_suspend(struct snd_soc_component *component);
void snd_soc_component_resume(struct snd_soc_component *component);
int snd_soc_component_is_suspended(struct snd_soc_component *component);
int snd_soc_component_probe(struct snd_soc_component *component);
void snd_soc_component_remove(struct snd_soc_component *component);
int snd_soc_component_of_xlate_dai_id(struct snd_soc_component *component,
				      struct device_node *ep);
int snd_soc_component_of_xlate_dai_name(struct snd_soc_component *component,
					struct of_phandle_args *args,
					const char **dai_name);

int snd_soc_pcm_component_pointer(struct snd_pcm_substream *substream);
int snd_soc_pcm_component_ioctl(struct snd_pcm_substream *substream,
				unsigned int cmd, void *arg);
int snd_soc_pcm_component_sync_stop(struct snd_pcm_substream *substream);
int snd_soc_pcm_component_copy_user(struct snd_pcm_substream *substream,
				    int channel, unsigned long pos,
				    void __user *buf, unsigned long bytes);
struct page *snd_soc_pcm_component_page(struct snd_pcm_substream *substream,
					unsigned long offset);
int snd_soc_pcm_component_mmap(struct snd_pcm_substream *substream,
			       struct vm_area_struct *vma);
int snd_soc_pcm_component_new(struct snd_soc_pcm_runtime *rtd);
void snd_soc_pcm_component_free(struct snd_soc_pcm_runtime *rtd);

#endif /* __SOC_COMPONENT_H */<|MERGE_RESOLUTION|>--- conflicted
+++ resolved
@@ -71,7 +71,6 @@
 	int (*stream_event)(struct snd_soc_component *component, int event);
 	int (*set_bias_level)(struct snd_soc_component *component,
 			      enum snd_soc_bias_level level);
-<<<<<<< HEAD
 
 	int (*open)(struct snd_soc_component *component,
 		    struct snd_pcm_substream *substream);
@@ -109,7 +108,6 @@
 		    struct snd_pcm_substream *substream,
 		    struct vm_area_struct *vma);
 
-=======
 #ifdef CONFIG_AUDIO_QGKI
 	/*
 	 * For platform-caused delay reporting, where the thread blocks waiting
@@ -121,8 +119,6 @@
 	snd_pcm_sframes_t (*delay_blk)(struct snd_pcm_substream *substream,
 			struct snd_soc_dai *dai);
 #endif
-	const struct snd_pcm_ops *ops;
->>>>>>> 69e489fe
 	const struct snd_compr_ops *compr_ops;
 
 	/* probe ordering - for components with runtime dependencies */
