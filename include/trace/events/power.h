--- conflicted
+++ resolved
@@ -500,7 +500,6 @@
 
 	TP_ARGS(name, type, new_value)
 );
-<<<<<<< HEAD
 
 TRACE_EVENT(bw_hwmon_meas,
 
@@ -731,16 +730,6 @@
 		      __entry->freq)
 );
 
-DECLARE_TRACE(sugov_util_update_tp,
-	TP_PROTO(unsigned int cpu, unsigned long util, unsigned long max_cap, unsigned int flags),
-	TP_ARGS(cpu, util, max_cap, flags));
-
-DECLARE_TRACE(sugov_next_freq_tp,
-	TP_PROTO(unsigned int cpu, unsigned long util, unsigned long max, unsigned int freq),
-	TP_ARGS(cpu, util, max, freq));
-
-=======
->>>>>>> f50aeaf2
 #endif /* _TRACE_POWER_H */
 
 /* This part must be outside protection */
