--- conflicted
+++ resolved
@@ -49,37 +49,10 @@
 		struct { } __empty_ ## NAME; \
 		TYPE NAME[]; \
 	}
-<<<<<<< HEAD
-
-#ifdef __cplusplus
-/* sizeof(struct{}) is 1 in C++, not 0, can't use C version of the macro. */
-#define __DECLARE_FLEX_ARRAY(T, member)	\
-	T member[0]
-#else
-/**
- * __DECLARE_FLEX_ARRAY() - Declare a flexible array usable in a union
- *
- * @TYPE: The type of each flexible array element
- * @NAME: The name of the flexible array member
- *
- * In order to have a flexible array member in a union or alone in a
- * struct, it needs to be wrapped in an anonymous struct with at least 1
- * named member, but that member can be empty.
- */
-#define __DECLARE_FLEX_ARRAY(TYPE, NAME)	\
-	struct { \
-		struct { } __empty_ ## NAME; \
-		TYPE NAME[]; \
-	}
-#endif
-
-#endif
-=======
 #endif
 
 #ifndef __counted_by
 #define __counted_by(m)
 #endif
 
-#endif /* _UAPI_LINUX_STDDEF_H */
->>>>>>> c2a9aace
+#endif /* _UAPI_LINUX_STDDEF_H */