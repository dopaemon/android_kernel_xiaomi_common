/**
 * \file drmP.h
 * Private header for Direct Rendering Manager
 *
 * \author Rickard E. (Rik) Faith <faith@valinux.com>
 * \author Gareth Hughes <gareth@valinux.com>
 */

/*
 * Copyright 1999 Precision Insight, Inc., Cedar Park, Texas.
 * Copyright 2000 VA Linux Systems, Inc., Sunnyvale, California.
 * All rights reserved.
 *
 * Permission is hereby granted, free of charge, to any person obtaining a
 * copy of this software and associated documentation files (the "Software"),
 * to deal in the Software without restriction, including without limitation
 * the rights to use, copy, modify, merge, publish, distribute, sublicense,
 * and/or sell copies of the Software, and to permit persons to whom the
 * Software is furnished to do so, subject to the following conditions:
 *
 * The above copyright notice and this permission notice (including the next
 * paragraph) shall be included in all copies or substantial portions of the
 * Software.
 *
 * THE SOFTWARE IS PROVIDED "AS IS", WITHOUT WARRANTY OF ANY KIND, EXPRESS OR
 * IMPLIED, INCLUDING BUT NOT LIMITED TO THE WARRANTIES OF MERCHANTABILITY,
 * FITNESS FOR A PARTICULAR PURPOSE AND NONINFRINGEMENT.  IN NO EVENT SHALL
 * VA LINUX SYSTEMS AND/OR ITS SUPPLIERS BE LIABLE FOR ANY CLAIM, DAMAGES OR
 * OTHER LIABILITY, WHETHER IN AN ACTION OF CONTRACT, TORT OR OTHERWISE,
 * ARISING FROM, OUT OF OR IN CONNECTION WITH THE SOFTWARE OR THE USE OR
 * OTHER DEALINGS IN THE SOFTWARE.
 */

#ifndef _DRM_P_H_
#define _DRM_P_H_

/* If you want the memory alloc debug functionality, change define below */
/* #define DEBUG_MEMORY */

#ifdef __KERNEL__
#ifdef __alpha__
/* add include of current.h so that "current" is defined
 * before static inline funcs in wait.h. Doing this so we
 * can build the DRM (part of PI DRI). 4/21/2000 S + B */
#include <asm/current.h>
#endif				/* __alpha__ */
#include <linux/module.h>
#include <linux/kernel.h>
#include <linux/miscdevice.h>
#include <linux/fs.h>
#include <linux/proc_fs.h>
#include <linux/init.h>
#include <linux/file.h>
#include <linux/pci.h>
#include <linux/jiffies.h>
#include <linux/smp_lock.h>	/* For (un)lock_kernel */
#include <linux/dma-mapping.h>
#include <linux/mm.h>
#include <linux/cdev.h>
#include <linux/mutex.h>
#if defined(__alpha__) || defined(__powerpc__)
#include <asm/pgtable.h>	/* For pte_wrprotect */
#endif
#include <asm/io.h>
#include <asm/mman.h>
#include <asm/uaccess.h>
#ifdef CONFIG_MTRR
#include <asm/mtrr.h>
#endif
#if defined(CONFIG_AGP) || defined(CONFIG_AGP_MODULE)
#include <linux/types.h>
#include <linux/agp_backend.h>
#endif
#include <linux/workqueue.h>
#include <linux/poll.h>
#include <asm/pgalloc.h>
#include "drm.h"

#include <linux/idr.h>

#define __OS_HAS_AGP (defined(CONFIG_AGP) || (defined(CONFIG_AGP_MODULE) && defined(MODULE)))
#define __OS_HAS_MTRR (defined(CONFIG_MTRR))

struct drm_file;
struct drm_device;

#include "drm_os_linux.h"
#include "drm_hashtab.h"

/***********************************************************************/
/** \name DRM template customization defaults */
/*@{*/

/* driver capabilities and requirements mask */
#define DRIVER_USE_AGP     0x1
#define DRIVER_REQUIRE_AGP 0x2
#define DRIVER_USE_MTRR    0x4
#define DRIVER_PCI_DMA     0x8
#define DRIVER_SG          0x10
#define DRIVER_HAVE_DMA    0x20
#define DRIVER_HAVE_IRQ    0x40
#define DRIVER_IRQ_SHARED  0x80
#define DRIVER_IRQ_VBL     0x100
#define DRIVER_DMA_QUEUE   0x200
#define DRIVER_FB_DMA      0x400
#define DRIVER_IRQ_VBL2    0x800
#define DRIVER_GEM         0x1000

/***********************************************************************/
/** \name Begin the DRM... */
/*@{*/

#define DRM_DEBUG_CODE 2	  /**< Include debugging code if > 1, then
				     also include looping detection. */

#define DRM_MAGIC_HASH_ORDER  4  /**< Size of key hash table. Must be power of 2. */
#define DRM_KERNEL_CONTEXT    0	 /**< Change drm_resctx if changed */
#define DRM_RESERVED_CONTEXTS 1	 /**< Change drm_resctx if changed */
#define DRM_LOOPING_LIMIT     5000000
#define DRM_TIME_SLICE	      (HZ/20)  /**< Time slice for GLXContexts */
#define DRM_LOCK_SLICE	      1	/**< Time slice for lock, in jiffies */

#define DRM_FLAG_DEBUG	  0x01

#define DRM_MEM_DMA	   0
#define DRM_MEM_SAREA	   1
#define DRM_MEM_DRIVER	   2
#define DRM_MEM_MAGIC	   3
#define DRM_MEM_IOCTLS	   4
#define DRM_MEM_MAPS	   5
#define DRM_MEM_VMAS	   6
#define DRM_MEM_BUFS	   7
#define DRM_MEM_SEGS	   8
#define DRM_MEM_PAGES	   9
#define DRM_MEM_FILES	  10
#define DRM_MEM_QUEUES	  11
#define DRM_MEM_CMDS	  12
#define DRM_MEM_MAPPINGS  13
#define DRM_MEM_BUFLISTS  14
#define DRM_MEM_AGPLISTS  15
#define DRM_MEM_TOTALAGP  16
#define DRM_MEM_BOUNDAGP  17
#define DRM_MEM_CTXBITMAP 18
#define DRM_MEM_STUB      19
#define DRM_MEM_SGLISTS   20
#define DRM_MEM_CTXLIST   21
#define DRM_MEM_MM        22
#define DRM_MEM_HASHTAB   23

#define DRM_MAX_CTXBITMAP (PAGE_SIZE * 8)
#define DRM_MAP_HASH_OFFSET 0x10000000

/*@}*/

/***********************************************************************/
/** \name Macros to make printk easier */
/*@{*/

/**
 * Error output.
 *
 * \param fmt printf() like format string.
 * \param arg arguments
 */
#define DRM_ERROR(fmt, arg...) \
	printk(KERN_ERR "[" DRM_NAME ":%s] *ERROR* " fmt , __func__ , ##arg)

/**
 * Memory error output.
 *
 * \param area memory area where the error occurred.
 * \param fmt printf() like format string.
 * \param arg arguments
 */
#define DRM_MEM_ERROR(area, fmt, arg...) \
	printk(KERN_ERR "[" DRM_NAME ":%s:%s] *ERROR* " fmt , __func__, \
	       drm_mem_stats[area].name , ##arg)

#define DRM_INFO(fmt, arg...)  printk(KERN_INFO "[" DRM_NAME "] " fmt , ##arg)

/**
 * Debug output.
 *
 * \param fmt printf() like format string.
 * \param arg arguments
 */
#if DRM_DEBUG_CODE
#define DRM_DEBUG(fmt, arg...)						\
	do {								\
		if ( drm_debug )			\
			printk(KERN_DEBUG				\
			       "[" DRM_NAME ":%s] " fmt ,	\
			       __func__ , ##arg);			\
	} while (0)
#else
#define DRM_DEBUG(fmt, arg...)		 do { } while (0)
#endif

#define DRM_PROC_LIMIT (PAGE_SIZE-80)

#define DRM_PROC_PRINT(fmt, arg...)					\
   len += sprintf(&buf[len], fmt , ##arg);				\
   if (len > DRM_PROC_LIMIT) { *eof = 1; return len - offset; }

#define DRM_PROC_PRINT_RET(ret, fmt, arg...)				\
   len += sprintf(&buf[len], fmt , ##arg);				\
   if (len > DRM_PROC_LIMIT) { ret; *eof = 1; return len - offset; }

/*@}*/

/***********************************************************************/
/** \name Internal types and structures */
/*@{*/

#define DRM_ARRAY_SIZE(x) ARRAY_SIZE(x)

#define DRM_LEFTCOUNT(x) (((x)->rp + (x)->count - (x)->wp) % ((x)->count + 1))
#define DRM_BUFCOUNT(x) ((x)->count - DRM_LEFTCOUNT(x))
#define DRM_WAITCOUNT(dev,idx) DRM_BUFCOUNT(&dev->queuelist[idx]->waitlist)

#define DRM_IF_VERSION(maj, min) (maj << 16 | min)
/**
 * Get the private SAREA mapping.
 *
 * \param _dev DRM device.
 * \param _ctx context number.
 * \param _map output mapping.
 */
#define DRM_GET_PRIV_SAREA(_dev, _ctx, _map) do {	\
	(_map) = (_dev)->context_sareas[_ctx];		\
} while(0)

/**
 * Test that the hardware lock is held by the caller, returning otherwise.
 *
 * \param dev DRM device.
 * \param filp file pointer of the caller.
 */
#define LOCK_TEST_WITH_RETURN( dev, file_priv )				\
do {									\
	if ( !_DRM_LOCK_IS_HELD( dev->lock.hw_lock->lock ) ||		\
	     dev->lock.file_priv != file_priv )	{			\
		DRM_ERROR( "%s called without lock held, held  %d owner %p %p\n",\
			   __func__, _DRM_LOCK_IS_HELD( dev->lock.hw_lock->lock ),\
			   dev->lock.file_priv, file_priv );		\
		return -EINVAL;						\
	}								\
} while (0)

/**
 * Copy and IOCTL return string to user space
 */
#define DRM_COPY( name, value )						\
	len = strlen( value );						\
	if ( len > name##_len ) len = name##_len;			\
	name##_len = strlen( value );					\
	if ( len && name ) {						\
		if ( copy_to_user( name, value, len ) )			\
			return -EFAULT;					\
	}

/**
 * Ioctl function type.
 *
 * \param inode device inode.
 * \param file_priv DRM file private pointer.
 * \param cmd command.
 * \param arg argument.
 */
typedef int drm_ioctl_t(struct drm_device *dev, void *data,
			struct drm_file *file_priv);

typedef int drm_ioctl_compat_t(struct file *filp, unsigned int cmd,
			       unsigned long arg);

#define DRM_AUTH	0x1
#define	DRM_MASTER	0x2
#define DRM_ROOT_ONLY	0x4

struct drm_ioctl_desc {
	unsigned int cmd;
	drm_ioctl_t *func;
	int flags;
};

/**
 * Creates a driver or general drm_ioctl_desc array entry for the given
 * ioctl, for use by drm_ioctl().
 */
#define DRM_IOCTL_DEF(ioctl, func, flags) \
	[DRM_IOCTL_NR(ioctl)] = {ioctl, func, flags}

struct drm_magic_entry {
	struct list_head head;
	struct drm_hash_item hash_item;
	struct drm_file *priv;
};

struct drm_vma_entry {
	struct list_head head;
	struct vm_area_struct *vma;
	pid_t pid;
};

/**
 * DMA buffer.
 */
struct drm_buf {
	int idx;		       /**< Index into master buflist */
	int total;		       /**< Buffer size */
	int order;		       /**< log-base-2(total) */
	int used;		       /**< Amount of buffer in use (for DMA) */
	unsigned long offset;	       /**< Byte offset (used internally) */
	void *address;		       /**< Address of buffer */
	unsigned long bus_address;     /**< Bus address of buffer */
	struct drm_buf *next;	       /**< Kernel-only: used for free list */
	__volatile__ int waiting;      /**< On kernel DMA queue */
	__volatile__ int pending;      /**< On hardware DMA queue */
	wait_queue_head_t dma_wait;    /**< Processes waiting */
	struct drm_file *file_priv;    /**< Private of holding file descr */
	int context;		       /**< Kernel queue for this buffer */
	int while_locked;	       /**< Dispatch this buffer while locked */
	enum {
		DRM_LIST_NONE = 0,
		DRM_LIST_FREE = 1,
		DRM_LIST_WAIT = 2,
		DRM_LIST_PEND = 3,
		DRM_LIST_PRIO = 4,
		DRM_LIST_RECLAIM = 5
	} list;			       /**< Which list we're on */

	int dev_priv_size;		 /**< Size of buffer private storage */
	void *dev_private;		 /**< Per-buffer private storage */
};

/** bufs is one longer than it has to be */
struct drm_waitlist {
	int count;			/**< Number of possible buffers */
	struct drm_buf **bufs;		/**< List of pointers to buffers */
	struct drm_buf **rp;			/**< Read pointer */
	struct drm_buf **wp;			/**< Write pointer */
	struct drm_buf **end;		/**< End pointer */
	spinlock_t read_lock;
	spinlock_t write_lock;
};

struct drm_freelist {
	int initialized;	       /**< Freelist in use */
	atomic_t count;		       /**< Number of free buffers */
	struct drm_buf *next;	       /**< End pointer */

	wait_queue_head_t waiting;     /**< Processes waiting on free bufs */
	int low_mark;		       /**< Low water mark */
	int high_mark;		       /**< High water mark */
	atomic_t wfh;		       /**< If waiting for high mark */
	spinlock_t lock;
};

typedef struct drm_dma_handle {
	dma_addr_t busaddr;
	void *vaddr;
	size_t size;
} drm_dma_handle_t;

/**
 * Buffer entry.  There is one of this for each buffer size order.
 */
struct drm_buf_entry {
	int buf_size;			/**< size */
	int buf_count;			/**< number of buffers */
	struct drm_buf *buflist;		/**< buffer list */
	int seg_count;
	int page_order;
	struct drm_dma_handle **seglist;

	struct drm_freelist freelist;
};

/** File private data */
struct drm_file {
	int authenticated;
	int master;
	pid_t pid;
	uid_t uid;
	drm_magic_t magic;
	unsigned long ioctl_count;
	struct list_head lhead;
	struct drm_minor *minor;
	int remove_auth_on_close;
	unsigned long lock_count;
	/** Mapping of mm object handles to object pointers. */
	struct idr object_idr;
	/** Lock for synchronization of access to object_idr. */
	spinlock_t table_lock;
	struct file *filp;
	void *driver_priv;
};

/** Wait queue */
struct drm_queue {
	atomic_t use_count;		/**< Outstanding uses (+1) */
	atomic_t finalization;		/**< Finalization in progress */
	atomic_t block_count;		/**< Count of processes waiting */
	atomic_t block_read;		/**< Queue blocked for reads */
	wait_queue_head_t read_queue;	/**< Processes waiting on block_read */
	atomic_t block_write;		/**< Queue blocked for writes */
	wait_queue_head_t write_queue;	/**< Processes waiting on block_write */
	atomic_t total_queued;		/**< Total queued statistic */
	atomic_t total_flushed;		/**< Total flushes statistic */
	atomic_t total_locks;		/**< Total locks statistics */
	enum drm_ctx_flags flags;	/**< Context preserving and 2D-only */
	struct drm_waitlist waitlist;	/**< Pending buffers */
	wait_queue_head_t flush_queue;	/**< Processes waiting until flush */
};

/**
 * Lock data.
 */
struct drm_lock_data {
	struct drm_hw_lock *hw_lock;	/**< Hardware lock */
	/** Private of lock holder's file (NULL=kernel) */
	struct drm_file *file_priv;
	wait_queue_head_t lock_queue;	/**< Queue of blocked processes */
	unsigned long lock_time;	/**< Time of last lock in jiffies */
	spinlock_t spinlock;
	uint32_t kernel_waiters;
	uint32_t user_waiters;
	int idle_has_lock;
};

/**
 * DMA data.
 */
struct drm_device_dma {

	struct drm_buf_entry bufs[DRM_MAX_ORDER + 1];	/**< buffers, grouped by their size order */
	int buf_count;			/**< total number of buffers */
	struct drm_buf **buflist;		/**< Vector of pointers into drm_device_dma::bufs */
	int seg_count;
	int page_count;			/**< number of pages */
	unsigned long *pagelist;	/**< page list */
	unsigned long byte_count;
	enum {
		_DRM_DMA_USE_AGP = 0x01,
		_DRM_DMA_USE_SG = 0x02,
		_DRM_DMA_USE_FB = 0x04,
		_DRM_DMA_USE_PCI_RO = 0x08
	} flags;

};

/**
 * AGP memory entry.  Stored as a doubly linked list.
 */
struct drm_agp_mem {
	unsigned long handle;		/**< handle */
	DRM_AGP_MEM *memory;
	unsigned long bound;		/**< address */
	int pages;
	struct list_head head;
};

/**
 * AGP data.
 *
 * \sa drm_agp_init() and drm_device::agp.
 */
struct drm_agp_head {
	DRM_AGP_KERN agp_info;		/**< AGP device information */
	struct list_head memory;
	unsigned long mode;		/**< AGP mode */
	struct agp_bridge_data *bridge;
	int enabled;			/**< whether the AGP bus as been enabled */
	int acquired;			/**< whether the AGP device has been acquired */
	unsigned long base;
	int agp_mtrr;
	int cant_use_aperture;
	unsigned long page_mask;
};

/**
 * Scatter-gather memory.
 */
struct drm_sg_mem {
	unsigned long handle;
	void *virtual;
	int pages;
	struct page **pagelist;
	dma_addr_t *busaddr;
};

struct drm_sigdata {
	int context;
	struct drm_hw_lock *lock;
};


/*
 * Generic memory manager structs
 */

struct drm_mm_node {
	struct list_head fl_entry;
	struct list_head ml_entry;
	int free;
	unsigned long start;
	unsigned long size;
	struct drm_mm *mm;
	void *private;
};

struct drm_mm {
	struct list_head fl_entry;
	struct list_head ml_entry;
};


/**
 * Mappings list
 */
struct drm_map_list {
	struct list_head head;		/**< list head */
	struct drm_hash_item hash;
	struct drm_map *map;			/**< mapping */
	uint64_t user_token;
};

typedef struct drm_map drm_local_map_t;

/**
 * Context handle list
 */
struct drm_ctx_list {
	struct list_head head;		/**< list head */
	drm_context_t handle;		/**< context handle */
	struct drm_file *tag;		/**< associated fd private data */
};

struct drm_vbl_sig {
	struct list_head head;
	unsigned int sequence;
	struct siginfo info;
	struct task_struct *task;
};

/* location of GART table */
#define DRM_ATI_GART_MAIN 1
#define DRM_ATI_GART_FB   2

#define DRM_ATI_GART_PCI 1
#define DRM_ATI_GART_PCIE 2
#define DRM_ATI_GART_IGP 3

struct drm_ati_pcigart_info {
	int gart_table_location;
	int gart_reg_if;
	void *addr;
	dma_addr_t bus_addr;
	dma_addr_t table_mask;
	struct drm_dma_handle *table_handle;
	drm_local_map_t mapping;
	int table_size;
};

/**
 * This structure defines the drm_mm memory object, which will be used by the
 * DRM for its buffer objects.
 */
struct drm_gem_object {
	/** Reference count of this object */
	struct kref refcount;

	/** Handle count of this object. Each handle also holds a reference */
	struct kref handlecount;

	/** Related drm device */
	struct drm_device *dev;

	/** File representing the shmem storage */
	struct file *filp;

	/**
	 * Size of the object, in bytes.  Immutable over the object's
	 * lifetime.
	 */
	size_t size;

	/**
	 * Global name for this object, starts at 1. 0 means unnamed.
	 * Access is covered by the object_name_lock in the related drm_device
	 */
	int name;

	/**
	 * Memory domains. These monitor which caches contain read/write data
	 * related to the object. When transitioning from one set of domains
	 * to another, the driver is called to ensure that caches are suitably
	 * flushed and invalidated
	 */
	uint32_t read_domains;
	uint32_t write_domain;

	/**
	 * While validating an exec operation, the
	 * new read/write domain values are computed here.
	 * They will be transferred to the above values
	 * at the point that any cache flushing occurs
	 */
	uint32_t pending_read_domains;
	uint32_t pending_write_domain;

	void *driver_private;
};

/**
 * DRM driver structure. This structure represent the common code for
 * a family of cards. There will one drm_device for each card present
 * in this family
 */
struct drm_driver {
	int (*load) (struct drm_device *, unsigned long flags);
	int (*firstopen) (struct drm_device *);
	int (*open) (struct drm_device *, struct drm_file *);
	void (*preclose) (struct drm_device *, struct drm_file *file_priv);
	void (*postclose) (struct drm_device *, struct drm_file *);
	void (*lastclose) (struct drm_device *);
	int (*unload) (struct drm_device *);
	int (*suspend) (struct drm_device *, pm_message_t state);
	int (*resume) (struct drm_device *);
	int (*dma_ioctl) (struct drm_device *dev, void *data, struct drm_file *file_priv);
	void (*dma_ready) (struct drm_device *);
	int (*dma_quiescent) (struct drm_device *);
	int (*context_ctor) (struct drm_device *dev, int context);
	int (*context_dtor) (struct drm_device *dev, int context);
	int (*kernel_context_switch) (struct drm_device *dev, int old,
				      int new);
	void (*kernel_context_switch_unlock) (struct drm_device *dev);
	int (*dri_library_name) (struct drm_device *dev, char *buf);

	/**
	 * get_vblank_counter - get raw hardware vblank counter
	 * @dev: DRM device
	 * @crtc: counter to fetch
	 *
	 * Driver callback for fetching a raw hardware vblank counter
	 * for @crtc.  If a device doesn't have a hardware counter, the
	 * driver can simply return the value of drm_vblank_count and
	 * make the enable_vblank() and disable_vblank() hooks into no-ops,
	 * leaving interrupts enabled at all times.
	 *
	 * Wraparound handling and loss of events due to modesetting is dealt
	 * with in the DRM core code.
	 *
	 * RETURNS
	 * Raw vblank counter value.
	 */
	u32 (*get_vblank_counter) (struct drm_device *dev, int crtc);

	/**
	 * enable_vblank - enable vblank interrupt events
	 * @dev: DRM device
	 * @crtc: which irq to enable
	 *
	 * Enable vblank interrupts for @crtc.  If the device doesn't have
	 * a hardware vblank counter, this routine should be a no-op, since
	 * interrupts will have to stay on to keep the count accurate.
	 *
	 * RETURNS
	 * Zero on success, appropriate errno if the given @crtc's vblank
	 * interrupt cannot be enabled.
	 */
	int (*enable_vblank) (struct drm_device *dev, int crtc);

	/**
	 * disable_vblank - disable vblank interrupt events
	 * @dev: DRM device
	 * @crtc: which irq to enable
	 *
	 * Disable vblank interrupts for @crtc.  If the device doesn't have
	 * a hardware vblank counter, this routine should be a no-op, since
	 * interrupts will have to stay on to keep the count accurate.
	 */
	void (*disable_vblank) (struct drm_device *dev, int crtc);

	/**
	 * Called by \c drm_device_is_agp.  Typically used to determine if a
	 * card is really attached to AGP or not.
	 *
	 * \param dev  DRM device handle
	 *
	 * \returns
	 * One of three values is returned depending on whether or not the
	 * card is absolutely \b not AGP (return of 0), absolutely \b is AGP
	 * (return of 1), or may or may not be AGP (return of 2).
	 */
	int (*device_is_agp) (struct drm_device *dev);

	/* these have to be filled in */

	irqreturn_t(*irq_handler) (DRM_IRQ_ARGS);
	void (*irq_preinstall) (struct drm_device *dev);
	int (*irq_postinstall) (struct drm_device *dev);
	void (*irq_uninstall) (struct drm_device *dev);
	void (*reclaim_buffers) (struct drm_device *dev,
				 struct drm_file * file_priv);
	void (*reclaim_buffers_locked) (struct drm_device *dev,
					struct drm_file *file_priv);
	void (*reclaim_buffers_idlelocked) (struct drm_device *dev,
					    struct drm_file *file_priv);
	unsigned long (*get_map_ofs) (struct drm_map * map);
	unsigned long (*get_reg_ofs) (struct drm_device *dev);
	void (*set_version) (struct drm_device *dev,
			     struct drm_set_version *sv);

	int (*proc_init)(struct drm_minor *minor);
	void (*proc_cleanup)(struct drm_minor *minor);

	/**
	 * Driver-specific constructor for drm_gem_objects, to set up
	 * obj->driver_private.
	 *
	 * Returns 0 on success.
	 */
	int (*gem_init_object) (struct drm_gem_object *obj);
	void (*gem_free_object) (struct drm_gem_object *obj);

	int major;
	int minor;
	int patchlevel;
	char *name;
	char *desc;
	char *date;

	u32 driver_features;
	int dev_priv_size;
	struct drm_ioctl_desc *ioctls;
	int num_ioctls;
	struct file_operations fops;
	struct pci_driver pci_driver;
};

#define DRM_MINOR_UNASSIGNED 0
#define DRM_MINOR_LEGACY 1

/**
 * DRM minor structure. This structure represents a drm minor number.
 */
struct drm_minor {
	int index;			/**< Minor device number */
	int type;                       /**< Control or render */
	dev_t device;			/**< Device number for mknod */
	struct device kdev;		/**< Linux device */
	struct drm_device *dev;
	struct proc_dir_entry *dev_root;  /**< proc directory entry */
};

/**
 * DRM device structure. This structure represent a complete card that
 * may contain multiple heads.
 */
struct drm_device {
	char *unique;			/**< Unique identifier: e.g., busid */
	int unique_len;			/**< Length of unique field */
	char *devname;			/**< For /proc/interrupts */
	int if_version;			/**< Highest interface version set */

	int blocked;			/**< Blocked due to VC switch? */

	/** \name Locks */
	/*@{ */
	spinlock_t count_lock;		/**< For inuse, drm_device::open_count, drm_device::buf_use */
	struct mutex struct_mutex;	/**< For others */
	/*@} */

	/** \name Usage Counters */
	/*@{ */
	int open_count;			/**< Outstanding files open */
	atomic_t ioctl_count;		/**< Outstanding IOCTLs pending */
	atomic_t vma_count;		/**< Outstanding vma areas open */
	int buf_use;			/**< Buffers in use -- cannot alloc */
	atomic_t buf_alloc;		/**< Buffer allocation in progress */
	/*@} */

	/** \name Performance counters */
	/*@{ */
	unsigned long counters;
	enum drm_stat_type types[15];
	atomic_t counts[15];
	/*@} */

	/** \name Authentication */
	/*@{ */
	struct list_head filelist;
	struct drm_open_hash magiclist;	/**< magic hash table */
	struct list_head magicfree;
	/*@} */

	/** \name Memory management */
	/*@{ */
	struct list_head maplist;	/**< Linked list of regions */
	int map_count;			/**< Number of mappable regions */
	struct drm_open_hash map_hash;	/**< User token hash table for maps */

	/** \name Context handle management */
	/*@{ */
	struct list_head ctxlist;	/**< Linked list of context handles */
	int ctx_count;			/**< Number of context handles */
	struct mutex ctxlist_mutex;	/**< For ctxlist */

	struct idr ctx_idr;

	struct list_head vmalist;	/**< List of vmas (for debugging) */
	struct drm_lock_data lock;	/**< Information on hardware lock */
	/*@} */

	/** \name DMA queues (contexts) */
	/*@{ */
	int queue_count;		/**< Number of active DMA queues */
	int queue_reserved;		  /**< Number of reserved DMA queues */
	int queue_slots;		/**< Actual length of queuelist */
	struct drm_queue **queuelist;	/**< Vector of pointers to DMA queues */
	struct drm_device_dma *dma;		/**< Optional pointer for DMA support */
	/*@} */

	/** \name Context support */
	/*@{ */
	int irq_enabled;		/**< True if irq handler is enabled */
	__volatile__ long context_flag;	/**< Context swapping flag */
	__volatile__ long interrupt_flag; /**< Interruption handler flag */
	__volatile__ long dma_flag;	/**< DMA dispatch flag */
	struct timer_list timer;	/**< Timer for delaying ctx switch */
	wait_queue_head_t context_wait;	/**< Processes waiting on ctx switch */
	int last_checked;		/**< Last context checked for DMA */
	int last_context;		/**< Last current context */
	unsigned long last_switch;	/**< jiffies at last context switch */
	/*@} */

	struct work_struct work;
	/** \name VBLANK IRQ support */
	/*@{ */

	/*
	 * At load time, disabling the vblank interrupt won't be allowed since
	 * old clients may not call the modeset ioctl and therefore misbehave.
	 * Once the modeset ioctl *has* been called though, we can safely
	 * disable them when unused.
	 */
	int vblank_disable_allowed;

	wait_queue_head_t *vbl_queue;   /**< VBLANK wait queue */
	atomic_t *_vblank_count;        /**< number of VBLANK interrupts (driver must alloc the right number of counters) */
	spinlock_t vbl_lock;
	struct list_head *vbl_sigs;	/**< signal list to send on VBLANK */
	atomic_t vbl_signal_pending;    /* number of signals pending on all crtcs*/
	atomic_t *vblank_refcount;      /* number of users of vblank interruptsper crtc */
	u32 *last_vblank;               /* protected by dev->vbl_lock, used */
					/* for wraparound handling */
	int *vblank_enabled;            /* so we don't call enable more than
					   once per disable */
	int *vblank_inmodeset;          /* Display driver is setting mode */
	struct timer_list vblank_disable_timer;

	u32 max_vblank_count;           /**< size of vblank counter register */
<<<<<<< HEAD
	spinlock_t tasklet_lock;	/**< For drm_locked_tasklet */
	void (*locked_tasklet_func)(struct drm_device *dev);
=======
>>>>>>> c07f62e5

	/*@} */
	cycles_t ctx_start;
	cycles_t lck_start;

	struct fasync_struct *buf_async;/**< Processes waiting for SIGIO */
	wait_queue_head_t buf_readers;	/**< Processes waiting to read */
	wait_queue_head_t buf_writers;	/**< Processes waiting to ctx switch */

	struct drm_agp_head *agp;	/**< AGP data */

	struct pci_dev *pdev;		/**< PCI device structure */
	int pci_vendor;			/**< PCI vendor id */
	int pci_device;			/**< PCI device id */
#ifdef __alpha__
	struct pci_controller *hose;
#endif
	struct drm_sg_mem *sg;	/**< Scatter gather memory */
	int num_crtcs;                  /**< Number of CRTCs on this device */
	void *dev_private;		/**< device private data */
	struct drm_sigdata sigdata;	   /**< For block_all_signals */
	sigset_t sigmask;

	struct drm_driver *driver;
	drm_local_map_t *agp_buffer_map;
	unsigned int agp_buffer_token;
	struct drm_minor *primary;		/**< render type primary screen head */

	/** \name Drawable information */
	/*@{ */
	spinlock_t drw_lock;
	struct idr drw_idr;
	/*@} */

	/** \name GEM information */
	/*@{ */
	spinlock_t object_name_lock;
	struct idr object_name_idr;
	atomic_t object_count;
	atomic_t object_memory;
	atomic_t pin_count;
	atomic_t pin_memory;
	atomic_t gtt_count;
	atomic_t gtt_memory;
	uint32_t gtt_total;
	uint32_t invalidate_domains;    /* domains pending invalidation */
	uint32_t flush_domains;         /* domains pending flush */
	/*@} */

};

static inline int drm_dev_to_irq(struct drm_device *dev)
{
	return dev->pdev->irq;
}

static __inline__ int drm_core_check_feature(struct drm_device *dev,
					     int feature)
{
	return ((dev->driver->driver_features & feature) ? 1 : 0);
}

#ifdef __alpha__
#define drm_get_pci_domain(dev) dev->hose->index
#else
#define drm_get_pci_domain(dev) 0
#endif

#if __OS_HAS_AGP
static inline int drm_core_has_AGP(struct drm_device *dev)
{
	return drm_core_check_feature(dev, DRIVER_USE_AGP);
}
#else
#define drm_core_has_AGP(dev) (0)
#endif

#if __OS_HAS_MTRR
static inline int drm_core_has_MTRR(struct drm_device *dev)
{
	return drm_core_check_feature(dev, DRIVER_USE_MTRR);
}

#define DRM_MTRR_WC		MTRR_TYPE_WRCOMB

static inline int drm_mtrr_add(unsigned long offset, unsigned long size,
			       unsigned int flags)
{
	return mtrr_add(offset, size, flags, 1);
}

static inline int drm_mtrr_del(int handle, unsigned long offset,
			       unsigned long size, unsigned int flags)
{
	return mtrr_del(handle, offset, size);
}

#else
#define drm_core_has_MTRR(dev) (0)

#define DRM_MTRR_WC		0

static inline int drm_mtrr_add(unsigned long offset, unsigned long size,
			       unsigned int flags)
{
	return 0;
}

static inline int drm_mtrr_del(int handle, unsigned long offset,
			       unsigned long size, unsigned int flags)
{
	return 0;
}
#endif

/******************************************************************/
/** \name Internal function definitions */
/*@{*/

				/* Driver support (drm_drv.h) */
extern int drm_init(struct drm_driver *driver);
extern void drm_exit(struct drm_driver *driver);
extern int drm_ioctl(struct inode *inode, struct file *filp,
		     unsigned int cmd, unsigned long arg);
extern long drm_compat_ioctl(struct file *filp,
			     unsigned int cmd, unsigned long arg);
extern int drm_lastclose(struct drm_device *dev);

				/* Device support (drm_fops.h) */
extern int drm_open(struct inode *inode, struct file *filp);
extern int drm_stub_open(struct inode *inode, struct file *filp);
extern int drm_fasync(int fd, struct file *filp, int on);
extern int drm_release(struct inode *inode, struct file *filp);

				/* Mapping support (drm_vm.h) */
extern int drm_mmap(struct file *filp, struct vm_area_struct *vma);
extern unsigned long drm_core_get_map_ofs(struct drm_map * map);
extern unsigned long drm_core_get_reg_ofs(struct drm_device *dev);
extern unsigned int drm_poll(struct file *filp, struct poll_table_struct *wait);

				/* Memory management support (drm_memory.h) */
#include "drm_memory.h"
extern void drm_mem_init(void);
extern int drm_mem_info(char *buf, char **start, off_t offset,
			int request, int *eof, void *data);
extern void *drm_realloc(void *oldpt, size_t oldsize, size_t size, int area);

extern DRM_AGP_MEM *drm_alloc_agp(struct drm_device *dev, int pages, u32 type);
extern int drm_free_agp(DRM_AGP_MEM * handle, int pages);
extern int drm_bind_agp(DRM_AGP_MEM * handle, unsigned int start);
extern DRM_AGP_MEM *drm_agp_bind_pages(struct drm_device *dev,
				       struct page **pages,
				       unsigned long num_pages,
				       uint32_t gtt_offset,
				       uint32_t type);
extern int drm_unbind_agp(DRM_AGP_MEM * handle);

				/* Misc. IOCTL support (drm_ioctl.h) */
extern int drm_irq_by_busid(struct drm_device *dev, void *data,
			    struct drm_file *file_priv);
extern int drm_getunique(struct drm_device *dev, void *data,
			 struct drm_file *file_priv);
extern int drm_setunique(struct drm_device *dev, void *data,
			 struct drm_file *file_priv);
extern int drm_getmap(struct drm_device *dev, void *data,
		      struct drm_file *file_priv);
extern int drm_getclient(struct drm_device *dev, void *data,
			 struct drm_file *file_priv);
extern int drm_getstats(struct drm_device *dev, void *data,
			struct drm_file *file_priv);
extern int drm_setversion(struct drm_device *dev, void *data,
			  struct drm_file *file_priv);
extern int drm_noop(struct drm_device *dev, void *data,
		    struct drm_file *file_priv);

				/* Context IOCTL support (drm_context.h) */
extern int drm_resctx(struct drm_device *dev, void *data,
		      struct drm_file *file_priv);
extern int drm_addctx(struct drm_device *dev, void *data,
		      struct drm_file *file_priv);
extern int drm_modctx(struct drm_device *dev, void *data,
		      struct drm_file *file_priv);
extern int drm_getctx(struct drm_device *dev, void *data,
		      struct drm_file *file_priv);
extern int drm_switchctx(struct drm_device *dev, void *data,
			 struct drm_file *file_priv);
extern int drm_newctx(struct drm_device *dev, void *data,
		      struct drm_file *file_priv);
extern int drm_rmctx(struct drm_device *dev, void *data,
		     struct drm_file *file_priv);

extern int drm_ctxbitmap_init(struct drm_device *dev);
extern void drm_ctxbitmap_cleanup(struct drm_device *dev);
extern void drm_ctxbitmap_free(struct drm_device *dev, int ctx_handle);

extern int drm_setsareactx(struct drm_device *dev, void *data,
			   struct drm_file *file_priv);
extern int drm_getsareactx(struct drm_device *dev, void *data,
			   struct drm_file *file_priv);

				/* Drawable IOCTL support (drm_drawable.h) */
extern int drm_adddraw(struct drm_device *dev, void *data,
		       struct drm_file *file_priv);
extern int drm_rmdraw(struct drm_device *dev, void *data,
		      struct drm_file *file_priv);
extern int drm_update_drawable_info(struct drm_device *dev, void *data,
				    struct drm_file *file_priv);
extern struct drm_drawable_info *drm_get_drawable_info(struct drm_device *dev,
						  drm_drawable_t id);
extern void drm_drawable_free_all(struct drm_device *dev);

				/* Authentication IOCTL support (drm_auth.h) */
extern int drm_getmagic(struct drm_device *dev, void *data,
			struct drm_file *file_priv);
extern int drm_authmagic(struct drm_device *dev, void *data,
			 struct drm_file *file_priv);

/* Cache management (drm_cache.c) */
void drm_clflush_pages(struct page *pages[], unsigned long num_pages);

				/* Locking IOCTL support (drm_lock.h) */
extern int drm_lock(struct drm_device *dev, void *data,
		    struct drm_file *file_priv);
extern int drm_unlock(struct drm_device *dev, void *data,
		      struct drm_file *file_priv);
extern int drm_lock_take(struct drm_lock_data *lock_data, unsigned int context);
extern int drm_lock_free(struct drm_lock_data *lock_data, unsigned int context);
extern void drm_idlelock_take(struct drm_lock_data *lock_data);
extern void drm_idlelock_release(struct drm_lock_data *lock_data);

/*
 * These are exported to drivers so that they can implement fencing using
 * DMA quiscent + idle. DMA quiescent usually requires the hardware lock.
 */

extern int drm_i_have_hw_lock(struct drm_device *dev, struct drm_file *file_priv);

				/* Buffer management support (drm_bufs.h) */
extern int drm_addbufs_agp(struct drm_device *dev, struct drm_buf_desc * request);
extern int drm_addbufs_pci(struct drm_device *dev, struct drm_buf_desc * request);
extern int drm_addmap(struct drm_device *dev, unsigned int offset,
		      unsigned int size, enum drm_map_type type,
		      enum drm_map_flags flags, drm_local_map_t ** map_ptr);
extern int drm_addmap_ioctl(struct drm_device *dev, void *data,
			    struct drm_file *file_priv);
extern int drm_rmmap(struct drm_device *dev, drm_local_map_t *map);
extern int drm_rmmap_locked(struct drm_device *dev, drm_local_map_t *map);
extern int drm_rmmap_ioctl(struct drm_device *dev, void *data,
			   struct drm_file *file_priv);
extern int drm_addbufs(struct drm_device *dev, void *data,
		       struct drm_file *file_priv);
extern int drm_infobufs(struct drm_device *dev, void *data,
			struct drm_file *file_priv);
extern int drm_markbufs(struct drm_device *dev, void *data,
			struct drm_file *file_priv);
extern int drm_freebufs(struct drm_device *dev, void *data,
			struct drm_file *file_priv);
extern int drm_mapbufs(struct drm_device *dev, void *data,
		       struct drm_file *file_priv);
extern int drm_order(unsigned long size);
extern unsigned long drm_get_resource_start(struct drm_device *dev,
					    unsigned int resource);
extern unsigned long drm_get_resource_len(struct drm_device *dev,
					  unsigned int resource);

				/* DMA support (drm_dma.h) */
extern int drm_dma_setup(struct drm_device *dev);
extern void drm_dma_takedown(struct drm_device *dev);
extern void drm_free_buffer(struct drm_device *dev, struct drm_buf * buf);
extern void drm_core_reclaim_buffers(struct drm_device *dev,
				     struct drm_file *filp);

				/* IRQ support (drm_irq.h) */
extern int drm_control(struct drm_device *dev, void *data,
		       struct drm_file *file_priv);
extern irqreturn_t drm_irq_handler(DRM_IRQ_ARGS);
extern int drm_irq_install(struct drm_device *dev);
extern int drm_irq_uninstall(struct drm_device *dev);
extern void drm_driver_irq_preinstall(struct drm_device *dev);
extern void drm_driver_irq_postinstall(struct drm_device *dev);
extern void drm_driver_irq_uninstall(struct drm_device *dev);

extern int drm_vblank_init(struct drm_device *dev, int num_crtcs);
extern int drm_wait_vblank(struct drm_device *dev, void *data,
			   struct drm_file *filp);
extern int drm_vblank_wait(struct drm_device *dev, unsigned int *vbl_seq);
<<<<<<< HEAD
extern void drm_locked_tasklet(struct drm_device *dev,
			       void(*func)(struct drm_device *));
=======
>>>>>>> c07f62e5
extern u32 drm_vblank_count(struct drm_device *dev, int crtc);
extern void drm_handle_vblank(struct drm_device *dev, int crtc);
extern int drm_vblank_get(struct drm_device *dev, int crtc);
extern void drm_vblank_put(struct drm_device *dev, int crtc);
<<<<<<< HEAD
/* Modesetting support */
extern int drm_modeset_ctl(struct drm_device *dev, void *data,
			   struct drm_file *file_priv);
extern void drm_locked_tasklet(struct drm_device *dev, void(*func)(struct drm_device*));
=======
extern void drm_vblank_cleanup(struct drm_device *dev);
/* Modesetting support */
extern int drm_modeset_ctl(struct drm_device *dev, void *data,
			   struct drm_file *file_priv);
>>>>>>> c07f62e5

				/* AGP/GART support (drm_agpsupport.h) */
extern struct drm_agp_head *drm_agp_init(struct drm_device *dev);
extern int drm_agp_acquire(struct drm_device *dev);
extern int drm_agp_acquire_ioctl(struct drm_device *dev, void *data,
				 struct drm_file *file_priv);
extern int drm_agp_release(struct drm_device *dev);
extern int drm_agp_release_ioctl(struct drm_device *dev, void *data,
				 struct drm_file *file_priv);
extern int drm_agp_enable(struct drm_device *dev, struct drm_agp_mode mode);
extern int drm_agp_enable_ioctl(struct drm_device *dev, void *data,
				struct drm_file *file_priv);
extern int drm_agp_info(struct drm_device *dev, struct drm_agp_info *info);
extern int drm_agp_info_ioctl(struct drm_device *dev, void *data,
			struct drm_file *file_priv);
extern int drm_agp_alloc(struct drm_device *dev, struct drm_agp_buffer *request);
extern int drm_agp_alloc_ioctl(struct drm_device *dev, void *data,
			 struct drm_file *file_priv);
extern int drm_agp_free(struct drm_device *dev, struct drm_agp_buffer *request);
extern int drm_agp_free_ioctl(struct drm_device *dev, void *data,
			struct drm_file *file_priv);
extern int drm_agp_unbind(struct drm_device *dev, struct drm_agp_binding *request);
extern int drm_agp_unbind_ioctl(struct drm_device *dev, void *data,
			  struct drm_file *file_priv);
extern int drm_agp_bind(struct drm_device *dev, struct drm_agp_binding *request);
extern int drm_agp_bind_ioctl(struct drm_device *dev, void *data,
			struct drm_file *file_priv);
extern DRM_AGP_MEM *drm_agp_allocate_memory(struct agp_bridge_data *bridge, size_t pages, u32 type);
extern int drm_agp_free_memory(DRM_AGP_MEM * handle);
extern int drm_agp_bind_memory(DRM_AGP_MEM * handle, off_t start);
extern int drm_agp_unbind_memory(DRM_AGP_MEM * handle);
extern void drm_agp_chipset_flush(struct drm_device *dev);

				/* Stub support (drm_stub.h) */
extern int drm_get_dev(struct pci_dev *pdev, const struct pci_device_id *ent,
		       struct drm_driver *driver);
extern int drm_put_dev(struct drm_device *dev);
extern int drm_put_minor(struct drm_minor **minor);
extern unsigned int drm_debug;

extern struct class *drm_class;
extern struct proc_dir_entry *drm_proc_root;

extern struct idr drm_minors_idr;

extern drm_local_map_t *drm_getsarea(struct drm_device *dev);

				/* Proc support (drm_proc.h) */
extern int drm_proc_init(struct drm_minor *minor, int minor_id,
			 struct proc_dir_entry *root);
extern int drm_proc_cleanup(struct drm_minor *minor, struct proc_dir_entry *root);

				/* Scatter Gather Support (drm_scatter.h) */
extern void drm_sg_cleanup(struct drm_sg_mem * entry);
extern int drm_sg_alloc_ioctl(struct drm_device *dev, void *data,
			struct drm_file *file_priv);
extern int drm_sg_alloc(struct drm_device *dev, struct drm_scatter_gather * request);
extern int drm_sg_free(struct drm_device *dev, void *data,
		       struct drm_file *file_priv);

			       /* ATI PCIGART support (ati_pcigart.h) */
extern int drm_ati_pcigart_init(struct drm_device *dev,
				struct drm_ati_pcigart_info * gart_info);
extern int drm_ati_pcigart_cleanup(struct drm_device *dev,
				   struct drm_ati_pcigart_info * gart_info);

extern drm_dma_handle_t *drm_pci_alloc(struct drm_device *dev, size_t size,
				       size_t align, dma_addr_t maxaddr);
extern void __drm_pci_free(struct drm_device *dev, drm_dma_handle_t * dmah);
extern void drm_pci_free(struct drm_device *dev, drm_dma_handle_t * dmah);

			       /* sysfs support (drm_sysfs.c) */
struct drm_sysfs_class;
extern struct class *drm_sysfs_create(struct module *owner, char *name);
extern void drm_sysfs_destroy(void);
extern int drm_sysfs_device_add(struct drm_minor *minor);
extern void drm_sysfs_device_remove(struct drm_minor *minor);

/*
 * Basic memory manager support (drm_mm.c)
 */
extern struct drm_mm_node *drm_mm_get_block(struct drm_mm_node * parent,
				       unsigned long size,
				       unsigned alignment);
extern void drm_mm_put_block(struct drm_mm_node * cur);
extern struct drm_mm_node *drm_mm_search_free(const struct drm_mm *mm, unsigned long size,
					 unsigned alignment, int best_match);
extern int drm_mm_init(struct drm_mm *mm, unsigned long start, unsigned long size);
extern void drm_mm_takedown(struct drm_mm *mm);
extern int drm_mm_clean(struct drm_mm *mm);
extern unsigned long drm_mm_tail_space(struct drm_mm *mm);
extern int drm_mm_remove_space_from_tail(struct drm_mm *mm, unsigned long size);
extern int drm_mm_add_space_to_tail(struct drm_mm *mm, unsigned long size);

/* Graphics Execution Manager library functions (drm_gem.c) */
int drm_gem_init(struct drm_device *dev);
void drm_gem_object_free(struct kref *kref);
struct drm_gem_object *drm_gem_object_alloc(struct drm_device *dev,
					    size_t size);
void drm_gem_object_handle_free(struct kref *kref);

static inline void
drm_gem_object_reference(struct drm_gem_object *obj)
{
	kref_get(&obj->refcount);
}

static inline void
drm_gem_object_unreference(struct drm_gem_object *obj)
{
	if (obj == NULL)
		return;

	kref_put(&obj->refcount, drm_gem_object_free);
}

int drm_gem_handle_create(struct drm_file *file_priv,
			  struct drm_gem_object *obj,
			  int *handlep);

static inline void
drm_gem_object_handle_reference(struct drm_gem_object *obj)
{
	drm_gem_object_reference(obj);
	kref_get(&obj->handlecount);
}

static inline void
drm_gem_object_handle_unreference(struct drm_gem_object *obj)
{
	if (obj == NULL)
		return;

	/*
	 * Must bump handle count first as this may be the last
	 * ref, in which case the object would disappear before we
	 * checked for a name
	 */
	kref_put(&obj->handlecount, drm_gem_object_handle_free);
	drm_gem_object_unreference(obj);
}

struct drm_gem_object *drm_gem_object_lookup(struct drm_device *dev,
					     struct drm_file *filp,
					     int handle);
int drm_gem_close_ioctl(struct drm_device *dev, void *data,
			struct drm_file *file_priv);
int drm_gem_flink_ioctl(struct drm_device *dev, void *data,
			struct drm_file *file_priv);
int drm_gem_open_ioctl(struct drm_device *dev, void *data,
		       struct drm_file *file_priv);
void drm_gem_open(struct drm_device *dev, struct drm_file *file_private);
void drm_gem_release(struct drm_device *dev, struct drm_file *file_private);

extern void drm_core_ioremap(struct drm_map *map, struct drm_device *dev);
extern void drm_core_ioremap_wc(struct drm_map *map, struct drm_device *dev);
extern void drm_core_ioremapfree(struct drm_map *map, struct drm_device *dev);

static __inline__ struct drm_map *drm_core_findmap(struct drm_device *dev,
						   unsigned int token)
{
	struct drm_map_list *_entry;
	list_for_each_entry(_entry, &dev->maplist, head)
	    if (_entry->user_token == token)
		return _entry->map;
	return NULL;
}

static __inline__ int drm_device_is_agp(struct drm_device *dev)
{
	if (dev->driver->device_is_agp != NULL) {
		int err = (*dev->driver->device_is_agp) (dev);

		if (err != 2) {
			return err;
		}
	}

	return pci_find_capability(dev->pdev, PCI_CAP_ID_AGP);
}

static __inline__ int drm_device_is_pcie(struct drm_device *dev)
{
	return pci_find_capability(dev->pdev, PCI_CAP_ID_EXP);
}

static __inline__ void drm_core_dropmap(struct drm_map *map)
{
}

#ifndef DEBUG_MEMORY
/** Wrapper around kmalloc() */
static __inline__ void *drm_alloc(size_t size, int area)
{
	return kmalloc(size, GFP_KERNEL);
}

/** Wrapper around kfree() */
static __inline__ void drm_free(void *pt, size_t size, int area)
{
	kfree(pt);
}

/** Wrapper around kcalloc() */
static __inline__ void *drm_calloc(size_t nmemb, size_t size, int area)
{
	return kcalloc(nmemb, size, GFP_KERNEL);
}
#else
extern void *drm_alloc(size_t size, int area);
extern void drm_free(void *pt, size_t size, int area);
extern void *drm_calloc(size_t nmemb, size_t size, int area);
#endif

/*@}*/

#endif				/* __KERNEL__ */
#endif<|MERGE_RESOLUTION|>--- conflicted
+++ resolved
@@ -861,11 +861,6 @@
 	struct timer_list vblank_disable_timer;
 
 	u32 max_vblank_count;           /**< size of vblank counter register */
-<<<<<<< HEAD
-	spinlock_t tasklet_lock;	/**< For drm_locked_tasklet */
-	void (*locked_tasklet_func)(struct drm_device *dev);
-=======
->>>>>>> c07f62e5
 
 	/*@} */
 	cycles_t ctx_start;
@@ -1152,26 +1147,14 @@
 extern int drm_wait_vblank(struct drm_device *dev, void *data,
 			   struct drm_file *filp);
 extern int drm_vblank_wait(struct drm_device *dev, unsigned int *vbl_seq);
-<<<<<<< HEAD
-extern void drm_locked_tasklet(struct drm_device *dev,
-			       void(*func)(struct drm_device *));
-=======
->>>>>>> c07f62e5
 extern u32 drm_vblank_count(struct drm_device *dev, int crtc);
 extern void drm_handle_vblank(struct drm_device *dev, int crtc);
 extern int drm_vblank_get(struct drm_device *dev, int crtc);
 extern void drm_vblank_put(struct drm_device *dev, int crtc);
-<<<<<<< HEAD
-/* Modesetting support */
-extern int drm_modeset_ctl(struct drm_device *dev, void *data,
-			   struct drm_file *file_priv);
-extern void drm_locked_tasklet(struct drm_device *dev, void(*func)(struct drm_device*));
-=======
 extern void drm_vblank_cleanup(struct drm_device *dev);
 /* Modesetting support */
 extern int drm_modeset_ctl(struct drm_device *dev, void *data,
 			   struct drm_file *file_priv);
->>>>>>> c07f62e5
 
 				/* AGP/GART support (drm_agpsupport.h) */
 extern struct drm_agp_head *drm_agp_init(struct drm_device *dev);
