/* SPDX-License-Identifier: GPL-2.0 */
#ifndef _LINUX_PID_H
#define _LINUX_PID_H

#include <linux/rculist.h>
#include <linux/wait.h>
#include <linux/refcount.h>

enum pid_type
{
	PIDTYPE_PID,
	PIDTYPE_TGID,
	PIDTYPE_PGID,
	PIDTYPE_SID,
	PIDTYPE_MAX,
};

/*
 * What is struct pid?
 *
 * A struct pid is the kernel's internal notion of a process identifier.
 * It refers to individual tasks, process groups, and sessions.  While
 * there are processes attached to it the struct pid lives in a hash
 * table, so it and then the processes that it refers to can be found
 * quickly from the numeric pid value.  The attached processes may be
 * quickly accessed by following pointers from struct pid.
 *
 * Storing pid_t values in the kernel and referring to them later has a
 * problem.  The process originally with that pid may have exited and the
 * pid allocator wrapped, and another process could have come along
 * and been assigned that pid.
 *
 * Referring to user space processes by holding a reference to struct
 * task_struct has a problem.  When the user space process exits
 * the now useless task_struct is still kept.  A task_struct plus a
 * stack consumes around 10K of low kernel memory.  More precisely
 * this is THREAD_SIZE + sizeof(struct task_struct).  By comparison
 * a struct pid is about 64 bytes.
 *
 * Holding a reference to struct pid solves both of these problems.
 * It is small so holding a reference does not consume a lot of
 * resources, and since a new struct pid is allocated when the numeric pid
 * value is reused (when pids wrap around) we don't mistakenly refer to new
 * processes.
 */


/*
 * struct upid is used to get the id of the struct pid, as it is
 * seen in particular namespace. Later the struct pid is found with
 * find_pid_ns() using the int nr and struct pid_namespace *ns.
 */

struct upid {
	int nr;
	struct pid_namespace *ns;
};

struct pid
{
	refcount_t count;
	unsigned int level;
	spinlock_t lock;
	/* lists of tasks that use this pid */
	struct hlist_head tasks[PIDTYPE_MAX];
	struct hlist_head inodes;
	/* wait queue for pidfd notifications */
	wait_queue_head_t wait_pidfd;
	struct rcu_head rcu;
	struct upid numbers[1];
};

extern struct pid init_struct_pid;

extern const struct file_operations pidfd_fops;

struct file;

extern struct pid *pidfd_pid(const struct file *file);
struct pid *pidfd_get_pid(unsigned int fd, unsigned int *flags);
<<<<<<< HEAD
=======
int pidfd_create(struct pid *pid, unsigned int flags);
int pidfd_prepare(struct pid *pid, unsigned int flags, struct file **ret);
>>>>>>> 01e7e36b

static inline struct pid *get_pid(struct pid *pid)
{
	if (pid)
		refcount_inc(&pid->count);
	return pid;
}

extern void put_pid(struct pid *pid);
extern struct task_struct *pid_task(struct pid *pid, enum pid_type);
static inline bool pid_has_task(struct pid *pid, enum pid_type type)
{
	return !hlist_empty(&pid->tasks[type]);
}
extern struct task_struct *get_pid_task(struct pid *pid, enum pid_type);

extern struct pid *get_task_pid(struct task_struct *task, enum pid_type type);

/*
 * these helpers must be called with the tasklist_lock write-held.
 */
extern void attach_pid(struct task_struct *task, enum pid_type);
extern void detach_pid(struct task_struct *task, enum pid_type);
extern void change_pid(struct task_struct *task, enum pid_type,
			struct pid *pid);
extern void exchange_tids(struct task_struct *task, struct task_struct *old);
extern void transfer_pid(struct task_struct *old, struct task_struct *new,
			 enum pid_type);

struct pid_namespace;
extern struct pid_namespace init_pid_ns;

extern int pid_max;
extern int pid_max_min, pid_max_max;

/*
 * look up a PID in the hash table. Must be called with the tasklist_lock
 * or rcu_read_lock() held.
 *
 * find_pid_ns() finds the pid in the namespace specified
 * find_vpid() finds the pid by its virtual id, i.e. in the current namespace
 *
 * see also find_task_by_vpid() set in include/linux/sched.h
 */
extern struct pid *find_pid_ns(int nr, struct pid_namespace *ns);
extern struct pid *find_vpid(int nr);

/*
 * Lookup a PID in the hash table, and return with it's count elevated.
 */
extern struct pid *find_get_pid(int nr);
extern struct pid *find_ge_pid(int nr, struct pid_namespace *);

extern struct pid *alloc_pid(struct pid_namespace *ns, pid_t *set_tid,
			     size_t set_tid_size);
extern void free_pid(struct pid *pid);
extern void disable_pid_allocation(struct pid_namespace *ns);

/*
 * ns_of_pid() returns the pid namespace in which the specified pid was
 * allocated.
 *
 * NOTE:
 * 	ns_of_pid() is expected to be called for a process (task) that has
 * 	an attached 'struct pid' (see attach_pid(), detach_pid()) i.e @pid
 * 	is expected to be non-NULL. If @pid is NULL, caller should handle
 * 	the resulting NULL pid-ns.
 */
static inline struct pid_namespace *ns_of_pid(struct pid *pid)
{
	struct pid_namespace *ns = NULL;
	if (pid)
		ns = pid->numbers[pid->level].ns;
	return ns;
}

/*
 * is_child_reaper returns true if the pid is the init process
 * of the current namespace. As this one could be checked before
 * pid_ns->child_reaper is assigned in copy_process, we check
 * with the pid number.
 */
static inline bool is_child_reaper(struct pid *pid)
{
	return pid->numbers[pid->level].nr == 1;
}

/*
 * the helpers to get the pid's id seen from different namespaces
 *
 * pid_nr()    : global id, i.e. the id seen from the init namespace;
 * pid_vnr()   : virtual id, i.e. the id seen from the pid namespace of
 *               current.
 * pid_nr_ns() : id seen from the ns specified.
 *
 * see also task_xid_nr() etc in include/linux/sched.h
 */

static inline pid_t pid_nr(struct pid *pid)
{
	pid_t nr = 0;
	if (pid)
		nr = pid->numbers[0].nr;
	return nr;
}

pid_t pid_nr_ns(struct pid *pid, struct pid_namespace *ns);
pid_t pid_vnr(struct pid *pid);

#define do_each_pid_task(pid, type, task)				\
	do {								\
		if ((pid) != NULL)					\
			hlist_for_each_entry_rcu((task),		\
				&(pid)->tasks[type], pid_links[type]) {

			/*
			 * Both old and new leaders may be attached to
			 * the same pid in the middle of de_thread().
			 */
#define while_each_pid_task(pid, type, task)				\
				if (type == PIDTYPE_PID)		\
					break;				\
			}						\
	} while (0)

#define do_each_pid_thread(pid, type, task)				\
	do_each_pid_task(pid, type, task) {				\
		struct task_struct *tg___ = task;			\
		for_each_thread(tg___, task) {

#define while_each_pid_thread(pid, type, task)				\
		}							\
		task = tg___;						\
	} while_each_pid_task(pid, type, task)
#endif /* _LINUX_PID_H */<|MERGE_RESOLUTION|>--- conflicted
+++ resolved
@@ -78,11 +78,7 @@
 
 extern struct pid *pidfd_pid(const struct file *file);
 struct pid *pidfd_get_pid(unsigned int fd, unsigned int *flags);
-<<<<<<< HEAD
-=======
-int pidfd_create(struct pid *pid, unsigned int flags);
 int pidfd_prepare(struct pid *pid, unsigned int flags, struct file **ret);
->>>>>>> 01e7e36b
 
 static inline struct pid *get_pid(struct pid *pid)
 {
