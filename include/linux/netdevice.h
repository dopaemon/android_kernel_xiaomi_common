--- conflicted
+++ resolved
@@ -2050,28 +2050,20 @@
 
 	/* Protocol-specific pointers */
 
+#if IS_ENABLED(CONFIG_VLAN_8021Q)
+	struct vlan_info __rcu	*vlan_info;
+#endif
+#if IS_ENABLED(CONFIG_NET_DSA)
+	struct dsa_port		*dsa_ptr;
+#endif
+#if IS_ENABLED(CONFIG_TIPC)
+	struct tipc_bearer __rcu *tipc_ptr;
+#endif
+#if IS_ENABLED(CONFIG_IRDA) || IS_ENABLED(CONFIG_ATALK)
+	void 			*atalk_ptr;
+#endif
 	struct in_device __rcu	*ip_ptr;
 	struct inet6_dev __rcu	*ip6_ptr;
-#if IS_ENABLED(CONFIG_VLAN_8021Q)
-	struct vlan_info __rcu	*vlan_info;
-#endif
-#if IS_ENABLED(CONFIG_NET_DSA)
-	struct dsa_port		*dsa_ptr;
-#endif
-#if IS_ENABLED(CONFIG_TIPC)
-	struct tipc_bearer __rcu *tipc_ptr;
-#endif
-#if IS_ENABLED(CONFIG_IRDA) || IS_ENABLED(CONFIG_ATALK)
-	void 			*atalk_ptr;
-#endif
-<<<<<<< HEAD
-#if IS_ENABLED(CONFIG_DECNET)
-	struct dn_dev __rcu     *dn_ptr;
-#endif
-=======
-	struct in_device __rcu	*ip_ptr;
-	struct inet6_dev __rcu	*ip6_ptr;
->>>>>>> 15832e63
 #if IS_ENABLED(CONFIG_AX25)
 	void			*ax25_ptr;
 #endif
