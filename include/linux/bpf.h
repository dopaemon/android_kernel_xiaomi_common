/* SPDX-License-Identifier: GPL-2.0-only */
/* Copyright (c) 2011-2014 PLUMgrid, http://plumgrid.com
 */
#ifndef _LINUX_BPF_H
#define _LINUX_BPF_H 1

#include <uapi/linux/bpf.h>

#include <linux/workqueue.h>
#include <linux/file.h>
#include <linux/percpu.h>
#include <linux/err.h>
#include <linux/rbtree_latch.h>
#include <linux/numa.h>
#include <linux/mm_types.h>
#include <linux/wait.h>
#include <linux/u64_stats_sync.h>
#include <linux/refcount.h>
#include <linux/mutex.h>
#include <linux/module.h>
#include <linux/kallsyms.h>
#include <linux/capability.h>
#include <linux/percpu-refcount.h>
#include <linux/android_kabi.h>

struct bpf_verifier_env;
struct bpf_verifier_log;
struct perf_event;
struct bpf_prog;
struct bpf_prog_aux;
struct bpf_map;
struct sock;
struct seq_file;
struct btf;
struct btf_type;
struct exception_table_entry;
struct seq_operations;
struct bpf_iter_aux_info;
struct bpf_local_storage;
struct bpf_local_storage_map;

extern struct idr btf_idr;
extern spinlock_t btf_idr_lock;

typedef int (*bpf_iter_init_seq_priv_t)(void *private_data,
					struct bpf_iter_aux_info *aux);
typedef void (*bpf_iter_fini_seq_priv_t)(void *private_data);
struct bpf_iter_seq_info {
	const struct seq_operations *seq_ops;
	bpf_iter_init_seq_priv_t init_seq_private;
	bpf_iter_fini_seq_priv_t fini_seq_private;
	u32 seq_priv_size;
};

/* map is generic key/value storage optionally accesible by eBPF programs */
struct bpf_map_ops {
	/* funcs callable from userspace (via syscall) */
	int (*map_alloc_check)(union bpf_attr *attr);
	struct bpf_map *(*map_alloc)(union bpf_attr *attr);
	void (*map_release)(struct bpf_map *map, struct file *map_file);
	void (*map_free)(struct bpf_map *map);
	int (*map_get_next_key)(struct bpf_map *map, void *key, void *next_key);
	void (*map_release_uref)(struct bpf_map *map);
	void *(*map_lookup_elem_sys_only)(struct bpf_map *map, void *key);
	int (*map_lookup_batch)(struct bpf_map *map, const union bpf_attr *attr,
				union bpf_attr __user *uattr);
	int (*map_lookup_and_delete_batch)(struct bpf_map *map,
					   const union bpf_attr *attr,
					   union bpf_attr __user *uattr);
	int (*map_update_batch)(struct bpf_map *map, const union bpf_attr *attr,
				union bpf_attr __user *uattr);
	int (*map_delete_batch)(struct bpf_map *map, const union bpf_attr *attr,
				union bpf_attr __user *uattr);

	/* funcs callable from userspace and from eBPF programs */
	void *(*map_lookup_elem)(struct bpf_map *map, void *key);
	int (*map_update_elem)(struct bpf_map *map, void *key, void *value, u64 flags);
	int (*map_delete_elem)(struct bpf_map *map, void *key);
	int (*map_push_elem)(struct bpf_map *map, void *value, u64 flags);
	int (*map_pop_elem)(struct bpf_map *map, void *value);
	int (*map_peek_elem)(struct bpf_map *map, void *value);

	/* funcs called by prog_array and perf_event_array map */
	void *(*map_fd_get_ptr)(struct bpf_map *map, struct file *map_file,
				int fd);
	void (*map_fd_put_ptr)(void *ptr);
	int (*map_gen_lookup)(struct bpf_map *map, struct bpf_insn *insn_buf);
	u32 (*map_fd_sys_lookup_elem)(void *ptr);
	void (*map_seq_show_elem)(struct bpf_map *map, void *key,
				  struct seq_file *m);
	int (*map_check_btf)(const struct bpf_map *map,
			     const struct btf *btf,
			     const struct btf_type *key_type,
			     const struct btf_type *value_type);

	/* Prog poke tracking helpers. */
	int (*map_poke_track)(struct bpf_map *map, struct bpf_prog_aux *aux);
	void (*map_poke_untrack)(struct bpf_map *map, struct bpf_prog_aux *aux);
	void (*map_poke_run)(struct bpf_map *map, u32 key, struct bpf_prog *old,
			     struct bpf_prog *new);

	/* Direct value access helpers. */
	int (*map_direct_value_addr)(const struct bpf_map *map,
				     u64 *imm, u32 off);
	int (*map_direct_value_meta)(const struct bpf_map *map,
				     u64 imm, u32 *off);
	int (*map_mmap)(struct bpf_map *map, struct vm_area_struct *vma);
	__poll_t (*map_poll)(struct bpf_map *map, struct file *filp,
			     struct poll_table_struct *pts);

	/* Functions called by bpf_local_storage maps */
	int (*map_local_storage_charge)(struct bpf_local_storage_map *smap,
					void *owner, u32 size);
	void (*map_local_storage_uncharge)(struct bpf_local_storage_map *smap,
					   void *owner, u32 size);
	struct bpf_local_storage __rcu ** (*map_owner_storage_ptr)(void *owner);

	/* map_meta_equal must be implemented for maps that can be
	 * used as an inner map.  It is a runtime check to ensure
	 * an inner map can be inserted to an outer map.
	 *
	 * Some properties of the inner map has been used during the
	 * verification time.  When inserting an inner map at the runtime,
	 * map_meta_equal has to ensure the inserting map has the same
	 * properties that the verifier has used earlier.
	 */
	bool (*map_meta_equal)(const struct bpf_map *meta0,
			       const struct bpf_map *meta1);

	/* BTF name and id of struct allocated by map_alloc */
	const char * const map_btf_name;
	int *map_btf_id;

	/* bpf_iter info used to open a seq_file */
	const struct bpf_iter_seq_info *iter_seq_info;

	ANDROID_KABI_RESERVE(1);
	ANDROID_KABI_RESERVE(2);
};

struct bpf_map_memory {
	u32 pages;
	struct user_struct *user;
};

struct bpf_map {
	/* The first two cachelines with read-mostly members of which some
	 * are also accessed in fast-path (e.g. ops, max_entries).
	 */
	const struct bpf_map_ops *ops ____cacheline_aligned;
	struct bpf_map *inner_map_meta;
#ifdef CONFIG_SECURITY
	void *security;
#endif
	enum bpf_map_type map_type;
	u32 key_size;
	u32 value_size;
	u32 max_entries;
	u32 map_flags;
	int spin_lock_off; /* >=0 valid offset, <0 error */
	u32 id;
	int numa_node;
	u32 btf_key_type_id;
	u32 btf_value_type_id;
	struct btf *btf;
	struct bpf_map_memory memory;
	char name[BPF_OBJ_NAME_LEN];
	u32 btf_vmlinux_value_type_id;
	bool bypass_spec_v1;
	bool frozen; /* write-once; write-protected by freeze_mutex */
	/* 22 bytes hole */

	/* The 3rd and 4th cacheline with misc members to avoid false sharing
	 * particularly with refcounting.
	 */
	atomic64_t refcnt ____cacheline_aligned;
	atomic64_t usercnt;
	/* rcu is used before freeing and work is only used during freeing */
	union {
		struct work_struct work;
		struct rcu_head rcu;
	};
	struct mutex freeze_mutex;
#ifdef __GENKSYMS__
	/* Preserve the CRC change that commit 33fe044f6a9e ("bpf: Fix toctou on
	 * read-only map's constant scalar tracking") caused.
	 */
	u64 writecnt;
#else
	atomic64_t writecnt;
<<<<<<< HEAD
#endif
=======
	bool free_after_mult_rcu_gp;
>>>>>>> dfa38259
};

static inline bool map_value_has_spin_lock(const struct bpf_map *map)
{
	return map->spin_lock_off >= 0;
}

static inline void check_and_init_map_lock(struct bpf_map *map, void *dst)
{
	if (likely(!map_value_has_spin_lock(map)))
		return;
	*(struct bpf_spin_lock *)(dst + map->spin_lock_off) =
		(struct bpf_spin_lock){};
}

/* copy everything but bpf_spin_lock */
static inline void copy_map_value(struct bpf_map *map, void *dst, void *src)
{
	if (unlikely(map_value_has_spin_lock(map))) {
		u32 off = map->spin_lock_off;

		memcpy(dst, src, off);
		memcpy(dst + off + sizeof(struct bpf_spin_lock),
		       src + off + sizeof(struct bpf_spin_lock),
		       map->value_size - off - sizeof(struct bpf_spin_lock));
	} else {
		memcpy(dst, src, map->value_size);
	}
}
void copy_map_value_locked(struct bpf_map *map, void *dst, void *src,
			   bool lock_src);
int bpf_obj_name_cpy(char *dst, const char *src, unsigned int size);

struct bpf_offload_dev;
struct bpf_offloaded_map;

struct bpf_map_dev_ops {
	int (*map_get_next_key)(struct bpf_offloaded_map *map,
				void *key, void *next_key);
	int (*map_lookup_elem)(struct bpf_offloaded_map *map,
			       void *key, void *value);
	int (*map_update_elem)(struct bpf_offloaded_map *map,
			       void *key, void *value, u64 flags);
	int (*map_delete_elem)(struct bpf_offloaded_map *map, void *key);

	ANDROID_KABI_RESERVE(1);
};

struct bpf_offloaded_map {
	struct bpf_map map;
	struct net_device *netdev;
	const struct bpf_map_dev_ops *dev_ops;
	void *dev_priv;
	struct list_head offloads;
};

static inline struct bpf_offloaded_map *map_to_offmap(struct bpf_map *map)
{
	return container_of(map, struct bpf_offloaded_map, map);
}

static inline bool bpf_map_offload_neutral(const struct bpf_map *map)
{
	return map->map_type == BPF_MAP_TYPE_PERF_EVENT_ARRAY;
}

static inline bool bpf_map_support_seq_show(const struct bpf_map *map)
{
	return (map->btf_value_type_id || map->btf_vmlinux_value_type_id) &&
		map->ops->map_seq_show_elem;
}

int map_check_no_btf(const struct bpf_map *map,
		     const struct btf *btf,
		     const struct btf_type *key_type,
		     const struct btf_type *value_type);

bool bpf_map_meta_equal(const struct bpf_map *meta0,
			const struct bpf_map *meta1);

extern const struct bpf_map_ops bpf_map_offload_ops;

/* function argument constraints */
enum bpf_arg_type {
	ARG_DONTCARE = 0,	/* unused argument in helper function */

	/* the following constraints used to prototype
	 * bpf_map_lookup/update/delete_elem() functions
	 */
	ARG_CONST_MAP_PTR,	/* const argument used as pointer to bpf_map */
	ARG_PTR_TO_MAP_KEY,	/* pointer to stack used as map key */
	ARG_PTR_TO_MAP_VALUE,	/* pointer to stack used as map value */
	ARG_PTR_TO_UNINIT_MAP_VALUE,	/* pointer to valid memory used to store a map value */
	ARG_PTR_TO_MAP_VALUE_OR_NULL,	/* pointer to stack used as map value or NULL */

	/* the following constraints used to prototype bpf_memcmp() and other
	 * functions that access data on eBPF program stack
	 */
	ARG_PTR_TO_MEM,		/* pointer to valid memory (stack, packet, map value) */
	ARG_PTR_TO_MEM_OR_NULL, /* pointer to valid memory or NULL */
	ARG_PTR_TO_UNINIT_MEM,	/* pointer to memory does not need to be initialized,
				 * helper function must fill all bytes or clear
				 * them in error case.
				 */

	ARG_CONST_SIZE,		/* number of bytes accessed from memory */
	ARG_CONST_SIZE_OR_ZERO,	/* number of bytes accessed from memory or 0 */

	ARG_PTR_TO_CTX,		/* pointer to context */
	ARG_PTR_TO_CTX_OR_NULL,	/* pointer to context or NULL */
	ARG_ANYTHING,		/* any (initialized) argument is ok */
	ARG_PTR_TO_SPIN_LOCK,	/* pointer to bpf_spin_lock */
	ARG_PTR_TO_SOCK_COMMON,	/* pointer to sock_common */
	ARG_PTR_TO_INT,		/* pointer to int */
	ARG_PTR_TO_LONG,	/* pointer to long */
	ARG_PTR_TO_SOCKET,	/* pointer to bpf_sock (fullsock) */
	ARG_PTR_TO_SOCKET_OR_NULL,	/* pointer to bpf_sock (fullsock) or NULL */
	ARG_PTR_TO_BTF_ID,	/* pointer to in-kernel struct */
	ARG_PTR_TO_ALLOC_MEM,	/* pointer to dynamically allocated memory */
	ARG_PTR_TO_ALLOC_MEM_OR_NULL,	/* pointer to dynamically allocated memory or NULL */
	ARG_CONST_ALLOC_SIZE_OR_ZERO,	/* number of allocated bytes requested */
	ARG_PTR_TO_BTF_ID_SOCK_COMMON,	/* pointer to in-kernel sock_common or bpf-mirrored bpf_sock */
	ARG_PTR_TO_PERCPU_BTF_ID,	/* pointer to in-kernel percpu type */
	__BPF_ARG_TYPE_MAX,
};

/* type of values returned from helper functions */
enum bpf_return_type {
	RET_INTEGER,			/* function returns integer */
	RET_VOID,			/* function doesn't return anything */
	RET_PTR_TO_MAP_VALUE,		/* returns a pointer to map elem value */
	RET_PTR_TO_MAP_VALUE_OR_NULL,	/* returns a pointer to map elem value or NULL */
	RET_PTR_TO_SOCKET_OR_NULL,	/* returns a pointer to a socket or NULL */
	RET_PTR_TO_TCP_SOCK_OR_NULL,	/* returns a pointer to a tcp_sock or NULL */
	RET_PTR_TO_SOCK_COMMON_OR_NULL,	/* returns a pointer to a sock_common or NULL */
	RET_PTR_TO_ALLOC_MEM_OR_NULL,	/* returns a pointer to dynamically allocated memory or NULL */
	RET_PTR_TO_BTF_ID_OR_NULL,	/* returns a pointer to a btf_id or NULL */
	RET_PTR_TO_MEM_OR_BTF_ID_OR_NULL, /* returns a pointer to a valid memory or a btf_id or NULL */
	RET_PTR_TO_MEM_OR_BTF_ID,	/* returns a pointer to a valid memory or a btf_id */
};

/* eBPF function prototype used by verifier to allow BPF_CALLs from eBPF programs
 * to in-kernel helper functions and for adjusting imm32 field in BPF_CALL
 * instructions after verifying
 */
struct bpf_func_proto {
	u64 (*func)(u64 r1, u64 r2, u64 r3, u64 r4, u64 r5);
	bool gpl_only;
	bool pkt_access;
	enum bpf_return_type ret_type;
	union {
		struct {
			enum bpf_arg_type arg1_type;
			enum bpf_arg_type arg2_type;
			enum bpf_arg_type arg3_type;
			enum bpf_arg_type arg4_type;
			enum bpf_arg_type arg5_type;
		};
		enum bpf_arg_type arg_type[5];
	};
	union {
		struct {
			u32 *arg1_btf_id;
			u32 *arg2_btf_id;
			u32 *arg3_btf_id;
			u32 *arg4_btf_id;
			u32 *arg5_btf_id;
		};
		u32 *arg_btf_id[5];
	};
	int *ret_btf_id; /* return value btf_id */
	bool (*allowed)(const struct bpf_prog *prog);
};

/* bpf_context is intentionally undefined structure. Pointer to bpf_context is
 * the first argument to eBPF programs.
 * For socket filters: 'struct bpf_context *' == 'struct sk_buff *'
 */
struct bpf_context;

enum bpf_access_type {
	BPF_READ = 1,
	BPF_WRITE = 2
};

/* types of values stored in eBPF registers */
/* Pointer types represent:
 * pointer
 * pointer + imm
 * pointer + (u16) var
 * pointer + (u16) var + imm
 * if (range > 0) then [ptr, ptr + range - off) is safe to access
 * if (id > 0) means that some 'var' was added
 * if (off > 0) means that 'imm' was added
 */
enum bpf_reg_type {
	NOT_INIT = 0,		 /* nothing was written into register */
	SCALAR_VALUE,		 /* reg doesn't contain a valid pointer */
	PTR_TO_CTX,		 /* reg points to bpf_context */
	CONST_PTR_TO_MAP,	 /* reg points to struct bpf_map */
	PTR_TO_MAP_VALUE,	 /* reg points to map element value */
	PTR_TO_MAP_VALUE_OR_NULL,/* points to map elem value or NULL */
	PTR_TO_STACK,		 /* reg == frame_pointer + offset */
	PTR_TO_PACKET_META,	 /* skb->data - meta_len */
	PTR_TO_PACKET,		 /* reg points to skb->data */
	PTR_TO_PACKET_END,	 /* skb->data + headlen */
	PTR_TO_FLOW_KEYS,	 /* reg points to bpf_flow_keys */
	PTR_TO_SOCKET,		 /* reg points to struct bpf_sock */
	PTR_TO_SOCKET_OR_NULL,	 /* reg points to struct bpf_sock or NULL */
	PTR_TO_SOCK_COMMON,	 /* reg points to sock_common */
	PTR_TO_SOCK_COMMON_OR_NULL, /* reg points to sock_common or NULL */
	PTR_TO_TCP_SOCK,	 /* reg points to struct tcp_sock */
	PTR_TO_TCP_SOCK_OR_NULL, /* reg points to struct tcp_sock or NULL */
	PTR_TO_TP_BUFFER,	 /* reg points to a writable raw tp's buffer */
	PTR_TO_XDP_SOCK,	 /* reg points to struct xdp_sock */
	/* PTR_TO_BTF_ID points to a kernel struct that does not need
	 * to be null checked by the BPF program. This does not imply the
	 * pointer is _not_ null and in practice this can easily be a null
	 * pointer when reading pointer chains. The assumption is program
	 * context will handle null pointer dereference typically via fault
	 * handling. The verifier must keep this in mind and can make no
	 * assumptions about null or non-null when doing branch analysis.
	 * Further, when passed into helpers the helpers can not, without
	 * additional context, assume the value is non-null.
	 */
	PTR_TO_BTF_ID,
	/* PTR_TO_BTF_ID_OR_NULL points to a kernel struct that has not
	 * been checked for null. Used primarily to inform the verifier
	 * an explicit null check is required for this struct.
	 */
	PTR_TO_BTF_ID_OR_NULL,
	PTR_TO_MEM,		 /* reg points to valid memory region */
	PTR_TO_MEM_OR_NULL,	 /* reg points to valid memory region or NULL */
	PTR_TO_RDONLY_BUF,	 /* reg points to a readonly buffer */
	PTR_TO_RDONLY_BUF_OR_NULL, /* reg points to a readonly buffer or NULL */
	PTR_TO_RDWR_BUF,	 /* reg points to a read/write buffer */
	PTR_TO_RDWR_BUF_OR_NULL, /* reg points to a read/write buffer or NULL */
	PTR_TO_PERCPU_BTF_ID,	 /* reg points to a percpu kernel variable */
};

/* The information passed from prog-specific *_is_valid_access
 * back to the verifier.
 */
struct bpf_insn_access_aux {
	enum bpf_reg_type reg_type;
	union {
		int ctx_field_size;
		u32 btf_id;
	};
	struct bpf_verifier_log *log; /* for verbose logs */
};

static inline void
bpf_ctx_record_field_size(struct bpf_insn_access_aux *aux, u32 size)
{
	aux->ctx_field_size = size;
}

struct bpf_prog_ops {
	int (*test_run)(struct bpf_prog *prog, const union bpf_attr *kattr,
			union bpf_attr __user *uattr);
};

struct bpf_verifier_ops {
	/* return eBPF function prototype for verification */
	const struct bpf_func_proto *
	(*get_func_proto)(enum bpf_func_id func_id,
			  const struct bpf_prog *prog);

	/* return true if 'size' wide access at offset 'off' within bpf_context
	 * with 'type' (read or write) is allowed
	 */
	bool (*is_valid_access)(int off, int size, enum bpf_access_type type,
				const struct bpf_prog *prog,
				struct bpf_insn_access_aux *info);
	int (*gen_prologue)(struct bpf_insn *insn, bool direct_write,
			    const struct bpf_prog *prog);
	int (*gen_ld_abs)(const struct bpf_insn *orig,
			  struct bpf_insn *insn_buf);
	u32 (*convert_ctx_access)(enum bpf_access_type type,
				  const struct bpf_insn *src,
				  struct bpf_insn *dst,
				  struct bpf_prog *prog, u32 *target_size);
	int (*btf_struct_access)(struct bpf_verifier_log *log,
				 const struct btf_type *t, int off, int size,
				 enum bpf_access_type atype,
				 u32 *next_btf_id);
	ANDROID_KABI_RESERVE(1);
};

struct bpf_prog_offload_ops {
	/* verifier basic callbacks */
	int (*insn_hook)(struct bpf_verifier_env *env,
			 int insn_idx, int prev_insn_idx);
	int (*finalize)(struct bpf_verifier_env *env);
	/* verifier optimization callbacks (called after .finalize) */
	int (*replace_insn)(struct bpf_verifier_env *env, u32 off,
			    struct bpf_insn *insn);
	int (*remove_insns)(struct bpf_verifier_env *env, u32 off, u32 cnt);
	/* program management callbacks */
	int (*prepare)(struct bpf_prog *prog);
	int (*translate)(struct bpf_prog *prog);
	void (*destroy)(struct bpf_prog *prog);
	ANDROID_KABI_RESERVE(1);
};

struct bpf_prog_offload {
	struct bpf_prog		*prog;
	struct net_device	*netdev;
	struct bpf_offload_dev	*offdev;
	void			*dev_priv;
	struct list_head	offloads;
	bool			dev_state;
	bool			opt_failed;
	void			*jited_image;
	u32			jited_len;
};

enum bpf_cgroup_storage_type {
	BPF_CGROUP_STORAGE_SHARED,
	BPF_CGROUP_STORAGE_PERCPU,
	__BPF_CGROUP_STORAGE_MAX
};

#define MAX_BPF_CGROUP_STORAGE_TYPE __BPF_CGROUP_STORAGE_MAX

/* The longest tracepoint has 12 args.
 * See include/trace/bpf_probe.h
 */
#define MAX_BPF_FUNC_ARGS 12

struct bpf_prog_stats {
	u64 cnt;
	u64 nsecs;
	struct u64_stats_sync syncp;
} __aligned(2 * sizeof(u64));

struct btf_func_model {
	u8 ret_size;
	u8 nr_args;
	u8 arg_size[MAX_BPF_FUNC_ARGS];
};

/* Restore arguments before returning from trampoline to let original function
 * continue executing. This flag is used for fentry progs when there are no
 * fexit progs.
 */
#define BPF_TRAMP_F_RESTORE_REGS	BIT(0)
/* Call original function after fentry progs, but before fexit progs.
 * Makes sense for fentry/fexit, normal calls and indirect calls.
 */
#define BPF_TRAMP_F_CALL_ORIG		BIT(1)
/* Skip current frame and return to parent.  Makes sense for fentry/fexit
 * programs only. Should not be used with normal calls and indirect calls.
 */
#define BPF_TRAMP_F_SKIP_FRAME		BIT(2)
/* Return the return value of fentry prog. Only used by bpf_struct_ops. */
#define BPF_TRAMP_F_RET_FENTRY_RET	BIT(4)

/* Each call __bpf_prog_enter + call bpf_func + call __bpf_prog_exit is ~50
 * bytes on x86.  Pick a number to fit into BPF_IMAGE_SIZE / 2
 */
#define BPF_MAX_TRAMP_PROGS 40

struct bpf_tramp_progs {
	struct bpf_prog *progs[BPF_MAX_TRAMP_PROGS];
	int nr_progs;
};

/* Different use cases for BPF trampoline:
 * 1. replace nop at the function entry (kprobe equivalent)
 *    flags = BPF_TRAMP_F_RESTORE_REGS
 *    fentry = a set of programs to run before returning from trampoline
 *
 * 2. replace nop at the function entry (kprobe + kretprobe equivalent)
 *    flags = BPF_TRAMP_F_CALL_ORIG | BPF_TRAMP_F_SKIP_FRAME
 *    orig_call = fentry_ip + MCOUNT_INSN_SIZE
 *    fentry = a set of program to run before calling original function
 *    fexit = a set of program to run after original function
 *
 * 3. replace direct call instruction anywhere in the function body
 *    or assign a function pointer for indirect call (like tcp_congestion_ops->cong_avoid)
 *    With flags = 0
 *      fentry = a set of programs to run before returning from trampoline
 *    With flags = BPF_TRAMP_F_CALL_ORIG
 *      orig_call = original callback addr or direct function addr
 *      fentry = a set of program to run before calling original function
 *      fexit = a set of program to run after original function
 */
struct bpf_tramp_image;
int arch_prepare_bpf_trampoline(struct bpf_tramp_image *tr, void *image, void *image_end,
				const struct btf_func_model *m, u32 flags,
				struct bpf_tramp_progs *tprogs,
				void *orig_call);
/* these two functions are called from generated trampoline */
u64 notrace __bpf_prog_enter(void);
void notrace __bpf_prog_exit(struct bpf_prog *prog, u64 start);
void notrace __bpf_prog_enter_sleepable(void);
void notrace __bpf_prog_exit_sleepable(void);
void notrace __bpf_tramp_enter(struct bpf_tramp_image *tr);
void notrace __bpf_tramp_exit(struct bpf_tramp_image *tr);

struct bpf_ksym {
	unsigned long		 start;
	unsigned long		 end;
	char			 name[KSYM_NAME_LEN];
	struct list_head	 lnode;
	struct latch_tree_node	 tnode;
	bool			 prog;
};

enum bpf_tramp_prog_type {
	BPF_TRAMP_FENTRY,
	BPF_TRAMP_FEXIT,
	BPF_TRAMP_MODIFY_RETURN,
	BPF_TRAMP_MAX,
	BPF_TRAMP_REPLACE, /* more than MAX */
};

struct bpf_tramp_image {
	void *image;
	struct bpf_ksym ksym;
	struct percpu_ref pcref;
	void *ip_after_call;
	void *ip_epilogue;
	union {
		struct rcu_head rcu;
		struct work_struct work;
	};
};

struct bpf_trampoline {
	/* hlist for trampoline_table */
	struct hlist_node hlist;
	/* serializes access to fields of this trampoline */
	struct mutex mutex;
	refcount_t refcnt;
	u64 key;
	struct {
		struct btf_func_model model;
		void *addr;
		bool ftrace_managed;
	} func;
	/* if !NULL this is BPF_PROG_TYPE_EXT program that extends another BPF
	 * program by replacing one of its functions. func.addr is the address
	 * of the function it replaced.
	 */
	struct bpf_prog *extension_prog;
	/* list of BPF programs using this trampoline */
	struct hlist_head progs_hlist[BPF_TRAMP_MAX];
	/* Number of attached programs. A counter per kind. */
	int progs_cnt[BPF_TRAMP_MAX];
	/* Executable image of trampoline */
	struct bpf_tramp_image *cur_image;
	u64 selector;
};

struct bpf_attach_target_info {
	struct btf_func_model fmodel;
	long tgt_addr;
	const char *tgt_name;
	const struct btf_type *tgt_type;
};

#define BPF_DISPATCHER_MAX 48 /* Fits in 2048B */

struct bpf_dispatcher_prog {
	struct bpf_prog *prog;
	refcount_t users;
};

struct bpf_dispatcher {
	/* dispatcher mutex */
	struct mutex mutex;
	void *func;
	struct bpf_dispatcher_prog progs[BPF_DISPATCHER_MAX];
	int num_progs;
	void *image;
	u32 image_off;
	struct bpf_ksym ksym;
};

static __always_inline __nocfi unsigned int bpf_dispatcher_nop_func(
	const void *ctx,
	const struct bpf_insn *insnsi,
	unsigned int (*bpf_func)(const void *,
				 const struct bpf_insn *))
{
	return bpf_func(ctx, insnsi);
}
#ifdef CONFIG_BPF_JIT
int bpf_trampoline_link_prog(struct bpf_prog *prog, struct bpf_trampoline *tr);
int bpf_trampoline_unlink_prog(struct bpf_prog *prog, struct bpf_trampoline *tr);
struct bpf_trampoline *bpf_trampoline_get(u64 key,
					  struct bpf_attach_target_info *tgt_info);
void bpf_trampoline_put(struct bpf_trampoline *tr);
int arch_prepare_bpf_dispatcher(void *image, s64 *funcs, int num_funcs);
#define BPF_DISPATCHER_INIT(_name) {				\
	.mutex = __MUTEX_INITIALIZER(_name.mutex),		\
	.func = &_name##_func,					\
	.progs = {},						\
	.num_progs = 0,						\
	.image = NULL,						\
	.image_off = 0,						\
	.ksym = {						\
		.name  = #_name,				\
		.lnode = LIST_HEAD_INIT(_name.ksym.lnode),	\
	},							\
}

#define DEFINE_BPF_DISPATCHER(name)					\
	noinline __nocfi unsigned int bpf_dispatcher_##name##_func(	\
		const void *ctx,					\
		const struct bpf_insn *insnsi,				\
		unsigned int (*bpf_func)(const void *,			\
					 const struct bpf_insn *))	\
	{								\
		return bpf_func(ctx, insnsi);				\
	}								\
	EXPORT_SYMBOL(bpf_dispatcher_##name##_func);			\
	struct bpf_dispatcher bpf_dispatcher_##name =			\
		BPF_DISPATCHER_INIT(bpf_dispatcher_##name);
#define DECLARE_BPF_DISPATCHER(name)					\
	unsigned int bpf_dispatcher_##name##_func(			\
		const void *ctx,					\
		const struct bpf_insn *insnsi,				\
		unsigned int (*bpf_func)(const void *,			\
					 const struct bpf_insn *));	\
	extern struct bpf_dispatcher bpf_dispatcher_##name;
#define BPF_DISPATCHER_FUNC(name) bpf_dispatcher_##name##_func
#define BPF_DISPATCHER_PTR(name) (&bpf_dispatcher_##name)
void bpf_dispatcher_change_prog(struct bpf_dispatcher *d, struct bpf_prog *from,
				struct bpf_prog *to);
/* Called only from JIT-enabled code, so there's no need for stubs. */
void *bpf_jit_alloc_exec_page(void);
void bpf_image_ksym_add(void *data, struct bpf_ksym *ksym);
void bpf_image_ksym_del(struct bpf_ksym *ksym);
void bpf_ksym_add(struct bpf_ksym *ksym);
void bpf_ksym_del(struct bpf_ksym *ksym);
int bpf_jit_charge_modmem(u32 pages);
void bpf_jit_uncharge_modmem(u32 pages);
#else
static inline int bpf_trampoline_link_prog(struct bpf_prog *prog,
					   struct bpf_trampoline *tr)
{
	return -ENOTSUPP;
}
static inline int bpf_trampoline_unlink_prog(struct bpf_prog *prog,
					     struct bpf_trampoline *tr)
{
	return -ENOTSUPP;
}
static inline struct bpf_trampoline *bpf_trampoline_get(u64 key,
							struct bpf_attach_target_info *tgt_info)
{
	return NULL;
}
static inline void bpf_trampoline_put(struct bpf_trampoline *tr) {}
#define DEFINE_BPF_DISPATCHER(name)
#define DECLARE_BPF_DISPATCHER(name)
#define BPF_DISPATCHER_FUNC(name) bpf_dispatcher_nop_func
#define BPF_DISPATCHER_PTR(name) NULL
static inline void bpf_dispatcher_change_prog(struct bpf_dispatcher *d,
					      struct bpf_prog *from,
					      struct bpf_prog *to) {}
static inline bool is_bpf_image_address(unsigned long address)
{
	return false;
}
#endif

struct bpf_func_info_aux {
	u16 linkage;
	bool unreliable;
};

enum bpf_jit_poke_reason {
	BPF_POKE_REASON_TAIL_CALL,
};

/* Descriptor of pokes pointing /into/ the JITed image. */
struct bpf_jit_poke_descriptor {
	void *tailcall_target;
	void *tailcall_bypass;
	void *bypass_addr;
	union {
		struct {
			struct bpf_map *map;
			u32 key;
		} tail_call;
	};
	bool tailcall_target_stable;
	u8 adj_off;
	u16 reason;
	u32 insn_idx;
};

/* reg_type info for ctx arguments */
struct bpf_ctx_arg_aux {
	u32 offset;
	enum bpf_reg_type reg_type;
	u32 btf_id;
};

struct bpf_prog_aux {
	atomic64_t refcnt;
	u32 used_map_cnt;
	u32 max_ctx_offset;
	u32 max_pkt_offset;
	u32 max_tp_access;
	u32 stack_depth;
	u32 id;
	u32 func_cnt; /* used by non-func prog as the number of func progs */
	u32 func_idx; /* 0 for non-func prog, the index in func array for func prog */
	u32 attach_btf_id; /* in-kernel BTF type id to attach to */
	u32 ctx_arg_info_size;
	u32 max_rdonly_access;
	u32 max_rdwr_access;
	const struct bpf_ctx_arg_aux *ctx_arg_info;
	struct mutex dst_mutex; /* protects dst_* pointers below, *after* prog becomes visible */
	struct bpf_prog *dst_prog;
	struct bpf_trampoline *dst_trampoline;
	enum bpf_prog_type saved_dst_prog_type;
	enum bpf_attach_type saved_dst_attach_type;
	bool verifier_zext; /* Zero extensions has been inserted by verifier. */
	bool offload_requested;
	bool attach_btf_trace; /* true if attaching to BTF-enabled raw tp */
	bool func_proto_unreliable;
	bool sleepable;
	bool tail_call_reachable;
	struct hlist_node tramp_hlist;
	/* BTF_KIND_FUNC_PROTO for valid attach_btf_id */
	const struct btf_type *attach_func_proto;
	/* function name for valid attach_btf_id */
	const char *attach_func_name;
	struct bpf_prog **func;
	void *jit_data; /* JIT specific data. arch dependent */
	struct bpf_jit_poke_descriptor *poke_tab;
	u32 size_poke_tab;
	struct bpf_ksym ksym;
	const struct bpf_prog_ops *ops;
	struct bpf_map **used_maps;
	struct mutex used_maps_mutex; /* mutex for used_maps and used_map_cnt */
	struct bpf_prog *prog;
	struct user_struct *user;
	u64 load_time; /* ns since boottime */
	struct bpf_map *cgroup_storage[MAX_BPF_CGROUP_STORAGE_TYPE];
	char name[BPF_OBJ_NAME_LEN];
#ifdef CONFIG_SECURITY
	void *security;
#endif
	struct bpf_prog_offload *offload;
	struct btf *btf;
	struct bpf_func_info *func_info;
	struct bpf_func_info_aux *func_info_aux;
	/* bpf_line_info loaded from userspace.  linfo->insn_off
	 * has the xlated insn offset.
	 * Both the main and sub prog share the same linfo.
	 * The subprog can access its first linfo by
	 * using the linfo_idx.
	 */
	struct bpf_line_info *linfo;
	/* jited_linfo is the jited addr of the linfo.  It has a
	 * one to one mapping to linfo:
	 * jited_linfo[i] is the jited addr for the linfo[i]->insn_off.
	 * Both the main and sub prog share the same jited_linfo.
	 * The subprog can access its first jited_linfo by
	 * using the linfo_idx.
	 */
	void **jited_linfo;
	u32 func_info_cnt;
	u32 nr_linfo;
	/* subprog can use linfo_idx to access its first linfo and
	 * jited_linfo.
	 * main prog always has linfo_idx == 0
	 */
	u32 linfo_idx;
	u32 num_exentries;
	struct exception_table_entry *extable;
	struct bpf_prog_stats __percpu *stats;
	union {
		struct work_struct work;
		struct rcu_head	rcu;
	};
	ANDROID_KABI_RESERVE(1);
};

struct bpf_array_aux {
	/* 'Ownership' of prog array is claimed by the first program that
	 * is going to use this map or by the first program which FD is
	 * stored in the map to make sure that all callers and callees have
	 * the same prog type and JITed flag.
	 */
	struct {
		spinlock_t lock;
		enum bpf_prog_type type;
		bool jited;
	} owner;
	/* Programs with direct jumps into programs part of this array. */
	struct list_head poke_progs;
	struct bpf_map *map;
	struct mutex poke_mutex;
	struct work_struct work;
};

struct bpf_link {
	atomic64_t refcnt;
	u32 id;
	enum bpf_link_type type;
	const struct bpf_link_ops *ops;
	struct bpf_prog *prog;
	struct work_struct work;
};

struct bpf_link_ops {
	void (*release)(struct bpf_link *link);
	void (*dealloc)(struct bpf_link *link);
	int (*detach)(struct bpf_link *link);
	int (*update_prog)(struct bpf_link *link, struct bpf_prog *new_prog,
			   struct bpf_prog *old_prog);
	void (*show_fdinfo)(const struct bpf_link *link, struct seq_file *seq);
	int (*fill_link_info)(const struct bpf_link *link,
			      struct bpf_link_info *info);
};

struct bpf_link_primer {
	struct bpf_link *link;
	struct file *file;
	int fd;
	u32 id;
};

struct bpf_struct_ops_value;
struct btf_type;
struct btf_member;

#define BPF_STRUCT_OPS_MAX_NR_MEMBERS 64
struct bpf_struct_ops {
	const struct bpf_verifier_ops *verifier_ops;
	int (*init)(struct btf *btf);
	int (*check_member)(const struct btf_type *t,
			    const struct btf_member *member);
	int (*init_member)(const struct btf_type *t,
			   const struct btf_member *member,
			   void *kdata, const void *udata);
	int (*reg)(void *kdata);
	void (*unreg)(void *kdata);
	const struct btf_type *type;
	const struct btf_type *value_type;
	const char *name;
	struct btf_func_model func_models[BPF_STRUCT_OPS_MAX_NR_MEMBERS];
	u32 type_id;
	u32 value_id;
};

#if defined(CONFIG_BPF_JIT) && defined(CONFIG_BPF_SYSCALL)
#define BPF_MODULE_OWNER ((void *)((0xeB9FUL << 2) + POISON_POINTER_DELTA))
const struct bpf_struct_ops *bpf_struct_ops_find(u32 type_id);
void bpf_struct_ops_init(struct btf *btf, struct bpf_verifier_log *log);
bool bpf_struct_ops_get(const void *kdata);
void bpf_struct_ops_put(const void *kdata);
int bpf_struct_ops_map_sys_lookup_elem(struct bpf_map *map, void *key,
				       void *value);
static inline bool bpf_try_module_get(const void *data, struct module *owner)
{
	if (owner == BPF_MODULE_OWNER)
		return bpf_struct_ops_get(data);
	else
		return try_module_get(owner);
}
static inline void bpf_module_put(const void *data, struct module *owner)
{
	if (owner == BPF_MODULE_OWNER)
		bpf_struct_ops_put(data);
	else
		module_put(owner);
}
#else
static inline const struct bpf_struct_ops *bpf_struct_ops_find(u32 type_id)
{
	return NULL;
}
static inline void bpf_struct_ops_init(struct btf *btf,
				       struct bpf_verifier_log *log)
{
}
static inline bool bpf_try_module_get(const void *data, struct module *owner)
{
	return try_module_get(owner);
}
static inline void bpf_module_put(const void *data, struct module *owner)
{
	module_put(owner);
}
static inline int bpf_struct_ops_map_sys_lookup_elem(struct bpf_map *map,
						     void *key,
						     void *value)
{
	return -EINVAL;
}
#endif

struct bpf_array {
	struct bpf_map map;
	u32 elem_size;
	u32 index_mask;
	struct bpf_array_aux *aux;
	union {
		char value[0] __aligned(8);
		void *ptrs[0] __aligned(8);
		void __percpu *pptrs[0] __aligned(8);
	};
};

#define BPF_COMPLEXITY_LIMIT_INSNS      1000000 /* yes. 1M insns */
#define MAX_TAIL_CALL_CNT 32

#define BPF_F_ACCESS_MASK	(BPF_F_RDONLY |		\
				 BPF_F_RDONLY_PROG |	\
				 BPF_F_WRONLY |		\
				 BPF_F_WRONLY_PROG)

#define BPF_MAP_CAN_READ	BIT(0)
#define BPF_MAP_CAN_WRITE	BIT(1)

static inline u32 bpf_map_flags_to_cap(struct bpf_map *map)
{
	u32 access_flags = map->map_flags & (BPF_F_RDONLY_PROG | BPF_F_WRONLY_PROG);

	/* Combination of BPF_F_RDONLY_PROG | BPF_F_WRONLY_PROG is
	 * not possible.
	 */
	if (access_flags & BPF_F_RDONLY_PROG)
		return BPF_MAP_CAN_READ;
	else if (access_flags & BPF_F_WRONLY_PROG)
		return BPF_MAP_CAN_WRITE;
	else
		return BPF_MAP_CAN_READ | BPF_MAP_CAN_WRITE;
}

static inline bool bpf_map_flags_access_ok(u32 access_flags)
{
	return (access_flags & (BPF_F_RDONLY_PROG | BPF_F_WRONLY_PROG)) !=
	       (BPF_F_RDONLY_PROG | BPF_F_WRONLY_PROG);
}

struct bpf_event_entry {
	struct perf_event *event;
	struct file *perf_file;
	struct file *map_file;
	struct rcu_head rcu;
};

bool bpf_prog_array_compatible(struct bpf_array *array, const struct bpf_prog *fp);
int bpf_prog_calc_tag(struct bpf_prog *fp);
const char *kernel_type_name(u32 btf_type_id);

const struct bpf_func_proto *bpf_get_trace_printk_proto(void);

typedef unsigned long (*bpf_ctx_copy_t)(void *dst, const void *src,
					unsigned long off, unsigned long len);
typedef u32 (*bpf_convert_ctx_access_t)(enum bpf_access_type type,
					const struct bpf_insn *src,
					struct bpf_insn *dst,
					struct bpf_prog *prog,
					u32 *target_size);

u64 bpf_event_output(struct bpf_map *map, u64 flags, void *meta, u64 meta_size,
		     void *ctx, u64 ctx_size, bpf_ctx_copy_t ctx_copy);

/* an array of programs to be executed under rcu_lock.
 *
 * Typical usage:
 * ret = BPF_PROG_RUN_ARRAY(&bpf_prog_array, ctx, BPF_PROG_RUN);
 *
 * the structure returned by bpf_prog_array_alloc() should be populated
 * with program pointers and the last pointer must be NULL.
 * The user has to keep refcnt on the program and make sure the program
 * is removed from the array before bpf_prog_put().
 * The 'struct bpf_prog_array *' should only be replaced with xchg()
 * since other cpus are walking the array of pointers in parallel.
 */
struct bpf_prog_array_item {
	struct bpf_prog *prog;
	struct bpf_cgroup_storage *cgroup_storage[MAX_BPF_CGROUP_STORAGE_TYPE];
};

struct bpf_prog_array {
	struct rcu_head rcu;
	struct bpf_prog_array_item items[];
};

struct bpf_prog_array *bpf_prog_array_alloc(u32 prog_cnt, gfp_t flags);
void bpf_prog_array_free(struct bpf_prog_array *progs);
int bpf_prog_array_length(struct bpf_prog_array *progs);
bool bpf_prog_array_is_empty(struct bpf_prog_array *array);
int bpf_prog_array_copy_to_user(struct bpf_prog_array *progs,
				__u32 __user *prog_ids, u32 cnt);

void bpf_prog_array_delete_safe(struct bpf_prog_array *progs,
				struct bpf_prog *old_prog);
int bpf_prog_array_delete_safe_at(struct bpf_prog_array *array, int index);
int bpf_prog_array_update_at(struct bpf_prog_array *array, int index,
			     struct bpf_prog *prog);
int bpf_prog_array_copy_info(struct bpf_prog_array *array,
			     u32 *prog_ids, u32 request_cnt,
			     u32 *prog_cnt);
int bpf_prog_array_copy(struct bpf_prog_array *old_array,
			struct bpf_prog *exclude_prog,
			struct bpf_prog *include_prog,
			struct bpf_prog_array **new_array);

#define __BPF_PROG_RUN_ARRAY(array, ctx, func, check_non_null, set_cg_storage) \
	({						\
		struct bpf_prog_array_item *_item;	\
		struct bpf_prog *_prog;			\
		struct bpf_prog_array *_array;		\
		u32 _ret = 1;				\
		migrate_disable();			\
		rcu_read_lock();			\
		_array = rcu_dereference(array);	\
		if (unlikely(check_non_null && !_array))\
			goto _out;			\
		_item = &_array->items[0];		\
		while ((_prog = READ_ONCE(_item->prog))) {		\
			if (!set_cg_storage) {			\
				_ret &= func(_prog, ctx);	\
			} else {				\
				if (unlikely(bpf_cgroup_storage_set(_item->cgroup_storage)))	\
					break;			\
				_ret &= func(_prog, ctx);	\
				bpf_cgroup_storage_unset();	\
			}				\
			_item++;			\
		}					\
_out:							\
		rcu_read_unlock();			\
		migrate_enable();			\
		_ret;					\
	 })

/* To be used by __cgroup_bpf_run_filter_skb for EGRESS BPF progs
 * so BPF programs can request cwr for TCP packets.
 *
 * Current cgroup skb programs can only return 0 or 1 (0 to drop the
 * packet. This macro changes the behavior so the low order bit
 * indicates whether the packet should be dropped (0) or not (1)
 * and the next bit is a congestion notification bit. This could be
 * used by TCP to call tcp_enter_cwr()
 *
 * Hence, new allowed return values of CGROUP EGRESS BPF programs are:
 *   0: drop packet
 *   1: keep packet
 *   2: drop packet and cn
 *   3: keep packet and cn
 *
 * This macro then converts it to one of the NET_XMIT or an error
 * code that is then interpreted as drop packet (and no cn):
 *   0: NET_XMIT_SUCCESS  skb should be transmitted
 *   1: NET_XMIT_DROP     skb should be dropped and cn
 *   2: NET_XMIT_CN       skb should be transmitted and cn
 *   3: -EPERM            skb should be dropped
 */
#define BPF_PROG_CGROUP_INET_EGRESS_RUN_ARRAY(array, ctx, func)		\
	({						\
		struct bpf_prog_array_item *_item;	\
		struct bpf_prog *_prog;			\
		struct bpf_prog_array *_array;		\
		u32 ret;				\
		u32 _ret = 1;				\
		u32 _cn = 0;				\
		migrate_disable();			\
		rcu_read_lock();			\
		_array = rcu_dereference(array);	\
		_item = &_array->items[0];		\
		while ((_prog = READ_ONCE(_item->prog))) {		\
			if (unlikely(bpf_cgroup_storage_set(_item->cgroup_storage)))	\
				break;			\
			ret = func(_prog, ctx);		\
			bpf_cgroup_storage_unset();	\
			_ret &= (ret & 1);		\
			_cn |= (ret & 2);		\
			_item++;			\
		}					\
		rcu_read_unlock();			\
		migrate_enable();			\
		if (_ret)				\
			_ret = (_cn ? NET_XMIT_CN : NET_XMIT_SUCCESS);	\
		else					\
			_ret = (_cn ? NET_XMIT_DROP : -EPERM);		\
		_ret;					\
	})

#define BPF_PROG_RUN_ARRAY(array, ctx, func)		\
	__BPF_PROG_RUN_ARRAY(array, ctx, func, false, true)

#define BPF_PROG_RUN_ARRAY_CHECK(array, ctx, func)	\
	__BPF_PROG_RUN_ARRAY(array, ctx, func, true, false)

#ifdef CONFIG_BPF_SYSCALL
DECLARE_PER_CPU(int, bpf_prog_active);
extern struct mutex bpf_stats_enabled_mutex;

/*
 * Block execution of BPF programs attached to instrumentation (perf,
 * kprobes, tracepoints) to prevent deadlocks on map operations as any of
 * these events can happen inside a region which holds a map bucket lock
 * and can deadlock on it.
 *
 * Use the preemption safe inc/dec variants on RT because migrate disable
 * is preemptible on RT and preemption in the middle of the RMW operation
 * might lead to inconsistent state. Use the raw variants for non RT
 * kernels as migrate_disable() maps to preempt_disable() so the slightly
 * more expensive save operation can be avoided.
 */
static inline void bpf_disable_instrumentation(void)
{
	migrate_disable();
	if (IS_ENABLED(CONFIG_PREEMPT_RT))
		this_cpu_inc(bpf_prog_active);
	else
		__this_cpu_inc(bpf_prog_active);
}

static inline void bpf_enable_instrumentation(void)
{
	if (IS_ENABLED(CONFIG_PREEMPT_RT))
		this_cpu_dec(bpf_prog_active);
	else
		__this_cpu_dec(bpf_prog_active);
	migrate_enable();
}

extern const struct file_operations bpf_map_fops;
extern const struct file_operations bpf_prog_fops;
extern const struct file_operations bpf_iter_fops;

#define BPF_PROG_TYPE(_id, _name, prog_ctx_type, kern_ctx_type) \
	extern const struct bpf_prog_ops _name ## _prog_ops; \
	extern const struct bpf_verifier_ops _name ## _verifier_ops;
#define BPF_MAP_TYPE(_id, _ops) \
	extern const struct bpf_map_ops _ops;
#define BPF_LINK_TYPE(_id, _name)
#include <linux/bpf_types.h>
#undef BPF_PROG_TYPE
#undef BPF_MAP_TYPE
#undef BPF_LINK_TYPE

extern const struct bpf_prog_ops bpf_offload_prog_ops;
extern const struct bpf_verifier_ops tc_cls_act_analyzer_ops;
extern const struct bpf_verifier_ops xdp_analyzer_ops;

struct bpf_prog *bpf_prog_get(u32 ufd);
struct bpf_prog *bpf_prog_get_type_dev(u32 ufd, enum bpf_prog_type type,
				       bool attach_drv);
void bpf_prog_add(struct bpf_prog *prog, int i);
void bpf_prog_sub(struct bpf_prog *prog, int i);
void bpf_prog_inc(struct bpf_prog *prog);
struct bpf_prog * __must_check bpf_prog_inc_not_zero(struct bpf_prog *prog);
void bpf_prog_put(struct bpf_prog *prog);
int __bpf_prog_charge(struct user_struct *user, u32 pages);
void __bpf_prog_uncharge(struct user_struct *user, u32 pages);

void bpf_prog_free_id(struct bpf_prog *prog, bool do_idr_lock);
void bpf_map_free_id(struct bpf_map *map, bool do_idr_lock);

struct bpf_map *bpf_map_get(u32 ufd);
struct bpf_map *bpf_map_get_with_uref(u32 ufd);
struct bpf_map *__bpf_map_get(struct fd f);
void bpf_map_inc(struct bpf_map *map);
void bpf_map_inc_with_uref(struct bpf_map *map);
struct bpf_map * __must_check bpf_map_inc_not_zero(struct bpf_map *map);
void bpf_map_put_with_uref(struct bpf_map *map);
void bpf_map_put(struct bpf_map *map);
int bpf_map_charge_memlock(struct bpf_map *map, u32 pages);
void bpf_map_uncharge_memlock(struct bpf_map *map, u32 pages);
int bpf_map_charge_init(struct bpf_map_memory *mem, u64 size);
void bpf_map_charge_finish(struct bpf_map_memory *mem);
void bpf_map_charge_move(struct bpf_map_memory *dst,
			 struct bpf_map_memory *src);
void *bpf_map_area_alloc(u64 size, int numa_node);
void *bpf_map_area_mmapable_alloc(u64 size, int numa_node);
void bpf_map_area_free(void *base);
bool bpf_map_write_active(const struct bpf_map *map);
void bpf_map_init_from_attr(struct bpf_map *map, union bpf_attr *attr);
int  generic_map_lookup_batch(struct bpf_map *map,
			      const union bpf_attr *attr,
			      union bpf_attr __user *uattr);
int  generic_map_update_batch(struct bpf_map *map,
			      const union bpf_attr *attr,
			      union bpf_attr __user *uattr);
int  generic_map_delete_batch(struct bpf_map *map,
			      const union bpf_attr *attr,
			      union bpf_attr __user *uattr);
struct bpf_map *bpf_map_get_curr_or_next(u32 *id);
struct bpf_prog *bpf_prog_get_curr_or_next(u32 *id);

extern int sysctl_unprivileged_bpf_disabled;

static inline bool bpf_allow_ptr_leaks(void)
{
	return perfmon_capable();
}

static inline bool bpf_allow_uninit_stack(void)
{
	return perfmon_capable();
}

static inline bool bpf_allow_ptr_to_map_access(void)
{
	return perfmon_capable();
}

static inline bool bpf_bypass_spec_v1(void)
{
	return perfmon_capable();
}

static inline bool bpf_bypass_spec_v4(void)
{
	return perfmon_capable();
}

int bpf_map_new_fd(struct bpf_map *map, int flags);
int bpf_prog_new_fd(struct bpf_prog *prog);

void bpf_link_init(struct bpf_link *link, enum bpf_link_type type,
		   const struct bpf_link_ops *ops, struct bpf_prog *prog);
int bpf_link_prime(struct bpf_link *link, struct bpf_link_primer *primer);
int bpf_link_settle(struct bpf_link_primer *primer);
void bpf_link_cleanup(struct bpf_link_primer *primer);
void bpf_link_inc(struct bpf_link *link);
void bpf_link_put(struct bpf_link *link);
int bpf_link_new_fd(struct bpf_link *link);
struct file *bpf_link_new_file(struct bpf_link *link, int *reserved_fd);
struct bpf_link *bpf_link_get_from_fd(u32 ufd);

int bpf_obj_pin_user(u32 ufd, const char __user *pathname);
int bpf_obj_get_user(const char __user *pathname, int flags);

#define BPF_ITER_FUNC_PREFIX "bpf_iter_"
#define DEFINE_BPF_ITER_FUNC(target, args...)			\
	extern int bpf_iter_ ## target(args);			\
	int __init bpf_iter_ ## target(args) { return 0; }

struct bpf_iter_aux_info {
	struct bpf_map *map;
};

typedef int (*bpf_iter_attach_target_t)(struct bpf_prog *prog,
					union bpf_iter_link_info *linfo,
					struct bpf_iter_aux_info *aux);
typedef void (*bpf_iter_detach_target_t)(struct bpf_iter_aux_info *aux);
typedef void (*bpf_iter_show_fdinfo_t) (const struct bpf_iter_aux_info *aux,
					struct seq_file *seq);
typedef int (*bpf_iter_fill_link_info_t)(const struct bpf_iter_aux_info *aux,
					 struct bpf_link_info *info);

#define BPF_ITER_CTX_ARG_MAX 2
struct bpf_iter_reg {
	const char *target;
	bpf_iter_attach_target_t attach_target;
	bpf_iter_detach_target_t detach_target;
	bpf_iter_show_fdinfo_t show_fdinfo;
	bpf_iter_fill_link_info_t fill_link_info;
	u32 ctx_arg_info_size;
	struct bpf_ctx_arg_aux ctx_arg_info[BPF_ITER_CTX_ARG_MAX];
	const struct bpf_iter_seq_info *seq_info;
};

struct bpf_iter_meta {
	__bpf_md_ptr(struct seq_file *, seq);
	u64 session_id;
	u64 seq_num;
};

struct bpf_iter__bpf_map_elem {
	__bpf_md_ptr(struct bpf_iter_meta *, meta);
	__bpf_md_ptr(struct bpf_map *, map);
	__bpf_md_ptr(void *, key);
	__bpf_md_ptr(void *, value);
};

int bpf_iter_reg_target(const struct bpf_iter_reg *reg_info);
void bpf_iter_unreg_target(const struct bpf_iter_reg *reg_info);
bool bpf_iter_prog_supported(struct bpf_prog *prog);
int bpf_iter_link_attach(const union bpf_attr *attr, struct bpf_prog *prog);
int bpf_iter_new_fd(struct bpf_link *link);
bool bpf_link_is_iter(struct bpf_link *link);
struct bpf_prog *bpf_iter_get_info(struct bpf_iter_meta *meta, bool in_stop);
int bpf_iter_run_prog(struct bpf_prog *prog, void *ctx);
void bpf_iter_map_show_fdinfo(const struct bpf_iter_aux_info *aux,
			      struct seq_file *seq);
int bpf_iter_map_fill_link_info(const struct bpf_iter_aux_info *aux,
				struct bpf_link_info *info);

int bpf_percpu_hash_copy(struct bpf_map *map, void *key, void *value);
int bpf_percpu_array_copy(struct bpf_map *map, void *key, void *value);
int bpf_percpu_hash_update(struct bpf_map *map, void *key, void *value,
			   u64 flags);
int bpf_percpu_array_update(struct bpf_map *map, void *key, void *value,
			    u64 flags);

int bpf_stackmap_copy(struct bpf_map *map, void *key, void *value);

int bpf_fd_array_map_update_elem(struct bpf_map *map, struct file *map_file,
				 void *key, void *value, u64 map_flags);
int bpf_fd_array_map_lookup_elem(struct bpf_map *map, void *key, u32 *value);
int bpf_fd_htab_map_update_elem(struct bpf_map *map, struct file *map_file,
				void *key, void *value, u64 map_flags);
int bpf_fd_htab_map_lookup_elem(struct bpf_map *map, void *key, u32 *value);

int bpf_get_file_flag(int flags);
int bpf_check_uarg_tail_zero(void __user *uaddr, size_t expected_size,
			     size_t actual_size);

/* memcpy that is used with 8-byte aligned pointers, power-of-8 size and
 * forced to use 'long' read/writes to try to atomically copy long counters.
 * Best-effort only.  No barriers here, since it _will_ race with concurrent
 * updates from BPF programs. Called from bpf syscall and mostly used with
 * size 8 or 16 bytes, so ask compiler to inline it.
 */
static inline void bpf_long_memcpy(void *dst, const void *src, u32 size)
{
	const long *lsrc = src;
	long *ldst = dst;

	size /= sizeof(long);
	while (size--)
		*ldst++ = *lsrc++;
}

/* verify correctness of eBPF program */
int bpf_check(struct bpf_prog **fp, union bpf_attr *attr,
	      union bpf_attr __user *uattr);

#ifndef CONFIG_BPF_JIT_ALWAYS_ON
void bpf_patch_call_args(struct bpf_insn *insn, u32 stack_depth);
#endif

struct btf *bpf_get_btf_vmlinux(void);

/* Map specifics */
struct xdp_buff;
struct sk_buff;

struct bpf_dtab_netdev *__dev_map_lookup_elem(struct bpf_map *map, u32 key);
struct bpf_dtab_netdev *__dev_map_hash_lookup_elem(struct bpf_map *map, u32 key);
void __dev_flush(void);
int dev_xdp_enqueue(struct net_device *dev, struct xdp_buff *xdp,
		    struct net_device *dev_rx);
int dev_map_enqueue(struct bpf_dtab_netdev *dst, struct xdp_buff *xdp,
		    struct net_device *dev_rx);
int dev_map_generic_redirect(struct bpf_dtab_netdev *dst, struct sk_buff *skb,
			     struct bpf_prog *xdp_prog);
bool dev_map_can_have_prog(struct bpf_map *map);

struct bpf_cpu_map_entry *__cpu_map_lookup_elem(struct bpf_map *map, u32 key);
void __cpu_map_flush(void);
int cpu_map_enqueue(struct bpf_cpu_map_entry *rcpu, struct xdp_buff *xdp,
		    struct net_device *dev_rx);
bool cpu_map_prog_allowed(struct bpf_map *map);

/* Return map's numa specified by userspace */
static inline int bpf_map_attr_numa_node(const union bpf_attr *attr)
{
	return (attr->map_flags & BPF_F_NUMA_NODE) ?
		attr->numa_node : NUMA_NO_NODE;
}

struct bpf_prog *bpf_prog_get_type_path(const char *name, enum bpf_prog_type type);
int array_map_alloc_check(union bpf_attr *attr);

int bpf_prog_test_run_xdp(struct bpf_prog *prog, const union bpf_attr *kattr,
			  union bpf_attr __user *uattr);
int bpf_prog_test_run_skb(struct bpf_prog *prog, const union bpf_attr *kattr,
			  union bpf_attr __user *uattr);
int bpf_prog_test_run_tracing(struct bpf_prog *prog,
			      const union bpf_attr *kattr,
			      union bpf_attr __user *uattr);
int bpf_prog_test_run_flow_dissector(struct bpf_prog *prog,
				     const union bpf_attr *kattr,
				     union bpf_attr __user *uattr);
int bpf_prog_test_run_raw_tp(struct bpf_prog *prog,
			     const union bpf_attr *kattr,
			     union bpf_attr __user *uattr);
int bpf_prog_test_run_sk_lookup(struct bpf_prog *prog,
				const union bpf_attr *kattr,
				union bpf_attr __user *uattr);
bool btf_ctx_access(int off, int size, enum bpf_access_type type,
		    const struct bpf_prog *prog,
		    struct bpf_insn_access_aux *info);
int btf_struct_access(struct bpf_verifier_log *log,
		      const struct btf_type *t, int off, int size,
		      enum bpf_access_type atype,
		      u32 *next_btf_id);
bool btf_struct_ids_match(struct bpf_verifier_log *log,
			  int off, u32 id, u32 need_type_id);

int btf_distill_func_proto(struct bpf_verifier_log *log,
			   struct btf *btf,
			   const struct btf_type *func_proto,
			   const char *func_name,
			   struct btf_func_model *m);

struct bpf_reg_state;
int btf_check_func_arg_match(struct bpf_verifier_env *env, int subprog,
			     struct bpf_reg_state *regs);
int btf_prepare_func_args(struct bpf_verifier_env *env, int subprog,
			  struct bpf_reg_state *reg);
int btf_check_type_match(struct bpf_verifier_log *log, const struct bpf_prog *prog,
			 struct btf *btf, const struct btf_type *t);

struct bpf_prog *bpf_prog_by_id(u32 id);
struct bpf_link *bpf_link_by_id(u32 id);

const struct bpf_func_proto *bpf_base_func_proto(enum bpf_func_id func_id);

static inline bool unprivileged_ebpf_enabled(void)
{
	return !sysctl_unprivileged_bpf_disabled;
}

#else /* !CONFIG_BPF_SYSCALL */
static inline struct bpf_prog *bpf_prog_get(u32 ufd)
{
	return ERR_PTR(-EOPNOTSUPP);
}

static inline struct bpf_prog *bpf_prog_get_type_dev(u32 ufd,
						     enum bpf_prog_type type,
						     bool attach_drv)
{
	return ERR_PTR(-EOPNOTSUPP);
}

static inline void bpf_prog_add(struct bpf_prog *prog, int i)
{
}

static inline void bpf_prog_sub(struct bpf_prog *prog, int i)
{
}

static inline void bpf_prog_put(struct bpf_prog *prog)
{
}

static inline void bpf_prog_inc(struct bpf_prog *prog)
{
}

static inline struct bpf_prog *__must_check
bpf_prog_inc_not_zero(struct bpf_prog *prog)
{
	return ERR_PTR(-EOPNOTSUPP);
}

static inline int __bpf_prog_charge(struct user_struct *user, u32 pages)
{
	return 0;
}

static inline void __bpf_prog_uncharge(struct user_struct *user, u32 pages)
{
}

static inline void bpf_link_init(struct bpf_link *link, enum bpf_link_type type,
				 const struct bpf_link_ops *ops,
				 struct bpf_prog *prog)
{
}

static inline int bpf_link_prime(struct bpf_link *link,
				 struct bpf_link_primer *primer)
{
	return -EOPNOTSUPP;
}

static inline int bpf_link_settle(struct bpf_link_primer *primer)
{
	return -EOPNOTSUPP;
}

static inline void bpf_link_cleanup(struct bpf_link_primer *primer)
{
}

static inline void bpf_link_inc(struct bpf_link *link)
{
}

static inline void bpf_link_put(struct bpf_link *link)
{
}

static inline int bpf_obj_get_user(const char __user *pathname, int flags)
{
	return -EOPNOTSUPP;
}

static inline struct net_device  *__dev_map_lookup_elem(struct bpf_map *map,
						       u32 key)
{
	return NULL;
}

static inline struct net_device  *__dev_map_hash_lookup_elem(struct bpf_map *map,
							     u32 key)
{
	return NULL;
}
static inline bool dev_map_can_have_prog(struct bpf_map *map)
{
	return false;
}

static inline void __dev_flush(void)
{
}

struct xdp_buff;
struct bpf_dtab_netdev;

static inline
int dev_xdp_enqueue(struct net_device *dev, struct xdp_buff *xdp,
		    struct net_device *dev_rx)
{
	return 0;
}

static inline
int dev_map_enqueue(struct bpf_dtab_netdev *dst, struct xdp_buff *xdp,
		    struct net_device *dev_rx)
{
	return 0;
}

struct sk_buff;

static inline int dev_map_generic_redirect(struct bpf_dtab_netdev *dst,
					   struct sk_buff *skb,
					   struct bpf_prog *xdp_prog)
{
	return 0;
}

static inline
struct bpf_cpu_map_entry *__cpu_map_lookup_elem(struct bpf_map *map, u32 key)
{
	return NULL;
}

static inline void __cpu_map_flush(void)
{
}

static inline int cpu_map_enqueue(struct bpf_cpu_map_entry *rcpu,
				  struct xdp_buff *xdp,
				  struct net_device *dev_rx)
{
	return 0;
}

static inline bool cpu_map_prog_allowed(struct bpf_map *map)
{
	return false;
}

static inline struct bpf_prog *bpf_prog_get_type_path(const char *name,
				enum bpf_prog_type type)
{
	return ERR_PTR(-EOPNOTSUPP);
}

static inline int bpf_prog_test_run_xdp(struct bpf_prog *prog,
					const union bpf_attr *kattr,
					union bpf_attr __user *uattr)
{
	return -ENOTSUPP;
}

static inline int bpf_prog_test_run_skb(struct bpf_prog *prog,
					const union bpf_attr *kattr,
					union bpf_attr __user *uattr)
{
	return -ENOTSUPP;
}

static inline int bpf_prog_test_run_tracing(struct bpf_prog *prog,
					    const union bpf_attr *kattr,
					    union bpf_attr __user *uattr)
{
	return -ENOTSUPP;
}

static inline int bpf_prog_test_run_flow_dissector(struct bpf_prog *prog,
						   const union bpf_attr *kattr,
						   union bpf_attr __user *uattr)
{
	return -ENOTSUPP;
}

static inline int bpf_prog_test_run_sk_lookup(struct bpf_prog *prog,
					      const union bpf_attr *kattr,
					      union bpf_attr __user *uattr)
{
	return -ENOTSUPP;
}

static inline void bpf_map_put(struct bpf_map *map)
{
}

static inline struct bpf_prog *bpf_prog_by_id(u32 id)
{
	return ERR_PTR(-ENOTSUPP);
}

static inline const struct bpf_func_proto *
bpf_base_func_proto(enum bpf_func_id func_id)
{
	return NULL;
}

static inline bool unprivileged_ebpf_enabled(void)
{
	return false;
}

#endif /* CONFIG_BPF_SYSCALL */

static inline struct bpf_prog *bpf_prog_get_type(u32 ufd,
						 enum bpf_prog_type type)
{
	return bpf_prog_get_type_dev(ufd, type, false);
}

void __bpf_free_used_maps(struct bpf_prog_aux *aux,
			  struct bpf_map **used_maps, u32 len);

bool bpf_prog_get_ok(struct bpf_prog *, enum bpf_prog_type *, bool);

int bpf_prog_offload_compile(struct bpf_prog *prog);
void bpf_prog_offload_destroy(struct bpf_prog *prog);
int bpf_prog_offload_info_fill(struct bpf_prog_info *info,
			       struct bpf_prog *prog);

int bpf_map_offload_info_fill(struct bpf_map_info *info, struct bpf_map *map);

int bpf_map_offload_lookup_elem(struct bpf_map *map, void *key, void *value);
int bpf_map_offload_update_elem(struct bpf_map *map,
				void *key, void *value, u64 flags);
int bpf_map_offload_delete_elem(struct bpf_map *map, void *key);
int bpf_map_offload_get_next_key(struct bpf_map *map,
				 void *key, void *next_key);

bool bpf_offload_prog_map_match(struct bpf_prog *prog, struct bpf_map *map);

struct bpf_offload_dev *
bpf_offload_dev_create(const struct bpf_prog_offload_ops *ops, void *priv);
void bpf_offload_dev_destroy(struct bpf_offload_dev *offdev);
void *bpf_offload_dev_priv(struct bpf_offload_dev *offdev);
int bpf_offload_dev_netdev_register(struct bpf_offload_dev *offdev,
				    struct net_device *netdev);
void bpf_offload_dev_netdev_unregister(struct bpf_offload_dev *offdev,
				       struct net_device *netdev);
bool bpf_offload_dev_match(struct bpf_prog *prog, struct net_device *netdev);

void unpriv_ebpf_notify(int new_state);

#if defined(CONFIG_NET) && defined(CONFIG_BPF_SYSCALL)
int bpf_prog_offload_init(struct bpf_prog *prog, union bpf_attr *attr);

static inline bool bpf_prog_is_dev_bound(const struct bpf_prog_aux *aux)
{
	return aux->offload_requested;
}

static inline bool bpf_map_is_dev_bound(struct bpf_map *map)
{
	return unlikely(map->ops == &bpf_map_offload_ops);
}

struct bpf_map *bpf_map_offload_map_alloc(union bpf_attr *attr);
void bpf_map_offload_map_free(struct bpf_map *map);
#else
static inline int bpf_prog_offload_init(struct bpf_prog *prog,
					union bpf_attr *attr)
{
	return -EOPNOTSUPP;
}

static inline bool bpf_prog_is_dev_bound(struct bpf_prog_aux *aux)
{
	return false;
}

static inline bool bpf_map_is_dev_bound(struct bpf_map *map)
{
	return false;
}

static inline struct bpf_map *bpf_map_offload_map_alloc(union bpf_attr *attr)
{
	return ERR_PTR(-EOPNOTSUPP);
}

static inline void bpf_map_offload_map_free(struct bpf_map *map)
{
}
#endif /* CONFIG_NET && CONFIG_BPF_SYSCALL */

#if defined(CONFIG_BPF_STREAM_PARSER)
int sock_map_prog_update(struct bpf_map *map, struct bpf_prog *prog,
			 struct bpf_prog *old, u32 which);
int sock_map_get_from_fd(const union bpf_attr *attr, struct bpf_prog *prog);
int sock_map_prog_detach(const union bpf_attr *attr, enum bpf_prog_type ptype);
int sock_map_update_elem_sys(struct bpf_map *map, void *key, void *value, u64 flags);
void sock_map_unhash(struct sock *sk);
void sock_map_close(struct sock *sk, long timeout);
#else
static inline int sock_map_prog_update(struct bpf_map *map,
				       struct bpf_prog *prog,
				       struct bpf_prog *old, u32 which)
{
	return -EOPNOTSUPP;
}

static inline int sock_map_get_from_fd(const union bpf_attr *attr,
				       struct bpf_prog *prog)
{
	return -EINVAL;
}

static inline int sock_map_prog_detach(const union bpf_attr *attr,
				       enum bpf_prog_type ptype)
{
	return -EOPNOTSUPP;
}

static inline int sock_map_update_elem_sys(struct bpf_map *map, void *key, void *value,
					   u64 flags)
{
	return -EOPNOTSUPP;
}
#endif /* CONFIG_BPF_STREAM_PARSER */

#if defined(CONFIG_INET) && defined(CONFIG_BPF_SYSCALL)
void bpf_sk_reuseport_detach(struct sock *sk);
int bpf_fd_reuseport_array_lookup_elem(struct bpf_map *map, void *key,
				       void *value);
int bpf_fd_reuseport_array_update_elem(struct bpf_map *map, void *key,
				       void *value, u64 map_flags);
#else
static inline void bpf_sk_reuseport_detach(struct sock *sk)
{
}

#ifdef CONFIG_BPF_SYSCALL
static inline int bpf_fd_reuseport_array_lookup_elem(struct bpf_map *map,
						     void *key, void *value)
{
	return -EOPNOTSUPP;
}

static inline int bpf_fd_reuseport_array_update_elem(struct bpf_map *map,
						     void *key, void *value,
						     u64 map_flags)
{
	return -EOPNOTSUPP;
}
#endif /* CONFIG_BPF_SYSCALL */
#endif /* defined(CONFIG_INET) && defined(CONFIG_BPF_SYSCALL) */

/* verifier prototypes for helper functions called from eBPF programs */
extern const struct bpf_func_proto bpf_map_lookup_elem_proto;
extern const struct bpf_func_proto bpf_map_update_elem_proto;
extern const struct bpf_func_proto bpf_map_delete_elem_proto;
extern const struct bpf_func_proto bpf_map_push_elem_proto;
extern const struct bpf_func_proto bpf_map_pop_elem_proto;
extern const struct bpf_func_proto bpf_map_peek_elem_proto;

extern const struct bpf_func_proto bpf_get_prandom_u32_proto;
extern const struct bpf_func_proto bpf_get_smp_processor_id_proto;
extern const struct bpf_func_proto bpf_get_numa_node_id_proto;
extern const struct bpf_func_proto bpf_tail_call_proto;
extern const struct bpf_func_proto bpf_ktime_get_ns_proto;
extern const struct bpf_func_proto bpf_ktime_get_boot_ns_proto;
extern const struct bpf_func_proto bpf_get_current_pid_tgid_proto;
extern const struct bpf_func_proto bpf_get_current_uid_gid_proto;
extern const struct bpf_func_proto bpf_get_current_comm_proto;
extern const struct bpf_func_proto bpf_get_stackid_proto;
extern const struct bpf_func_proto bpf_get_stack_proto;
extern const struct bpf_func_proto bpf_get_task_stack_proto;
extern const struct bpf_func_proto bpf_get_stackid_proto_pe;
extern const struct bpf_func_proto bpf_get_stack_proto_pe;
extern const struct bpf_func_proto bpf_sock_map_update_proto;
extern const struct bpf_func_proto bpf_sock_hash_update_proto;
extern const struct bpf_func_proto bpf_get_current_cgroup_id_proto;
extern const struct bpf_func_proto bpf_get_current_ancestor_cgroup_id_proto;
extern const struct bpf_func_proto bpf_msg_redirect_hash_proto;
extern const struct bpf_func_proto bpf_msg_redirect_map_proto;
extern const struct bpf_func_proto bpf_sk_redirect_hash_proto;
extern const struct bpf_func_proto bpf_sk_redirect_map_proto;
extern const struct bpf_func_proto bpf_spin_lock_proto;
extern const struct bpf_func_proto bpf_spin_unlock_proto;
extern const struct bpf_func_proto bpf_get_local_storage_proto;
extern const struct bpf_func_proto bpf_strtol_proto;
extern const struct bpf_func_proto bpf_strtoul_proto;
extern const struct bpf_func_proto bpf_tcp_sock_proto;
extern const struct bpf_func_proto bpf_jiffies64_proto;
extern const struct bpf_func_proto bpf_get_ns_current_pid_tgid_proto;
extern const struct bpf_func_proto bpf_event_output_data_proto;
extern const struct bpf_func_proto bpf_ringbuf_output_proto;
extern const struct bpf_func_proto bpf_ringbuf_reserve_proto;
extern const struct bpf_func_proto bpf_ringbuf_submit_proto;
extern const struct bpf_func_proto bpf_ringbuf_discard_proto;
extern const struct bpf_func_proto bpf_ringbuf_query_proto;
extern const struct bpf_func_proto bpf_skc_to_tcp6_sock_proto;
extern const struct bpf_func_proto bpf_skc_to_tcp_sock_proto;
extern const struct bpf_func_proto bpf_skc_to_tcp_timewait_sock_proto;
extern const struct bpf_func_proto bpf_skc_to_tcp_request_sock_proto;
extern const struct bpf_func_proto bpf_skc_to_udp6_sock_proto;
extern const struct bpf_func_proto bpf_copy_from_user_proto;
extern const struct bpf_func_proto bpf_snprintf_btf_proto;
extern const struct bpf_func_proto bpf_per_cpu_ptr_proto;
extern const struct bpf_func_proto bpf_this_cpu_ptr_proto;

const struct bpf_func_proto *bpf_tracing_func_proto(
	enum bpf_func_id func_id, const struct bpf_prog *prog);

const struct bpf_func_proto *tracing_prog_func_proto(
  enum bpf_func_id func_id, const struct bpf_prog *prog);

/* Shared helpers among cBPF and eBPF. */
void bpf_user_rnd_init_once(void);
u64 bpf_user_rnd_u32(u64 r1, u64 r2, u64 r3, u64 r4, u64 r5);
u64 bpf_get_raw_cpu_id(u64 r1, u64 r2, u64 r3, u64 r4, u64 r5);

#if defined(CONFIG_NET)
bool bpf_sock_common_is_valid_access(int off, int size,
				     enum bpf_access_type type,
				     struct bpf_insn_access_aux *info);
bool bpf_sock_is_valid_access(int off, int size, enum bpf_access_type type,
			      struct bpf_insn_access_aux *info);
u32 bpf_sock_convert_ctx_access(enum bpf_access_type type,
				const struct bpf_insn *si,
				struct bpf_insn *insn_buf,
				struct bpf_prog *prog,
				u32 *target_size);
#else
static inline bool bpf_sock_common_is_valid_access(int off, int size,
						   enum bpf_access_type type,
						   struct bpf_insn_access_aux *info)
{
	return false;
}
static inline bool bpf_sock_is_valid_access(int off, int size,
					    enum bpf_access_type type,
					    struct bpf_insn_access_aux *info)
{
	return false;
}
static inline u32 bpf_sock_convert_ctx_access(enum bpf_access_type type,
					      const struct bpf_insn *si,
					      struct bpf_insn *insn_buf,
					      struct bpf_prog *prog,
					      u32 *target_size)
{
	return 0;
}
#endif

#ifdef CONFIG_INET
struct sk_reuseport_kern {
	struct sk_buff *skb;
	struct sock *sk;
	struct sock *selected_sk;
	void *data_end;
	u32 hash;
	u32 reuseport_id;
	bool bind_inany;
};
bool bpf_tcp_sock_is_valid_access(int off, int size, enum bpf_access_type type,
				  struct bpf_insn_access_aux *info);

u32 bpf_tcp_sock_convert_ctx_access(enum bpf_access_type type,
				    const struct bpf_insn *si,
				    struct bpf_insn *insn_buf,
				    struct bpf_prog *prog,
				    u32 *target_size);

bool bpf_xdp_sock_is_valid_access(int off, int size, enum bpf_access_type type,
				  struct bpf_insn_access_aux *info);

u32 bpf_xdp_sock_convert_ctx_access(enum bpf_access_type type,
				    const struct bpf_insn *si,
				    struct bpf_insn *insn_buf,
				    struct bpf_prog *prog,
				    u32 *target_size);
#else
static inline bool bpf_tcp_sock_is_valid_access(int off, int size,
						enum bpf_access_type type,
						struct bpf_insn_access_aux *info)
{
	return false;
}

static inline u32 bpf_tcp_sock_convert_ctx_access(enum bpf_access_type type,
						  const struct bpf_insn *si,
						  struct bpf_insn *insn_buf,
						  struct bpf_prog *prog,
						  u32 *target_size)
{
	return 0;
}
static inline bool bpf_xdp_sock_is_valid_access(int off, int size,
						enum bpf_access_type type,
						struct bpf_insn_access_aux *info)
{
	return false;
}

static inline u32 bpf_xdp_sock_convert_ctx_access(enum bpf_access_type type,
						  const struct bpf_insn *si,
						  struct bpf_insn *insn_buf,
						  struct bpf_prog *prog,
						  u32 *target_size)
{
	return 0;
}
#endif /* CONFIG_INET */

enum bpf_text_poke_type {
	BPF_MOD_CALL,
	BPF_MOD_JUMP,
};

int bpf_arch_text_poke(void *ip, enum bpf_text_poke_type t,
		       void *addr1, void *addr2);

struct btf_id_set;
bool btf_id_set_contains(const struct btf_id_set *set, u32 id);

#endif /* _LINUX_BPF_H */<|MERGE_RESOLUTION|>--- conflicted
+++ resolved
@@ -188,11 +188,8 @@
 	u64 writecnt;
 #else
 	atomic64_t writecnt;
-<<<<<<< HEAD
 #endif
-=======
 	bool free_after_mult_rcu_gp;
->>>>>>> dfa38259
 };
 
 static inline bool map_value_has_spin_lock(const struct bpf_map *map)
