--- conflicted
+++ resolved
@@ -546,11 +546,7 @@
 #define LONG_SOFTIRQ_MASK ((1 << NET_TX_SOFTIRQ)       | \
 			   (1 << NET_RX_SOFTIRQ)       | \
 			   (1 << BLOCK_SOFTIRQ)        | \
-<<<<<<< HEAD
-			   (1 << IRQ_POLL_SOFTIRQ)     | \
-=======
 			   (1 << IRQ_POLL_SOFTIRQ) | \
->>>>>>> ec1fff1f
 			   (1 << TASKLET_SOFTIRQ))
 
 /* map softirq index to softirq name. update 'softirq_to_name' in
