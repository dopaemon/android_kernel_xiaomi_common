--- conflicted
+++ resolved
@@ -86,13 +86,7 @@
 	unsigned long mm_flags;
 	loff_t written;
 	loff_t pos;
-<<<<<<< HEAD
-=======
-	int vma_count;
-	size_t vma_data_size;
-	struct core_vma_metadata *vma_meta;
 	struct pid *pid;
->>>>>>> 01e7e36b
 };
 
 /*
