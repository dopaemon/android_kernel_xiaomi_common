/* SPDX-License-Identifier: GPL-2.0-only */
/*
 * Copyright (C) 2007-2008 Advanced Micro Devices, Inc.
 * Author: Joerg Roedel <joerg.roedel@amd.com>
 */

#ifndef __LINUX_IOMMU_H
#define __LINUX_IOMMU_H

#include <linux/scatterlist.h>
#include <linux/device.h>
#include <linux/types.h>
#include <linux/errno.h>
#include <linux/err.h>
#include <linux/of.h>
#include <linux/ioasid.h>
#include <uapi/linux/iommu.h>

#define IOMMU_READ	(1 << 0)
#define IOMMU_WRITE	(1 << 1)
#define IOMMU_CACHE	(1 << 2) /* DMA cache coherency */
#define IOMMU_NOEXEC	(1 << 3)
#define IOMMU_MMIO	(1 << 4) /* e.g. things like MSI doorbells */
/*
 * Where the bus hardware includes a privilege level as part of its access type
 * markings, and certain devices are capable of issuing transactions marked as
 * either 'supervisor' or 'user', the IOMMU_PRIV flag requests that the other
 * given permission flags only apply to accesses at the higher privilege level,
 * and that unprivileged transactions should have as little access as possible.
 * This would usually imply the same permissions as kernel mappings on the CPU,
 * if the IOMMU page table format is equivalent.
 */
#define IOMMU_PRIV	(1 << 5)
<<<<<<< HEAD
/*
 * Non-coherent masters can use this page protection flag to set cacheable
 * memory attributes for only a transparent outer level of cache, also known as
 * the last-level or system cache.
 */
#define IOMMU_SYS_CACHE_ONLY	(1 << 6)
/* Use upstream device's bus attribute */
#define IOMMU_USE_UPSTREAM_HINT	(1 << 7)

/* Use upstream device's bus attribute with no write-allocate cache policy */
#define IOMMU_USE_LLC_NWA	(1 << 8)
=======
>>>>>>> 9ea491ae

struct iommu_ops;
struct iommu_group;
struct bus_type;
struct device;
struct iommu_domain;
struct notifier_block;
struct iommu_sva;
struct iommu_fault_event;

/* iommu fault flags */
#define IOMMU_FAULT_READ                (1 << 0)
#define IOMMU_FAULT_WRITE               (1 << 1)
#define IOMMU_FAULT_TRANSLATION         (1 << 2)
#define IOMMU_FAULT_PERMISSION          (1 << 3)
#define IOMMU_FAULT_EXTERNAL            (1 << 4)
#define IOMMU_FAULT_TRANSACTION_STALLED (1 << 5)

typedef int (*iommu_fault_handler_t)(struct iommu_domain *,
			struct device *, unsigned long, int, void *);
typedef int (*iommu_dev_fault_handler_t)(struct iommu_fault *, void *);

struct iommu_domain_geometry {
	dma_addr_t aperture_start; /* First address that can be mapped    */
	dma_addr_t aperture_end;   /* Last address that can be mapped     */
	bool force_aperture;       /* DMA only allowed in mappable range? */
};

/* iommu transaction flags */
#define IOMMU_TRANS_WRITE	BIT(0)	/* 1 Write, 0 Read */
#define IOMMU_TRANS_PRIV	BIT(1)	/* 1 Privileged, 0 Unprivileged */
#define IOMMU_TRANS_INST	BIT(2)	/* 1 Instruction fetch, 0 Data access */
#define IOMMU_TRANS_SEC	BIT(3)	/* 1 Secure, 0 Non-secure access*/

/* Non secure unprivileged Data read operation */
#define IOMMU_TRANS_DEFAULT	(0U)

struct iommu_pgtbl_info {
	void *ops;
};

/* Domain feature flags */
#define __IOMMU_DOMAIN_PAGING	(1U << 0)  /* Support for iommu_map/unmap */
#define __IOMMU_DOMAIN_DMA_API	(1U << 1)  /* Domain for use in DMA-API
					      implementation              */
#define __IOMMU_DOMAIN_PT	(1U << 2)  /* Domain is identity mapped   */

/*
 * This are the possible domain-types
 *
 *	IOMMU_DOMAIN_BLOCKED	- All DMA is blocked, can be used to isolate
 *				  devices
 *	IOMMU_DOMAIN_IDENTITY	- DMA addresses are system physical addresses
 *	IOMMU_DOMAIN_UNMANAGED	- DMA mappings managed by IOMMU-API user, used
 *				  for VMs
 *	IOMMU_DOMAIN_DMA	- Internally used for DMA-API implementations.
 *				  This flag allows IOMMU drivers to implement
 *				  certain optimizations for these domains
 */
#define IOMMU_DOMAIN_BLOCKED	(0U)
#define IOMMU_DOMAIN_IDENTITY	(__IOMMU_DOMAIN_PT)
#define IOMMU_DOMAIN_UNMANAGED	(__IOMMU_DOMAIN_PAGING)
#define IOMMU_DOMAIN_DMA	(__IOMMU_DOMAIN_PAGING |	\
				 __IOMMU_DOMAIN_DMA_API)

struct iommu_domain {
	unsigned type;
	const struct iommu_ops *ops;
	unsigned long pgsize_bitmap;	/* Bitmap of page sizes in use */
	iommu_fault_handler_t handler;
	void *handler_token;
	struct iommu_domain_geometry geometry;
	void *iova_cookie;
};

enum iommu_cap {
	IOMMU_CAP_CACHE_COHERENCY,	/* IOMMU can enforce cache coherent DMA
					   transactions */
	IOMMU_CAP_INTR_REMAP,		/* IOMMU supports interrupt isolation */
	IOMMU_CAP_NOEXEC,		/* IOMMU_NOEXEC flag */
};

/*
 * Following constraints are specifc to FSL_PAMUV1:
 *  -aperture must be power of 2, and naturally aligned
 *  -number of windows must be power of 2, and address space size
 *   of each window is determined by aperture size / # of windows
 *  -the actual size of the mapped region of a window must be power
 *   of 2 starting with 4KB and physical address must be naturally
 *   aligned.
 * DOMAIN_ATTR_FSL_PAMUV1 corresponds to the above mentioned contraints.
 * The caller can invoke iommu_domain_get_attr to check if the underlying
 * iommu implementation supports these constraints.
 *
 * DOMAIN_ATTR_NO_CFRE
 * Some bus implementations may enter a bad state if iommu reports an error
 * on context fault. As context faults are not always fatal, this must be
 * avoided.
 */

enum iommu_attr {
	DOMAIN_ATTR_GEOMETRY,
	DOMAIN_ATTR_PAGING,
	DOMAIN_ATTR_WINDOWS,
	DOMAIN_ATTR_FSL_PAMU_STASH,
	DOMAIN_ATTR_FSL_PAMU_ENABLE,
	DOMAIN_ATTR_FSL_PAMUV1,
	DOMAIN_ATTR_NESTING,	/* two stages of translation */
	DOMAIN_ATTR_DMA_USE_FLUSH_QUEUE,
	DOMAIN_ATTR_MAX,
};

#define EXTENDED_ATTR_BASE			(DOMAIN_ATTR_MAX + 16)

#define DOMAIN_ATTR_PT_BASE_ADDR		(EXTENDED_ATTR_BASE + 0)
#define DOMAIN_ATTR_CONTEXT_BANK		(EXTENDED_ATTR_BASE + 1)
#define DOMAIN_ATTR_DYNAMIC			(EXTENDED_ATTR_BASE + 2)
#define DOMAIN_ATTR_TTBR0			(EXTENDED_ATTR_BASE + 3)
#define DOMAIN_ATTR_CONTEXTIDR			(EXTENDED_ATTR_BASE + 4)
#define DOMAIN_ATTR_PROCID			(EXTENDED_ATTR_BASE + 5)
#define DOMAIN_ATTR_NON_FATAL_FAULTS		(EXTENDED_ATTR_BASE + 6)
#define DOMAIN_ATTR_S1_BYPASS			(EXTENDED_ATTR_BASE + 7)
#define DOMAIN_ATTR_ATOMIC			(EXTENDED_ATTR_BASE + 8)
#define DOMAIN_ATTR_SECURE_VMID			(EXTENDED_ATTR_BASE + 9)
#define DOMAIN_ATTR_FAST			(EXTENDED_ATTR_BASE + 10)
#define DOMAIN_ATTR_PGTBL_INFO			(EXTENDED_ATTR_BASE + 11)
#define DOMAIN_ATTR_USE_UPSTREAM_HINT		(EXTENDED_ATTR_BASE + 12)
#define DOMAIN_ATTR_EARLY_MAP			(EXTENDED_ATTR_BASE + 13)
#define DOMAIN_ATTR_PAGE_TABLE_IS_COHERENT	(EXTENDED_ATTR_BASE + 14)
#define DOMAIN_ATTR_PAGE_TABLE_FORCE_COHERENT	(EXTENDED_ATTR_BASE + 15)
#define DOMAIN_ATTR_PAGE_TABLE_FORCE_NON_COHERENT (EXTENDED_ATTR_BASE + 16)
#define DOMAIN_ATTR_CB_STALL_DISABLE			(EXTENDED_ATTR_BASE + 17)
#define DOMAIN_ATTR_USE_LLC_NWA					(EXTENDED_ATTR_BASE + 18)
#define DOMAIN_ATTR_NO_CFRE						(EXTENDED_ATTR_BASE + 19)
#define DOMAIN_ATTR_SPLIT_TABLES				(EXTENDED_ATTR_BASE + 20)
#define DOMAIN_ATTR_EXTENDED_MAX				(EXTENDED_ATTR_BASE + 21)

/* These are the possible reserved region types */
enum iommu_resv_type {
	/* Memory regions which must be mapped 1:1 at all times */
	IOMMU_RESV_DIRECT,
	/*
	 * Memory regions which are advertised to be 1:1 but are
	 * commonly considered relaxable in some conditions,
	 * for instance in device assignment use case (USB, Graphics)
	 */
	IOMMU_RESV_DIRECT_RELAXABLE,
	/* Arbitrary "never map this or give it to a device" address ranges */
	IOMMU_RESV_RESERVED,
	/* Hardware MSI region (untranslated) */
	IOMMU_RESV_MSI,
	/* Software-managed MSI translation window */
	IOMMU_RESV_SW_MSI,
};

/**
 * struct iommu_resv_region - descriptor for a reserved memory region
 * @list: Linked list pointers
 * @start: System physical start address of the region
 * @length: Length of the region in bytes
 * @prot: IOMMU Protection flags (READ/WRITE/...)
 * @type: Type of the reserved region
 */
struct iommu_resv_region {
	struct list_head	list;
	phys_addr_t		start;
	size_t			length;
	int			prot;
	enum iommu_resv_type	type;
};

/* Per device IOMMU features */
enum iommu_dev_features {
	IOMMU_DEV_FEAT_AUX,	/* Aux-domain feature */
	IOMMU_DEV_FEAT_SVA,	/* Shared Virtual Addresses */
};

#define IOMMU_PASID_INVALID	(-1U)

#ifdef CONFIG_IOMMU_API

/**
 * struct iommu_iotlb_gather - Range information for a pending IOTLB flush
 *
 * @start: IOVA representing the start of the range to be flushed
 * @end: IOVA representing the end of the range to be flushed (exclusive)
 * @pgsize: The interval at which to perform the flush
 *
 * This structure is intended to be updated by multiple calls to the
 * ->unmap() function in struct iommu_ops before eventually being passed
 * into ->iotlb_sync().
 */
struct iommu_iotlb_gather {
	unsigned long		start;
	unsigned long		end;
	size_t			pgsize;
};

/**
 * struct iommu_ops - iommu ops and capabilities
 * @capable: check capability
 * @domain_alloc: allocate iommu domain
 * @domain_free: free iommu domain
 * @attach_dev: attach device to an iommu domain
 * @detach_dev: detach device from an iommu domain
 * @map: map a physically contiguous memory region to an iommu domain
 * @unmap: unmap a physically contiguous memory region from an iommu domain
 * @flush_iotlb_all: Synchronously flush all hardware TLBs for this domain
 * @iotlb_sync_map: Sync mappings created recently using @map to the hardware
 * @iotlb_sync: Flush all queued ranges from the hardware TLBs and empty flush
 *            queue
 * @iova_to_phys: translate iova to physical address
 * @probe_device: Add device to iommu driver handling
 * @release_device: Remove device from iommu driver handling
 * @probe_finalize: Do final setup work after the device is added to an IOMMU
 *                  group and attached to the groups domain
 * @device_group: find iommu group for a particular device
 * @domain_get_attr: Query domain attributes
 * @domain_set_attr: Change domain attributes
 * @get_resv_regions: Request list of reserved regions for a device
 * @put_resv_regions: Free list of reserved regions for a device
 * @apply_resv_region: Temporary helper call-back for iova reserved ranges
 * @domain_window_enable: Configure and enable a particular window for a domain
 * @domain_window_disable: Disable a particular window for a domain
 * @of_xlate: add OF master IDs to iommu grouping
 * @is_attach_deferred: Check if domain attach should be deferred from iommu
 *                      driver init to device driver init (default no)
 * @dev_has/enable/disable_feat: per device entries to check/enable/disable
 *                               iommu specific features.
 * @dev_feat_enabled: check enabled feature
 * @aux_attach/detach_dev: aux-domain specific attach/detach entries.
 * @aux_get_pasid: get the pasid given an aux-domain
 * @sva_bind: Bind process address space to device
 * @sva_unbind: Unbind process address space from device
 * @sva_get_pasid: Get PASID associated to a SVA handle
 * @page_response: handle page request response
 * @cache_invalidate: invalidate translation caches
 * @sva_bind_gpasid: bind guest pasid and mm
 * @sva_unbind_gpasid: unbind guest pasid and mm
 * @def_domain_type: device default domain type, return value:
 *		- IOMMU_DOMAIN_IDENTITY: must use an identity domain
 *		- IOMMU_DOMAIN_DMA: must use a dma domain
 *		- 0: use the default setting
 * @pgsize_bitmap: bitmap of all possible supported page sizes
 * @owner: Driver module providing these ops
 */
struct iommu_ops {
	bool (*capable)(enum iommu_cap);

	/* Domain allocation and freeing by the iommu driver */
	struct iommu_domain *(*domain_alloc)(unsigned iommu_domain_type);
	void (*domain_free)(struct iommu_domain *);

	int (*attach_dev)(struct iommu_domain *domain, struct device *dev);
	void (*detach_dev)(struct iommu_domain *domain, struct device *dev);
	int (*map)(struct iommu_domain *domain, unsigned long iova,
		   phys_addr_t paddr, size_t size, int prot, gfp_t gfp);
	size_t (*unmap)(struct iommu_domain *domain, unsigned long iova,
		     size_t size, struct iommu_iotlb_gather *iotlb_gather);
	void (*flush_iotlb_all)(struct iommu_domain *domain);
	void (*iotlb_sync_map)(struct iommu_domain *domain);
	void (*iotlb_sync)(struct iommu_domain *domain,
			   struct iommu_iotlb_gather *iotlb_gather);
	phys_addr_t (*iova_to_phys)(struct iommu_domain *domain, dma_addr_t iova);
	struct iommu_device *(*probe_device)(struct device *dev);
	void (*release_device)(struct device *dev);
	void (*probe_finalize)(struct device *dev);
	struct iommu_group *(*device_group)(struct device *dev);
	int (*domain_get_attr)(struct iommu_domain *domain,
			       enum iommu_attr attr, void *data);
	int (*domain_set_attr)(struct iommu_domain *domain,
			       enum iommu_attr attr, void *data);

	/* Request/Free a list of reserved regions for a device */
	void (*get_resv_regions)(struct device *dev, struct list_head *list);
	void (*put_resv_regions)(struct device *dev, struct list_head *list);
	void (*apply_resv_region)(struct device *dev,
				  struct iommu_domain *domain,
				  struct iommu_resv_region *region);

	/* Window handling functions */
	int (*domain_window_enable)(struct iommu_domain *domain, u32 wnd_nr,
				    phys_addr_t paddr, u64 size, int prot);
	void (*domain_window_disable)(struct iommu_domain *domain, u32 wnd_nr);

	int (*of_xlate)(struct device *dev, struct of_phandle_args *args);
	bool (*is_attach_deferred)(struct iommu_domain *domain, struct device *dev);

	/* Per device IOMMU features */
	bool (*dev_has_feat)(struct device *dev, enum iommu_dev_features f);
	bool (*dev_feat_enabled)(struct device *dev, enum iommu_dev_features f);
	int (*dev_enable_feat)(struct device *dev, enum iommu_dev_features f);
	int (*dev_disable_feat)(struct device *dev, enum iommu_dev_features f);

	/* Aux-domain specific attach/detach entries */
	int (*aux_attach_dev)(struct iommu_domain *domain, struct device *dev);
	void (*aux_detach_dev)(struct iommu_domain *domain, struct device *dev);
	int (*aux_get_pasid)(struct iommu_domain *domain, struct device *dev);

	struct iommu_sva *(*sva_bind)(struct device *dev, struct mm_struct *mm,
				      void *drvdata);
	void (*sva_unbind)(struct iommu_sva *handle);
	int (*sva_get_pasid)(struct iommu_sva *handle);

	int (*page_response)(struct device *dev,
			     struct iommu_fault_event *evt,
			     struct iommu_page_response *msg);
	int (*cache_invalidate)(struct iommu_domain *domain, struct device *dev,
				struct iommu_cache_invalidate_info *inv_info);
	int (*sva_bind_gpasid)(struct iommu_domain *domain,
			struct device *dev, struct iommu_gpasid_bind_data *data);

	int (*sva_unbind_gpasid)(struct device *dev, int pasid);

	int (*def_domain_type)(struct device *dev);

	unsigned long pgsize_bitmap;
	struct module *owner;
};

/**
 * struct iommu_device - IOMMU core representation of one IOMMU hardware
 *			 instance
 * @list: Used by the iommu-core to keep a list of registered iommus
 * @ops: iommu-ops for talking to this iommu
 * @dev: struct device for sysfs handling
 */
struct iommu_device {
	struct list_head list;
	const struct iommu_ops *ops;
	struct fwnode_handle *fwnode;
	struct device *dev;
};

/**
 * struct iommu_fault_event - Generic fault event
 *
 * Can represent recoverable faults such as a page requests or
 * unrecoverable faults such as DMA or IRQ remapping faults.
 *
 * @fault: fault descriptor
 * @list: pending fault event list, used for tracking responses
 */
struct iommu_fault_event {
	struct iommu_fault fault;
	struct list_head list;
};

/**
 * struct iommu_fault_param - per-device IOMMU fault data
 * @handler: Callback function to handle IOMMU faults at device level
 * @data: handler private data
 * @faults: holds the pending faults which needs response
 * @lock: protect pending faults list
 */
struct iommu_fault_param {
	iommu_dev_fault_handler_t handler;
	void *data;
	struct list_head faults;
	struct mutex lock;
};

/**
 * struct dev_iommu - Collection of per-device IOMMU data
 *
 * @fault_param: IOMMU detected device fault reporting data
 * @fwspec:	 IOMMU fwspec data
 * @iommu_dev:	 IOMMU device this device is linked to
 * @priv:	 IOMMU Driver private data
 *
 * TODO: migrate other per device data pointers under iommu_dev_data, e.g.
 *	struct iommu_group	*iommu_group;
 */
struct dev_iommu {
	struct mutex lock;
	struct iommu_fault_param	*fault_param;
	struct iommu_fwspec		*fwspec;
	struct iommu_device		*iommu_dev;
	void				*priv;
};

int  iommu_device_register(struct iommu_device *iommu);
void iommu_device_unregister(struct iommu_device *iommu);
int  iommu_device_sysfs_add(struct iommu_device *iommu,
			    struct device *parent,
			    const struct attribute_group **groups,
			    const char *fmt, ...) __printf(4, 5);
void iommu_device_sysfs_remove(struct iommu_device *iommu);
int  iommu_device_link(struct iommu_device   *iommu, struct device *link);
void iommu_device_unlink(struct iommu_device *iommu, struct device *link);

static inline void __iommu_device_set_ops(struct iommu_device *iommu,
					  const struct iommu_ops *ops)
{
	iommu->ops = ops;
}

#define iommu_device_set_ops(iommu, ops)				\
do {									\
	struct iommu_ops *__ops = (struct iommu_ops *)(ops);		\
	__ops->owner = THIS_MODULE;					\
	__iommu_device_set_ops(iommu, __ops);				\
} while (0)

static inline void iommu_device_set_fwnode(struct iommu_device *iommu,
					   struct fwnode_handle *fwnode)
{
	iommu->fwnode = fwnode;
}

static inline struct iommu_device *dev_to_iommu_device(struct device *dev)
{
	return (struct iommu_device *)dev_get_drvdata(dev);
}

static inline void iommu_iotlb_gather_init(struct iommu_iotlb_gather *gather)
{
	*gather = (struct iommu_iotlb_gather) {
		.start	= ULONG_MAX,
	};
}

#define IOMMU_GROUP_NOTIFY_ADD_DEVICE		1 /* Device added */
#define IOMMU_GROUP_NOTIFY_DEL_DEVICE		2 /* Pre Device removed */
#define IOMMU_GROUP_NOTIFY_BIND_DRIVER		3 /* Pre Driver bind */
#define IOMMU_GROUP_NOTIFY_BOUND_DRIVER		4 /* Post Driver bind */
#define IOMMU_GROUP_NOTIFY_UNBIND_DRIVER	5 /* Pre Driver unbind */
#define IOMMU_GROUP_NOTIFY_UNBOUND_DRIVER	6 /* Post Driver unbind */

extern int bus_set_iommu(struct bus_type *bus, const struct iommu_ops *ops);
extern int bus_iommu_probe(struct bus_type *bus);
extern bool iommu_present(struct bus_type *bus);
extern bool iommu_capable(struct bus_type *bus, enum iommu_cap cap);
extern struct iommu_domain *iommu_domain_alloc(struct bus_type *bus);
extern struct iommu_group *iommu_group_get_by_id(int id);
extern void iommu_domain_free(struct iommu_domain *domain);
extern int iommu_attach_device(struct iommu_domain *domain,
			       struct device *dev);
extern void iommu_detach_device(struct iommu_domain *domain,
				struct device *dev);
extern int iommu_cache_invalidate(struct iommu_domain *domain,
				  struct device *dev,
				  struct iommu_cache_invalidate_info *inv_info);
extern int iommu_sva_bind_gpasid(struct iommu_domain *domain,
		struct device *dev, struct iommu_gpasid_bind_data *data);
extern int iommu_sva_unbind_gpasid(struct iommu_domain *domain,
				struct device *dev, ioasid_t pasid);
extern struct iommu_domain *iommu_get_domain_for_dev(struct device *dev);
extern struct iommu_domain *iommu_get_dma_domain(struct device *dev);
extern int iommu_map(struct iommu_domain *domain, unsigned long iova,
		     phys_addr_t paddr, size_t size, int prot);
extern int iommu_map_atomic(struct iommu_domain *domain, unsigned long iova,
			    phys_addr_t paddr, size_t size, int prot);
extern size_t iommu_unmap(struct iommu_domain *domain, unsigned long iova,
			  size_t size);
extern size_t iommu_unmap_fast(struct iommu_domain *domain,
			       unsigned long iova, size_t size,
			       struct iommu_iotlb_gather *iotlb_gather);
extern size_t iommu_map_sg(struct iommu_domain *domain, unsigned long iova,
			   struct scatterlist *sg,unsigned int nents, int prot);
extern size_t iommu_map_sg_atomic(struct iommu_domain *domain,
				  unsigned long iova, struct scatterlist *sg,
				  unsigned int nents, int prot);
extern phys_addr_t iommu_iova_to_phys(struct iommu_domain *domain, dma_addr_t iova);
extern void iommu_set_fault_handler(struct iommu_domain *domain,
			iommu_fault_handler_t handler, void *token);

extern void iommu_get_resv_regions(struct device *dev, struct list_head *list);
extern void iommu_put_resv_regions(struct device *dev, struct list_head *list);
extern void generic_iommu_put_resv_regions(struct device *dev,
					   struct list_head *list);
extern void iommu_set_default_passthrough(bool cmd_line);
extern void iommu_set_default_translated(bool cmd_line);
extern bool iommu_default_passthrough(void);
extern struct iommu_resv_region *
iommu_alloc_resv_region(phys_addr_t start, size_t length, int prot,
			enum iommu_resv_type type);
extern int iommu_get_group_resv_regions(struct iommu_group *group,
					struct list_head *head);

extern int iommu_attach_group(struct iommu_domain *domain,
			      struct iommu_group *group);
extern void iommu_detach_group(struct iommu_domain *domain,
			       struct iommu_group *group);
extern struct iommu_group *iommu_group_alloc(void);
extern void *iommu_group_get_iommudata(struct iommu_group *group);
extern void iommu_group_set_iommudata(struct iommu_group *group,
				      void *iommu_data,
				      void (*release)(void *iommu_data));
extern int iommu_group_set_name(struct iommu_group *group, const char *name);
extern int iommu_group_add_device(struct iommu_group *group,
				  struct device *dev);
extern void iommu_group_remove_device(struct device *dev);
extern int iommu_group_for_each_dev(struct iommu_group *group, void *data,
				    int (*fn)(struct device *, void *));
extern struct iommu_group *iommu_group_get(struct device *dev);
extern struct iommu_group *iommu_group_ref_get(struct iommu_group *group);
extern void iommu_group_put(struct iommu_group *group);
extern int iommu_group_register_notifier(struct iommu_group *group,
					 struct notifier_block *nb);
extern int iommu_group_unregister_notifier(struct iommu_group *group,
					   struct notifier_block *nb);
extern int iommu_register_device_fault_handler(struct device *dev,
					iommu_dev_fault_handler_t handler,
					void *data);

extern int iommu_unregister_device_fault_handler(struct device *dev);

extern int iommu_report_device_fault(struct device *dev,
				     struct iommu_fault_event *evt);
extern int iommu_page_response(struct device *dev,
			       struct iommu_page_response *msg);

extern int iommu_group_id(struct iommu_group *group);
extern struct iommu_domain *iommu_group_default_domain(struct iommu_group *);

extern int iommu_domain_get_attr(struct iommu_domain *domain, enum iommu_attr,
				 void *data);
extern int iommu_domain_set_attr(struct iommu_domain *domain, enum iommu_attr,
				 void *data);

/* Window handling function prototypes */
extern int iommu_domain_window_enable(struct iommu_domain *domain, u32 wnd_nr,
				      phys_addr_t offset, u64 size,
				      int prot);
extern void iommu_domain_window_disable(struct iommu_domain *domain, u32 wnd_nr);

extern int report_iommu_fault(struct iommu_domain *domain, struct device *dev,
			      unsigned long iova, int flags);

static inline void iommu_flush_tlb_all(struct iommu_domain *domain)
{
	if (domain->ops->flush_iotlb_all)
		domain->ops->flush_iotlb_all(domain);
}

static inline void iommu_tlb_sync(struct iommu_domain *domain,
				  struct iommu_iotlb_gather *iotlb_gather)
{
	if (domain->ops->iotlb_sync)
		domain->ops->iotlb_sync(domain, iotlb_gather);

	iommu_iotlb_gather_init(iotlb_gather);
}

static inline void iommu_iotlb_gather_add_page(struct iommu_domain *domain,
					       struct iommu_iotlb_gather *gather,
					       unsigned long iova, size_t size)
{
	unsigned long start = iova, end = start + size;

	/*
	 * If the new page is disjoint from the current range or is mapped at
	 * a different granularity, then sync the TLB so that the gather
	 * structure can be rewritten.
	 */
	if (gather->pgsize != size ||
	    end < gather->start || start > gather->end) {
		if (gather->pgsize)
			iommu_tlb_sync(domain, gather);
		gather->pgsize = size;
	}

	if (gather->end < end)
		gather->end = end;

	if (gather->start > start)
		gather->start = start;
}

/* PCI device grouping function */
extern struct iommu_group *pci_device_group(struct device *dev);
/* Generic device grouping function */
extern struct iommu_group *generic_device_group(struct device *dev);
/* FSL-MC device grouping function */
struct iommu_group *fsl_mc_device_group(struct device *dev);

/**
 * struct iommu_fwspec - per-device IOMMU instance data
 * @ops: ops for this device's IOMMU
 * @iommu_fwnode: firmware handle for this device's IOMMU
 * @iommu_priv: IOMMU driver private data for this device
 * @num_pasid_bits: number of PASID bits supported by this device
 * @num_ids: number of associated device IDs
 * @ids: IDs which this device may present to the IOMMU
 */
struct iommu_fwspec {
	const struct iommu_ops	*ops;
	struct fwnode_handle	*iommu_fwnode;
	u32			flags;
	u32			num_pasid_bits;
	unsigned int		num_ids;
	u32			ids[];
};

/* ATS is supported */
#define IOMMU_FWSPEC_PCI_RC_ATS			(1 << 0)

/**
 * struct iommu_sva - handle to a device-mm bond
 */
struct iommu_sva {
	struct device			*dev;
};

int iommu_fwspec_init(struct device *dev, struct fwnode_handle *iommu_fwnode,
		      const struct iommu_ops *ops);
void iommu_fwspec_free(struct device *dev);
int iommu_fwspec_add_ids(struct device *dev, u32 *ids, int num_ids);
const struct iommu_ops *iommu_ops_from_fwnode(struct fwnode_handle *fwnode);

static inline struct iommu_fwspec *dev_iommu_fwspec_get(struct device *dev)
{
	if (dev->iommu)
		return dev->iommu->fwspec;
	else
		return NULL;
}

static inline void dev_iommu_fwspec_set(struct device *dev,
					struct iommu_fwspec *fwspec)
{
	dev->iommu->fwspec = fwspec;
}

static inline void *dev_iommu_priv_get(struct device *dev)
{
	return dev->iommu->priv;
}

static inline void dev_iommu_priv_set(struct device *dev, void *priv)
{
	dev->iommu->priv = priv;
}

int iommu_probe_device(struct device *dev);
void iommu_release_device(struct device *dev);

bool iommu_dev_has_feature(struct device *dev, enum iommu_dev_features f);
int iommu_dev_enable_feature(struct device *dev, enum iommu_dev_features f);
int iommu_dev_disable_feature(struct device *dev, enum iommu_dev_features f);
bool iommu_dev_feature_enabled(struct device *dev, enum iommu_dev_features f);
int iommu_aux_attach_device(struct iommu_domain *domain, struct device *dev);
void iommu_aux_detach_device(struct iommu_domain *domain, struct device *dev);
int iommu_aux_get_pasid(struct iommu_domain *domain, struct device *dev);

struct iommu_sva *iommu_sva_bind_device(struct device *dev,
					struct mm_struct *mm,
					void *drvdata);
void iommu_sva_unbind_device(struct iommu_sva *handle);
int iommu_sva_get_pasid(struct iommu_sva *handle);

#else /* CONFIG_IOMMU_API */

struct iommu_ops {};
struct iommu_group {};
struct iommu_fwspec {};
struct iommu_device {};
struct iommu_fault_param {};
struct iommu_iotlb_gather {};

static inline bool iommu_present(struct bus_type *bus)
{
	return false;
}

static inline bool iommu_capable(struct bus_type *bus, enum iommu_cap cap)
{
	return false;
}

static inline struct iommu_domain *iommu_domain_alloc(struct bus_type *bus)
{
	return NULL;
}

static inline struct iommu_group *iommu_group_get_by_id(int id)
{
	return NULL;
}

static inline void iommu_domain_free(struct iommu_domain *domain)
{
}

static inline int iommu_attach_device(struct iommu_domain *domain,
				      struct device *dev)
{
	return -ENODEV;
}

static inline void iommu_detach_device(struct iommu_domain *domain,
				       struct device *dev)
{
}

static inline struct iommu_domain *iommu_get_domain_for_dev(struct device *dev)
{
	return NULL;
}

static inline int iommu_map(struct iommu_domain *domain, unsigned long iova,
			    phys_addr_t paddr, size_t size, int prot)
{
	return -ENODEV;
}

static inline int iommu_map_atomic(struct iommu_domain *domain,
				   unsigned long iova, phys_addr_t paddr,
				   size_t size, int prot)
{
	return -ENODEV;
}

static inline size_t iommu_unmap(struct iommu_domain *domain,
				 unsigned long iova, size_t size)
{
	return 0;
}

static inline size_t iommu_unmap_fast(struct iommu_domain *domain,
				      unsigned long iova, int gfp_order,
				      struct iommu_iotlb_gather *iotlb_gather)
{
	return 0;
}

static inline size_t iommu_map_sg(struct iommu_domain *domain,
				  unsigned long iova, struct scatterlist *sg,
				  unsigned int nents, int prot)
{
	return 0;
}

static inline size_t iommu_map_sg_atomic(struct iommu_domain *domain,
				  unsigned long iova, struct scatterlist *sg,
				  unsigned int nents, int prot)
{
	return 0;
}

static inline void iommu_flush_tlb_all(struct iommu_domain *domain)
{
}

static inline void iommu_tlb_sync(struct iommu_domain *domain,
				  struct iommu_iotlb_gather *iotlb_gather)
{
}

static inline int iommu_domain_window_enable(struct iommu_domain *domain,
					     u32 wnd_nr, phys_addr_t paddr,
					     u64 size, int prot)
{
	return -ENODEV;
}

static inline void iommu_domain_window_disable(struct iommu_domain *domain,
					       u32 wnd_nr)
{
}

static inline phys_addr_t iommu_iova_to_phys(struct iommu_domain *domain, dma_addr_t iova)
{
	return 0;
}

static inline void iommu_set_fault_handler(struct iommu_domain *domain,
				iommu_fault_handler_t handler, void *token)
{
}

static inline void iommu_get_resv_regions(struct device *dev,
					struct list_head *list)
{
}

static inline void iommu_put_resv_regions(struct device *dev,
					struct list_head *list)
{
}

static inline int iommu_get_group_resv_regions(struct iommu_group *group,
					       struct list_head *head)
{
	return -ENODEV;
}

static inline void iommu_set_default_passthrough(bool cmd_line)
{
}

static inline void iommu_set_default_translated(bool cmd_line)
{
}

static inline bool iommu_default_passthrough(void)
{
	return true;
}

static inline int iommu_attach_group(struct iommu_domain *domain,
				     struct iommu_group *group)
{
	return -ENODEV;
}

static inline void iommu_detach_group(struct iommu_domain *domain,
				      struct iommu_group *group)
{
}

static inline struct iommu_group *iommu_group_alloc(void)
{
	return ERR_PTR(-ENODEV);
}

static inline void *iommu_group_get_iommudata(struct iommu_group *group)
{
	return NULL;
}

static inline void iommu_group_set_iommudata(struct iommu_group *group,
					     void *iommu_data,
					     void (*release)(void *iommu_data))
{
}

static inline int iommu_group_set_name(struct iommu_group *group,
				       const char *name)
{
	return -ENODEV;
}

static inline int iommu_group_add_device(struct iommu_group *group,
					 struct device *dev)
{
	return -ENODEV;
}

static inline void iommu_group_remove_device(struct device *dev)
{
}

static inline int iommu_group_for_each_dev(struct iommu_group *group,
					   void *data,
					   int (*fn)(struct device *, void *))
{
	return -ENODEV;
}

static inline struct iommu_group *iommu_group_get(struct device *dev)
{
	return NULL;
}

static inline void iommu_group_put(struct iommu_group *group)
{
}

static inline int iommu_group_register_notifier(struct iommu_group *group,
						struct notifier_block *nb)
{
	return -ENODEV;
}

static inline int iommu_group_unregister_notifier(struct iommu_group *group,
						  struct notifier_block *nb)
{
	return 0;
}

static inline
int iommu_register_device_fault_handler(struct device *dev,
					iommu_dev_fault_handler_t handler,
					void *data)
{
	return -ENODEV;
}

static inline int iommu_unregister_device_fault_handler(struct device *dev)
{
	return 0;
}

static inline
int iommu_report_device_fault(struct device *dev, struct iommu_fault_event *evt)
{
	return -ENODEV;
}

static inline int iommu_page_response(struct device *dev,
				      struct iommu_page_response *msg)
{
	return -ENODEV;
}

static inline int iommu_group_id(struct iommu_group *group)
{
	return -ENODEV;
}

static inline int iommu_domain_get_attr(struct iommu_domain *domain,
					enum iommu_attr attr, void *data)
{
	return -EINVAL;
}

static inline int iommu_domain_set_attr(struct iommu_domain *domain,
					enum iommu_attr attr, void *data)
{
	return -EINVAL;
}

static inline int  iommu_device_register(struct iommu_device *iommu)
{
	return -ENODEV;
}

static inline void iommu_device_set_ops(struct iommu_device *iommu,
					const struct iommu_ops *ops)
{
}

static inline void iommu_device_set_fwnode(struct iommu_device *iommu,
					   struct fwnode_handle *fwnode)
{
}

static inline struct iommu_device *dev_to_iommu_device(struct device *dev)
{
	return NULL;
}

static inline void iommu_iotlb_gather_init(struct iommu_iotlb_gather *gather)
{
}

static inline void iommu_iotlb_gather_add_page(struct iommu_domain *domain,
					       struct iommu_iotlb_gather *gather,
					       unsigned long iova, size_t size)
{
}

static inline void iommu_device_unregister(struct iommu_device *iommu)
{
}

static inline int  iommu_device_sysfs_add(struct iommu_device *iommu,
					  struct device *parent,
					  const struct attribute_group **groups,
					  const char *fmt, ...)
{
	return -ENODEV;
}

static inline void iommu_device_sysfs_remove(struct iommu_device *iommu)
{
}

static inline int iommu_device_link(struct device *dev, struct device *link)
{
	return -EINVAL;
}

static inline void iommu_device_unlink(struct device *dev, struct device *link)
{
}

static inline int iommu_fwspec_init(struct device *dev,
				    struct fwnode_handle *iommu_fwnode,
				    const struct iommu_ops *ops)
{
	return -ENODEV;
}

static inline void iommu_fwspec_free(struct device *dev)
{
}

static inline int iommu_fwspec_add_ids(struct device *dev, u32 *ids,
				       int num_ids)
{
	return -ENODEV;
}

static inline
const struct iommu_ops *iommu_ops_from_fwnode(struct fwnode_handle *fwnode)
{
	return NULL;
}

static inline bool
iommu_dev_has_feature(struct device *dev, enum iommu_dev_features feat)
{
	return false;
}

static inline bool
iommu_dev_feature_enabled(struct device *dev, enum iommu_dev_features feat)
{
	return false;
}

static inline int
iommu_dev_enable_feature(struct device *dev, enum iommu_dev_features feat)
{
	return -ENODEV;
}

static inline int
iommu_dev_disable_feature(struct device *dev, enum iommu_dev_features feat)
{
	return -ENODEV;
}

static inline int
iommu_aux_attach_device(struct iommu_domain *domain, struct device *dev)
{
	return -ENODEV;
}

static inline void
iommu_aux_detach_device(struct iommu_domain *domain, struct device *dev)
{
}

static inline int
iommu_aux_get_pasid(struct iommu_domain *domain, struct device *dev)
{
	return -ENODEV;
}

static inline struct iommu_sva *
iommu_sva_bind_device(struct device *dev, struct mm_struct *mm, void *drvdata)
{
	return NULL;
}

static inline void iommu_sva_unbind_device(struct iommu_sva *handle)
{
}

static inline int iommu_sva_get_pasid(struct iommu_sva *handle)
{
	return IOMMU_PASID_INVALID;
}

static inline int
iommu_cache_invalidate(struct iommu_domain *domain,
		       struct device *dev,
		       struct iommu_cache_invalidate_info *inv_info)
{
	return -ENODEV;
}
static inline int iommu_sva_bind_gpasid(struct iommu_domain *domain,
				struct device *dev, struct iommu_gpasid_bind_data *data)
{
	return -ENODEV;
}

static inline int iommu_sva_unbind_gpasid(struct iommu_domain *domain,
					   struct device *dev, int pasid)
{
	return -ENODEV;
}

static inline struct iommu_fwspec *dev_iommu_fwspec_get(struct device *dev)
{
	return NULL;
}
#endif /* CONFIG_IOMMU_API */

/**
 * iommu_map_sgtable - Map the given buffer to the IOMMU domain
 * @domain:	The IOMMU domain to perform the mapping
 * @iova:	The start address to map the buffer
 * @sgt:	The sg_table object describing the buffer
 * @prot:	IOMMU protection bits
 *
 * Creates a mapping at @iova for the buffer described by a scatterlist
 * stored in the given sg_table object in the provided IOMMU domain.
 */
static inline size_t iommu_map_sgtable(struct iommu_domain *domain,
			unsigned long iova, struct sg_table *sgt, int prot)
{
	return iommu_map_sg(domain, iova, sgt->sgl, sgt->orig_nents, prot);
}

#ifdef CONFIG_IOMMU_DEBUGFS
extern	struct dentry *iommu_debugfs_dir;
void iommu_debugfs_setup(void);
#else
static inline void iommu_debugfs_setup(void) {}
#endif

#endif /* __LINUX_IOMMU_H */<|MERGE_RESOLUTION|>--- conflicted
+++ resolved
@@ -31,20 +31,12 @@
  * if the IOMMU page table format is equivalent.
  */
 #define IOMMU_PRIV	(1 << 5)
-<<<<<<< HEAD
-/*
- * Non-coherent masters can use this page protection flag to set cacheable
- * memory attributes for only a transparent outer level of cache, also known as
- * the last-level or system cache.
- */
-#define IOMMU_SYS_CACHE_ONLY	(1 << 6)
+
 /* Use upstream device's bus attribute */
 #define IOMMU_USE_UPSTREAM_HINT	(1 << 7)
 
 /* Use upstream device's bus attribute with no write-allocate cache policy */
 #define IOMMU_USE_LLC_NWA	(1 << 8)
-=======
->>>>>>> 9ea491ae
 
 struct iommu_ops;
 struct iommu_group;
