#include "lahaina-qrd-common.dtsi"
<<<<<<< HEAD
#include "lahaina-thermal-overlay.dtsi"

&ufsphy_mem {
	compatible = "qcom,ufs-phy-qmp-v4-lahaina";

	vdda-phy-supply = <&pm8350_l5>;
	vdda-pll-supply = <&pm8350_l6>;
	vdda-phy-max-microamp = <91600>;
	vdda-pll-max-microamp = <19000>;

	status = "ok";
};

&ufshc_mem {
	vdd-hba-supply = <&gcc_ufs_phy_gdsc>;
	vdd-hba-fixed-regulator;

	vcc-supply = <&pm8350_l7>;
	vcc-voltage-level = <2504000 2950000>;
	vcc-low-voltage-sup;
	vcc-max-microamp = <800000>;

	vccq-supply = <&pm8350_l9>;
	vccq-max-microamp = <900000>;

	qcom,vddp-ref-clk-supply = <&pm8350_l9>;
	qcom,vddp-ref-clk-max-microamp = <100>;

	status = "ok";
};

&sdhc_2 {
	vdd-supply = <&pm8350c_l9>;
	qcom,vdd-voltage-level = <2950000 2960000>;
	qcom,vdd-current-level = <200 800000>;

	vdd-io-supply = <&pm8350c_l6>;
	qcom,vdd-io-voltage-level = <1808000 2960000>;
	qcom,vdd-io-current-level = <200 22000>;

	pinctrl-names = "default", "sleep";
	pinctrl-0 = <&sdc2_on>;
	pinctrl-1 = <&sdc2_off>;

	cd-gpios = <&tlmm 92 GPIO_ACTIVE_LOW>;

	status = "ok";
};
=======
>>>>>>> e4c629d3

&usb1 {
	status = "disabled";
};

&usb2_phy1 {
	status = "disabled";
};

&usb_qmp_phy {
	status = "disabled";
};

<<<<<<< HEAD
&qupv3_se4_i2c {
	#address-cells = <1>;
	#size-cells = <0>;

	status = "ok";
	qcom,i2c-touch-active = "focaltech,fts_ts";

	focaltech@38 {
		compatible = "focaltech,fts_ts";
		reg = <0x38>;
		interrupt-parent = <&tlmm>;
		interrupts = <23 0x2008>;
		focaltech,reset-gpio = <&tlmm 22 0x00>;
		focaltech,irq-gpio = <&tlmm 23 0x2008>;
		focaltech,max-touch-number = <5>;
		focaltech,display-coords = <0 0 1080 2340>;

		vdd-supply = <&L3C>;

		pinctrl-names = "pmx_ts_active", "pmx_ts_suspend","pmx_ts_release";
		pinctrl-0 = <&ts_active>;
		pinctrl-1 = <&ts_int_suspend &ts_reset_suspend>;
		pinctrl-2 = <&ts_release>;
	};
};

&wil6210 {
	status = "ok";
=======
&usb2_phy0 {
	qcom,param-override-seq =
		<0xe6 0x6c
		0x0c 0x70
		0x17 0x74>;
>>>>>>> e4c629d3
};

&usb_qmp_dp_phy {
	pinctrl-names = "portselect";
};

&usb0 {
	ssusb_redriver = <&redriver>;
};

&qupv3_se13_i2c {
	status = "ok";

	redriver: redriver@1c {
		compatible = "onnn,redriver";
		reg = <0x1c>;

		pinctrl-names = "enable_gpio";
		pinctrl-0 = <&usb3phy_portselect_gpio>;
		orientation_gpio = <&tlmm 81 0>;

		eq = /bits/ 8 <
				/* Parameters for USB */
				0x4 0x4 0x4 0x4
				/* Parameters for DP */
				0x6 0x4 0x4 0x6>;
		flat-gain = /bits/ 8 <
				/* Parameters for USB */
				0x3 0x1 0x1 0x3
				/* Parameters for DP */
				0x2 0x1 0x1 0x2>;
		output-comp = /bits/ 8 <
				/* Parameters for USB */
				0x3 0x3 0x3 0x3
				/* Parameters for DP */
				0x3 0x3 0x3 0x3>;
		loss-match = /bits/ 8 <
				/* Parameters for USB */
				0x1 0x3 0x3 0x1
				/* Parameters for DP */
				0x3 0x3 0x3 0x3>;
	};
};<|MERGE_RESOLUTION|>--- conflicted
+++ resolved
@@ -1,55 +1,4 @@
 #include "lahaina-qrd-common.dtsi"
-<<<<<<< HEAD
-#include "lahaina-thermal-overlay.dtsi"
-
-&ufsphy_mem {
-	compatible = "qcom,ufs-phy-qmp-v4-lahaina";
-
-	vdda-phy-supply = <&pm8350_l5>;
-	vdda-pll-supply = <&pm8350_l6>;
-	vdda-phy-max-microamp = <91600>;
-	vdda-pll-max-microamp = <19000>;
-
-	status = "ok";
-};
-
-&ufshc_mem {
-	vdd-hba-supply = <&gcc_ufs_phy_gdsc>;
-	vdd-hba-fixed-regulator;
-
-	vcc-supply = <&pm8350_l7>;
-	vcc-voltage-level = <2504000 2950000>;
-	vcc-low-voltage-sup;
-	vcc-max-microamp = <800000>;
-
-	vccq-supply = <&pm8350_l9>;
-	vccq-max-microamp = <900000>;
-
-	qcom,vddp-ref-clk-supply = <&pm8350_l9>;
-	qcom,vddp-ref-clk-max-microamp = <100>;
-
-	status = "ok";
-};
-
-&sdhc_2 {
-	vdd-supply = <&pm8350c_l9>;
-	qcom,vdd-voltage-level = <2950000 2960000>;
-	qcom,vdd-current-level = <200 800000>;
-
-	vdd-io-supply = <&pm8350c_l6>;
-	qcom,vdd-io-voltage-level = <1808000 2960000>;
-	qcom,vdd-io-current-level = <200 22000>;
-
-	pinctrl-names = "default", "sleep";
-	pinctrl-0 = <&sdc2_on>;
-	pinctrl-1 = <&sdc2_off>;
-
-	cd-gpios = <&tlmm 92 GPIO_ACTIVE_LOW>;
-
-	status = "ok";
-};
-=======
->>>>>>> e4c629d3
 
 &usb1 {
 	status = "disabled";
@@ -63,42 +12,11 @@
 	status = "disabled";
 };
 
-<<<<<<< HEAD
-&qupv3_se4_i2c {
-	#address-cells = <1>;
-	#size-cells = <0>;
-
-	status = "ok";
-	qcom,i2c-touch-active = "focaltech,fts_ts";
-
-	focaltech@38 {
-		compatible = "focaltech,fts_ts";
-		reg = <0x38>;
-		interrupt-parent = <&tlmm>;
-		interrupts = <23 0x2008>;
-		focaltech,reset-gpio = <&tlmm 22 0x00>;
-		focaltech,irq-gpio = <&tlmm 23 0x2008>;
-		focaltech,max-touch-number = <5>;
-		focaltech,display-coords = <0 0 1080 2340>;
-
-		vdd-supply = <&L3C>;
-
-		pinctrl-names = "pmx_ts_active", "pmx_ts_suspend","pmx_ts_release";
-		pinctrl-0 = <&ts_active>;
-		pinctrl-1 = <&ts_int_suspend &ts_reset_suspend>;
-		pinctrl-2 = <&ts_release>;
-	};
-};
-
-&wil6210 {
-	status = "ok";
-=======
 &usb2_phy0 {
 	qcom,param-override-seq =
 		<0xe6 0x6c
 		0x0c 0x70
 		0x17 0x74>;
->>>>>>> e4c629d3
 };
 
 &usb_qmp_dp_phy {
