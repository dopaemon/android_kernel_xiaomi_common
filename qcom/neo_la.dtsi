#include "neo.dtsi"
#include <dt-bindings/gpio/gpio.h>
#include <dt-bindings/clock/qcom,rpmh.h>

/ {
	model = "Qualcomm Technologies, Inc. NEO-LA";
	qcom,msm-id = <554 0x10000>;
};

&chosen {
	bootargs = "console=ttyMSM0,115200n8 loglevel=6 log_buf_len=256K kernel.panic_on_rcu_stall=1 loop.max_part=7 pcie_ports=compat service_locator.enable=1 msm_rtb.filter=0x237 allow_mismatched_32bit_el0 kasan=off rcupdate.rcu_expedited=1 rcu_nocbs=0-7 ftrace_dump_on_oops pstore.compress=none kpti=off swiotlb=noforce cgroup.memory=nokmem,nosocket allow_file_spec_access";

	stdout-path = "/soc/qcom,qup_uart@994000:115200n8";
};

&gpu_cc_gx_gdsc {
	/*
	 * Clocks uses GFX as its parent supply delete it as
	 * its not required on neo_la.
	 */
	/delete-property/ parent-supply;
};

&apps_rsc {
	/* Delete GFX rail as it is not required on neo_la platform. */
	/delete-node/ rpmh-regulator-gfxlvl;

	rpmh-regulator-mxclvl {
		/delete-node/ regulator-pm8150-s8-gfx-voter-level;
	};

	rpmh-regulator-smpa2 {
		compatible = "qcom,rpmh-vrm-regulator";
		qcom,resource-name = "smpa2";
		S2A: pm8150_s2: regulator-pm8150-s2 {
			regulator-name = "pm8150_s2";
			qcom,set = <RPMH_REGULATOR_SET_ALL>;
			regulator-min-microvolt = <465000>;
			regulator-max-microvolt = <1004000>;
			qcom,init-voltage = <465000>;
		};
	};
};

&firmware {
	qcom_scm {
		compatible = "qcom,scm";
	};

	android {
		compatible = "android,firmware";
		vbmeta {
			compatible = "android,vbmeta";
			parts = "vbmeta,boot,system,vendor,dtbo,recovery";
		};

		fstab {
			compatible = "android,fstab";
			vendor {
				compatible = "android,vendor";
				dev = "/dev/block/platform/soc/7c4000.sdhci/by-name/vendor";
				type = "ext4";
				mnt_flags = "ro,barrier=1,discard";
				fsmgr_flags = "wait,slotselect";
				status = "ok";
			};
		};
	};
};

&tlmm {
	pm8010i_active: pm8010i_active {
		mux {
			pins = "gpio101";
			function = "gpio";
		};

		config {
			pins = "gpio101";
			bias-pull-up;
			output-high;
			drive-strength = <2>;
		};
	};
};

/*
 * Each QUP device that's a parent to PMIC must be listed as a critical device
 * to GCC
 */
&gcc {
	qcom,critical-devices = <&qupv3_se8_i2c>;
};

&qupv3_se8_i2c {
	#address-cells = <1>;
	#size-cells = <0>;
	status = "ok";

	pm8010i@8 {
		compatible = "qcom,i2c-pmic";
		reg = <0x8>;
		#address-cells = <1>;
		#size-cells = <0>;

		pinctrl-names = "default";
		pinctrl-0 = <&pm8010i_active>;

		pm8010-chip@900 {
			compatible = "qcom,pm8008-chip";
			reg = <0x900>;

			PM8010I_EN: qcom,pm8008-chip-en {
				regulator-name = "pm8010i-chip-en";
			};
		};

		qcom,revid@100 {
			compatible = "qcom,qpnp-revid";
			reg = <0x100>;
		};
	};

	pm8010i@9 {
		compatible = "qcom,i2c-pmic";
		reg = <0x9>;
		#address-cells = <1>;
		#size-cells = <0>;

		qcom,pm8010i-regulator {
			compatible = "qcom,pm8010-regulator";
			#address-cells = <1>;
			#size-cells = <0>;

			pm8008_en-supply = <&PM8010I_EN>;

			L1I: pm8010i_l1: regulator@4000 {
				reg = <0x4000>;
				regulator-name = "pm8010i_l1";
				regulator-min-microvolt = <1140000>;
				regulator-max-microvolt = <1220000>;
				qcom,min-dropout-voltage = <80000>;
				qcom,hpm-min-load = <30000>;
			};

			L2I: pm8010i_l2: regulator@4100 {
				reg = <0x4100>;
				regulator-name = "pm8010i_l2";
				regulator-min-microvolt = <528000>;
				regulator-max-microvolt = <1260000>;
				qcom,min-dropout-voltage = <40000>;
				qcom,hpm-min-load = <30000>;
			};

			L3I: pm8010i_l3: regulator@4200 {
				reg = <0x4200>;
				regulator-name = "pm8010i_l3";
				regulator-min-microvolt = <2600000>;
				regulator-max-microvolt = <3000000>;
				qcom,min-dropout-voltage = <152000>;
				qcom,hpm-min-load = <0>;
			};

			L4I: pm8010i_l4: regulator@4300 {
				reg = <0x4300>;
				regulator-name = "pm8010i_l4";
				regulator-min-microvolt = <2600000>;
				regulator-max-microvolt = <3000000>;
				qcom,min-dropout-voltage = <152000>;
				qcom,hpm-min-load = <0>;
			};

			L5I: pm8010i_l5: regulator@4400 {
				reg = <0x4400>;
				regulator-name = "pm8010i_l5";
				regulator-min-microvolt = <1504000>;
				regulator-max-microvolt = <1978000>;
				qcom,min-dropout-voltage = <72000>;
				qcom,hpm-min-load = <0>;
			};

			L6I: pm8010i_l6: regulator@4500 {
				reg = <0x4500>;
				regulator-name = "pm8010i_l6";
				regulator-min-microvolt = <2700000>;
				regulator-max-microvolt = <3000000>;
				qcom,min-dropout-voltage = <152000>;
				qcom,hpm-min-load = <0>;
			};

			L7I: pm8010i_l7: regulator@4600 {
				reg = <0x4600>;
				regulator-name = "pm8010i_l7";
				regulator-min-microvolt = <2700000>;
				regulator-max-microvolt = <3000000>;
				qcom,min-dropout-voltage = <112000>;
				qcom,hpm-min-load = <0>;
			};
		};
	};
};

&tcsrcc {
	/delete-property/ protected-clocks;
};

&gcc {
	clocks = <&rpmhcc RPMH_CXO_CLK>, <&sleep_clk>,
		<&pcie_0_pipe_clk>, <&pcie_1_pipe_clk>,
		<&usb3_phy_wrapper_gcc_usb30_pipe_clk>;
	clock-names = "bi_tcxo", "sleep_clk",
		"pcie_0_pipe_clk", "pcie_1_pipe_clk",
		"usb3_phy_wrapper_gcc_usb30_pipe_clk";
	/delete-property/ protected-clocks;
};

&gcc_pcie_0_gdsc {
	parent-supply = <&VDD_CX_LEVEL>;
	status = "ok";
	/delete-property/ qcom,support-hw-trigger;
};

&gcc_pcie_0_phy_gdsc {
	parent-supply = <&VDD_CX_LEVEL>;
	status = "ok";
};

&gcc_pcie_1_gdsc {
	parent-supply = <&VDD_CX_LEVEL>;
	status = "ok";
};

&gcc_pcie_1_phy_gdsc {
	parent-supply = <&VDD_CX_LEVEL>;
	status = "ok";
};

&wpss_pas {
	status = "disabled";
	/delete-property/ memory-region;
};

&icnss2 {
	status = "disabled";
	/delete-property/ qcom,wlan-msa-fixed-region;
};

&reserved_memory {
	cnss_wlan_mem: cnss_wlan_region {
		compatible = "shared-dma-pool";
		alloc-ranges = <0x0 0x00000000 0x0 0xffffffff>;
		reusable;
		alignment = <0x0 0x400000>;
		size = <0x0 0x2000000>;
	};
};

&pcie0 {
	status = "ok";
};

&cnss_pins {
	cnss_wlan_en_active: cnss_wlan_en_active {
		mux {
			pins = "gpio45";
			function = "gpio";
		};

		config {
			pins = "gpio45";
			drive-strength = <16>;
			output-high;
			bias-pull-up;
		};
	};

	cnss_wlan_en_sleep: cnss_wlan_en_sleep {
		mux {
			pins = "gpio45";
			function = "gpio";
		};

		config {
			pins = "gpio45";
			drive-strength = <2>;
			output-low;
			bias-pull-down;
		};
	};

	cnss_dev_sol_default: cnss_dev_sol_default {
		mux {
			pins = "gpio112";
			function = "gpio";
		};

		config {
			pins = "gpio112";
			drive-strength = <4>;
			bias-pull-down;
		};
	};
};

&soc {
	wlan_kiwi: qcom,cnss-kiwi@b0000000 {
		compatible = "qcom,cnss-kiwi";
		reg = <0xb0000000 0x10000>;
		reg-names = "smmu_iova_ipa";
		wlan-en-gpio = <&tlmm 45 0>;
		wlan-dev-sol-gpio = <&tlmm 112 0>;
		pinctrl-names = "wlan_en_active", "wlan_en_sleep",
				"sol_default";
		pinctrl-0 = <&cnss_wlan_en_active>;
		pinctrl-1 = <&cnss_wlan_en_sleep>;
		pinctrl-2 = <&cnss_dev_sol_default>;
		qcom,wlan;
		qcom,wlan-rc-num = <0>;
		qcom,wlan-ramdump-dynamic = <0x780000>;
		qcom,wlan-cbc-enabled;
		use-pm-domain;
		qcom,same-dt-multi-dev;
		mboxes = <&qmp_aop 0>;

		vdd-wlan-io-supply = <&L15A>;
		qcom,vdd-wlan-io-config = <1800000 2000000 0 0 0>;
		vdd-wlan-supply = <&S2A>;
		qcom,vdd-wlan-config = <1000000 1004000 0 0 0>;
		vdd-wlan-aon-supply = <&S4A>;
		qcom,vdd-wlan-aon-config = <980000 1170000 0 0 1>;
		vdd-wlan-dig-supply = <&S5A>;
		qcom,vdd-wlan-dig-config = <1900000 2040000 0 0 1>;

		interconnects =
		<&pcie_noc MASTER_PCIE_0 &pcie_noc SLAVE_ANOC_PCIE_GEM_NOC>,
		<&gem_noc MASTER_ANOC_PCIE_GEM_NOC &mc_virt SLAVE_EBI1>;
		interconnect-names = "pcie_to_memnoc", "memnoc_to_ddr";

		qcom,icc-path-count = <2>;
		qcom,bus-bw-cfg-count = <9>;
		qcom,bus-bw-cfg =
		/** ICC Path 1 **/
		<0 0>, /* no vote */
		/* idle: 0-18 Mbps snoc/anoc: 100 Mhz */
		<2250 1600000>,
		/* low: 18-60 Mbps snoc/anoc: 100 Mhz */
		<7500 1600000>,
		/* medium: 60-240 Mbps snoc/anoc: 100 Mhz*/
		<30000 1600000>,
		/* high: 240-1200 Mbps snoc/anoc: 200 Mhz */
		<100000 3200000>,
		/* very high: > 1200 Mbps snoc/anoc: 403 Mhz */
		<175000 6553200>,
		/* ultra high: DBS mode snoc/anoc: 403 Mhz */
		<175000 6553200>,
		/* super high: DBS mode snoc/anoc: 403 Mhz */
		<175000 6553200>,
		/* low (latency critical): 18-60 Mbps snoc/anoc: 200 Mhz */
		<7500 3200000>,

		/** ICC Path 2 **/
		<0 0>,
		/* ddr: 451.2 MHz */
		<2250 902212>,
		/* ddr: 451.2 MHz */
		<7500 902212>,
		/* ddr: 451.2 MHz */
		<30000 902212>,
		/* ddr: 451.2 MHz */
		<100000 902212>,
		/* ddr: 1555 MHz */
		<175000 3110362>,
		/* ddr: 2092 MHz */
		<175000 4185562>,
		/* ddr: 2133 MHz */
		<175000 4300537>,
		/* ddr: 547.2 MHz */
		<7500 1094362>;

	};

	bluetooth: bt_wcn6x5x {
		compatible = "qcom,kiwi";
		qcom,bt-vdd18-aon-supply  = <&L15A>; /* BT VDD1.8 AON */
		qcom,bt-vdd-dig-supply    = <&S4A>; /* BT LDO*/
		qcom,bt-vdd-aon-supply    = <&S4A>; /* BT AON LDO*/
		qcom,bt-vdd-rfaOp8_supply = <&S4A>; /* BT RFAOp8 CMN LDO*/
		qcom,bt-vdd-rfa1-supply   = <>;   /* BT RFA1.2 LDO. always ON */
		qcom,bt-vdd-rfa2-supply   = <&S5A>; /* BT RFA1.8 LDO */

		qcom,bt-vdd18-aon-config  = <1800000 1800000 0 1>;
		qcom,bt-vdd-aon-config    = <950000 950000 0 1>;
		qcom,bt-vdd-dig-config    = <950000 950000 0 1>;
		qcom,bt-vdd-rfaOp8-config = <950000 950000 0 1>;
		qcom,bt-vdd-rfa1-config   = <1350000 1350000 0 1>;
		qcom,bt-vdd-rfa2-config   = <1900000 1900000 0 1>;
	};
};

&pcie0_rp {
	#address-cells = <5>;
	#size-cells = <0>;

	cnss_pci: cnss_pci {
		reg = <0 0 0 0 0>;
		qcom,iommu-group = <&cnss_pci_iommu_group1>;
		memory-region = <&cnss_wlan_mem>;

		#address-cells = <1>;
		#size-cells = <1>;

		cnss_pci_iommu_group1: cnss_pci_iommu_group1 {
			qcom,iommu-msi-size = <0x1000>;
			qcom,iommu-dma-addr-pool = <0xa0000000 0x10000000>;
			qcom,iommu-dma = "fastmap";
			qcom,iommu-pagetable = "coherent";
			qcom,iommu-faults = "stall-disable", "HUPCF", "no-CFRE",
					    "non-fatal";
		};
	};
};

<<<<<<< HEAD
&qcom_memlat {
	ddr {
		silver {
			qcom,cpufreq-memfreq-tbl =
					<  940800  451000 >,
					< 1113600  547000 >,
					< 1497600  768000 >,
					< 1804800 1017000 >;
		};

		silver-compute {
			qcom,cpufreq-memfreq-tbl =
					< 1113600  451000 >,
					< 1497600  547000 >,
					< 1804800  768000 >;
		};

	};

	llcc {
		silver {
			qcom,cpufreq-memfreq-tbl =
					< 1497600  300000 >,
					< 1804800  466000 >,
					< 1996800  600000 >;
		};
	};

	l3 {
		silver {
			qcom,cpufreq-memfreq-tbl =
					<  691200  556800 >,
					<  940800  768000 >,
					< 1113600  940800 >,
					< 1497600 1190400 >,
					< 1804800 1516800 >;
		};
	};
};

#include "neo_la-reserved-memory.dtsi"
=======
#include "neo_la-reserved-memory.dtsi"

&kgsl_smmu {
	status = "disabled";
};
>>>>>>> d2b2a4b2
<|MERGE_RESOLUTION|>--- conflicted
+++ resolved
@@ -420,7 +420,6 @@
 	};
 };
 
-<<<<<<< HEAD
 &qcom_memlat {
 	ddr {
 		silver {
@@ -462,10 +461,7 @@
 };
 
 #include "neo_la-reserved-memory.dtsi"
-=======
-#include "neo_la-reserved-memory.dtsi"
 
 &kgsl_smmu {
 	status = "disabled";
-};
->>>>>>> d2b2a4b2
+};