--- conflicted
+++ resolved
@@ -340,22 +340,16 @@
 		"Digital Mic5", "VA MIC BIAS4";
 	qcom,msm-mbhc-hphl-swh = <1>;
 	qcom,msm-mbhc-gnd-swh = <1>;
-<<<<<<< HEAD
-	asoc-codec  = <&stub_codec>, <&bolero>;
-=======
 	asoc-codec  = <&stub_codec>, <&bolero>,
 		      <&wcd938x_codec>,
 		      <&wsa883x_0221>, <&wsa883x_0222>,
 		      <&swr_dmic_01>, <&swr_dmic_02>,
-		      <&swr_dmic_03>, <&swr_dmic_04>,
-		      <&ext_disp_audio_codec>;
->>>>>>> b4079659
+		      <&swr_dmic_03>, <&swr_dmic_04>;
 	asoc-codec-names = "msm-stub-codec.1", "bolero_codec",
 			   "wcd938x_codec",
 			   "wsa-codec1", "wsa-codec2",
 			   "swr-dmic.01", "swr-dmic.02",
-			   "swr-dmic.03", "swr-dmic.04",
-			   "msm-ext-disp-audio-codec-rx";
+			   "swr-dmic.03", "swr-dmic.04";
 	qcom,wsa-max-devs = <2>;
 	qcom,msm_audio_ssr_devs = <&audio_apr>, <&q6core>, <&lpi_tlmm>,
 				  <&bolero>;
