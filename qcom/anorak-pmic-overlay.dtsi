--- conflicted
+++ resolved
@@ -554,7 +554,6 @@
 		nvmem = <&pmk8550_sdam_5>, <&pmk8550_sdam_6>;
 		nvmem-names = "pon_log0", "pon_log1";
 	};
-<<<<<<< HEAD
 
 	regulator_ocp_notifier: regulator-ocp-notifier {
 		compatible = "qcom,regulator-ocp-notifier";
@@ -562,7 +561,7 @@
 		interrupts = <0x0 0x71 0x1 IRQ_TYPE_EDGE_RISING>;
 		nvmem-cells = <&ocp_log>;
 		nvmem-cell-names = "ocp_log";
-=======
+	};
 };
 
 &qupv3_se2_i2c {
@@ -578,6 +577,5 @@
 		maxim,driver-en-gpio = <&pm8550ve_f_gpios 5 GPIO_ACTIVE_LOW>;
 		maxim,pwr-en-gpio = <&pm8550ve_f_gpios 6 GPIO_ACTIVE_LOW>;
 		status = "ok";
->>>>>>> 12983fc4
 	};
 };