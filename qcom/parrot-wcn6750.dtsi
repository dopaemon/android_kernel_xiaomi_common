<<<<<<< HEAD
=======
#include <dt-bindings/interrupt-controller/arm-gic.h>

&soc {
	bluetooth: bt_wcn6750 {
		compatible = "qcom,wcn6750-bt";
		pinctrl-names = "default";
		pinctrl-0 = <&bt_en_sleep>;
		qcom,bt-reset-gpio = <&tlmm 35 0>; /* BT_EN */
		qcom,bt-sw-ctrl-gpio = <&tlmm 61 0>; /* SW_CTRL */
		qcom,wl-reset-gpio = <&tlmm 36 0>; /* WL_EN */

		qcom,bt-vdd-io-supply = <&L22B>;  /* IO */
		qcom,bt-vdd-aon-supply = <&S7B>;
		qcom,bt-vdd-dig-supply = <&S7B>; /* BT_CX_MX */
		qcom,bt-vdd-rfacmn-supply = <&S7B>;
		qcom,bt-vdd-rfa-0p8-supply = <&S7B>;
		qcom,bt-vdd-rfa1-supply = <&S8E>; /*RFA 1p7*/
		qcom,bt-vdd-rfa2-supply = <&S8B>; /*RFA 1p2*/
		qcom,bt-vdd-ipa-2p2-supply = <&S9B>; /*IPA 2p2*/
		//qcom,bt-vdd-asd-supply = <&L11C>;

		/* max voltage are set to regulator max voltage supported */
		qcom,bt-vdd-io-config = <1800000 2000000 0 1>;
		qcom,bt-vdd-aon-config = <824000 1174000 0 1>;
		qcom,bt-vdd-dig-config = <824000 1174000 0 1>;
		qcom,bt-vdd-rfacmn-config  = <824000 1174000 0 1>;
		qcom,bt-vdd-rfa-0p8-config  = <824000 1174000 0 1>;
		qcom,bt-vdd-rfa1-config = <1872000 2040000 0 1>;
		qcom,bt-vdd-rfa2-config = <1256000 1654000 0 1>;
		qcom,bt-vdd-ipa-2p2-config = <2200000 2208000 0 1>;
		//qcom,bt-vdd-asd-config = <2800000 3544000 0 1>;
	};

	qcom,smp2p-wpss {
		smp2p_wlan_2_in: qcom,smp2p-wlan-2-in {
			qcom,entry-name = "wlan_soc_wake";
			interrupt-controller;
			#interrupt-cells = <2>;
		};

		smp2p_wlan_2_out: qcom,smp2p-wlan-2-out {
			qcom,entry-name = "wlan_soc_wake";
			#qcom,smem-state-cells = <1>;
		};

		smp2p_wlan_3_out: qcom,smp2p-wlan-3-out {
			qcom,entry-name = "wlan_ep_power_save";
			#qcom,smem-state-cells = <1>;
		};
	};

	wpss_pas: remoteproc-wpss@8a00000 {
		firmware-name = "qca6750/wpss.mdt";
	};

	icnss2: qcom,wcn6750 {
		compatible = "qcom,wcn6750";
		reg = <0x17210040 0x0>;
		reg-names = "msi_addr";
		qcom,rproc-handle = <&wpss_pas>;
		iommus = <&apps_smmu 0x1c00 0x1>;
		interrupts = <GIC_SPI 768 IRQ_TYPE_EDGE_RISING>,
			     <GIC_SPI 769 IRQ_TYPE_EDGE_RISING>,
			     <GIC_SPI 770 IRQ_TYPE_EDGE_RISING>,
			     <GIC_SPI 771 IRQ_TYPE_EDGE_RISING>,
			     <GIC_SPI 772 IRQ_TYPE_EDGE_RISING>,
			     <GIC_SPI 773 IRQ_TYPE_EDGE_RISING>,
			     <GIC_SPI 774 IRQ_TYPE_EDGE_RISING>,
			     <GIC_SPI 775 IRQ_TYPE_EDGE_RISING>,
			     <GIC_SPI 776 IRQ_TYPE_EDGE_RISING>,
			     <GIC_SPI 777 IRQ_TYPE_EDGE_RISING>,
			     <GIC_SPI 778 IRQ_TYPE_EDGE_RISING>,
			     <GIC_SPI 779 IRQ_TYPE_EDGE_RISING>,
			     <GIC_SPI 780 IRQ_TYPE_EDGE_RISING>,
			     <GIC_SPI 781 IRQ_TYPE_EDGE_RISING>,
			     <GIC_SPI 782 IRQ_TYPE_EDGE_RISING>,
			     <GIC_SPI 783 IRQ_TYPE_EDGE_RISING>,
			     <GIC_SPI 784 IRQ_TYPE_EDGE_RISING>,
			     <GIC_SPI 785 IRQ_TYPE_EDGE_RISING>,
			     <GIC_SPI 786 IRQ_TYPE_EDGE_RISING>,
			     <GIC_SPI 787 IRQ_TYPE_EDGE_RISING>,
			     <GIC_SPI 788 IRQ_TYPE_EDGE_RISING>,
			     <GIC_SPI 789 IRQ_TYPE_EDGE_RISING>,
			     <GIC_SPI 790 IRQ_TYPE_EDGE_RISING>,
			     <GIC_SPI 791 IRQ_TYPE_EDGE_RISING>,
			     <GIC_SPI 792 IRQ_TYPE_EDGE_RISING>,
			     <GIC_SPI 793 IRQ_TYPE_EDGE_RISING>,
			     <GIC_SPI 794 IRQ_TYPE_EDGE_RISING>,
			     <GIC_SPI 795 IRQ_TYPE_EDGE_RISING>,
			     <GIC_SPI 796 IRQ_TYPE_EDGE_RISING>,
			     <GIC_SPI 797 IRQ_TYPE_EDGE_RISING>,
			     <GIC_SPI 798 IRQ_TYPE_EDGE_RISING>,
			     <GIC_SPI 799 IRQ_TYPE_EDGE_RISING>;

		qcom,iommu-dma = "fastmap";
		qcom,iommu-faults = "stall-disable", "HUPCF", "non-fatal";
		qcom,iommu-dma-addr-pool = <0xa0000000 0x10000000>;
		dma-coherent;
		qcom,fw-prefix;
		qcom,wlan;
		qcom,wlan-msa-fixed-region = <&wlan_fw_mem>;
		vdd-cx-mx-supply = <&S7B>;
		qcom,vdd-cx-mx-config = <880000 1120000 0 0 1>;
		vdd-1.8-xo-supply = <&S8E>;
		qcom,vdd-1.8-xo-config = <1872000 2040000 0 0 0>;
		vdd-1.3-rfa-supply = <&S8B>;
		qcom,vdd-1.3-rfa-config = <1256000 1500000 0 0 0>;

		qcom,smem-states = <&smp2p_wlan_1_out 0>,
				   <&smp2p_wlan_2_out 0>,
				   <&smp2p_wlan_3_out 0>;
		qcom,smem-state-names = "wlan-smp2p-out",
					"wlan-soc-wake-smp2p-out",
					"wlan-ep-powersave-smp2p-out";

		mboxes = <&qmp_aop 0>;
		qcom,vreg_ol_cpr ="s7b";

		icnss_cdev_apss: qcom,icnss_cdev1 {
			#cooling-cells = <2>;
		};

		icnss_cdev_wpss: qcom,icnss_cdev2 {
			#cooling-cells = <2>;
		};

		qcom,smp2p_map_wlan_1_in {
			interrupts-extended = <&smp2p_wlan_1_in 0 0>,
					      <&smp2p_wlan_1_in 1 0>;
			interrupt-names = "qcom,smp2p-force-fatal-error",
					  "qcom,smp2p-early-crash-ind";
		};

		qcom,smp2p_map_wlan_2_in {
			interrupts-extended = <&smp2p_wlan_2_in 0 0>;
			interrupt-names = "qcom,smp2p-soc-wake-ack";
		};
	};
};

>>>>>>> 7704e5e1
&qupv3_se2_i2c {
	status = "ok";
	nq@64 {
		compatible = "rtc6226";
		reg = <0x64>;
		fmint-gpio = <&tlmm 105 0>;
		vdd-supply = <&L5E>;
		rtc6226,vdd-supply-voltage = <2800000 2800000>;
		rtc6226,vdd-load = <15000>;
		vio-supply = <&L22B>;
		rtc6226,vio-supply-voltage = <1800000 1800000>;
	};
};<|MERGE_RESOLUTION|>--- conflicted
+++ resolved
@@ -1,5 +1,3 @@
-<<<<<<< HEAD
-=======
 #include <dt-bindings/interrupt-controller/arm-gic.h>
 
 &soc {
@@ -140,7 +138,6 @@
 	};
 };
 
->>>>>>> 7704e5e1
 &qupv3_se2_i2c {
 	status = "ok";
 	nq@64 {
