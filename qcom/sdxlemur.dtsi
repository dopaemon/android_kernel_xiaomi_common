#include <dt-bindings/clock/qcom,aop-qmp.h>
#include <dt-bindings/clock/qcom,apsscc-sdxlemur.h>
#include <dt-bindings/clock/qcom,gcc-sdxlemur.h>
#include <dt-bindings/clock/qcom,rpmh.h>
#include <dt-bindings/interrupt-controller/arm-gic.h>
#include <dt-bindings/interconnect/qcom,sdxlemur.h>
#include <dt-bindings/soc/qcom,rpmh-rsc.h>

/ {
	#address-cells = <1>;
	#size-cells = <1>;

	model = "Qualcomm Technologies, Inc. SDXLEMUR";
	compatible = "qcom,sdxlemur";
	qcom,msm-id = <458 0x10000>;
	interrupt-parent = <&intc>;

	aliases { };

	chosen { };

	memory { device_type = "memory"; reg = <0 0>; };

	reserved_memory: reserved-memory {
		#address-cells = <1>;
		#size-cells = <1>;
		ranges;

<<<<<<< HEAD
	cmd_db: reserved-memory@8fe20000 {
		compatible = "qcom,cmd-db";
		no-map;
		reg = <0x8fe20000 0x20000>;
	};

		peripheral2_mem: peripheral2_region@8fd00000 {
=======
		mpss_adsp_mem: mpss_adsp_region@90800000 {
>>>>>>> ad214af3
			no-map;
			reg = <0x90800000 0x10000000>;
		};

		tz_mem: tz_mem_region@8ff00000 {
			no-map;
			reg = <0x8ff00000 0x600000>;
		};

		smem_mem: smem_region@8fe40000 {
			no-map;
			reg = <0x8fe40000 0xc0000>;
			label = "smem_mem";
		};

		peripheral_mem: peripheral_region@8fd00000 {
			no-map;
			reg = <0x8fd00000 0x140000>;
		};

		/*
		 * The exact size of this region may vary based on DDR size.
		 * 0x100000 will be valid for all DDR sizes at the cost of
		 * slightly reducing the memory available for HLOS.
		 */
		peripheral_mem2: peripheral_region2@8fb00000 {
			no-map;
			reg = <0x8fb00000 0x100000>;
		};

		mpss_dsm: mpss_dsm_region@8c400000 {
			no-map;
			reg = <0x8c400000 0x3200000>;
		};

		/* global autoconfigured region for contiguous allocations */
		linux,cma {
			compatible = "shared-dma-pool";
			alloc-ranges = <0x00000000 0xffffffff>;
			reusable;
			alignment = <0x400000>;
			size = <0xC00000>;
			linux,cma-default;
		};
	};

	cpus {
		#size-cells = <0>;
		#address-cells = <1>;

		CPU0: cpu@0 {
			device_type = "cpu";
			compatible = "arm,cortex-a7";
			reg = <0x0>;
			enable-method = "psci";
			cpu-idle-states = <&A7_SPC &A7_PC &CX_MIN>;
		};
	};

	soc: soc { };
};

&soc {
	#address-cells = <1>;
	#size-cells = <1>;
	ranges;

	intc: interrupt-controller@17800000 {
		compatible = "qcom,msm-qgic2";
		interrupt-controller;
		#interrupt-cells = <3>;
		reg = <0x17800000 0x1000>,
		      <0x17802000 0x1000>;
	};

	timer {
		compatible = "arm,armv7-timer";
		interrupts = <1 13 0xf08>,
			<1 12 0xf08>,
			<1 10 0xf08>,
			<1 11 0xf08>;
		clock-frequency = <19200000>;
	};

	timer@17820000 {
		#address-cells = <1>;
		#size-cells = <1>;
		ranges;
		compatible = "arm,armv7-timer-mem";
		reg = <0x17820000 0x1000>;
		clock-frequency = <19200000>;

		frame@17821000 {
			frame-number = <0>;
			interrupts = <0 7 0x4>,
				     <0 6 0x4>;
			reg = <0x17821000 0x1000>,
			      <0x17822000 0x1000>;
		};

		frame@17823000 {
			frame-number = <1>;
			interrupts = <0 8 0x4>;
			reg = <0x17823000 0x1000>;
			status = "disabled";
		};

		frame@17824000 {
			frame-number = <2>;
			interrupts = <0 9 0x4>;
			reg = <0x17824000 0x1000>;
			status = "disabled";
		};

		frame@17825000 {
			frame-number = <3>;
			interrupts = <0 10 0x4>;
			reg = <0x17825000 0x1000>;
			status = "disabled";
		};

		frame@17826000 {
			frame-number = <4>;
			interrupts = <0 11 0x4>;
			reg = <0x17826000 0x1000>;
			status = "disabled";
		};

		frame@17827000 {
			frame-number = <5>;
			interrupts = <0 12 0x4>;
			reg = <0x17827000 0x1000>;
			status = "disabled";
		};

		frame@17828000 {
			frame-number = <6>;
			interrupts = <0 13 0x4>;
			reg = <0x17828000 0x1000>;
			status = "disabled";
		};

		frame@17829000 {
			frame-number = <7>;
			interrupts = <0 14 0x4>;
			reg = <0x17829000 0x1000>;
			status = "disabled";
		};
	};

	restart_pshold: restart@c264000 {
		compatible = "qcom,pshold";
		reg = <0xc264000 0x4>,
			<0x1fd3000 0x4>;
		reg-names = "pshold-base", "tcsr-boot-misc-detect";
	};

	watchdog: qcom,wdt@17817000 {
		compatible = "qcom,msm-watchdog";
		reg = <0x17817000 0x1000>;
		reg-names = "wdt-base";
		interrupts = <1 3 0>, <1 2 0>;
		qcom,bark-time = <11000>;
		qcom,pet-time = <10000>;
		qcom,wakeup-enable;
	};

	qcom,msm-rtb {
		compatible = "qcom,msm-rtb";
		qcom,rtb-size = <0x100000>;
	};

	qcom,mpm2-sleep-counter@c221000 {
		compatible = "qcom,mpm2-sleep-counter";
		reg = <0xc221000 0x1000>;
		clock-frequency = <32768>;
	};

	qcom,msm-imem@1468f000 {
		compatible = "qcom,msm-imem";
		reg = <0x1468f000 0x1000>; /* Address and size of IMEM */
		ranges = <0x0 0x1468f000 0x1000>;
		#address-cells = <1>;
		#size-cells = <1>;

		mem_dump_table@10 {
			compatible = "qcom,msm-imem-mem_dump_table";
			reg = <0x10 0x8>;
		};

		restart_reason@65c {
			compatible = "qcom,msm-imem-restart_reason";
			reg = <0x65c 0x4>;
		};

		boot_stats@6b0 {
			compatible = "qcom,msm-imem-boot_stats";
			reg = <0x6b0 0x20>;
		};

		pil@94c {
			compatible = "qcom,msm-imem-pil";
			reg = <0x94c 0xc8>;
		};

		diag_dload@c8 {
			compatible = "qcom,msm-imem-diag-dload";
			reg = <0xc8 0xc8>;
		};
	};

	clocks {
		xo_board: xo-board {
			compatible = "fixed-clock";
			clock-frequency = <38400000>;
			clock-output-names = "xo_board";
			#clock-cells = <0>;
		};

		sleep_clk: sleep-clk {
			compatible = "fixed-clock";
			clock-frequency = <32764>;
			clock-output-names = "sleep_clk";
			#clock-cells = <0>;
		};
	};

	bi_tcxo: bi_tcxo {
		compatible = "fixed-factor-clock";
		clock-mult = <1>;
		clock-div = <2>;
		clocks = <&xo_board>;
		#clock-cells = <0>;
	};

	bi_tcxo_ao: bi_tcxo_ao {
		compatible = "fixed-factor-clock";
		clock-mult = <1>;
		clock-div = <2>;
		clocks = <&xo_board>;
		#clock-cells = <0>;
	};

	aopcc: clock-controller@0 {
		compatible = "qcom,dummycc";
		clock-output-names = "aopcc_clocks";
		#clock-cells = <1>;
		#reset-cells = <1>;
	};

	rpmhcc: clock-controller@1 {
		compatible = "qcom,dummycc";
		clock-output-names = "rpmhcc_clocks";
		#clock-cells = <1>;
		#reset-cells = <1>;
	};

	gcc: clock-controller@100000 {
		compatible = "qcom,dummycc";
		clock-output-names = "gcc_clocks";
		#clock-cells = <1>;
		#reset-cells = <1>;
	};

	serial_uart: serial@831000 {
		compatible = "qcom,msm-uartdm-v1.4", "qcom,msm-uartdm";
		reg = <0x831000 0x200>;
		interrupts = <0 26 0>;
		clocks = <&gcc GCC_BLSP1_UART3_APPS_CLK>,
			 <&gcc GCC_BLSP1_AHB_CLK>;
		clock-names = "core", "iface";
		pinctrl-names = "default", "sleep";
		pinctrl-0 = <&uart3_console_active>;
		pinctrl-1 = <&uart3_console_sleep>;
		status = "ok";
	};

	apsscc: clock-controller@17808000 {
		compatible = "qcom,dummycc";
		clock-output-names = "apsscc_clocks";
		#clock-cells = <1>;
		#reset-cells = <1>;
	};

	apps_rsc: rsc@17830000 {
		label = "apps_rsc";
		compatible = "qcom,rpmh-rsc";
		reg = <0x17830000 0x10000>,
		      <0x17840000 0x10000>;
		reg-names = "drv-0", "drv-1";
		interrupts = <GIC_SPI 16 IRQ_TYPE_LEVEL_HIGH>,
			     <GIC_SPI 17 IRQ_TYPE_LEVEL_HIGH>;
		qcom,tcs-offset = <0xd00>;
		qcom,drv-id = <1>;
		qcom,tcs-config = <ACTIVE_TCS  2>,
				  <SLEEP_TCS   2>,
				  <WAKE_TCS    2>,
				  <CONTROL_TCS 1>;

		system_pm {
			compatible = "qcom,system-pm";
		};
	};

	pdc: interrupt-controller@b210000 {
		compatible = "qcom,sdxlemur-pdc";
		reg = <0xb210000 0x30000>;
		qcom,pdc-ranges = <0 147 52>, <52 266 32>;
		#interrupt-cells = <3>;
		interrupt-parent = <&intc>;
		interrupt-controller;
	};

	 /* GCC GDSCs */
	gcc_pcie_gdsc: qcom,gdsc@143004 {
		compatible = "regulator-fixed";
		reg = <0x143004 0x4>;
		regulator-name = "gcc_pcie_gdsc";
	};

	gcc_usb30_gdsc: qcom,gdsc@117004 {
		compatible = "regulator-fixed";
		reg = <0x117004 0x4>;
		regulator-name = "gcc_usb30_gdsc";
	};

	system_noc: interconnect@1620000 {
		compatible = "qcom,sdxlemur-system_noc";
		#interconnect-cells = <1>;
	};

	mem_noc: interconnect@9680000 {
		compatible = "qcom,sdxlemur-mem_noc";
		#interconnect-cells = <1>;
	};

	mc_virt: interconnect {
		compatible = "qcom,sdxlemur-mc_virt";
		#interconnect-cells = <1>;
	};

	tcsr_mutex_block: syscon@1f40000 {
		compatible = "syscon";
		reg = <0x1f40000 0x20000>;
	};

	tcsr_mutex: hwlock {
		compatible = "qcom,tcsr-mutex";
		syscon = <&tcsr_mutex_block 0 0x1000>;
		#hwlock-cells = <1>;
	};

	smem: qcom,smem {
		compatible = "qcom,smem";
		memory-region = <&smem_mem>;
		hwlocks = <&tcsr_mutex 3>;
	};

	apcs_glb: mailbox@0x17811000 {
		compatible = "qcom,sdxlemur-apcs-gcc";
		reg = <0x17811000 0xb9>;
		#mbox-cells = <1>;
	};

	qcom,smp2p-modem@1799000c {
		compatible = "qcom,smp2p";
		qcom,smem = <435>, <428>;
		interrupts = <GIC_SPI 113 IRQ_TYPE_EDGE_RISING>;
		mboxes = <&apcs_glb 14>;
		qcom,local-pid = <0>;
		qcom,remote-pid = <1>;

		modem_smp2p_out: master-kernel {
			qcom,entry-name = "master-kernel";
			#qcom,smem-state-cells = <1>;
		};

		modem_smp2p_in: slave-kernel {
			qcom,entry-name = "slave-kernel";
			interrupt-controller;
			#interrupt-cells = <2>;
		};

		smp2p_ipa_1_out: qcom,smp2p-ipa-1-out {
			qcom,entry-name = "ipa";
			#qcom,smem-state-cells = <1>;
		};

		/* ipa - inbound entry from mss */
		smp2p_ipa_1_in: qcom,smp2p-ipa-1-in {
			qcom,entry-name = "ipa";
			interrupt-controller;
			#interrupt-cells = <2>;
		};
	};

	qcom,glink {
		compatible = "qcom,glink";
		#address-cells = <1>;
		#size-cells = <1>;
		ranges;

		glink_modem: modem {
			qcom,remote-pid = <1>;
			transport = "smem";
			mboxes = <&apcs_glb 15>;
			mbox-names = "mpss_smem";
			interrupts = <GIC_SPI 114 IRQ_TYPE_EDGE_RISING>;

			label = "modem";
			qcom,glink-label = "mpss";

			qcom,modem_qrtr {
				qcom,glink-channels = "IPCRTR";
				qcom,intents = <0x800  5
						0x2000 3
						0x4400 2>;
			};
		};
	};

	qcom,glinkpkt {
		compatible = "qcom,glinkpkt";

		qcom,glinkpkt-at-mdm0 {
			qcom,glinkpkt-edge = "mpss";
			qcom,glinkpkt-ch-name = "DS";
			qcom,glinkpkt-dev-name = "at_mdm0";
		};

		qcom,glinkpkt-data5-cntl {
			qcom,glinkpkt-edge = "mpss";
			qcom,glinkpkt-ch-name = "DATA5_CNTL";
			qcom,glinkpkt-dev-name = "smdcntl0";
		};

		qcom,glinkpkt-data6-cntl {
			qcom,glinkpkt-edge = "mpss";
			qcom,glinkpkt-ch-name = "DATA6_CNTL";
			qcom,glinkpkt-dev-name = "smdcntl1";
		};

		qcom,glinkpkt-data40-cntl {
			qcom,glinkpkt-edge = "mpss";
			qcom,glinkpkt-ch-name = "DATA40_CNTL";
			qcom,glinkpkt-dev-name = "smdcntl8";
		};

		qcom,glinkpkt-data1 {
			qcom,glinkpkt-edge = "mpss";
			qcom,glinkpkt-ch-name = "DATA1";
			qcom,glinkpkt-dev-name = "smd7";
		};

		qcom,glinkpkt-data4 {
			qcom,glinkpkt-edge = "mpss";
			qcom,glinkpkt-ch-name = "DATA4";
			qcom,glinkpkt-dev-name = "smd8";
		};

		qcom,glinkpkt-data11 {
			qcom,glinkpkt-edge = "mpss";
			qcom,glinkpkt-ch-name = "DATA11";
			qcom,glinkpkt-dev-name = "smd11";
		};

		qcom,glinkpkt-data21 {
			qcom,glinkpkt-edge = "mpss";
			qcom,glinkpkt-ch-name = "DATA21";
			qcom,glinkpkt-dev-name = "smd21";
		};

		qcom,glinkpkt-data22 {
			qcom,glinkpkt-edge = "mpss";
			qcom,glinkpkt-ch-name = "DATA22";
			qcom,glinkpkt-dev-name = "smd22";
		};
	};

	 qmp_aop: qcom,qmp-aop@c300000 {
		compatible = "qcom,qmp-mbox";
		reg = <0xc310000 0x1000>;
		reg-names = "msgram";
		mboxes = <&apcs_glb 0>;
		interrupts = <GIC_SPI 221 IRQ_TYPE_EDGE_RISING>;

		label = "aop";
		qcom,early-boot;
		priority = <0>;
		mbox-desc-offset = <0x0>;
		#mbox-cells = <1>;
	};

	aop-msg-client {
		compatible = "qcom,debugfs-qmp-client";
		mboxes = <&qmp_aop 0>;
		mbox-names = "aop";
	};

	qcom,sps {
		compatible = "qcom,msm-sps-4k";
		qcom,pipe-attr-ee;
	};

};

#include "sdxlemur-pinctrl.dtsi"
#include "sdxlemur-stub-regulator.dtsi"
<<<<<<< HEAD
#include "sdxlemur-usb.dtsi"
#include "sdxlemur-pm.dtsi"
=======
#include "msm-arm-smmu-sdxlemur.dtsi"
#include "sdxlemur-ion.dtsi"
#include "sdxlemur-usb.dtsi"
>>>>>>> ad214af3
<|MERGE_RESOLUTION|>--- conflicted
+++ resolved
@@ -26,17 +26,13 @@
 		#size-cells = <1>;
 		ranges;
 
-<<<<<<< HEAD
 	cmd_db: reserved-memory@8fe20000 {
 		compatible = "qcom,cmd-db";
 		no-map;
 		reg = <0x8fe20000 0x20000>;
 	};
 
-		peripheral2_mem: peripheral2_region@8fd00000 {
-=======
 		mpss_adsp_mem: mpss_adsp_region@90800000 {
->>>>>>> ad214af3
 			no-map;
 			reg = <0x90800000 0x10000000>;
 		};
@@ -545,11 +541,7 @@
 
 #include "sdxlemur-pinctrl.dtsi"
 #include "sdxlemur-stub-regulator.dtsi"
-<<<<<<< HEAD
-#include "sdxlemur-usb.dtsi"
-#include "sdxlemur-pm.dtsi"
-=======
 #include "msm-arm-smmu-sdxlemur.dtsi"
 #include "sdxlemur-ion.dtsi"
 #include "sdxlemur-usb.dtsi"
->>>>>>> ad214af3
+#include "sdxlemur-pm.dtsi"